// This file is licensed under the Elastic License 2.0. Copyright 2021-present, StarRocks Inc.

package com.starrocks.privilege;

import com.google.gson.annotations.SerializedName;
import com.starrocks.persist.gson.GsonUtils;
import com.starrocks.server.GlobalStateMgr;
import org.apache.logging.log4j.LogManager;
import org.apache.logging.log4j.Logger;

import java.util.ArrayList;
import java.util.Collections;
import java.util.HashMap;
import java.util.Iterator;
import java.util.List;
import java.util.Map;

public class PrivilegeCollection {
    private static final Logger LOG = LogManager.getLogger(PrivilegeCollection.class);

    @SerializedName("m")
    protected Map<Short, List<PrivilegeEntry>> typeToPrivilegeEntryList = new HashMap<>();

<<<<<<< HEAD
    static class PrivilegeEntry implements Cloneable {
=======
    static class PrivilegeEntry implements Comparable<PrivilegeEntry> {
>>>>>>> d89a6665
        @SerializedName(value = "a")
        protected ActionSet actionSet;
        @SerializedName(value = "o")
        protected PEntryObject object;
        @SerializedName(value = "g")
        protected boolean isGrant;

        public PrivilegeEntry(ActionSet actionSet, PEntryObject object, boolean isGrant) {
            this.actionSet = actionSet;
            this.object = object;
            this.isGrant = isGrant;
        }

        @Override
<<<<<<< HEAD
        public Object clone() {
            return new PrivilegeEntry((ActionSet) actionSet.clone(), (PEntryObject) object.clone(), isGrant);
=======
        public int compareTo(PrivilegeEntry o) {
            return this.object.compareTo(o.object);
        }
    }

    private boolean objectMatch(PEntryObject entryObject, PEntryObject other) {
        if (entryObject == null) {
            return other == null;
        } else {
            return entryObject.match(other);
>>>>>>> d89a6665
        }
    }

    /**
     * find exact matching entry: object + isGrant
     */
    private PrivilegeEntry findEntry(List<PrivilegeEntry> privilegeEntryList, PEntryObject object, boolean isGrant) {
        if (object == null) {
            for (PrivilegeEntry privilegeEntry : privilegeEntryList) {
                if (privilegeEntry.object == null && isGrant == privilegeEntry.isGrant) {
                    return privilegeEntry;
                }
            }
        } else {
            for (PrivilegeEntry privilegeEntry : privilegeEntryList) {
                if (privilegeEntry.object != null
                        && object.equals(privilegeEntry.object)
                        && isGrant == privilegeEntry.isGrant) {
                    return privilegeEntry;
                }
            }
        }
        return null;
    }

    /**
     * add action to current entry or create a new one if not exists.
     */
    private void addAction(
            List<PrivilegeEntry> privilegeEntryList,
            PrivilegeEntry entry,
            ActionSet actionSet,
            PEntryObject object,
            boolean isGrant) {
        if (entry == null) {
            privilegeEntryList.add(new PrivilegeEntry(actionSet, object, isGrant));
            Collections.sort(privilegeEntryList);
        } else {
            entry.actionSet.add(actionSet);
        }
    }

    /**
     * remove action from a certain entry or even the whole entry if no other action left.
     */
    private void removeAction(List<PrivilegeEntry> privilegeEntryList, PrivilegeEntry entry, ActionSet actionSet) {
        entry.actionSet.remove(actionSet);
        if (entry.actionSet.isEmpty()) {
            privilegeEntryList.remove(entry);
        }
    }

    public void grant(short type, ActionSet actionSet, List<PEntryObject> objects, boolean isGrant) {
        typeToPrivilegeEntryList.computeIfAbsent(type, k -> new ArrayList<>());
        List<PrivilegeEntry> privilegeEntryList = typeToPrivilegeEntryList.get(type);
        if (objects == null) {
            // objects can be null, we should adjust it to a list of one null object
            objects = new ArrayList<>();
            objects.add(null);
        }
        for (PEntryObject object : objects) {
            grantObjectToList(actionSet, object, isGrant, privilegeEntryList);
        }
    }

    private void grantObjectToList(
            ActionSet actionSet, PEntryObject object, boolean isGrant, List<PrivilegeEntry> privilegeEntryList) {
        PrivilegeEntry entry = findEntry(privilegeEntryList, object, isGrant);
        PrivilegeEntry oppositeEntry = findEntry(privilegeEntryList, object, !isGrant);
        if (oppositeEntry == null) {
            // intend to grant with grant option, and there's no matching entry that grant without grant option
            // or intend to grant without grant option, and there's no matching entry that grant with grant option
            // either way it's simpler
            addAction(privilegeEntryList, entry, actionSet, object, isGrant);
        } else {
            if (isGrant) {
                // intend to grant with grant option, and there's already an entry that grant without grant option
                // we should remove the entry and create a new one or added to the matching one
                removeAction(privilegeEntryList, oppositeEntry, actionSet);
                addAction(privilegeEntryList, entry, actionSet, object, true);
            } else {
                // intend to grant without grant option, and there's already an entry that grant with grant option
                // we should check for each action, for those that's not in the existing entry
                // we should create a new entry or add to the matching one
                ActionSet remaining = oppositeEntry.actionSet.difference(actionSet);
                if (! remaining.isEmpty()) {
                    addAction(privilegeEntryList, entry, remaining, object, false);
                }
            }
        }
    }

    public void revoke(short type, ActionSet actionSet, List<PEntryObject> objects, boolean isGrant) {
        if (!typeToPrivilegeEntryList.containsKey(type)) {
            LOG.debug("revoke a non-existence type {}", type);
            return;
        }
        List<PrivilegeEntry> privilegeEntryList = typeToPrivilegeEntryList.get(type);
        if (objects == null) {
            // objects can be null, we should adjust it to a list of one null object
            objects = new ArrayList<>();
            objects.add(null);
        }
        for (PEntryObject object : objects) {
            PrivilegeEntry entry = findEntry(privilegeEntryList, object, isGrant);
            if (entry != null) {
                removeAction(privilegeEntryList, entry, actionSet);
            }
            // some of the actions may not be granted
            entry = findEntry(privilegeEntryList, object, !isGrant);
            if (entry != null) {
                // 1. intend to revoke with grant option but already grant object without grant option
                // 2. intend to revoke without grant option but already grant object with grant option
                // either way, we should remove the action here
                removeAction(privilegeEntryList, entry, actionSet);
            }
        }
        if (privilegeEntryList.isEmpty()) {
            typeToPrivilegeEntryList.remove(type);
        }
    }

    public boolean check(short type, Action want, PEntryObject object) {
        if (!typeToPrivilegeEntryList.containsKey(type)) {
            return false;
        }
        List<PrivilegeEntry> privilegeEntryList = typeToPrivilegeEntryList.get(type);
        for (PrivilegeEntry privilegeEntry : privilegeEntryList) {
            if (objectMatch(privilegeEntry.object, object) && privilegeEntry.actionSet.contains(want)) {
                return true;
            }
            // still looking for the next entry, maybe object match but with/without grant option
        }
        return false;
    }

    public boolean checkAnyAction(short type, PEntryObject object) {
        if (!typeToPrivilegeEntryList.containsKey(type)) {
            return false;
        }
        List<PrivilegeEntry> privilegeEntryList = typeToPrivilegeEntryList.get(type);
        for (PrivilegeEntry privilegeEntry : privilegeEntryList) {
            if (objectMatch(privilegeEntry.object, object)) {
                return true;
            }
        }
        return false;
    }

    public boolean allowGrant(short type, ActionSet wantSet, List<PEntryObject> objects) {
        if (!typeToPrivilegeEntryList.containsKey(type)) {
            return false;
        }
        List<PrivilegeEntry> privilegeEntryList = typeToPrivilegeEntryList.get(type);
        List<PEntryObject> unCheckedObjects = new ArrayList<>(objects);
        for (PrivilegeEntry privilegeEntry : privilegeEntryList) {
            Iterator<PEntryObject> iterator = unCheckedObjects.iterator();
            while (iterator.hasNext()) {
                PEntryObject object = iterator.next();
                if (privilegeEntry.isGrant && objectMatch(privilegeEntry.object, object)) {
                    if (privilegeEntry.actionSet.contains(wantSet)) {
                        iterator.remove();
                        if (unCheckedObjects.isEmpty()) {
                            // all objects are verified
                            return true;
                        }
                    } else {
                        if (!privilegeEntry.object.isFuzzyMatching()) {
                            return false;
                        }
                    }
                }
            } // for object in unChecked objects
        } // for entry in privilegeEntryList

        return false; // cannot find all or some of the object in collection
    }

    public void removeInvalidObject(GlobalStateMgr globalStateMgr) {
        Iterator<Map.Entry<Short, List<PrivilegeEntry>>> listIter = typeToPrivilegeEntryList.entrySet().iterator();
        while (listIter.hasNext()) {
            List<PrivilegeEntry> list = listIter.next().getValue();
            Iterator<PrivilegeEntry> entryIterator = list.iterator();
            while (entryIterator.hasNext()) {
                PrivilegeEntry entry = entryIterator.next();
                if (entry.object != null && !entry.object.isFuzzyMatching() && !entry.object.validate(globalStateMgr)) {
                    String entryStr = GsonUtils.GSON.toJson(entry);
                    LOG.info("find invalidate object, will remove the entry now: {}", entryStr);
                    entryIterator.remove();
                }
            }
            if (list.isEmpty()) {
                listIter.remove();
            }
        }
    }

<<<<<<< HEAD
    public void merge(PrivilegeCollection other) {
        for (Map.Entry<Short, List<PrivilegeEntry>> typeEntry : other.typeToPrivilegeEntryList.entrySet()) {
            short typeId = typeEntry.getKey();
            ArrayList<PrivilegeEntry> otherList = (ArrayList<PrivilegeEntry>) typeEntry.getValue();
            if (!typeToPrivilegeEntryList.containsKey(typeId)) {
                // deep copy here
                List<PrivilegeEntry> clonedList = new ArrayList<>();
                for (PrivilegeEntry entry : otherList) {
                    clonedList.add((PrivilegeEntry) entry.clone());
                }
                //typeToPrivilegeEntryList.put(typeId, (ArrayList<PrivilegeEntry>) otherList.clone());
                typeToPrivilegeEntryList.put(typeId, clonedList);
            } else {
                List<PrivilegeEntry> typeList = typeToPrivilegeEntryList.get(typeId);
                for (PrivilegeEntry entry : otherList) {
                    grantObjectToList(entry.actionSet, entry.object, entry.isGrant, typeList);
                } // for privilege entry in other.list
            }
        } // for typeId, privilegeEntryList in other

=======
    @Override
    public String toString() {
        return "PrivilegeCollection{" +
                "typeToPrivilegeEntryList=" + GsonUtils.GSON.toJson(typeToPrivilegeEntryList) +
                '}';
>>>>>>> d89a6665
    }
}<|MERGE_RESOLUTION|>--- conflicted
+++ resolved
@@ -21,11 +21,7 @@
     @SerializedName("m")
     protected Map<Short, List<PrivilegeEntry>> typeToPrivilegeEntryList = new HashMap<>();
 
-<<<<<<< HEAD
-    static class PrivilegeEntry implements Cloneable {
-=======
-    static class PrivilegeEntry implements Comparable<PrivilegeEntry> {
->>>>>>> d89a6665
+    static class PrivilegeEntry implements Comparable<PrivilegeEntry>, Cloneable {
         @SerializedName(value = "a")
         protected ActionSet actionSet;
         @SerializedName(value = "o")
@@ -40,10 +36,15 @@
         }
 
         @Override
-<<<<<<< HEAD
         public Object clone() {
-            return new PrivilegeEntry((ActionSet) actionSet.clone(), (PEntryObject) object.clone(), isGrant);
-=======
+            if (object != null) {
+                return new PrivilegeEntry((ActionSet) actionSet.clone(), (PEntryObject) object.clone(), isGrant);
+            } else {
+                return new PrivilegeEntry((ActionSet) actionSet.clone(), null, isGrant);
+            }
+        }
+
+        @Override
         public int compareTo(PrivilegeEntry o) {
             return this.object.compareTo(o.object);
         }
@@ -54,7 +55,6 @@
             return other == null;
         } else {
             return entryObject.match(other);
->>>>>>> d89a6665
         }
     }
 
@@ -252,7 +252,6 @@
         }
     }
 
-<<<<<<< HEAD
     public void merge(PrivilegeCollection other) {
         for (Map.Entry<Short, List<PrivilegeEntry>> typeEntry : other.typeToPrivilegeEntryList.entrySet()) {
             short typeId = typeEntry.getKey();
@@ -272,13 +271,5 @@
                 } // for privilege entry in other.list
             }
         } // for typeId, privilegeEntryList in other
-
-=======
-    @Override
-    public String toString() {
-        return "PrivilegeCollection{" +
-                "typeToPrivilegeEntryList=" + GsonUtils.GSON.toJson(typeToPrivilegeEntryList) +
-                '}';
->>>>>>> d89a6665
     }
 }