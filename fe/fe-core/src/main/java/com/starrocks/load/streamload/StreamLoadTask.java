// Copyright 2021-present StarRocks, Inc. All rights reserved.
//
// Licensed under the Apache License, Version 2.0 (the "License");
// you may not use this file except in compliance with the License.
// You may obtain a copy of the License at
//
//     https://www.apache.org/licenses/LICENSE-2.0
//
// Unless required by applicable law or agreed to in writing, software
// distributed under the License is distributed on an "AS IS" BASIS,
// WITHOUT WARRANTIES OR CONDITIONS OF ANY KIND, either express or implied.
// See the License for the specific language governing permissions and
// limitations under the License.

package com.starrocks.load.streamload;

import com.google.common.base.Preconditions;
import com.google.common.collect.Lists;
import com.google.gson.annotations.SerializedName;
import com.starrocks.catalog.Database;
import com.starrocks.catalog.OlapTable;
import com.starrocks.common.ClientPool;
import com.starrocks.common.Config;
import com.starrocks.common.LoadException;
import com.starrocks.common.MetaNotFoundException;
import com.starrocks.common.Status;
import com.starrocks.common.UserException;
import com.starrocks.common.io.Text;
import com.starrocks.common.io.Writable;
import com.starrocks.common.util.LogBuilder;
import com.starrocks.common.util.LogKey;
import com.starrocks.common.util.TimeUtils;
import com.starrocks.http.rest.TransactionResult;
import com.starrocks.load.loadv2.LoadJob;
import com.starrocks.persist.gson.GsonPostProcessable;
import com.starrocks.persist.gson.GsonPreProcessable;
import com.starrocks.persist.gson.GsonUtils;
import com.starrocks.qe.Coordinator;
import com.starrocks.qe.QeProcessorImpl;
import com.starrocks.server.GlobalStateMgr;
import com.starrocks.service.FrontendOptions;
import com.starrocks.sql.LoadPlanner;
import com.starrocks.task.LoadEtlTask;
import com.starrocks.thrift.BackendService;
import com.starrocks.thrift.TLoadJobType;
import com.starrocks.thrift.TNetworkAddress;
import com.starrocks.thrift.TStatus;
import com.starrocks.thrift.TStatusCode;
import com.starrocks.thrift.TStreamLoadChannel;
import com.starrocks.thrift.TUniqueId;
import com.starrocks.transaction.AbstractTxnStateChangeCallback;
import com.starrocks.transaction.TabletCommitInfo;
import com.starrocks.transaction.TabletFailInfo;
import com.starrocks.transaction.TransactionCommitFailedException;
import com.starrocks.transaction.TransactionException;
import com.starrocks.transaction.TransactionState;
import com.starrocks.transaction.TransactionState.TxnCoordinator;
import com.starrocks.transaction.TransactionState.TxnSourceType;
import io.netty.handler.codec.http.HttpHeaders;
import org.apache.logging.log4j.LogManager;
import org.apache.logging.log4j.Logger;

import java.io.DataInput;
import java.io.DataOutput;
import java.io.IOException;
import java.util.List;
import java.util.Map;
import java.util.UUID;
import java.util.concurrent.locks.ReentrantReadWriteLock;

<<<<<<< HEAD
public class StreamLoadTask extends AbstractTxnStateChangeCallback implements Writable {
    private static final Logger LOG = LogManager.getLogger(StreamLoadMgr.class);
=======
public class StreamLoadTask extends AbstractTxnStateChangeCallback
        implements Writable, GsonPostProcessable, GsonPreProcessable {
    private static final Logger LOG = LogManager.getLogger(StreamLoadTask.class);
>>>>>>> 52860def

    public enum State {
        BEGIN,
        BEFORE_LOAD,
        LOADING,
        PREPARING,
        PREPARED,
        COMMITED,
        CANCELLED,
        FINISHED
    }

    @SerializedName(value = "id")
    private long id;
    private TUniqueId loadId;
    @SerializedName("loadIdHi")
    private long loadIdHi;
    @SerializedName("loadIdLo")
    private long loadIdLo;
    @SerializedName(value = "label")
    private String label;
    @SerializedName(value = "dbId")
    private long dbId;
    @SerializedName(value = "dbName")
    private String dbName;
    @SerializedName(value = "tableId")
    private long tableId;
    @SerializedName(value = "tableName")
    private String tableName;
    @SerializedName(value = "errorMsg")
    private String errorMsg;
    @SerializedName(value = "trackingUrl")
    private String trackingUrl;
    @SerializedName(value = "timeoutMs")
    private long timeoutMs;
    @SerializedName(value = "createTimeMs")
    private long createTimeMs;
    @SerializedName(value = "state")
    private State state;
    @SerializedName(value = "beforeLoadTimeMs")
    private long beforeLoadTimeMs;
    @SerializedName(value = "startLoadingTimeMs")
    private long startLoadingTimeMs;
    @SerializedName(value = "startPreparingTimeMs")
    private long startPreparingTimeMs;
    @SerializedName(value = "finishPreparingTimeMs")
    private long finishPreparingTimeMs;
    @SerializedName(value = "endTimeMs")
    private long endTimeMs;
    @SerializedName(value = "txnId")
    private long txnId;
    @SerializedName(value = "channelNum")
    private int channelNum;
    @SerializedName(value = "preparedChannelNum")
    private int preparedChannelNum;
    @SerializedName(value = "numRowsNormal")
    private long numRowsNormal;
    @SerializedName(value = "numRowsAbnormal")
    private long numRowsAbnormal;
    @SerializedName(value = "numRowsUnselected")
    private long numRowsUnselected;
    @SerializedName(value = "numLoadBytesTotal")
    private long numLoadBytesTotal;

    private List<State> channels;
    private StreamLoadParam streamLoadParam;
    private StreamLoadInfo streamLoadInfo;
    private Coordinator coord;
    private Map<Integer, TNetworkAddress> channelIdToBEHTTPAddress;
    private Map<Integer, TNetworkAddress> channelIdToBEHTTPPort;
    private OlapTable table;
    private long taskDeadlineMs;
    private boolean isCommitting;

    private ReentrantReadWriteLock lock;

    private void writeLock() {
        lock.writeLock().lock();
    }

    private void writeUnlock() {
        lock.writeLock().unlock();
    }

    private void readLock() {
        lock.readLock().lock();
    }

    private void readUnlock() {
        lock.readLock().unlock();
    }

    public StreamLoadTask(long id, Database db, OlapTable table, String label,
            long timeoutMs, int channelNum, int channelId, long createTimeMs) {
        this.id = id;
        UUID uuid = UUID.randomUUID();
        this.loadId = new TUniqueId(uuid.getMostSignificantBits(), uuid.getLeastSignificantBits());
        this.dbId = db.getId();
        this.dbName = db.getFullName();
        this.tableId = table.getId();
        this.tableName = table.getName();
        this.table = table;
        this.label = label;
        this.timeoutMs = timeoutMs;
        this.channelNum = channelNum;
        this.createTimeMs = createTimeMs;
        this.state = State.BEGIN;
        this.preparedChannelNum = 0;
        this.numRowsNormal = -1;
        this.numRowsAbnormal = -1;
        this.numRowsUnselected = -1;
        this.numLoadBytesTotal = -1;
        this.trackingUrl = "";
        this.endTimeMs = -1;
        this.txnId = -1;
        this.errorMsg = null;

        init();
    }

    public void init() {
        this.lock = new ReentrantReadWriteLock(true);
        this.taskDeadlineMs = this.createTimeMs + this.timeoutMs;
        this.channels = Lists.newArrayListWithCapacity(this.channelNum);
        for (int i = 0; i < this.channelNum; i++) {
            this.channels.add(this.state);
        }
        this.channelIdToBEHTTPAddress = null;
        this.channelIdToBEHTTPPort = null;
        this.coord = null;
        this.streamLoadParam = null;
        this.streamLoadInfo = null;
        this.isCommitting = false;
    }

    public void beginTxn(int channelId, int channelNum, TransactionResult resp) {
        long startTimeMs = System.currentTimeMillis();
        boolean exception = false;
        writeLock();
        try {
            if (channelNum != this.channelNum) {
                throw new Exception("channel num " + String.valueOf(channelNum) + " does not equal to original channel num "
                    + String.valueOf(this.channelNum));
            }
            if (channelId >= this.channelNum || channelId < 0) {
                throw new Exception("channel id should be between [0, " + String.valueOf(this.channelNum - 1) + "].");
            }

            switch (this.state) {
                case BEGIN: {
                    unprotectedBeginTxn(false);
                    this.state = State.BEFORE_LOAD;
                    this.channels.set(channelId, State.BEFORE_LOAD);
                    this.beforeLoadTimeMs = System.currentTimeMillis();
                    resp.addResultEntry("Label", this.label);
                    resp.addResultEntry("TxnId", this.txnId);
                    resp.addResultEntry("BeginChannel", channelNum);
                    resp.addResultEntry("BeginTxnTimeMs", this.beforeLoadTimeMs - this.createTimeMs);
                    LOG.info("stream load {} channel_id {} begin. db: {}, tbl: {}, txn_id: {}",
                            label, channelId, dbName, tableName, txnId);
                    break;
                }
                case BEFORE_LOAD:
                case LOADING:
                case PREPARING: {
                    if (this.channels.get(channelId) != State.BEGIN) {
                        resp.setOKMsg("stream load " + label + " channel " + String.valueOf(channelId)
                                + " has already begun");
                        break;
                    }
                    this.channels.set(channelId, State.BEFORE_LOAD);
                    resp.addResultEntry("BeginChannel", channelNum);
                    LOG.info("stream load {} channel_id {} begin. db: {}, tbl: {}, txn_id: {}",
                            label, channelId, dbName, tableName, txnId);
                    break;
                }
                case PREPARED: {
                    resp.setOKMsg("stream load task " + label + " has already been prepared");
                    break;
                }
                case COMMITED: {
                    resp.setOKMsg("stream load task " + label + " has already been committed");
                    break;
                }
                case CANCELLED: {
                    resp.setOKMsg("stream load task " + label + " has already been cancelled: "
                            + this.errorMsg);
                    break;
                }
                case FINISHED: {
                    resp.setOKMsg("stream load task " + label + " has already been finished");
                    break;
                }
                default: {
                    resp.setOKMsg("stream load task is in unexpected state " + this.state);
                    break;
                }
            }
        } catch (Exception e) {
            this.errorMsg = new LogBuilder(LogKey.STREAM_LOAD_TASK, id, ':').add("label", label)
                    .add("error_msg", "cancel stream task for exception: " + e.getMessage()).build_http_log();
            exception = true;
        } finally {
            writeUnlock();
        }

        if (exception && this.errorMsg != null) {
            LOG.warn(errorMsg);
            cancelTask();
            resp.addResultEntry("Cancelled time", endTimeMs - startTimeMs);
            resp.setErrorMsg(this.errorMsg);
        }
    }

    public TNetworkAddress tryLoad(int channelId, TransactionResult resp) {
        long startTimeMs = System.currentTimeMillis();
        boolean needUnLock = true;
        boolean exception = false;
        readLock();
        try {
            if (channelId >= this.channelNum || channelId < 0) {
                throw new Exception("channel id should be between [0, " + String.valueOf(this.channelNum - 1) + "].");
            }
            switch (this.state) {
                case BEFORE_LOAD: {
                    // do nothing, we will change state to loading in executeTask
                    break;
                }
                case LOADING:
                case PREPARING: {
                    if (this.channels.get(channelId) != State.BEGIN
                            && this.channels.get(channelId) != State.BEFORE_LOAD
                            && this.channels.get(channelId) != State.LOADING) {
                        readUnlock();
                        needUnLock = false;
                        throw new Exception(
                                "channel state should be BEGIN | BEFORE_LOAD | LOADING when channel is loading");
                    }
                    this.channels.set(channelId, State.LOADING);
                    TNetworkAddress redirectAddr = channelIdToBEHTTPAddress.get(channelId);
                    if (redirectAddr == null) {
                        throw new Exception(
                            "can not find redirect address for stream load label " + label + ", channel id " + channelId);
                    }
                    return redirectAddr;
                }
                case PREPARED: {
                    resp.setOKMsg("stream load task " + label + " has already been prepared");
                    break;
                }
                case COMMITED: {
                    resp.setOKMsg("stream load task " + label + " has already been committed");
                    break;
                }
                case CANCELLED: {
                    resp.setOKMsg("stream load task " + label + " has already been cancelled: "
                            + this.errorMsg);
                    break;
                }
                case FINISHED: {
                    resp.setOKMsg("stream load task " + label + " has already been finished");
                    break;
                }
                default: {
                    resp.setOKMsg("stream load task is in unexpected state " + this.state);
                    break;
                }
            }
        } catch (Exception e) {
            this.errorMsg = new LogBuilder(LogKey.STREAM_LOAD_TASK, id, ':').add("label", label)
                    .add("error_msg", "cancel stream task for exception: " + e.getMessage()).build_http_log();
            exception = true;
        } finally {
            if (needUnLock) {
                readUnlock();
            }
        }
        if (exception && this.errorMsg != null) {
            LOG.warn(errorMsg);
            cancelTask();
            resp.addResultEntry("Cancelled time", endTimeMs - startTimeMs);
            resp.setErrorMsg(this.errorMsg);
        }
        return null;
    }

    public TNetworkAddress executeTask(int channelId, HttpHeaders headers, TransactionResult resp) {
        long startTimeMs = System.currentTimeMillis();
        boolean exception = false;
        writeLock();
        try {
            if (channelId >= this.channelNum || channelId < 0) {
                throw new Exception("channel id should be between [0, " + String.valueOf(this.channelNum - 1) + "].");
            }
            switch (this.state) {
                case BEFORE_LOAD: {
                    if (this.channels.get(channelId) != State.BEGIN
                            && this.channels.get(channelId) != State.BEFORE_LOAD) {
                        throw new Exception(
                                "channel state should be BEGIN | BEFORE_LOAD when task is going to execute");
                    }
                    unprotectedExecute(headers);
                    this.state = State.LOADING;
                    this.startLoadingTimeMs = System.currentTimeMillis();
                    this.channels.set(channelId, State.LOADING);
                    LOG.info("stream load {} channel_id {} start loading. db: {}, tbl: {}, txn_id: {}",
                            label, channelId, dbName, tableName, txnId);
                    return channelIdToBEHTTPAddress.get(channelId);
                }
                case LOADING:
                case PREPARING: {
                    if (this.channels.get(channelId) != State.BEGIN
                            && this.channels.get(channelId) != State.BEFORE_LOAD
                            && this.channels.get(channelId) != State.LOADING) {
                        throw new Exception(
                                "channel state should be BEGIN | BEFORE_LOAD | LOADING when channel is loading");
                    }
                    LOG.info("stream load {} channel_id {} start loading. db: {}, tbl: {}, txn_id: {}",
                            label, channelId, dbName, tableName, txnId);
                    this.channels.set(channelId, State.LOADING);
                    TNetworkAddress redirectAddr = channelIdToBEHTTPAddress.get(channelId);
                    if (redirectAddr == null) {
                        throw new Exception(
                            "can not find redirect address for stream load label " + label + ", channel id " + channelId);
                    }
                    return redirectAddr;
                }
                case PREPARED: {
                    resp.setOKMsg("stream load task " + label + " has already been prepared");
                    break;
                }
                case COMMITED: {
                    resp.setOKMsg("stream load task " + label + " has already been committed");
                    break;
                }
                case CANCELLED: {
                    resp.setOKMsg("stream load task " + label + " has already been cancelled: "
                            + this.errorMsg);
                    break;
                }
                case FINISHED: {
                    resp.setOKMsg("stream load task " + label + " has already been finished");
                    break;
                }
                default: {
                    resp.setOKMsg("stream load task is in unexpected state " + this.state);
                    break;
                }
            }
        } catch (Exception e) {
            this.errorMsg = new LogBuilder(LogKey.STREAM_LOAD_TASK, id, ':').add("label", label)
                    .add("error_msg", "cancel stream task for exception: " + e.getMessage()).build_http_log();
            exception = true;
        } finally {
            writeUnlock();
        }

        if (exception && this.errorMsg != null) {
            LOG.warn(errorMsg);
            cancelTask();
            resp.addResultEntry("Cancelled time", endTimeMs - startTimeMs);
            resp.setErrorMsg(this.errorMsg);
        }
        return null;
    }

    public void prepareChannel(int channelId,  HttpHeaders headers, TransactionResult resp) {
        long startTimeMs = System.currentTimeMillis();
        boolean needUnLock = true;
        boolean exception = false;
        writeLock();
        try {
            if (channelId >= this.channelNum || channelId < 0) {
                throw new Exception("channel id should be between [0, " + String.valueOf(this.channelNum - 1) + "].");
            }
            switch (this.state) {
                case BEFORE_LOAD: {
                    if (this.channels.get(channelId) != State.BEGIN
                            && this.channels.get(channelId) != State.BEFORE_LOAD) {
                        throw new Exception(
                                "channel state should be BEGIN | BEFORE_LOAD when task is going to execute");
                    }
                    unprotectedExecute(headers);
                    this.state = State.PREPARING;
                    this.channels.set(channelId, State.PREPARING);
                    this.startPreparingTimeMs = System.currentTimeMillis();
                    this.preparedChannelNum += 1;
                    LOG.info("stream load {} channel_id {} start preparing. db: {}, tbl: {}, txn_id: {}",
                            label, channelId, dbName, tableName, txnId);
                    
                    resp.addResultEntry("Label", this.label);
                    resp.addResultEntry("TxnId", this.txnId);
                    resp.addResultEntry("ChannelId", channelId);
                    resp.addResultEntry("Prepared Channel Num", this.preparedChannelNum);
                    writeUnlock();
                    needUnLock = false;
                    unprotectedFinishStreamLoadChannel(channelId);
                    return;
                }
                case LOADING: {
                    if (this.channels.get(channelId) != State.BEGIN
                            && this.channels.get(channelId) != State.BEFORE_LOAD
                            && this.channels.get(channelId) != State.LOADING) {
                        throw new Exception(
                                "channel state should be BEGIN | BEFORE_LOAD | LOADING when task is going to prepare, " +
                                " cur state is " + this.state);
                    }
                    this.channels.set(channelId, State.PREPARING);
                    this.state = State.PREPARING;
                    this.startPreparingTimeMs = System.currentTimeMillis();
                    this.preparedChannelNum += 1;

                    LOG.info("stream load {} channel_id {} start preparing. db: {}, tbl: {}, txn_id: {}",
                            label, channelId, dbName, tableName, txnId);
                    resp.addResultEntry("Label", this.label);
                    resp.addResultEntry("TxnId", this.txnId);
                    resp.addResultEntry("ChannelId", channelId);
                    resp.addResultEntry("Prepared Channel Num", this.preparedChannelNum);
                    writeUnlock();
                    needUnLock = false;
                    unprotectedFinishStreamLoadChannel(channelId);
                    return; 
                }
                case PREPARING: {
                    if (this.channels.get(channelId) != State.BEGIN
                            && this.channels.get(channelId) != State.BEFORE_LOAD
                            && this.channels.get(channelId) != State.LOADING) {
                        throw new Exception(
                                "channel state should be BEGIN | BEFORE_LOAD | LOADING when channel is ready for prepare, " +
                                "cur state is " + this.state);
                    }
                    this.channels.set(channelId, State.PREPARING);
                    this.state = State.PREPARING;
                    this.preparedChannelNum += 1;
                    LOG.info("stream load {} channel_id {} start preparing. db: {}, tbl: {}, txn_id: {}",
                            label, channelId, dbName, tableName, txnId);
                    resp.addResultEntry("Label", this.label);
                    resp.addResultEntry("TxnId", this.txnId);
                    resp.addResultEntry("ChannelId", channelId);
                    resp.addResultEntry("Prepared Channel Num", this.preparedChannelNum);
                    writeUnlock();
                    needUnLock = false;
                    unprotectedFinishStreamLoadChannel(channelId);        
                    return; 
                }
                case PREPARED: {
                    resp.setOKMsg("stream load task " + label + " has already been prepared");
                    break;
                }
                case COMMITED: {
                    resp.setOKMsg("stream load task " + label + " has already been committed");
                    break;
                }
                case CANCELLED: {
                    resp.setOKMsg("stream load task " + label + " has already been cancelled: "
                            + this.errorMsg);
                    break;
                }
                case FINISHED: {
                    resp.setOKMsg("stream load task " + label + " has already been finished");
                    break;
                }
                default: {
                    resp.setOKMsg("stream load task is in unexpected state " + this.state);
                    break;
                }
            }
        } catch (Exception e) {
            this.errorMsg = new LogBuilder(LogKey.STREAM_LOAD_TASK, id, ':').add("label", label)
                    .add("error_msg", "cancel stream task for exception: " + e.getMessage()).build_http_log();
            exception = true;
        } finally {
            if (needUnLock) {
                writeUnlock();
            }
        }

        if (exception && this.errorMsg != null) {
            LOG.warn(errorMsg);
            cancelTask();
            resp.addResultEntry("Cancelled time", endTimeMs - startTimeMs);
            resp.setErrorMsg(this.errorMsg);
        }
        return;
    }

    public void waitCoordFinishAndPrepareTxn(TransactionResult resp) {
        long startTimeMs = System.currentTimeMillis();
        boolean exception = false;
        writeLock();
        try {
            if (isFinalState()) {
                if (state == State.CANCELLED) {
                    resp.setOKMsg("txn could not be prepared because task state is: " + state
                            + ", error_msg: " + errorMsg);

                } else {
                    resp.setOKMsg("txn could not be prepared because task state is: " + state);
                }
                return;
            }
            if (this.state == State.PREPARED) {
                resp.setOKMsg("stream load task " + this.label + " has already been prepared");
                return;
            }
            if (this.state != State.PREPARING) {
                throw new UserException("stream load task " + this.label
                         + " s state (" + this.state + ") is not preparing, can not prepare txn");
            }
            unprotectedWaitCoordFinish();
            if (!checkDataQuality()) {
                throw new UserException("abnormal data more than max filter rate, tracking_url: " + 
                    this.trackingUrl);
            }
        } catch (Exception e) {
            this.errorMsg = new LogBuilder(LogKey.STREAM_LOAD_TASK, id, ':').add("label", label)
                    .add("error_msg", "cancel stream task for exception: " + e.getMessage()).build_http_log();
            exception = true;
        } finally {
            writeUnlock();
        }

        if (exception && this.errorMsg != null) {
            LOG.warn(errorMsg);
            cancelTask();
            resp.addResultEntry("Cancelled time", endTimeMs - startTimeMs);
            resp.setErrorMsg(this.errorMsg);
            return;
        }
        
        try {
            unprotectedPrepareTxn();
        } catch (Exception e) {
            this.errorMsg = new LogBuilder(LogKey.STREAM_LOAD_TASK, id, ':').add("label", label)
                    .add("error_msg", "cancel stream task for exception: " + e.getMessage()).build_http_log();
            exception = true;
        }

        if (exception && this.errorMsg != null) {
            LOG.warn(errorMsg);
            cancelTask();
            resp.addResultEntry("Cancelled time", endTimeMs - startTimeMs);
            resp.setErrorMsg(this.errorMsg);
            return;
        }
            

        resp.addResultEntry("NumberTotalRows", numRowsNormal + numRowsAbnormal + numRowsUnselected);
        resp.addResultEntry("NumberLoadedRows", numRowsNormal);
        resp.addResultEntry("NumberFilteredRows", numRowsAbnormal);
        resp.addResultEntry("NumberUnselectedRows", numRowsUnselected);
        resp.addResultEntry("LoadBytes", numLoadBytesTotal);
        resp.addResultEntry("TrackingURL", trackingUrl);
        resp.addResultEntry("Prepared Time", finishPreparingTimeMs - this.startPreparingTimeMs);
        resp.setOKMsg("stream load " + label + " finish preparing");
        LOG.info("stream load {} finish preparing. db: {}, tbl: {}, txn_id: {}",
                label, dbName, tableName, txnId);
    }

    public void commitTxn(TransactionResult resp) throws UserException {
        long startTimeMs = System.currentTimeMillis();
        boolean exception = false;
        readLock();
        try {
            if (isFinalState()) {
                if (state == State.CANCELLED) {
                    resp.setOKMsg("txn could not be committed because task state is: " + state
                            + ", error_msg: " + errorMsg);

                } else {
                    resp.setOKMsg("txn could not be committed because task state is: " + state);
                }
                return;
            }
            if (this.state != State.PREPARED) {
                resp.setOKMsg("stream load task " + this.label + " state ("
                        + this.state + ") is not prepared, can not commit");
                return;
            }
        } finally {
            readUnlock();
        }

        try {
            GlobalStateMgr.getCurrentGlobalTransactionMgr().commitPreparedTransaction(dbId, txnId, timeoutMs);
        } catch (Exception e) {
            this.errorMsg = new LogBuilder(LogKey.STREAM_LOAD_TASK, id, ':').add("label", label)
                    .add("error_msg", "cancel stream task for exception: " + e.getMessage()).build_http_log();
            exception = true;
        }

        if (exception && this.errorMsg != null) {
            LOG.warn(errorMsg);
            cancelTask();
            resp.addResultEntry("Cancelled time", endTimeMs - startTimeMs);
            resp.setErrorMsg(this.errorMsg);
            return;
        }

        LOG.info("stream load {} finish commiting. db: {}, tbl: {}, txn_id: {}",
                    label, dbName, tableName, txnId);
        resp.addResultEntry("NumberTotalRows", numRowsNormal + numRowsAbnormal + numRowsUnselected);
        resp.addResultEntry("NumberLoadedRows", numRowsNormal);
        resp.addResultEntry("NumberFilteredRows", numRowsAbnormal);
        resp.addResultEntry("NumberUnselectedRows", numRowsUnselected);
        resp.addResultEntry("LoadBytes", numLoadBytesTotal);
        resp.addResultEntry("TrackingURL", trackingUrl);
        resp.addResultEntry("Committed time", System.currentTimeMillis() - startTimeMs);
        resp.setOKMsg("stream load " + label + " commit");
    }

    public void manualCancelTask(TransactionResult resp) throws UserException {
        long startTimeMs = System.currentTimeMillis();
        readLock();
        try {
            if (isCommitting) {
                resp.setOKMsg("txn can not be cancelled because task state is committing");
                return;
            } 
        } finally {
            readUnlock();
        }
        
        String errorMsg = cancelTask("manual abort");
        if (errorMsg != null) {
            resp.setOKMsg("stream load " + label + " abort fail");
            resp.addResultEntry("Abort fail reason", errorMsg);
        } else {
            resp.setOKMsg("stream load " + label + " abort");
            resp.addResultEntry("Cancelled time", endTimeMs - startTimeMs);
        }
    }

    public void unprotectedExecute(HttpHeaders headers) throws UserException {
        streamLoadParam = StreamLoadParam.parseHttpHeader(headers);
        streamLoadInfo = StreamLoadInfo.fromStreamLoadContext(loadId, txnId, (int) timeoutMs / 1000, streamLoadParam);
        if (table == null) {
            getTable();
        }
        LoadPlanner loadPlanner = new LoadPlanner(id, loadId, txnId, dbId, dbName, table,
                streamLoadInfo.isStrictMode(), streamLoadInfo.getTimezone(), streamLoadInfo.isPartialUpdate(),
                null, null, streamLoadInfo.getLoadMemLimit(), streamLoadInfo.getExecMemLimit(), 
                streamLoadInfo.getNegative(), channelNum, streamLoadInfo.getColumnExprDescs(), streamLoadInfo, label,
                streamLoadInfo.getTimeout());
        
        loadPlanner.plan();

        coord = new Coordinator(loadPlanner);
        coord.setLoadJobType(TLoadJobType.STREAM_LOAD);

        try {
            QeProcessorImpl.INSTANCE.registerQuery(loadId, coord);

            int waitSecond = (int) (getLeftTimeMs() / 1000);
            if (waitSecond <= 0) {
                throw new LoadException("Load timeout. Increase the timeout and retry");
            }

            coord.exec();
            this.channelIdToBEHTTPAddress = coord.getChannelIdToBEHTTPMap();
            this.channelIdToBEHTTPPort = coord.getChannelIdToBEPortMap();
        } catch (Exception e) {
            throw new UserException(e.getMessage());
        } 
    }

    private void unprotectedFinishStreamLoadChannel(int channelId) throws UserException {
        TNetworkAddress address = channelIdToBEHTTPPort.get(channelId);

        boolean ok = false;
        BackendService.Client client = null;
        try {
            client = ClientPool.backendPool.borrowObject(address);
            TStreamLoadChannel streamLoadChannel = new TStreamLoadChannel();
            streamLoadChannel.setLabel(label);
            streamLoadChannel.setChannel_id(channelId);
            TStatus tStatus = client.finish_stream_load_channel(streamLoadChannel);
            ok = true;

            if (tStatus.getStatus_code() != TStatusCode.OK) {
                // ignore fail status
            }
            LOG.info("finish stream load channel label: {} channel id {}", label, channelId);
        } catch (Exception e) {
            throw new UserException("failed to send finish stream load channel: " + e.getMessage(), e);
        } finally {
            if (ok) {
                ClientPool.backendPool.returnObject(address, client);
            } else {
                ClientPool.backendPool.invalidateObject(address, client);
            }
        }
    }

    private void unprotectedWaitCoordFinish() throws UserException {
        try {
            int waitSecond = (int) (getLeftTimeMs() / 1000);
            if (waitSecond <= 0) {
                throw new LoadException("Load timeout. Increase the timeout and retry");
            }
            if (coord.join(waitSecond)) {
                Status status = coord.getExecStatus();
                Map<String, String> loadCounters = coord.getLoadCounters();
                if (loadCounters == null || loadCounters.get(LoadEtlTask.DPP_NORMAL_ALL) == null) {
                    throw new LoadException(TransactionCommitFailedException.NO_DATA_TO_LOAD_MSG);
                }
                this.numRowsNormal = Long.parseLong(loadCounters.get(LoadEtlTask.DPP_NORMAL_ALL));
                this.numRowsAbnormal = Long.parseLong(loadCounters.get(LoadEtlTask.DPP_ABNORMAL_ALL));
                this.numRowsUnselected = Long.parseLong(loadCounters.get(LoadJob.UNSELECTED_ROWS));
                this.numLoadBytesTotal = Long.parseLong(loadCounters.get(LoadJob.LOADED_BYTES));

                if (numRowsNormal == 0) {
                    throw new LoadException(TransactionCommitFailedException.NO_DATA_TO_LOAD_MSG);
                }

                this.trackingUrl = coord.getTrackingUrl();
                if (!status.ok()) {
                    throw new LoadException(status.getErrorMsg());
                }
            } else {
                throw new LoadException("coordinator could not finished before job timeout");
            }
        } catch (Exception e) {
            throw new UserException(e.getMessage());
        } finally {
            QeProcessorImpl.INSTANCE.unregisterQuery(loadId);
        }
    }


    public void cancelTask() {
        cancelTask(null);
    }

    public String cancelTask(String msg) {
        String reason;
        if (msg != null && errorMsg == null) {
            reason = msg;
        } else {
            reason = errorMsg;
        }
        readLock();
        try {
            if (isFinalState()) {
                if (state == State.CANCELLED) {
                    return "cur task state is: " + state 
                            + ", error_msg: " + errorMsg;
                } else {
                    return "cur task state is: " + state;
                }
            } 
        } finally {
            readUnlock();
        }
        try {
            if (txnId != -1L) {
                GlobalStateMgr.getCurrentGlobalTransactionMgr().abortTransaction(
                        dbId, txnId, reason);
            } else {
                writeLock();
                for (int i = 0; i < channelNum; i++) {
                    this.channels.set(i, State.CANCELLED);
                }
                this.state = State.CANCELLED;
                writeUnlock();
            }
        } catch (Exception e) {
            LOG.warn("stream load " + label + " abort txn fail, errmsg: " + e.getMessage());
            return e.getMessage();
        }
        LOG.info("stream load {} cancel. db: {}, tbl: {}, txn_id: {}",
                    label, dbName, tableName, txnId);
        return null;
    }

    public void unprotectedBeginTxn(boolean replay) throws UserException {
        this.txnId = GlobalStateMgr.getCurrentGlobalTransactionMgr().beginTransaction(
                dbId, Lists.newArrayList(tableId), label, null,
                new TxnCoordinator(TxnSourceType.FE, FrontendOptions.getLocalHostAddress()),
                TransactionState.LoadJobSourceType.FRONTEND_STREAMING, id,
                timeoutMs / 1000);
    } 

    public void unprotectedPrepareTxn() throws UserException {
        List<TabletCommitInfo> commitInfos = TabletCommitInfo.fromThrift(coord.getCommitInfos());
        List<TabletFailInfo> failInfos = TabletFailInfo.fromThrift(coord.getFailInfos());
        finishPreparingTimeMs = System.currentTimeMillis();
        StreamLoadTxnCommitAttachment txnCommitAttachment = new StreamLoadTxnCommitAttachment(
                beforeLoadTimeMs, startLoadingTimeMs, startPreparingTimeMs, finishPreparingTimeMs,
                endTimeMs, numRowsNormal, numRowsAbnormal, numRowsUnselected, numLoadBytesTotal,
                trackingUrl);
        GlobalStateMgr.getCurrentGlobalTransactionMgr().prepareTransaction(dbId, 
                txnId, commitInfos, failInfos, txnCommitAttachment);
    }

    public boolean checkNeedRemove(long currentMs) {
        readLock();
        try {
            if (!isFinalState()) {
                return false;
            }
        } finally {
            readUnlock();
        }
        Preconditions.checkState(endTimeMs != -1, endTimeMs);
        if ((currentMs - endTimeMs) > Config.label_keep_max_second * 1000) {
            return true;
        }
        return false;
    }

    protected boolean checkDataQuality() {
        if (numRowsNormal == -1 || numRowsAbnormal == -1) {
            return true;
        }

        if (numRowsAbnormal > (numRowsAbnormal + numRowsNormal) * streamLoadParam.maxFilterRatio) {
            return false;
        }

        return true;
    }

    public boolean checkNeedPrepareTxn() {
        return this.preparedChannelNum == this.channelNum;
    }

    @Override
    public void beforePrepared(TransactionState txnState) throws TransactionException {
        writeLock();
        try {
            if (isFinalState()) {
                throw new TransactionException("txn could not be prepared because task state is: " + state);
            }
        } finally {
            writeUnlock();
        }
    }

    @Override
    public void afterPrepared(TransactionState txnState, boolean txnOperated) throws UserException {
        if (!txnOperated) {
            return;
        }
        writeLock();
        try {
            for (int i = 0; i < channelNum; i++) {
                this.channels.set(i, State.PREPARED);
            }
            this.state = State.PREPARED;
        } finally {
            writeUnlock();
        }
    }

    @Override
    public void replayOnPrepared(TransactionState txnState) {
        writeLock();
        try {
            replayTxnAttachment(txnState);
            txnId = txnState.getTransactionId();
            for (int i = 0; i < channelNum; i++) {
                this.channels.set(i, State.PREPARED);
            }
            state = State.PREPARED;
            this.preparedChannelNum = this.channelNum;
        } finally {
            writeUnlock();
        }
    }

    @Override
    public void beforeCommitted(TransactionState txnState) throws TransactionException {
        writeLock();
        try {
            if (isFinalState()) {
                throw new TransactionException("txn could not be commited because task state is: " + state);
            }
            isCommitting = true;
        } finally {
            writeUnlock();
        }
    }

    @Override
    public void afterCommitted(TransactionState txnState, boolean txnOperated) throws UserException {
        if (!txnOperated) {
            return;
        }
        writeLock();
        try {
            for (int i = 0; i < channelNum; i++) {
                this.channels.set(i, State.COMMITED);
            }
            this.state = State.COMMITED;
            isCommitting = false;
        } finally {
            writeUnlock();
        }
    }

    @Override
    public void replayOnCommitted(TransactionState txnState) {
        writeLock();
        try {
            replayTxnAttachment(txnState);
            txnId = txnState.getTransactionId();
            for (int i = 0; i < channelNum; i++) {
                this.channels.set(i, State.COMMITED);
            }
            this.state = State.COMMITED;
            this.preparedChannelNum = this.channelNum;
        } finally {
            writeUnlock();
        }
    } 

    @Override
    public void afterAborted(TransactionState txnState, boolean txnOperated, String txnStatusChangeReason)
            throws UserException {
        if (!txnOperated) {
            return;
        }
        writeLock();
        try {
            if (isFinalState()) {
                return;
            }
            if (coord != null) {
                coord.cancel();
                QeProcessorImpl.INSTANCE.unregisterQuery(loadId);
            }
            for (int i = 0; i < channelNum; i++) {
                this.channels.set(i, State.CANCELLED);
            }
            endTimeMs = System.currentTimeMillis();
            state = State.CANCELLED;
            errorMsg = txnState.getReason();
            gcObject();
            GlobalStateMgr.getCurrentGlobalTransactionMgr().getCallbackFactory().removeCallback(id);
        } finally {
            writeUnlock();
        }
    }

    @Override
    public void replayOnAborted(TransactionState txnState) {
        writeLock();
        try {
            replayTxnAttachment(txnState);
            txnId = txnState.getTransactionId();
            for (int i = 0; i < channelNum; i++) {
                this.channels.set(i, State.CANCELLED);
            }
            errorMsg = txnState.getReason();
            state = State.CANCELLED;
            endTimeMs = txnState.getFinishTime();
            GlobalStateMgr.getCurrentGlobalTransactionMgr().getCallbackFactory().removeCallback(id);
        } finally {
            writeUnlock();
        }
    }

    @Override
    public void afterVisible(TransactionState txnState, boolean txnOperated) {
        if (!txnOperated) {
            return;
        }
        writeLock();
        try {
            for (int i = 0; i < channelNum; i++) {
                channels.set(i, State.FINISHED);
            }
            state = State.FINISHED;
            endTimeMs = System.currentTimeMillis();
            GlobalStateMgr.getCurrentGlobalTransactionMgr().getCallbackFactory().removeCallback(id);
            gcObject();
        } finally {
            writeUnlock();
        }
    }

    @Override
    public void replayOnVisible(TransactionState txnState) {
        writeLock();
        try {
            replayTxnAttachment(txnState);
            for (int i = 0; i < channelNum; i++) {
                this.channels.set(i, State.FINISHED);
            }
            this.preparedChannelNum = this.channelNum;
            state = State.FINISHED;
            endTimeMs = txnState.getFinishTime();
            GlobalStateMgr.getCurrentGlobalTransactionMgr().getCallbackFactory().removeCallback(id);
        } finally {
            writeUnlock();
        }
    }

    public void gcObject() {
        coord = null;
        channelIdToBEHTTPAddress = null;
        channelIdToBEHTTPPort = null;
        table = null;
        streamLoadParam = null;
        streamLoadInfo = null;
    }

    public void cancelAfterRestart() {
        errorMsg = "task not in durable state (PREPARED|CANCELLED|COMMITTED|FINISHED) will be cancelled after fe restart";
        for (int i = 0; i < channelNum; i++) {
            this.channels.set(i, State.CANCELLED);
        }
        endTimeMs = System.currentTimeMillis();
        state = State.CANCELLED;
    }

    private void replayTxnAttachment(TransactionState txnState) {
        if (txnState.getTxnCommitAttachment() == null) {
            return;
        }
        StreamLoadTxnCommitAttachment attachment = (StreamLoadTxnCommitAttachment) txnState.getTxnCommitAttachment();
        this.trackingUrl = attachment.getTrackingURL();
        this.beforeLoadTimeMs = attachment.getBeforeLoadTimeMs();
        this.startLoadingTimeMs = attachment.getStartLoadingTimeMs();
        this.startPreparingTimeMs = attachment.getStartPreparingTimeMs();
        this.finishPreparingTimeMs = attachment.getFinishPreparingTimeMs();
        this.endTimeMs = attachment.getEndTimeMs();
        this.numRowsNormal = attachment.getNumRowsNormal();
        this.numRowsAbnormal = attachment.getNumRowsAbnormal();
        this.numRowsUnselected = attachment.getNumRowsUnselected();
        this.numLoadBytesTotal = attachment.getNumLoadBytesTotal();
    }


    public OlapTable getTable() throws MetaNotFoundException {
        Database database = GlobalStateMgr.getCurrentState().getDb(dbId);
        if (database == null) {
            throw new MetaNotFoundException("Database " + dbId + "has been deleted");
        }
        database.readLock();
        try {
            OlapTable table = (OlapTable) database.getTable(tableId);
            if (table == null) {
                throw new MetaNotFoundException("Failed to find table " + tableId + " in db " + dbId);
            }
            return table;
        } finally {
            database.readUnlock();
        }
    }

    private long getLeftTimeMs() {
        return taskDeadlineMs - System.currentTimeMillis();
    }

    private long getLeftTimeMsWithCurMs(long currentMs) {
        return taskDeadlineMs - currentMs;
    }

    public long createTimeMs() {
        return createTimeMs;
    }

    public long endTimeMs() {
        return endTimeMs;
    }

    public boolean isFinalState() {
        return state == State.CANCELLED || state == State.COMMITED || state == State.FINISHED;
    }

    public boolean isDurableLoadState() {
        return state == State.PREPARED || state == State.CANCELLED || state == State.COMMITED || state == State.FINISHED;
    }

    public String getDBName() {
        return dbName;
    }

    public long getDBId() {
        return dbId;
    }

    public String getTableName() {
        return tableName;
    }

    public String getLabel() {
        return label;
    }

    public long getId() {
        return id;
    }

    public String getStateName() {
        return state.name();
    }
    
    public void setTUniqueId(TUniqueId loadId) {
        this.loadId = loadId;
    }

    public List<String> getShowInfo() {
        readLock();
        try {
            List<String> row = Lists.newArrayList();
            row.add(label);
            row.add(String.valueOf(id));
            row.add(loadId.toString());
            row.add(String.valueOf(txnId));
            row.add(dbName);
            row.add(tableName);
            row.add(state.name());
            row.add(errorMsg);
            row.add(trackingUrl);
            row.add(String.valueOf(channelNum));
            row.add(String.valueOf(preparedChannelNum));
            
            row.add(String.valueOf(numRowsNormal));
            row.add(String.valueOf(numRowsAbnormal));
            row.add(String.valueOf(numRowsUnselected));
            row.add(String.valueOf(numLoadBytesTotal));

            row.add(String.valueOf(timeoutMs / 1000));
            row.add(TimeUtils.longToTimeString(createTimeMs));
            row.add(TimeUtils.longToTimeString(beforeLoadTimeMs));
            row.add(TimeUtils.longToTimeString(startLoadingTimeMs));
            row.add(TimeUtils.longToTimeString(startPreparingTimeMs));
            row.add(TimeUtils.longToTimeString(finishPreparingTimeMs));
            row.add(TimeUtils.longToTimeString(endTimeMs));

            StringBuilder channelStateBuilder = new StringBuilder();
            for (int i = 0; i < channels.size(); i++) {
                if (i > 0) {
                    channelStateBuilder.append(" | ");
                }
                channelStateBuilder.append(channels.get(i).name());
            }
            row.add(channelStateBuilder.toString());
            return row;
        } finally {
            readUnlock();
        }
    }

    public List<String> getShowBriefInfo() {
        readLock();
        try {
            List<String> row = Lists.newArrayList();
            row.add(label);
            row.add(String.valueOf(id));
            row.add(dbName);
            row.add(tableName);
            row.add(state.name());
            return row;
        } finally {
            readUnlock();
        }
    }

    @Override
    public void write(DataOutput out) throws IOException {
        Text.writeString(out, GsonUtils.GSON.toJson(this));
        out.writeLong(loadId.getHi());
        out.writeLong(loadId.getLo());
    }

    public static StreamLoadTask read(DataInput in) throws IOException {
        String json = Text.readString(in);
        StreamLoadTask task = GsonUtils.GSON.fromJson(json, StreamLoadTask.class);
        long hi = in.readLong();
        long lo = in.readLong();
        TUniqueId loadId = new TUniqueId(hi, lo);
        task.init();
        task.setTUniqueId(loadId);
        return task;
    }

    @Override
    public void gsonPostProcess() throws IOException {
        loadId = new TUniqueId(loadIdHi, loadIdLo);
    }

    @Override
    public void gsonPreProcess() throws IOException {
        loadIdHi = loadId.getHi();
        loadIdLo = loadId.getLo();
    }
}<|MERGE_RESOLUTION|>--- conflicted
+++ resolved
@@ -68,14 +68,9 @@
 import java.util.UUID;
 import java.util.concurrent.locks.ReentrantReadWriteLock;
 
-<<<<<<< HEAD
-public class StreamLoadTask extends AbstractTxnStateChangeCallback implements Writable {
-    private static final Logger LOG = LogManager.getLogger(StreamLoadMgr.class);
-=======
 public class StreamLoadTask extends AbstractTxnStateChangeCallback
         implements Writable, GsonPostProcessable, GsonPreProcessable {
     private static final Logger LOG = LogManager.getLogger(StreamLoadTask.class);
->>>>>>> 52860def
 
     public enum State {
         BEGIN,
