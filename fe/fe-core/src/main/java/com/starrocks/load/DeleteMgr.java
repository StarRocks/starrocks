--- conflicted
+++ resolved
@@ -105,9 +105,6 @@
 import com.starrocks.service.FrontendOptions;
 import com.starrocks.sql.analyzer.DeleteAnalyzer;
 import com.starrocks.sql.ast.DeleteStmt;
-import com.starrocks.sql.optimizer.operator.ColumnFilterConverter;
-import com.starrocks.sql.optimizer.operator.scalar.ScalarOperator;
-import com.starrocks.sql.optimizer.transformer.SqlToScalarOperatorTranslator;
 import com.starrocks.transaction.RunningTxnExceedException;
 import com.starrocks.transaction.TransactionState;
 import com.starrocks.transaction.TransactionState.TxnCoordinator;
@@ -126,7 +123,6 @@
 import java.time.format.ResolverStyle;
 import java.util.ArrayList;
 import java.util.Collection;
-import java.util.HashMap;
 import java.util.Iterator;
 import java.util.LinkedList;
 import java.util.List;
@@ -353,25 +349,8 @@
         return partitionNames;
     }
 
-<<<<<<< HEAD
-    private Map<String, PartitionColumnFilter> extractColumnFilter2(Table table, List<Column> partitionColumns,
-=======
     private Map<String, PartitionColumnFilter> extractColumnFilter(Table table, RangePartitionInfo rangePartitionInfo,
->>>>>>> 30ddb3eb
                                                                    List<Predicate> conditions)
-            throws DdlException, AnalysisException {
-        Map<String, PartitionColumnFilter> result = new HashMap<>();
-        for (Predicate condition : conditions) {
-            Map<String, PartitionColumnFilter> r = new HashMap<>();
-            ScalarOperator predicate = SqlToScalarOperatorTranslator.translate(condition);
-            ColumnFilterConverter.convertColumnFilter(predicate, r, table);
-            result.putAll(r);
-        }
-        return result;
-    }
-
-    private Map<String, PartitionColumnFilter> extractColumnFilter(Table table, List<Column> partitionColumns,
-                                                                    List<Predicate> conditions)
             throws DdlException, AnalysisException {
         Map<String, PartitionColumnFilter> columnFilters = Maps.newHashMap();
         List<Column> partitionColumns = rangePartitionInfo.getPartitionColumns();
@@ -389,29 +368,13 @@
                 continue;
             }
 
-            Column p = null;
-            for (Column c : partitionColumns) {
-                if (c.getName().equals(columnName)) {
-                    p = c;
-                }
-            }
-
             if (!nameToColumn.containsKey(columnName)) {
                 ErrorReport.reportDdlException(ErrorCode.ERR_BAD_FIELD_ERROR, columnName, table.getName());
             }
             if (condition instanceof BinaryPredicate) {
                 BinaryPredicate binaryPredicate = (BinaryPredicate) condition;
                 LiteralExpr literalExpr = (LiteralExpr) binaryPredicate.getChild(1);
-
-                ScalarOperator predicate = SqlToScalarOperatorTranslator.translate(literalExpr);
-                Map<String, PartitionColumnFilter> result = new HashMap<>();
-                ColumnFilterConverter.convertColumnFilter(predicate, result, table);
-
                 Column column = nameToColumn.get(columnName);
-<<<<<<< HEAD
-                literalExpr = LiteralExpr.create(literalExpr.getStringValue(),
-                        Objects.requireNonNull(Type.fromPrimitiveType(p.getPrimitiveType())));
-=======
 
                 if (table.isExprPartitionTable() && !rangePartitionInfo.isAutomaticPartition()) {
                     ExpressionRangePartitionInfoV2 expressionRangePartitionInfoV2 =
@@ -440,7 +403,6 @@
                     literalExpr = LiteralExpr.create(literalExpr.getStringValue(),
                             Objects.requireNonNull(Type.fromPrimitiveType(column.getPrimitiveType())));
                 }
->>>>>>> 30ddb3eb
 
                 PartitionColumnFilter filter = columnFilters.getOrDefault(slotRef.getColumnName(),
                         new PartitionColumnFilter());
