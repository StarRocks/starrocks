--- conflicted
+++ resolved
@@ -472,11 +472,7 @@
                 .add("msg", "Load job try to commit txn")
                 .build());
         // Update the write duration before committing the transaction.
-<<<<<<< HEAD
         GlobalTransactionMgr transactionMgr = GlobalStateMgr.getCurrentState().getGlobalTransactionMgr();
-=======
-        GlobalTransactionMgr transactionMgr = GlobalStateMgr.getCurrentGlobalTransactionMgr();
->>>>>>> 9fa57be9
         TransactionState transactionState = transactionMgr.getTransactionState(dbId, transactionId);
         if (transactionState != null) {
             transactionState.setWriteDurationMs(writeDurationMs);
@@ -508,7 +504,7 @@
                 }
             });
         } finally {
-            locker.unLockTables(db, tableIdList, LockType.WRITE);
+            locker.unLockTablesWithIntensiveDbLock(db, tableIdList, LockType.WRITE);
         }
     }
 
