// This file is made available under Elastic License 2.0.
// This file is based on code available under the Apache license here:
//   https://github.com/apache/incubator-doris/blob/master/fe/fe-core/src/main/java/org/apache/doris/load/loadv2/LoadManager.java

// Licensed to the Apache Software Foundation (ASF) under one
// or more contributor license agreements.  See the NOTICE file
// distributed with this work for additional information
// regarding copyright ownership.  The ASF licenses this file
// to you under the Apache License, Version 2.0 (the
// "License"); you may not use this file except in compliance
// with the License.  You may obtain a copy of the License at
//
//   http://www.apache.org/licenses/LICENSE-2.0
//
// Unless required by applicable law or agreed to in writing,
// software distributed under the License is distributed on an
// "AS IS" BASIS, WITHOUT WARRANTIES OR CONDITIONS OF ANY
// KIND, either express or implied.  See the License for the
// specific language governing permissions and limitations
// under the License.

package com.starrocks.load.loadv2;

import com.google.common.base.Strings;
import com.google.common.collect.Lists;
import com.google.common.collect.Maps;
import com.google.common.collect.Sets;
import com.starrocks.analysis.LoadStmt;
import com.starrocks.catalog.Database;
import com.starrocks.common.Config;
import com.starrocks.common.DataQualityException;
import com.starrocks.common.DdlException;
import com.starrocks.common.FeMetaVersion;
import com.starrocks.common.LabelAlreadyUsedException;
import com.starrocks.common.LoadException;
import com.starrocks.common.MetaNotFoundException;
import com.starrocks.common.TimeoutException;
import com.starrocks.common.UserException;
import com.starrocks.common.io.Writable;
import com.starrocks.common.util.LogBuilder;
import com.starrocks.common.util.LogKey;
import com.starrocks.load.EtlJobType;
import com.starrocks.load.FailMsg;
import com.starrocks.load.FailMsg.CancelType;
import com.starrocks.load.Load;
import com.starrocks.qe.ConnectContext;
import com.starrocks.server.GlobalStateMgr;
<<<<<<< HEAD
import com.starrocks.sql.ast.CancelLoadStmt;
=======
import com.starrocks.thrift.TLoadJobType;
>>>>>>> 53b0516f
import com.starrocks.thrift.TUniqueId;
import org.apache.logging.log4j.LogManager;
import org.apache.logging.log4j.Logger;

import java.io.DataInput;
import java.io.DataInputStream;
import java.io.DataOutput;
import java.io.DataOutputStream;
import java.io.IOException;
import java.util.ArrayList;
import java.util.Collection;
import java.util.Comparator;
import java.util.EnumSet;
import java.util.Iterator;
import java.util.LinkedList;
import java.util.List;
import java.util.Map;
import java.util.Optional;
import java.util.Set;
import java.util.TreeSet;
import java.util.concurrent.ConcurrentHashMap;
import java.util.concurrent.locks.ReentrantReadWriteLock;
import java.util.stream.Collectors;

/**
 * The broker and spark load jobs are included in this class.
 * <p>
 * The lock sequence:
 * Database.lock
 * LoadManager.lock
 * LoadJob.lock
 */
public class LoadManager implements Writable {
    private static final Logger LOG = LogManager.getLogger(LoadManager.class);

    private Map<Long, LoadJob> idToLoadJob = Maps.newConcurrentMap();
    private Map<Long, Map<String, List<LoadJob>>> dbIdToLabelToLoadJobs = Maps.newConcurrentMap();
    private LoadJobScheduler loadJobScheduler;

    private ReentrantReadWriteLock lock = new ReentrantReadWriteLock();

    public LoadManager(LoadJobScheduler loadJobScheduler) {
        this.loadJobScheduler = loadJobScheduler;
    }

    /**
     * This method will be invoked by the broker load(v2) now.
     *
     * @param stmt
     * @throws DdlException
     */
    public void createLoadJobFromStmt(LoadStmt stmt, ConnectContext context) throws DdlException {
        Database database = checkDb(stmt.getLabel().getDbName());
        long dbId = database.getId();
        LoadJob loadJob = null;
        writeLock();
        try {
            checkLabelUsed(dbId, stmt.getLabel().getLabelName());
            if (stmt.getBrokerDesc() == null && stmt.getResourceDesc() == null) {
                throw new DdlException("LoadManager only support the broker and spark load.");
            }
            if (loadJobScheduler.isQueueFull()) {
                throw new DdlException(
                        "There are more than " + Config.desired_max_waiting_jobs + " load jobs in waiting queue, "
                                + "please retry later.");
            }
            loadJob = BulkLoadJob.fromLoadStmt(stmt, context);
            createLoadJob(loadJob);
        } finally {
            writeUnlock();
        }
        GlobalStateMgr.getCurrentState().getEditLog().logCreateLoadJob(loadJob);

        // The job must be submitted after edit log.
        // It guarantee that load job has not been changed before edit log.
        loadJobScheduler.submitJob(loadJob);
    }

    public void replayCreateLoadJob(LoadJob loadJob) {
        createLoadJob(loadJob);
        LOG.info(new LogBuilder(LogKey.LOAD_JOB, loadJob.getId())
                .add("msg", "replay create load job")
                .build());
    }

    // add load job and also add to to callback factory
    private void createLoadJob(LoadJob loadJob) {
        addLoadJob(loadJob);
        // add callback before txn created, because callback will be performed on replay without txn begin
        // register txn state listener
        GlobalStateMgr.getCurrentGlobalTransactionMgr().getCallbackFactory().addCallback(loadJob);
    }

    private void addLoadJob(LoadJob loadJob) {
        idToLoadJob.put(loadJob.getId(), loadJob);
        long dbId = loadJob.getDbId();
        if (!dbIdToLabelToLoadJobs.containsKey(dbId)) {
            dbIdToLabelToLoadJobs.put(loadJob.getDbId(), new ConcurrentHashMap<>());
        }
        Map<String, List<LoadJob>> labelToLoadJobs = dbIdToLabelToLoadJobs.get(dbId);
        if (!labelToLoadJobs.containsKey(loadJob.getLabel())) {
            labelToLoadJobs.put(loadJob.getLabel(), new ArrayList<>());
        }
        labelToLoadJobs.get(loadJob.getLabel()).add(loadJob);
    }

    public void recordFinishedOrCacnelledLoadJob(long jobId, EtlJobType jobType, String failMsg, String trackingUrl)
            throws UserException {
        LoadJob loadJob = getLoadJob(jobId);
        if (loadJob.isTxnDone() && !Strings.isNullOrEmpty(failMsg)) {
            throw new LoadException("LoadJob " + jobId + " state " + loadJob.getState().name() + ", can not be cancal");
        }
        if (loadJob.isCompleted()) {
            throw new LoadException("LoadJob " + jobId + " state " + loadJob.getState().name() + ", can not be cancal/publish");
        }
        switch (jobType) {
            case INSERT:
                InsertLoadJob insertLoadJob = (InsertLoadJob) loadJob;
                insertLoadJob.setLoadFinishOrCancel(failMsg, trackingUrl);
                break;
            default:
                throw new LoadException("Unknown job type [" + jobType.name() + "]");
        }
        return;
    }


    public long registerLoadJob(String label, String dbName, long tableId, EtlJobType jobType,
<<<<<<< HEAD
                                long createTimestamp, long estimateScanRows)
=======
                                      long createTimestamp, long estimateScanRows, TLoadJobType type)
>>>>>>> 53b0516f
            throws UserException {

        // get db id
        Database db = GlobalStateMgr.getCurrentState().getDb(dbName);
        if (db == null) {
            throw new MetaNotFoundException("Database[" + dbName + "] does not exist");
        }

        LoadJob loadJob;
        switch (jobType) {
            case INSERT:
                loadJob = new InsertLoadJob(label, db.getId(), tableId, createTimestamp, estimateScanRows, type);
                break;
            default:
                throw new LoadException("Unknown job type [" + jobType.name() + "]");
        }
        addLoadJob(loadJob);
        // persistent
        GlobalStateMgr.getCurrentState().getEditLog().logCreateLoadJob(loadJob);
        return loadJob.getId();
    }

    public void cancelLoadJob(CancelLoadStmt stmt) throws DdlException {
        Database db = GlobalStateMgr.getCurrentState().getDb(stmt.getDbName());
        if (db == null) {
            throw new DdlException("Db does not exist. name: " + stmt.getDbName());
        }

        LoadJob loadJob = null;
        readLock();
        try {
            Map<String, List<LoadJob>> labelToLoadJobs = dbIdToLabelToLoadJobs.get(db.getId());
            if (labelToLoadJobs == null) {
                throw new DdlException("Load job does not exist");
            }
            List<LoadJob> loadJobList = labelToLoadJobs.get(stmt.getLabel());
            if (loadJobList == null) {
                throw new DdlException("Load job does not exist");
            }
            Optional<LoadJob> loadJobOptional = loadJobList.stream().filter(entity -> !entity.isTxnDone()).findFirst();
            if (!loadJobOptional.isPresent()) {
                throw new DdlException("There is no uncompleted job which label is " + stmt.getLabel());
            }
            loadJob = loadJobOptional.get();
        } finally {
            readUnlock();
        }

        loadJob.cancelJob(new FailMsg(FailMsg.CancelType.USER_CANCEL, "user cancel"));
    }

    public void replayEndLoadJob(LoadJobFinalOperation operation) {
        LoadJob job = idToLoadJob.get(operation.getId());
        if (job == null) {
            // This should not happen.
            // Last time I found that when user submit a job with already used label, an END_LOAD_JOB edit log
            // will be wrote but the job is not added to 'idToLoadJob', so this job here we got will be null.
            // And this bug has been fixed.
            // Just add a log here to observe.
            LOG.warn("job does not exist when replaying end load job edit log: {}", operation);
            return;
        }
        job.unprotectReadEndOperation(operation, true);
        LOG.info(new LogBuilder(LogKey.LOAD_JOB, operation.getId())
                .add("operation", operation)
                .add("msg", "replay end load job")
                .build());
        if (isJobExpired(job, System.currentTimeMillis())) {
            LOG.info("remove expired job: {}", job);
            unprotectedRemoveJobReleatedMeta(job);
        }
    }

    public void replayUpdateLoadJobStateInfo(LoadJob.LoadJobStateUpdateInfo info) {
        long jobId = info.getJobId();
        LoadJob job = idToLoadJob.get(jobId);
        if (job == null) {
            LOG.warn("replay update load job state failed. error: job not found, id: {}", jobId);
            return;
        }

        job.replayUpdateStateInfo(info);

        if (isJobExpired(job, System.currentTimeMillis())) {
            LOG.info("remove expired job: {}", job);
            unprotectedRemoveJobReleatedMeta(job);
        }
    }

    public long getLoadJobNum(JobState jobState, long dbId) {
        readLock();
        try {
            Map<String, List<LoadJob>> labelToLoadJobs = dbIdToLabelToLoadJobs.get(dbId);
            if (labelToLoadJobs == null) {
                return 0;
            }
            List<LoadJob> loadJobList = labelToLoadJobs.values().stream()
                    .flatMap(entity -> entity.stream()).collect(Collectors.toList());
            return (int) loadJobList.stream().filter(entity -> entity.getState() == jobState).count();
        } finally {
            readUnlock();
        }
    }

    public long getLoadJobNum(JobState jobState, EtlJobType jobType) {
        readLock();
        try {
            return idToLoadJob.values().stream().filter(j -> j.getState() == jobState && j.getJobType() == jobType)
                    .count();
        } finally {
            readUnlock();
        }
    }

    private void unprotectedRemoveJobReleatedMeta(LoadJob job) {
        long dbId = job.getDbId();
        String label = job.getLabel();

        // 1. remove from idToLoadJob
        idToLoadJob.remove(job.getId());

        // 2. remove from dbIdToLabelToLoadJobs
        Map<String, List<LoadJob>> labelToLoadJobs = dbIdToLabelToLoadJobs.get(dbId);
        List<LoadJob> sameLabelJobs = labelToLoadJobs.get(label);
        sameLabelJobs.remove(job);
        if (sameLabelJobs.isEmpty()) {
            labelToLoadJobs.remove(label);
        }
        if (labelToLoadJobs.isEmpty()) {
            dbIdToLabelToLoadJobs.remove(dbId);
        }

        // 3. remove spark launcher log
        if (job instanceof SparkLoadJob) {
            ((SparkLoadJob) job).clearSparkLauncherLog();
        }
    }

    private boolean isJobExpired(LoadJob job, long currentTimeMs) {
        if (!job.isCompleted()) {
            return false;
        }
        return (currentTimeMs - job.getFinishTimestamp()) / 1000 > Config.label_keep_max_second;
    }

    public void removeOldLoadJob() {
        long currentTimeMs = System.currentTimeMillis();

        writeLock();
        try {
            // add load job to a sorted tree set
            Set<LoadJob> jobs = new TreeSet<>(new Comparator<LoadJob>() {
                @Override
                public int compare(LoadJob o1, LoadJob o2) {
                    // sort by finish time desc
                    return Long.signum(o1.getFinishTimestamp() - o2.getFinishTimestamp());
                }
            });

            for (Map.Entry<Long, LoadJob> entry : idToLoadJob.entrySet()) {
                LoadJob job = entry.getValue();
                if (!job.isCompleted()) {
                    continue;
                }
                if (isJobExpired(job, currentTimeMs)) {
                    // remove expired job
                    LOG.info("remove expired job: {}", job);
                    unprotectedRemoveJobReleatedMeta(job);
                } else {
                    jobs.add(job);
                }
            }

            // if there are still more jobs than LABEL_KEEP_MAX_NUM
            // remove the ones that finished earlier
            int numJobsToRemove = idToLoadJob.size() - Config.label_keep_max_num;
            if (numJobsToRemove > 0) {
                LOG.info("remove {} jobs from {}", numJobsToRemove, jobs.size());
                Iterator<LoadJob> iterator = jobs.iterator();
                for (int i = 0; i != numJobsToRemove && iterator.hasNext(); ++i) {
                    LoadJob job = iterator.next();
                    LOG.info("remove redundant job: {}", job);
                    unprotectedRemoveJobReleatedMeta(job);
                }
            }
        } finally {
            writeUnlock();
        }
    }

    // only for those jobs which transaction is not started
    public void processTimeoutJobs() {
        idToLoadJob.values().stream().forEach(entity -> entity.processTimeout());
    }

    // only for those jobs which have etl state, like SparkLoadJob
    public void processEtlStateJobs() {
        idToLoadJob.values().stream().filter(job -> (job.jobType == EtlJobType.SPARK && job.state == JobState.ETL))
                .forEach(job -> {
                    try {
                        ((SparkLoadJob) job).updateEtlStatus();
                    } catch (DataQualityException e) {
                        LOG.info("update load job etl status failed. job id: {}", job.getId(), e);
                        job.cancelJobWithoutCheck(new FailMsg(FailMsg.CancelType.ETL_QUALITY_UNSATISFIED,
                                        DataQualityException.QUALITY_FAIL_MSG),
                                true, true);
                    } catch (TimeoutException e) {
                        // timeout, retry next time
                        LOG.warn("update load job etl status failed. job id: {}", job.getId(), e);
                    } catch (UserException e) {
                        LOG.warn("update load job etl status failed. job id: {}", job.getId(), e);
                        job.cancelJobWithoutCheck(new FailMsg(CancelType.ETL_RUN_FAIL, e.getMessage()), true, true);
                    } catch (Exception e) {
                        LOG.warn("update load job etl status failed. job id: {}", job.getId(), e);
                    }
                });
    }

    // only for those jobs which load by PushTask
    public void processLoadingStateJobs() {
        idToLoadJob.values().stream().filter(job -> (job.jobType == EtlJobType.SPARK && job.state == JobState.LOADING))
                .forEach(job -> {
                    try {
                        ((SparkLoadJob) job).updateLoadingStatus();
                    } catch (UserException e) {
                        LOG.warn("update load job loading status failed. job id: {}", job.getId(), e);
                        job.cancelJobWithoutCheck(new FailMsg(CancelType.LOAD_RUN_FAIL, e.getMessage()), true, true);
                    } catch (Exception e) {
                        LOG.warn("update load job loading status failed. job id: {}", job.getId(), e);
                    }
                });
    }

    /**
     * This method will return the jobs info which can meet the condition of input param.
     *
     * @param dbId          used to filter jobs which belong to this db
     * @param labelValue    used to filter jobs which's label is or like labelValue.
     * @param accurateMatch true: filter jobs which's label is labelValue. false: filter jobs which's label like itself.
     * @param statesValue   used to filter jobs which's state within the statesValue set.
     * @return The result is the list of jobInfo.
     * JobInfo is a List<Comparable> which includes the comparable object: jobId, label, state etc.
     * The result is unordered.
     */
    public List<List<Comparable>> getLoadJobInfosByDb(long dbId, String labelValue,
                                                      boolean accurateMatch, Set<String> statesValue) {
        LinkedList<List<Comparable>> loadJobInfos = new LinkedList<List<Comparable>>();
        if (!dbIdToLabelToLoadJobs.containsKey(dbId)) {
            return loadJobInfos;
        }

        Set<JobState> states = Sets.newHashSet();
        if (statesValue == null || statesValue.size() == 0) {
            states.addAll(EnumSet.allOf(JobState.class));
        } else {
            for (String stateValue : statesValue) {
                try {
                    states.add(JobState.valueOf(stateValue));
                } catch (IllegalArgumentException e) {
                    // ignore this state
                }
            }
        }

        readLock();
        try {
            Map<String, List<LoadJob>> labelToLoadJobs = dbIdToLabelToLoadJobs.get(dbId);
            List<LoadJob> loadJobList = Lists.newArrayList();
            if (Strings.isNullOrEmpty(labelValue)) {
                loadJobList.addAll(labelToLoadJobs.values()
                        .stream().flatMap(Collection::stream).collect(Collectors.toList()));
            } else {
                // check label value
                if (accurateMatch) {
                    if (!labelToLoadJobs.containsKey(labelValue)) {
                        return loadJobInfos;
                    }
                    loadJobList.addAll(labelToLoadJobs.get(labelValue));
                } else {
                    // non-accurate match
                    for (Map.Entry<String, List<LoadJob>> entry : labelToLoadJobs.entrySet()) {
                        if (entry.getKey().contains(labelValue)) {
                            loadJobList.addAll(entry.getValue());
                        }
                    }
                }
            }

            // check state
            for (LoadJob loadJob : loadJobList) {
                try {
                    if (!states.contains(loadJob.getState())) {
                        continue;
                    }
                    // add load job info
                    loadJobInfos.add(loadJob.getShowInfo());
                } catch (DdlException e) {
                    continue;
                }
            }
            return loadJobInfos;
        } finally {
            readUnlock();
        }
    }

    public void getLoadJobInfo(Load.JobInfo info) throws DdlException {
        Database database = checkDb(info.dbName);
        readLock();
        try {
            // find the latest load job by info
            Map<String, List<LoadJob>> labelToLoadJobs = dbIdToLabelToLoadJobs.get(database.getId());
            if (labelToLoadJobs == null) {
                throw new DdlException("No jobs belong to database(" + info.dbName + ")");
            }
            List<LoadJob> loadJobList = labelToLoadJobs.get(info.label);
            if (loadJobList == null || loadJobList.isEmpty()) {
                throw new DdlException("Unknown job(" + info.label + ")");
            }

            LoadJob loadJob = loadJobList.get(loadJobList.size() - 1);
            loadJob.getJobInfo(info);
        } finally {
            readUnlock();
        }
    }

    public LoadJob getLoadJob(long jobId) {
        return idToLoadJob.get(jobId);
    }

    public void prepareJobs() {
        analyzeLoadJobs();
        submitJobs();
    }

    private void submitJobs() {
        loadJobScheduler.submitJob(idToLoadJob.values().stream().filter(
                loadJob -> loadJob.state == JobState.PENDING).collect(Collectors.toList()));
    }

    private void analyzeLoadJobs() {
        for (LoadJob loadJob : idToLoadJob.values()) {
            if (loadJob.getState() == JobState.PENDING) {
                loadJob.analyze();
            }
        }
    }

    private Database checkDb(String dbName) throws DdlException {
        // get db
        Database db = GlobalStateMgr.getCurrentState().getDb(dbName);
        if (db == null) {
            LOG.warn("Database {} does not exist", dbName);
            throw new DdlException("Database[" + dbName + "] does not exist");
        }
        return db;
    }

    /**
     * step1: if label has been used in old load jobs which belong to load class
     * step2: if label has been used in v2 load jobs
     * step2.1: if label has been user in v2 load jobs, the create timestamp will be checked
     *
     * @param dbId
     * @param label
     * @throws LabelAlreadyUsedException throw exception when label has been used by an unfinished job.
     */
    private void checkLabelUsed(long dbId, String label)
            throws DdlException {
        // if label has been used in v2 of load jobs
        if (dbIdToLabelToLoadJobs.containsKey(dbId)) {
            Map<String, List<LoadJob>> labelToLoadJobs = dbIdToLabelToLoadJobs.get(dbId);
            if (labelToLoadJobs.containsKey(label)) {
                List<LoadJob> labelLoadJobs = labelToLoadJobs.get(label);
                Optional<LoadJob> loadJobOptional =
                        labelLoadJobs.stream().filter(entity -> entity.getState() != JobState.CANCELLED).findFirst();
                if (loadJobOptional.isPresent()) {
                    LOG.warn("Failed to add load job when label {} has been used.", label);
                    throw new LabelAlreadyUsedException(label);
                }
            }
        }
    }

    private void readLock() {
        lock.readLock().lock();
    }

    private void readUnlock() {
        lock.readLock().unlock();
    }

    private void writeLock() {
        lock.writeLock().lock();
    }

    private void writeUnlock() {
        lock.writeLock().unlock();
    }

    // If load job will be removed by cleaner later, it will not be saved in image.
    private boolean needSave(LoadJob loadJob) {
        if (!loadJob.isCompleted()) {
            return true;
        }

        long currentTimeMs = System.currentTimeMillis();
        if (loadJob.isCompleted() &&
                ((currentTimeMs - loadJob.getFinishTimestamp()) / 1000 <= Config.label_keep_max_second)) {
            return true;
        }

        return false;
    }

    public void initJobProgress(Long jobId, TUniqueId loadId, Set<TUniqueId> fragmentIds,
                                List<Long> relatedBackendIds) {
        LoadJob job = idToLoadJob.get(jobId);
        if (job != null) {
            job.initLoadProgress(loadId, fragmentIds, relatedBackendIds);
        }
    }

    public void updateJobPrgress(Long jobId, Long beId, TUniqueId loadId, TUniqueId fragmentId,
                                 long sinkRows, long sinkBytes, long sourceRows, long sourceBytes, boolean isDone) {
        // LOG.warn("jobId: {} beId: {}, scannedRows: {}, scannedBytes: {}", jobId, beId, scannedRows, scannedBytes);
        LoadJob job = idToLoadJob.get(jobId);
        if (job != null) {
            job.updateProgess(beId, loadId, fragmentId, sinkRows, sinkBytes, sourceRows, sourceBytes, isDone);
        }
    }

    @Override
    public void write(DataOutput out) throws IOException {
        List<LoadJob> loadJobs = idToLoadJob.values().stream().filter(this::needSave).collect(Collectors.toList());

        out.writeInt(loadJobs.size());
        for (LoadJob loadJob : loadJobs) {
            loadJob.write(out);
        }
    }

    public void readFields(DataInput in) throws IOException {
        int size = in.readInt();
        long now = System.currentTimeMillis();
        for (int i = 0; i < size; i++) {
            LoadJob loadJob = LoadJob.read(in);
            // discard expired job right away
            if (isJobExpired(loadJob, now)) {
                LOG.info("discard expired job: {}", loadJob);
                continue;
            }
            idToLoadJob.put(loadJob.getId(), loadJob);
            Map<String, List<LoadJob>> map = dbIdToLabelToLoadJobs.get(loadJob.getDbId());
            if (map == null) {
                map = Maps.newConcurrentMap();
                dbIdToLabelToLoadJobs.put(loadJob.getDbId(), map);
            }

            List<LoadJob> jobs = map.get(loadJob.getLabel());
            if (jobs == null) {
                jobs = Lists.newArrayList();
                map.put(loadJob.getLabel(), jobs);
            }
            jobs.add(loadJob);
            // The callback of load job which is replayed by image need to be registered in callback factory.
            // The commit and visible txn will callback the unfinished load job.
            // Otherwise, the load job always does not be completed while the txn is visible.
            if (!loadJob.isCompleted()) {
                GlobalStateMgr.getCurrentGlobalTransactionMgr().getCallbackFactory().addCallback(loadJob);
            }
        }
    }

    public long loadLoadJobsV2(DataInputStream in, long checksum) throws IOException {
        if (GlobalStateMgr.getCurrentStateJournalVersion() >= FeMetaVersion.VERSION_50) {
            readFields(in);
        }
        LOG.info("finished replay loadJobsV2 from image");
        return checksum;
    }

    public long saveLoadJobsV2(DataOutputStream out, long checksum) throws IOException {
        write(out);
        return checksum;
    }
}<|MERGE_RESOLUTION|>--- conflicted
+++ resolved
@@ -45,11 +45,8 @@
 import com.starrocks.load.Load;
 import com.starrocks.qe.ConnectContext;
 import com.starrocks.server.GlobalStateMgr;
-<<<<<<< HEAD
 import com.starrocks.sql.ast.CancelLoadStmt;
-=======
 import com.starrocks.thrift.TLoadJobType;
->>>>>>> 53b0516f
 import com.starrocks.thrift.TUniqueId;
 import org.apache.logging.log4j.LogManager;
 import org.apache.logging.log4j.Logger;
@@ -178,11 +175,7 @@
 
 
     public long registerLoadJob(String label, String dbName, long tableId, EtlJobType jobType,
-<<<<<<< HEAD
-                                long createTimestamp, long estimateScanRows)
-=======
                                       long createTimestamp, long estimateScanRows, TLoadJobType type)
->>>>>>> 53b0516f
             throws UserException {
 
         // get db id
