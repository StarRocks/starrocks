--- conflicted
+++ resolved
@@ -177,12 +177,8 @@
 
     @ConstantFunction(name = "str_to_date", argTypes = {VARCHAR, VARCHAR}, returnType = DATETIME)
     public static ConstantOperator dateParse(ConstantOperator date, ConstantOperator fmtLiteral) {
-<<<<<<< HEAD
-        DateTimeFormatterBuilder builder = DateUtils.unixDatetimeFormatBuilder(fmtLiteral.getVarchar());
-=======
         DateTimeFormatterBuilder builder = DateUtils.unixDatetimeFormatBuilder(fmtLiteral.getVarchar(), false);
 
->>>>>>> ed4a0def
         if (HAS_TIME_PART.matcher(fmtLiteral.getVarchar()).matches()) {
             LocalDateTime ldt;
             try {
