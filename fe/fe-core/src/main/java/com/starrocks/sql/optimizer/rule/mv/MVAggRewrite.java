// This file is licensed under the Elastic License 2.0. Copyright 2021 StarRocks Limited.

package com.starrocks.sql.optimizer.rule.mv;

import com.google.common.base.Preconditions;
import com.google.common.collect.Lists;
import com.starrocks.analysis.Expr;
import com.starrocks.catalog.AggregateType;
import com.starrocks.catalog.Column;
import com.starrocks.catalog.Function;
import com.starrocks.catalog.FunctionSet;
import com.starrocks.catalog.Type;
import com.starrocks.sql.optimizer.OptExpression;
import com.starrocks.sql.optimizer.operator.logical.LogicalAggregationOperator;
import com.starrocks.sql.optimizer.operator.logical.LogicalOlapScanOperator;
import com.starrocks.sql.optimizer.operator.logical.LogicalProjectOperator;
import com.starrocks.sql.optimizer.operator.scalar.CallOperator;
import com.starrocks.sql.optimizer.operator.scalar.CastOperator;
import com.starrocks.sql.optimizer.operator.scalar.ColumnRefOperator;
import com.starrocks.sql.optimizer.operator.scalar.ScalarOperator;

import java.util.ArrayList;
import java.util.HashMap;
import java.util.List;
import java.util.Map;

import static com.starrocks.catalog.Function.CompareMode.IS_IDENTICAL;

public abstract class MVAggRewrite {
    // Use mv column instead of query column
    protected static void rewriteOlapScanOperator(
            OptExpression optExpression,
<<<<<<< HEAD
            LogicalOlapScanOperator scanOperator,
            Column mvColumn,
            ColumnRefOperator baseColumnRef,
            ColumnRefOperator mvColumnRef) {
        List<ColumnRefOperator> outputColumns = new ArrayList<>(scanOperator.getOutputColumns());
        outputColumns.remove(baseColumnRef);
        outputColumns.add(mvColumnRef);

        Map<ColumnRefOperator, Column> columnRefOperatorColumnMap = new HashMap<>(scanOperator.getColRefToColumnMetaMap());
        columnRefOperatorColumnMap.remove(baseColumnRef);
        columnRefOperatorColumnMap.put(mvColumnRef, mvColumn);

        LogicalOlapScanOperator newScanOperator = new LogicalOlapScanOperator(
                scanOperator.getTable(),
                outputColumns,
                columnRefOperatorColumnMap,
                scanOperator.getColumnMetaToColRefMap(),
                scanOperator.getDistributionSpec(),
                scanOperator.getLimit(),
                scanOperator.getPredicate());
        newScanOperator.setSelectedIndexId(scanOperator.getSelectedIndexId());
        newScanOperator.setSelectedPartitionId(scanOperator.getSelectedPartitionId());
        newScanOperator.setSelectedTabletId(Lists.newArrayList(scanOperator.getSelectedTabletId()));
        newScanOperator.setPartitionNames(scanOperator.getPartitionNames());
        newScanOperator.setHintsTabletIds(scanOperator.getHintsTabletIds());
=======
            LogicalOlapScanOperator olapScanOperator,
            MaterializedViewRule.RewriteContext rewriteContext) {
        List<ColumnRefOperator> outputColumns = new ArrayList<>(olapScanOperator.getOutputColumns());
        outputColumns.remove(rewriteContext.queryColumnRef);
        outputColumns.add(rewriteContext.mvColumnRef);

        Map<ColumnRefOperator, Column> columnRefOperatorColumnMap =
                new HashMap<>(olapScanOperator.getColRefToColumnMetaMap());
        columnRefOperatorColumnMap.remove(rewriteContext.queryColumnRef);
        columnRefOperatorColumnMap.put(rewriteContext.mvColumnRef, rewriteContext.mvColumn);

        LogicalOlapScanOperator newScanOperator = new LogicalOlapScanOperator(
                olapScanOperator.getTable(),
                outputColumns,
                columnRefOperatorColumnMap,
                olapScanOperator.getColumnMetaToColRefMap(),
                olapScanOperator.getDistributionSpec(),
                olapScanOperator.getLimit(),
                olapScanOperator.getPredicate(),
                olapScanOperator.getSelectedIndexId(),
                olapScanOperator.getSelectedPartitionId(),
                olapScanOperator.getPartitionNames(),
                olapScanOperator.getSelectedTabletId(),
                olapScanOperator.getHintsTabletIds());
>>>>>>> 08809122

        optExpression.setChild(0, OptExpression.create(newScanOperator));
    }

    // Use mv column instead of query column
    protected ColumnRefOperator rewriteProjectOperator(LogicalProjectOperator projectOperator,
                                                       ColumnRefOperator baseColumnRef,
                                                       ColumnRefOperator mvColumnRef) {
        for (Map.Entry<ColumnRefOperator, ScalarOperator> kv : projectOperator.getColumnRefMap().entrySet()) {
            if (kv.getValue().getUsedColumns().contains(baseColumnRef)) {
                kv.setValue(mvColumnRef);
                return kv.getKey();
            }
        }
        Preconditions.checkState(false, "shouldn't reach here");
        return null;
    }

    // TODO(kks): refactor this method later
    // query: count(a) && mv: count(a) -> sum(a)
    // query: count(distinct a) && mv: bitmap_union(a) -> bitmap_union_count(a)
    // query: multi_distinct_count(a) && mv: bitmap_union(a) -> bitmap_union_count(a)
    // query: ndv(a) && mv: hll_union(a) -> hll_union_agg(a)
    // query: approx_count_distinct(a) && mv: hll_union(a) -> hll_union_agg(a)
    // query: percentile_approx(a) && mv: percentile_union(a) -> percentile_union(a)
    protected void rewriteAggOperator(LogicalAggregationOperator aggOperator,
                                      CallOperator agg,
                                      ColumnRefOperator aggUsedColumn,
                                      Column mvColumn) {
        for (Map.Entry<ColumnRefOperator, CallOperator> kv : aggOperator.getAggregations().entrySet()) {
            String functionName = kv.getValue().getFnName();
            if (functionName.equals(agg.getFnName())
                    && kv.getValue().getUsedColumns().getFirstId() == aggUsedColumn.getId()) {
                if (kv.getValue().getFnName().equals(FunctionSet.COUNT) &&
                        !kv.getValue().isDistinct()) {
                    kv.setValue(getSumFunction(kv.getValue()));
                    break;
                } else if (functionName.equals(FunctionSet.COUNT) &&
                        kv.getValue().isDistinct() &&
                        mvColumn.getAggregationType() == AggregateType.BITMAP_UNION) {
                    kv.setValue(getBitmapUnionCountFunction(kv.getValue()));
                    break;
                } else if (functionName.equals(FunctionSet.MULTI_DISTINCT_COUNT) &&
                        mvColumn.getAggregationType() == AggregateType.BITMAP_UNION) {
                    kv.setValue(getBitmapUnionCountFunction(kv.getValue()));
                    break;
                } else if (functionName.equals(FunctionSet.NDV) &&
                        mvColumn.getAggregationType() == AggregateType.HLL_UNION) {
                    kv.setValue(getHLLUnionAggFunction(kv.getValue()));
                    break;
                } else if (functionName.equals(FunctionSet.APPROX_COUNT_DISTINCT) &&
                        mvColumn.getAggregationType() == AggregateType.HLL_UNION) {
                    kv.setValue(getHLLUnionAggFunction(kv.getValue()));
                    break;
                } else if (functionName.equals(FunctionSet.PERCENTILE_APPROX) &&
                        mvColumn.getAggregationType() == AggregateType.PERCENTILE_UNION) {
                    kv.setValue(getPercentileFunction(kv.getValue()));
                    break;
                }
            }
        }
    }

    private CallOperator getHLLUnionAggFunction(CallOperator oldAgg) {
        Function fn = Expr.getBuiltinFunction(FunctionSet.HLL_UNION_AGG,
                new Type[] {Type.HLL}, IS_IDENTICAL);
        return new CallOperator(FunctionSet.HLL_UNION_AGG,
                oldAgg.getType(),
                oldAgg.getChildren(),
                fn);
    }

    private CallOperator getBitmapUnionCountFunction(CallOperator oldAgg) {
        Function fn = Expr.getBuiltinFunction(FunctionSet.BITMAP_UNION_COUNT,
                new Type[] {Type.BITMAP}, IS_IDENTICAL);
        return new CallOperator(FunctionSet.BITMAP_UNION_COUNT,
                oldAgg.getType(),
                oldAgg.getChildren(),
                fn);
    }

    private CallOperator getSumFunction(CallOperator oldAgg) {
        Function fn = Expr.getBuiltinFunction(FunctionSet.SUM,
                new Type[] {Type.BIGINT}, IS_IDENTICAL);
        return new CallOperator(FunctionSet.SUM,
                oldAgg.getType(),
                oldAgg.getChildren(),
                fn);
    }

    private CallOperator getPercentileFunction(CallOperator oldAgg) {
        Function fn = Expr.getBuiltinFunction(FunctionSet.PERCENTILE_UNION,
                new Type[] {Type.PERCENTILE}, IS_IDENTICAL);
        ScalarOperator child = oldAgg.getChildren().get(0);
        if (child instanceof CastOperator) {
            child = child.getChild(0);
        }
        Preconditions.checkState(child.isColumnRef());
        return new CallOperator(FunctionSet.PERCENTILE_UNION,
                oldAgg.getType(),
                Lists.newArrayList(child),
                fn);
    }
}<|MERGE_RESOLUTION|>--- conflicted
+++ resolved
@@ -30,33 +30,6 @@
     // Use mv column instead of query column
     protected static void rewriteOlapScanOperator(
             OptExpression optExpression,
-<<<<<<< HEAD
-            LogicalOlapScanOperator scanOperator,
-            Column mvColumn,
-            ColumnRefOperator baseColumnRef,
-            ColumnRefOperator mvColumnRef) {
-        List<ColumnRefOperator> outputColumns = new ArrayList<>(scanOperator.getOutputColumns());
-        outputColumns.remove(baseColumnRef);
-        outputColumns.add(mvColumnRef);
-
-        Map<ColumnRefOperator, Column> columnRefOperatorColumnMap = new HashMap<>(scanOperator.getColRefToColumnMetaMap());
-        columnRefOperatorColumnMap.remove(baseColumnRef);
-        columnRefOperatorColumnMap.put(mvColumnRef, mvColumn);
-
-        LogicalOlapScanOperator newScanOperator = new LogicalOlapScanOperator(
-                scanOperator.getTable(),
-                outputColumns,
-                columnRefOperatorColumnMap,
-                scanOperator.getColumnMetaToColRefMap(),
-                scanOperator.getDistributionSpec(),
-                scanOperator.getLimit(),
-                scanOperator.getPredicate());
-        newScanOperator.setSelectedIndexId(scanOperator.getSelectedIndexId());
-        newScanOperator.setSelectedPartitionId(scanOperator.getSelectedPartitionId());
-        newScanOperator.setSelectedTabletId(Lists.newArrayList(scanOperator.getSelectedTabletId()));
-        newScanOperator.setPartitionNames(scanOperator.getPartitionNames());
-        newScanOperator.setHintsTabletIds(scanOperator.getHintsTabletIds());
-=======
             LogicalOlapScanOperator olapScanOperator,
             MaterializedViewRule.RewriteContext rewriteContext) {
         List<ColumnRefOperator> outputColumns = new ArrayList<>(olapScanOperator.getOutputColumns());
@@ -81,7 +54,6 @@
                 olapScanOperator.getPartitionNames(),
                 olapScanOperator.getSelectedTabletId(),
                 olapScanOperator.getHintsTabletIds());
->>>>>>> 08809122
 
         optExpression.setChild(0, OptExpression.create(newScanOperator));
     }
