// This file is licensed under the Elastic License 2.0. Copyright 2021 StarRocks Limited.

package com.starrocks.sql.optimizer.rule.transformation;

import avro.shaded.com.google.common.base.Preconditions;
import com.google.common.collect.Lists;
import com.starrocks.catalog.Column;
import com.starrocks.catalog.Table;
import com.starrocks.catalog.Type;
import com.starrocks.sql.common.ErrorType;
import com.starrocks.sql.common.StarRocksPlannerException;
import com.starrocks.sql.optimizer.OptExpression;
import com.starrocks.sql.optimizer.OptimizerContext;
import com.starrocks.sql.optimizer.Utils;
import com.starrocks.sql.optimizer.base.ColumnRefSet;
import com.starrocks.sql.optimizer.operator.OperatorType;
import com.starrocks.sql.optimizer.operator.logical.LogicalOlapScanOperator;
import com.starrocks.sql.optimizer.operator.logical.LogicalScanOperator;
import com.starrocks.sql.optimizer.operator.pattern.Pattern;
import com.starrocks.sql.optimizer.operator.scalar.ColumnRefOperator;
import com.starrocks.sql.optimizer.operator.scalar.ScalarOperator;
import com.starrocks.sql.optimizer.rule.RuleType;

import java.util.ArrayList;
import java.util.Collections;
import java.util.List;
import java.util.Map;
import java.util.Set;
import java.util.stream.Collectors;

import static java.util.function.Function.identity;

public class PruneScanColumnRule extends TransformationRule {
    public static final PruneScanColumnRule OLAP_SCAN = new PruneScanColumnRule(OperatorType.LOGICAL_OLAP_SCAN);
    public static final PruneScanColumnRule SCHEMA_SCAN = new PruneScanColumnRule(OperatorType.LOGICAL_SCHEMA_SCAN);
    public static final PruneScanColumnRule MYSQL_SCAN = new PruneScanColumnRule(OperatorType.LOGICAL_MYSQL_SCAN);
    public static final PruneScanColumnRule ES_SCAN = new PruneScanColumnRule(OperatorType.LOGICAL_ES_SCAN);

    public PruneScanColumnRule(OperatorType logicalOperatorType) {
        super(RuleType.TF_PRUNE_OLAP_SCAN_COLUMNS, Pattern.create(logicalOperatorType));
    }

    @Override
    public List<OptExpression> transform(OptExpression input, OptimizerContext context) {
        LogicalScanOperator scanOperator = (LogicalScanOperator) input.getOp();
        ColumnRefSet requiredOutputColumns = context.getTaskContext().get(0).getRequiredColumns();

<<<<<<< HEAD
=======
        // The `outputColumns`s are some columns required but not specified by `requiredOutputColumns`.
        // including columns in predicate or some specialized columns defined by scan operator.
>>>>>>> 08809122
        Set<ColumnRefOperator> outputColumns =
                scanOperator.getColRefToColumnMetaMap().keySet().stream().filter(requiredOutputColumns::contains)
                        .collect(Collectors.toSet());
        outputColumns.addAll(Utils.extractColumnRef(scanOperator.getPredicate()));

        if (outputColumns.size() == 0) {
            List<ColumnRefOperator> columnRefOperatorList =
                    new ArrayList<>(scanOperator.getColRefToColumnMetaMap().keySet());

            int smallestIndex = -1;
            int smallestColumnLength = Integer.MAX_VALUE;
            for (int index = 0; index < columnRefOperatorList.size(); ++index) {
                if (smallestIndex == -1) {
                    smallestIndex = index;
                }
                Type columnType = columnRefOperatorList.get(index).getType();
                if (columnType.isScalarType()) {
                    int columnLength = columnType.getSlotSize();
                    if (columnLength < smallestColumnLength) {
                        smallestIndex = index;
                        smallestColumnLength = columnLength;
                    }
                }
            }
            Preconditions.checkArgument(smallestIndex != -1);
            outputColumns.add(columnRefOperatorList.get(smallestIndex));
        }

        if (scanOperator.getColRefToColumnMetaMap().keySet().equals(outputColumns)) {
            return Collections.emptyList();
        } else {
            Map<ColumnRefOperator, Column> newColumnRefMap = outputColumns.stream()
                    .collect(Collectors.toMap(identity(), scanOperator.getColRefToColumnMetaMap()::get));
            if (scanOperator instanceof LogicalOlapScanOperator) {
                LogicalOlapScanOperator olapScanOperator = (LogicalOlapScanOperator) scanOperator;
                LogicalOlapScanOperator newScanOperator = new LogicalOlapScanOperator(
<<<<<<< HEAD
                        ((LogicalOlapScanOperator) scanOperator).getOlapTable(),
                        new ArrayList<>(outputColumns),
                        newColumnRefMap,
                        scanOperator.getColumnMetaToColRefMap(),
                        ((LogicalOlapScanOperator) scanOperator).getDistributionSpec(),
                        scanOperator.getLimit(),
                        scanOperator.getPredicate());
                newScanOperator.setSelectedIndexId(olapScanOperator.getSelectedIndexId());
                newScanOperator.setSelectedPartitionId(olapScanOperator.getSelectedPartitionId());
                newScanOperator.setSelectedTabletId(Lists.newArrayList(olapScanOperator.getSelectedTabletId()));
                newScanOperator.setPartitionNames(olapScanOperator.getPartitionNames());
                newScanOperator.setHintsTabletIds(olapScanOperator.getHintsTabletIds());
=======
                        olapScanOperator.getTable(),
                        new ArrayList<>(outputColumns),
                        newColumnRefMap,
                        olapScanOperator.getColumnMetaToColRefMap(),
                        olapScanOperator.getDistributionSpec(),
                        olapScanOperator.getLimit(),
                        olapScanOperator.getPredicate(),
                        olapScanOperator.getSelectedIndexId(),
                        olapScanOperator.getSelectedPartitionId(),
                        olapScanOperator.getPartitionNames(),
                        olapScanOperator.getSelectedTabletId(),
                        olapScanOperator.getHintsTabletIds());
>>>>>>> 08809122

                return Lists.newArrayList(new OptExpression(newScanOperator));
            } else {
                try {
                    Class<? extends LogicalScanOperator> classType = scanOperator.getClass();
                    LogicalScanOperator newScanOperator =
                            classType.getConstructor(Table.class, List.class, Map.class, Map.class, long.class,
                                    ScalarOperator.class).newInstance(
                                    scanOperator.getTable(), new ArrayList<>(outputColumns),
                                    newColumnRefMap,
                                    scanOperator.getColumnMetaToColRefMap(),
                                    scanOperator.getLimit(),
                                    scanOperator.getPredicate());

                    return Lists.newArrayList(new OptExpression(newScanOperator));
                } catch (Exception e) {
                    throw new StarRocksPlannerException(e.getMessage(), ErrorType.INTERNAL_ERROR);
                }
            }
        }
    }
}<|MERGE_RESOLUTION|>--- conflicted
+++ resolved
@@ -45,11 +45,8 @@
         LogicalScanOperator scanOperator = (LogicalScanOperator) input.getOp();
         ColumnRefSet requiredOutputColumns = context.getTaskContext().get(0).getRequiredColumns();
 
-<<<<<<< HEAD
-=======
         // The `outputColumns`s are some columns required but not specified by `requiredOutputColumns`.
         // including columns in predicate or some specialized columns defined by scan operator.
->>>>>>> 08809122
         Set<ColumnRefOperator> outputColumns =
                 scanOperator.getColRefToColumnMetaMap().keySet().stream().filter(requiredOutputColumns::contains)
                         .collect(Collectors.toSet());
@@ -86,20 +83,6 @@
             if (scanOperator instanceof LogicalOlapScanOperator) {
                 LogicalOlapScanOperator olapScanOperator = (LogicalOlapScanOperator) scanOperator;
                 LogicalOlapScanOperator newScanOperator = new LogicalOlapScanOperator(
-<<<<<<< HEAD
-                        ((LogicalOlapScanOperator) scanOperator).getOlapTable(),
-                        new ArrayList<>(outputColumns),
-                        newColumnRefMap,
-                        scanOperator.getColumnMetaToColRefMap(),
-                        ((LogicalOlapScanOperator) scanOperator).getDistributionSpec(),
-                        scanOperator.getLimit(),
-                        scanOperator.getPredicate());
-                newScanOperator.setSelectedIndexId(olapScanOperator.getSelectedIndexId());
-                newScanOperator.setSelectedPartitionId(olapScanOperator.getSelectedPartitionId());
-                newScanOperator.setSelectedTabletId(Lists.newArrayList(olapScanOperator.getSelectedTabletId()));
-                newScanOperator.setPartitionNames(olapScanOperator.getPartitionNames());
-                newScanOperator.setHintsTabletIds(olapScanOperator.getHintsTabletIds());
-=======
                         olapScanOperator.getTable(),
                         new ArrayList<>(outputColumns),
                         newColumnRefMap,
@@ -112,7 +95,6 @@
                         olapScanOperator.getPartitionNames(),
                         olapScanOperator.getSelectedTabletId(),
                         olapScanOperator.getHintsTabletIds());
->>>>>>> 08809122
 
                 return Lists.newArrayList(new OptExpression(newScanOperator));
             } else {
