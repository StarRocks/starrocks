--- conflicted
+++ resolved
@@ -458,15 +458,11 @@
         }
 
         @Override
-<<<<<<< HEAD
-        public ScalarOperator visitSysVariableDesc(SysVariableDesc node, Void context) {
+        public ScalarOperator visitVariableExpr(VariableExpr node, Void context) {
             if (node.isNull()) {
                 return ConstantOperator.createNull(node.getType());
             }
 
-=======
-        public ScalarOperator visitVariableExpr(VariableExpr node, Void context) {
->>>>>>> bfef5fae
             switch (node.getType().getPrimitiveType()) {
                 case BOOLEAN:
                     return ConstantOperator.createBoolean(node.getBoolValue());
