// This file is licensed under the Elastic License 2.0. Copyright 2021 StarRocks Limited.
package com.starrocks.sql.optimizer.rule;

public enum RuleSetType {
    LOGICAL_TRANSFORMATION,
    PHYSICAL_IMPLEMENTATION,
    MERGE_LIMIT,
    PRUNE_COLUMNS,
    PARTITION_PRUNE,
    PUSH_DOWN_PREDICATE,
    SCALAR_OPERATOR_REUSE,
    SUBQUERY_REWRITE,
    PRUNE_ASSERT_ROW,
    MULTI_DISTINCT_REWRITE,
<<<<<<< HEAD

    PROJECT_MERGE,
=======
    MERGE_AGGREGATE,
>>>>>>> 187b7409
}<|MERGE_RESOLUTION|>--- conflicted
+++ resolved
@@ -12,10 +12,6 @@
     SUBQUERY_REWRITE,
     PRUNE_ASSERT_ROW,
     MULTI_DISTINCT_REWRITE,
-<<<<<<< HEAD
-
+    MERGE_AGGREGATE,
     PROJECT_MERGE,
-=======
-    MERGE_AGGREGATE,
->>>>>>> 187b7409
 }