--- conflicted
+++ resolved
@@ -539,8 +539,7 @@
             }
         }
 
-<<<<<<< HEAD
-        if (fnName.getFunction().equals(FunctionSet.MIN_N) || fnName.getFunction().equals(FunctionSet.MAX_N)) {
+        if (fnName.equals(FunctionSet.MIN_N) || fnName.equals(FunctionSet.MAX_N)) {
             if (functionCallExpr.hasChild(1)) {
                 Expr nExpr = functionCallExpr.getChild(1);
                 Optional<Long> n = extractIntegerValue(nExpr);
@@ -556,10 +555,7 @@
             }
         }
 
-        if (fnName.getFunction().equals(FunctionSet.APPROX_TOP_K)) {
-=======
         if (fnName.equals(FunctionSet.APPROX_TOP_K)) {
->>>>>>> 10c25216
             Optional<Long> k = Optional.empty();
             Optional<Long> counterNum = Optional.empty();
             Expr kExpr = null;
