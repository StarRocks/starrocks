--- conflicted
+++ resolved
@@ -91,21 +91,13 @@
             return false;
         }
         PhysicalHashJoinOperator that = (PhysicalHashJoinOperator) o;
-<<<<<<< HEAD
-        return joinType == that.joinType && Objects.equals(joinPredicate, that.joinPredicate) &&
-=======
         return joinType == that.joinType && Objects.equals(onPredicate, that.onPredicate) &&
->>>>>>> c55381a6
                 Objects.equals(outputColumns, that.outputColumns);
     }
 
     @Override
     public int hashCode() {
-<<<<<<< HEAD
-        return Objects.hash(super.hashCode(), joinType, joinPredicate, outputColumns);
-=======
         return Objects.hash(super.hashCode(), joinType, onPredicate, outputColumns);
->>>>>>> c55381a6
     }
 
     @Override
