--- conflicted
+++ resolved
@@ -1120,17 +1120,9 @@
                 return visit(node.getChild(0));
             }
             if (node.getTargetTypeDef() == null) {
-<<<<<<< HEAD
-                return "CAST(" + printWithParentheses(node.getChild(0))
-                        + " AS " + node.getType().toString() + ")";
-            } else {
-                return "CAST(" + printWithParentheses(node.getChild(0))
-                        + " AS " + node.getTargetTypeDef().toString() + ")";
-=======
                 return "CAST(" + printWithParentheses(node.getChild(0)) + " AS " + node.getType().toString() + ")";
             } else {
                 return "CAST(" + printWithParentheses(node.getChild(0)) + " AS " + node.getTargetTypeDef().toString() + ")";
->>>>>>> 76f78a06
             }
         }
 
