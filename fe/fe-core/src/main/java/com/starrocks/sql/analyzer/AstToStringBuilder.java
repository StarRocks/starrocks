// Copyright 2021-present StarRocks, Inc. All rights reserved.
//
// Licensed under the Apache License, Version 2.0 (the "License");
// you may not use this file except in compliance with the License.
// You may obtain a copy of the License at
//
//     https://www.apache.org/licenses/LICENSE-2.0
//
// Unless required by applicable law or agreed to in writing, software
// distributed under the License is distributed on an "AS IS" BASIS,
// WITHOUT WARRANTIES OR CONDITIONS OF ANY KIND, either express or implied.
// See the License for the specific language governing permissions and
// limitations under the License.

package com.starrocks.sql.analyzer;

import com.google.common.base.Function;
import com.google.common.base.Joiner;
import com.google.common.base.Strings;
import com.google.common.collect.Lists;
import com.starrocks.analysis.AnalyticExpr;
import com.starrocks.analysis.AnalyticWindow;
import com.starrocks.analysis.ArithmeticExpr;
import com.starrocks.analysis.ArrowExpr;
import com.starrocks.analysis.BetweenPredicate;
import com.starrocks.analysis.BinaryPredicate;
import com.starrocks.analysis.CaseExpr;
import com.starrocks.analysis.CastExpr;
import com.starrocks.analysis.CollectionElementExpr;
import com.starrocks.analysis.CompoundPredicate;
import com.starrocks.analysis.DecimalLiteral;
import com.starrocks.analysis.ExistsPredicate;
import com.starrocks.analysis.Expr;
import com.starrocks.analysis.FunctionCallExpr;
import com.starrocks.analysis.FunctionParams;
import com.starrocks.analysis.GroupByClause;
import com.starrocks.analysis.GroupingFunctionCallExpr;
import com.starrocks.analysis.InPredicate;
import com.starrocks.analysis.InformationFunction;
import com.starrocks.analysis.IsNullPredicate;
import com.starrocks.analysis.LikePredicate;
import com.starrocks.analysis.LimitElement;
import com.starrocks.analysis.LiteralExpr;
import com.starrocks.analysis.OrderByElement;
import com.starrocks.analysis.ParseNode;
import com.starrocks.analysis.SlotRef;
import com.starrocks.analysis.StringLiteral;
import com.starrocks.analysis.SubfieldExpr;
import com.starrocks.analysis.Subquery;
import com.starrocks.analysis.TimestampArithmeticExpr;
import com.starrocks.analysis.VariableExpr;
import com.starrocks.catalog.Catalog;
import com.starrocks.catalog.Database;
import com.starrocks.catalog.FunctionSet;
import com.starrocks.catalog.Table;
import com.starrocks.common.Pair;
import com.starrocks.common.util.PrintableMap;
import com.starrocks.mysql.privilege.Privilege;
import com.starrocks.privilege.CatalogPEntryObject;
import com.starrocks.privilege.DbPEntryObject;
import com.starrocks.privilege.FunctionPEntryObject;
import com.starrocks.privilege.GlobalFunctionPEntryObject;
import com.starrocks.privilege.PEntryObject;
import com.starrocks.privilege.PrivilegeException;
import com.starrocks.privilege.ResourceGroupPEntryObject;
import com.starrocks.privilege.ResourcePEntryObject;
import com.starrocks.privilege.TablePEntryObject;
import com.starrocks.privilege.UserPEntryObject;
import com.starrocks.server.GlobalStateMgr;
import com.starrocks.sql.ast.ArrayExpr;
import com.starrocks.sql.ast.AstVisitor;
import com.starrocks.sql.ast.BaseCreateAlterUserStmt;
import com.starrocks.sql.ast.BaseGrantRevokePrivilegeStmt;
import com.starrocks.sql.ast.BaseGrantRevokeRoleStmt;
import com.starrocks.sql.ast.CTERelation;
import com.starrocks.sql.ast.CreateResourceStmt;
import com.starrocks.sql.ast.CreateRoutineLoadStmt;
import com.starrocks.sql.ast.CreateUserStmt;
import com.starrocks.sql.ast.DataDescription;
import com.starrocks.sql.ast.DefaultValueExpr;
import com.starrocks.sql.ast.DropMaterializedViewStmt;
import com.starrocks.sql.ast.ExceptRelation;
import com.starrocks.sql.ast.ExportStmt;
import com.starrocks.sql.ast.FieldReference;
import com.starrocks.sql.ast.GrantPrivilegeStmt;
import com.starrocks.sql.ast.GrantRoleStmt;
import com.starrocks.sql.ast.IntersectRelation;
import com.starrocks.sql.ast.JoinRelation;
import com.starrocks.sql.ast.LambdaFunctionExpr;
import com.starrocks.sql.ast.LoadStmt;
import com.starrocks.sql.ast.QueryRelation;
import com.starrocks.sql.ast.QueryStatement;
import com.starrocks.sql.ast.Relation;
import com.starrocks.sql.ast.SelectList;
import com.starrocks.sql.ast.SelectListItem;
import com.starrocks.sql.ast.SelectRelation;
import com.starrocks.sql.ast.SetListItem;
import com.starrocks.sql.ast.SetOperationRelation;
import com.starrocks.sql.ast.SetPassVar;
import com.starrocks.sql.ast.SetQualifier;
import com.starrocks.sql.ast.SetStmt;
import com.starrocks.sql.ast.SetType;
import com.starrocks.sql.ast.SetUserPropertyStmt;
import com.starrocks.sql.ast.SubqueryRelation;
import com.starrocks.sql.ast.SystemVariable;
import com.starrocks.sql.ast.TableFunctionRelation;
import com.starrocks.sql.ast.TableRelation;
import com.starrocks.sql.ast.UnionRelation;
import com.starrocks.sql.ast.UserVariable;
import com.starrocks.sql.ast.ValuesRelation;
import com.starrocks.sql.ast.ViewRelation;

import java.util.ArrayList;
import java.util.List;
import java.util.Optional;
import java.util.stream.Collectors;

import static java.util.stream.Collectors.toList;

/**
 * `AstToStringBuilder` is mainly used to convert tree-structured AST to string type.
 * Implements all required AST conversion logic, and is the base class for other similar classes.
 * The string generated by `AstToStringBuilder` is not guaranteed to be a sql statement that
 * can be parsed into ast, nor is it necessarily legal sql.
 * If the generated string needs to be legal sql, please use `AstToSQLBuilder`.
 */
public class AstToStringBuilder {
    public static String toString(ParseNode expr) {
        return new AST2StringBuilderVisitor().visit(expr);
    }

    public static class AST2StringBuilderVisitor extends AstVisitor<String, Void> {

<<<<<<< HEAD
        // ------------------------------------------- Privilege Statement -------------------------------------------------
=======
            List<String> setVarList = new ArrayList<>();
            for (SetListItem setVar : stmt.getSetListItems()) {
                if (setVar instanceof SystemVariable) {
                    SystemVariable systemVariable = (SystemVariable) setVar;
                    String setVarSql = "";
                    setVarSql += systemVariable.getType().toString() + " ";
                    setVarSql += "`" + systemVariable.getVariable() + "`";
                    setVarSql += " = ";
                    setVarSql += visit(systemVariable.getResolvedExpression());

                    setVarList.add(setVarSql);
                } else if (setVar instanceof UserVariable) {
                    UserVariable userVariable = (UserVariable) setVar;
                    String setVarSql = "";
                    setVarSql += "@";
                    setVarSql += "`" + userVariable.getVariable() + "`";
                    setVarSql += " = ";

                    setVarSql += "cast (" + visit(userVariable.getEvaluatedExpression())
                            + " as " + userVariable.getEvaluatedExpression().getType().toSql() + ")";
                    setVarList.add(setVarSql);
                } else if (setVar instanceof SetPassVar) {
                    String tmp = "PASSWORD FOR " +
                            ((SetPassVar) setVar).getUserIdent().toString() +
                            " = PASSWORD('***')";
                    setVarList.add(tmp);
                }
            }

            return sb.append(Joiner.on(",").join(setVarList)).toString();
        }
>>>>>>> 40379ba9

        @Override
        public String visitBaseCreateAlterUserStmt(BaseCreateAlterUserStmt statement, Void context) {
            StringBuilder sb = new StringBuilder();
<<<<<<< HEAD
            if (statement instanceof CreateUserStmt) {
                sb.append("CREATE");
            } else {
                sb.append("ALTER");
=======
            sb.append("SET PROPERTY FOR ").append('\'').append(stmt.getUser()).append('\'');
            int idx = 0;
            for (Pair<String, String> stringStringPair : stmt.getPropertyPairList()) {
                if (idx != 0) {
                    sb.append(", ");
                }
                sb.append(stringStringPair.first).append(" = ").append(stringStringPair.second);
                idx++;
            }
            return sb.toString();
        }

        public String visitCreateResourceStatement(CreateResourceStmt stmt, Void context) {
            StringBuilder sb = new StringBuilder();
            sb.append("CREATE EXTERNAL RESOURCE ").append(stmt.getResourceName());

            sb.append(" PROPERTIES (");
            sb.append(new PrintableMap<String, String>(stmt.getProperties(), "=", true, false, true));
            sb.append(")");
            return sb.toString();
        }

        @Override
        public String visitDropMaterializedViewStatement(DropMaterializedViewStmt stmt, Void context) {
            StringBuilder sb = new StringBuilder();
            if (stmt.isExplain()) {
                sb.append("EXPLAIN ");
            }

            sb.append("DROP MATERIALIZED VIEW ");
            if (stmt.isSetIfExists()) {
                sb.append("IF EXISTS ");
            }

            sb.append(stmt.getMvName());
            return sb.toString();
        }

        @Override
        public String visitCreateRoutineLoadStatement(CreateRoutineLoadStmt stmt, Void context) {
            StringBuilder sb = new StringBuilder();
            sb.append("CREATE ROUTINE LOAD ").append(stmt.getDBName()).append(".")
                    .append(stmt.getName()).append(" ON ").append(stmt.getTableName());

            if (stmt.getRoutineLoadDesc() != null) {
                sb.append(" ").append(stmt.getRoutineLoadDesc()).append(" ");
            }

            if (!stmt.getJobProperties().isEmpty()) {
                PrintableMap<String, String> map = new PrintableMap<>(stmt.getJobProperties(), "=", true, false);
                sb.append("PROPERTIES ( ").append(map).append(" )");
            }

            sb.append(" FROM ").append(stmt.getTypeName()).append(" ");

            if (!stmt.getDataSourceProperties().isEmpty()) {
                PrintableMap<String, String> map = new PrintableMap<>(stmt.getDataSourceProperties(), "=", true, false, true);
                sb.append("( ").append(map).append(" )");
>>>>>>> 40379ba9
            }

            sb.append(" USER ").append(statement.getUserIdent());
            if (!Strings.isNullOrEmpty(statement.getOriginalPassword())) {
                if (statement.isPasswordPlain()) {
                    sb.append(" IDENTIFIED BY '").append("*XXX").append("'");
                } else {
                    sb.append(" IDENTIFIED BY PASSWORD '").append(statement.getOriginalPassword()).append("'");
                }
            }

            if (!Strings.isNullOrEmpty(statement.getAuthPlugin())) {
                sb.append(" IDENTIFIED WITH ").append(statement.getAuthPlugin());
                if (!Strings.isNullOrEmpty(statement.getAuthString())) {
                    if (statement.isPasswordPlain()) {
                        sb.append(" BY '");
                    } else {
                        sb.append(" AS '");
                    }
                    sb.append(statement.getAuthString()).append("'");
                }
            }

            if (!statement.getDefaultRoles().isEmpty()) {
                sb.append(" DEFAULT ROLE ");
                sb.append(Joiner.on(",").join(
                        statement.getDefaultRoles().stream().map(r -> "'" + r + "'").collect(toList())));
            }

            return sb.toString();
        }

        @Override
        public String visitGrantRevokePrivilegeStatement(BaseGrantRevokePrivilegeStmt stmt, Void context) {
            StringBuilder sb = new StringBuilder();
            if (stmt instanceof GrantPrivilegeStmt) {
                sb.append("GRANT ");
            } else {
                sb.append("REVOKE ");
            }
            if (GlobalStateMgr.getCurrentState().isUsingNewPrivilege()) {

                List<String> privList = stmt.getPrivilegeTypes().stream().map(Enum::name).collect(toList());
                sb.append(Joiner.on(", ").join(privList));
                sb.append(" ON ");

                String plural;
                try {
                    plural = GlobalStateMgr.getCurrentState().getPrivilegeManager().getObjectTypePlural(stmt.getObjectType());
                } catch (PrivilegeException e) {
                    throw new SemanticException(e.getMessage());
                }

                switch (stmt.getObjectType()) {
                    case TABLE:
                    case VIEW:
                    case MATERIALIZED_VIEW: {
                        TablePEntryObject tablePEntryObject = (TablePEntryObject) stmt.getObjectList().get(0);
                        if (tablePEntryObject.getDatabaseId() == TablePEntryObject.ALL_DATABASE_ID) {
                            sb.append("ALL ").append(plural).append(" IN ALL DATABASES");
                        } else {
                            Database database = GlobalStateMgr.getCurrentState().getDb(tablePEntryObject.getDatabaseId());
                            if (tablePEntryObject.getTableId() == TablePEntryObject.ALL_TABLES_ID) {
                                sb.append("ALL TABLES ");
                                sb.append("IN DATABASE ").append(database.getFullName());
                            } else {
                                sb.append(stmt.getObjectType().name()).append(" ");

                                List<String> objectString = new ArrayList<>();
                                for (PEntryObject pEntryObject : stmt.getObjectList()) {
                                    TablePEntryObject tp = (TablePEntryObject) pEntryObject;
                                    Table table = database.getTable(tp.getTableId());
                                    objectString.add(database.getFullName() + "." + table.getName());
                                }
                                sb.append(Joiner.on(", ").join(objectString));
                            }
                        }
                        break;
                    }
                    case DATABASE: {
                        DbPEntryObject dbPEntryObject = (DbPEntryObject) stmt.getObjectList().get(0);
                        if (dbPEntryObject.getId() == DbPEntryObject.ALL_DATABASE_ID) {
                            sb.append("ALL DATABASES");
                        } else {
                            sb.append(stmt.getObjectType().name()).append(" ");
                            Database database = GlobalStateMgr.getCurrentState().getDb(dbPEntryObject.getId());
                            sb.append(database.getFullName());
                        }
                        break;
                    }
                    case SYSTEM: {
                        sb.append(stmt.getObjectType().name());
                        break;
                    }
                    case USER: {
                        UserPEntryObject userPEntryObject = (UserPEntryObject) stmt.getObjectList().get(0);
                        if (userPEntryObject.getUserIdentity() == null) {
                            sb.append("ALL USERS");
                        } else {
                            sb.append(stmt.getObjectType().name());
                            sb.append(Joiner.on(",").join(stmt.getObjectList().stream()
                                    .map(pEntryObject -> ((UserPEntryObject) pEntryObject).getUserIdentity().toString())
                                    .collect(toList())));
                        }
                        break;
                    }
                    case RESOURCE: {
                        ResourcePEntryObject resourcePEntryObject = (ResourcePEntryObject) stmt.getObjectList().get(0);
                        if (resourcePEntryObject.getName() == null) {
                            sb.append("ALL ").append(plural);
                        } else {
                            sb.append(stmt.getObjectType().name()).append(" ");
                            sb.append(resourcePEntryObject.getName());
                        }
                        break;
                    }
                    case CATALOG: {
                        CatalogPEntryObject catalogPEntryObject = (CatalogPEntryObject) stmt.getObjectList().get(0);
                        if (catalogPEntryObject.getId() == CatalogPEntryObject.ALL_CATALOG_ID) {
                            sb.append("ALL CATALOGS");
                        } else {
                            sb.append(stmt.getObjectType().name()).append(" ");

                            List<Catalog> catalogs =
                                    new ArrayList<>(GlobalStateMgr.getCurrentState().getCatalogMgr().getCatalogs().values());
                            Optional<Catalog> catalogOptional = catalogs.stream().filter(
                                    catalog -> catalog.getId() == catalogPEntryObject.getId()
                            ).findFirst();
                            if (!catalogOptional.isPresent()) {
                                throw new SemanticException("can't find catalog");
                            }
                            Catalog catalog = catalogOptional.get();
                            sb.append(catalog.getName());
                        }
                        break;
                    }
                    case FUNCTION: {
                        FunctionPEntryObject functionPEntryObject = (FunctionPEntryObject) stmt.getObjectList().get(0);

                        if (functionPEntryObject.getDatabaseId() == FunctionPEntryObject.ALL_DATABASE_ID) {
                            sb.append("ALL FUNCTIONS ");
                            sb.append("IN ALL DATABASES");
                        } else {
                            String functionSig = functionPEntryObject.getFunctionSig();
                            Database database = GlobalStateMgr.getCurrentState().getDb(functionPEntryObject.getDatabaseId());

                            if (functionSig.equals(FunctionPEntryObject.ALL_FUNCTIONS_SIG)) {
                                sb.append("ALL FUNCTIONS ");
                                sb.append("IN DATABASE ");
                                sb.append(database.getFullName());
                            } else {
                                sb.append(stmt.getObjectType().name()).append(" ");
                                sb.append(functionSig);
                                sb.append(" IN DATABASE ").append(database.getFullName());
                            }

                            sb.append(functionPEntryObject.getFunctionSig());
                        }
                        break;
                    }
                    case RESOURCE_GROUP: {
                        ResourceGroupPEntryObject resourceGroupPEntryObject =
                                (ResourceGroupPEntryObject) stmt.getObjectList().get(0);
                        if (resourceGroupPEntryObject.getId() == ResourceGroupPEntryObject.ALL_RESOURCE_GROUP_ID) {
                            sb.append("ALL RESOURCE_GROUPS");
                        } else {
                            sb.append(stmt.getObjectType().name()).append(" ");
                            sb.append(GlobalStateMgr.getCurrentState().getResourceGroupMgr()
                                    .getResourceGroup(resourceGroupPEntryObject.getId()));
                        }

                        break;
                    }
                    case GLOBAL_FUNCTION: {
                        GlobalFunctionPEntryObject globalFunctionPEntryObject =
                                (GlobalFunctionPEntryObject) stmt.getObjectList().get(0);
                        if (globalFunctionPEntryObject.getFunctionSig()
                                .equals(GlobalFunctionPEntryObject.ALL_GLOBAL_FUNCTION_SIGS)) {
                            sb.append("ALL ").append(plural);
                        } else {
                            sb.append(stmt.getObjectType().name()).append(" ");
                            sb.append(globalFunctionPEntryObject.getFunctionSig());
                        }
                        break;
                    }
                }

            } else {
                boolean firstLine = true;
                for (Privilege privilege : stmt.getPrivBitSet().toPrivilegeList()) {
                    if (firstLine) {
                        firstLine = false;
                    } else {
                        sb.append(", ");
                    }
                    String priv = privilege.toString().toUpperCase();
                    sb.append(priv, 0, priv.length() - 5);
                }
                if (stmt.getObjectTypeUnResolved().equals("TABLE") || stmt.getObjectTypeUnResolved().equals("DATABASE")) {
                    sb.append(" ON ").append(stmt.getTblPattern());
                } else if (stmt.getObjectTypeUnResolved().equals("RESOURCE")) {
                    sb.append(" ON RESOURCE ").append(stmt.getResourcePattern());
                } else {
                    sb.append(" ON USER ").append(stmt.getUserPrivilegeObject());
                }

            }
            if (stmt instanceof GrantPrivilegeStmt) {
                sb.append(" TO ");
            } else {
                sb.append(" FROM ");
            }
            if (stmt.getUserIdentity() != null) {
                sb.append(stmt.getUserIdentity());
            } else {
                sb.append("ROLE '").append(stmt.getRole()).append("'");
            }
            return sb.toString();
        }

        @Override
        public String visitGrantRevokeRoleStatement(BaseGrantRevokeRoleStmt statement, Void context) {
            StringBuilder sqlBuilder = new StringBuilder();
            if (statement instanceof GrantRoleStmt) {
                sqlBuilder.append("GRANT ");
            } else {
                sqlBuilder.append("REVOKE ");
            }

            sqlBuilder.append(Joiner.on(", ")
                    .join(statement.getGranteeRole().stream().map(r -> "'" + r + "'").collect(toList())));
            sqlBuilder.append(" ");
            if (statement instanceof GrantRoleStmt) {
                sqlBuilder.append("TO ");
            } else {
                sqlBuilder.append("FROM ");
            }
            if (statement.getRole() != null) {
                sqlBuilder.append(" ROLE ").append(statement.getRole());
            } else {
                sqlBuilder.append(statement.getUserIdent());
            }

            return sqlBuilder.toString();
        }

        // --------------------------------------------Set Statement -------------------------------------------------------

        @Override
        public String visitSetStatement(SetStmt stmt, Void context) {
            StringBuilder sb = new StringBuilder();
            sb.append("SET ");

            List<String> setVarList = new ArrayList<>();
            for (SetVar setVar : stmt.getSetVars()) {
                if (setVar instanceof SetPassVar) {
                    StringBuilder tmp = new StringBuilder();
                    tmp.append("PASSWORD FOR ")
                            .append(((SetPassVar) setVar).getUserIdent().toString())
                            .append(" = PASSWORD('***')");
                    setVarList.add(tmp.toString());
                    continue;
                }
                String setVarSql = "";

                // `SET DEFAULT` is not supported
                if (!setVar.getType().equals(SetType.DEFAULT)) {
                    if (setVar.getType().equals(SetType.USER)) {
                        setVarSql += "@";
                    } else {
                        setVarSql += setVar.getType().toString() + " ";
                    }
                }
                setVarSql += "`" + setVar.getVariable() + "`";
                setVarSql += " = ";

                if (setVar instanceof UserVariable) {
                    setVarSql += "cast (" + visit(setVar.getResolvedExpression())
                            + " as " + setVar.getResolvedExpression().getType().toSql() + ")";
                } else {
                    setVarSql += visit(setVar.getExpression());
                }

                setVarList.add(setVarSql);
            }

            return sb.append(Joiner.on(",").join(setVarList)).toString();
        }

        @Override
        public String visitSetUserPropertyStatement(SetUserPropertyStmt stmt, Void context) {
            StringBuilder sb = new StringBuilder();
            sb.append("SET PROPERTY FOR ").append('\'').append(stmt.getUser()).append('\'');
            int idx = 0;
            for (Pair<String, String> stringStringPair : stmt.getPropertyPairList()) {
                if (idx != 0) {
                    sb.append(", ");
                }
                sb.append(stringStringPair.first + " = " + stringStringPair.second);
                idx++;
            }
            return sb.toString();
        }

        public String visitCreateResourceStatement(CreateResourceStmt stmt, Void context) {
            StringBuilder sb = new StringBuilder();
            sb.append("CREATE EXTERNAL RESOURCE ").append(stmt.getResourceName());

            sb.append(" PROPERTIES (");
            sb.append(new PrintableMap<String, String>(stmt.getProperties(), "=", true, false, true));
            sb.append(")");
            return sb.toString();
        }

        @Override
        public String visitDropMaterializedViewStatement(DropMaterializedViewStmt stmt, Void context) {
            StringBuilder sb = new StringBuilder();
            if (stmt.isExplain()) {
                sb.append("EXPLAIN ");
            }

            sb.append("DROP MATERIALIZED VIEW ");
            if (stmt.isSetIfExists()) {
                sb.append("IF EXISTS ");
            }

            sb.append(stmt.getMvName());
            return sb.toString();
        }

        @Override
        public String visitCreateRoutineLoadStatement(CreateRoutineLoadStmt stmt, Void context) {
            StringBuilder sb = new StringBuilder();
            sb.append("CREATE ROUTINE LOAD ").append(stmt.getDBName()).append(".")
                    .append(stmt.getName()).append(" ON ").append(stmt.getTableName());

            if (stmt.getRoutineLoadDesc() != null) {
                sb.append(" ").append(stmt.getRoutineLoadDesc()).append(" ");
            }

            if (!stmt.getJobProperties().isEmpty()) {
                PrintableMap<String, String> map = new PrintableMap<>(stmt.getJobProperties(), "=", true, false);
                sb.append("PROPERTIES ( ").append(map).append(" )");
            }

            sb.append(" FROM ").append(stmt.getTypeName()).append(" ");

            if (!stmt.getDataSourceProperties().isEmpty()) {
                PrintableMap<String, String> map = new PrintableMap<>(stmt.getDataSourceProperties(), "=", true, false, true);
                sb.append("( ").append(map).append(" )");
            }

            return sb.toString();
        }


        @Override
        public String visitLoadStatement(LoadStmt stmt, Void context) {
            StringBuilder sb = new StringBuilder();

            sb.append("LOAD LABEL ").append(stmt.getLabel().toString());
            sb.append("(");
            Joiner.on(",").appendTo(sb, Lists.transform(stmt.getDataDescriptions(), new Function<DataDescription, Object>() {
                @Override
                public Object apply(DataDescription dataDescription) {
                    return dataDescription.toString();
                }
            })).append(")");

            if (stmt.getBrokerDesc() != null) {
                sb.append(stmt.getBrokerDesc());
            }

            if (stmt.getCluster() != null) {
                sb.append("BY '");
                sb.append(stmt.getCluster());
                sb.append("'");
            }
            if (stmt.getResourceDesc() != null) {
                sb.append(stmt.getResourceDesc());
            }

            if (stmt.getProperties() != null && !stmt.getProperties().isEmpty()) {
                sb.append("PROPERTIES (");
                sb.append(new PrintableMap<String, String>(stmt.getProperties(), "=", true, false));
                sb.append(")");
            }
            return sb.toString();
        }

        @Override
        public String visitExportStatement(ExportStmt stmt, Void context) {
            StringBuilder sb = new StringBuilder();

            sb.append("EXPORT TABLE ");
            if (stmt.getTblName() == null) {
                sb.append("non-exist");
            } else {
                sb.append(stmt.getTblName().toSql());
            }

            if (stmt.getPartitions() != null && !stmt.getPartitions().isEmpty()) {
                sb.append(" PARTITION (");
                Joiner.on(",").appendTo(sb, stmt.getPartitions()).append(")");
            }

            if (stmt.getColumnNames() != null && !stmt.getColumnNames().isEmpty()) {
                sb.append("(");
                Joiner.on(",").appendTo(sb, stmt.getColumnNames()).append(")");
            }
            sb.append(" TO ");
            sb.append("\"" + stmt.getPath() + "\" ");
            if (stmt.getProperties() != null && !stmt.getProperties().isEmpty()) {
                sb.append("PROPERTIES (");
                sb.append(new PrintableMap<String, String>(stmt.getProperties(), "=", true, false));
                sb.append(")");
            }
            sb.append("WITH BROKER ");
            if (stmt.getBrokerDesc() != null) {
                if (!stmt.getBrokerDesc().getName().isEmpty()) {
                    sb.append(stmt.getBrokerDesc().getName());
                }
                sb.append("' (");
                sb.append(new PrintableMap<String, String>(stmt.getBrokerDesc().getProperties(), "=", true, false, true));
                sb.append(")");
            }
            return sb.toString();
        }


        @Override
        public String visitQueryStatement(QueryStatement stmt, Void context) {
            StringBuilder sqlBuilder = new StringBuilder();
            QueryRelation queryRelation = stmt.getQueryRelation();

            if (queryRelation.hasWithClause()) {
                sqlBuilder.append("WITH ");
                List<String> cteStrings =
                        queryRelation.getCteRelations().stream().map(this::visit).collect(Collectors.toList());
                sqlBuilder.append(Joiner.on(", ").join(cteStrings));
            }

            sqlBuilder.append(visit(queryRelation));

            if (queryRelation.hasOrderByClause()) {
                List<OrderByElement> sortClause = queryRelation.getOrderBy();
                sqlBuilder.append(" ORDER BY ").append(visitAstList(sortClause)).append(" ");
            }

            // Limit clause.
            if (queryRelation.getLimit() != null) {
                sqlBuilder.append(visit(queryRelation.getLimit()));
            }
            return sqlBuilder.toString();
        }

        @Override
        public String visitCTE(CTERelation relation, Void context) {
            StringBuilder sqlBuilder = new StringBuilder();
            sqlBuilder.append(relation.getName());

            if (relation.isResolvedInFromClause()) {
                if (relation.getAlias() != null) {
                    sqlBuilder.append(" AS ").append(relation.getAlias().getTbl());
                }
                return sqlBuilder.toString();
            }

            if (relation.getColumnOutputNames() != null) {
                sqlBuilder.append("(")
                        .append(Joiner.on(", ").join(relation.getColumnOutputNames())).append(")");
            }
            sqlBuilder.append(" AS (").append(visit(relation.getCteQueryStatement())).append(") ");
            return sqlBuilder.toString();
        }

        @Override
        public String visitSelect(SelectRelation stmt, Void context) {
            StringBuilder sqlBuilder = new StringBuilder();
            SelectList selectList = stmt.getSelectList();
            sqlBuilder.append("SELECT ");
            if (selectList.isDistinct()) {
                sqlBuilder.append("DISTINCT ");
            }

            for (int i = 0; i < selectList.getItems().size(); ++i) {
                if (i != 0) {
                    sqlBuilder.append(", ");
                }

                String selectItemLabel;
                SelectListItem item = selectList.getItems().get(i);
                if (!item.isStar()) {
                    String aliasSql = null;
                    if (item.getAlias() != null) {
                        aliasSql = "AS " + item.getAlias();
                    }
                    selectItemLabel = visit(item.getExpr()) + ((aliasSql == null) ? "" : " " + aliasSql);
                } else if (item.getTblName() != null) {
                    selectItemLabel = item.getTblName().toString() + ".*";
                } else {
                    selectItemLabel = "*";
                }

                sqlBuilder.append(selectItemLabel);
            }

            String fromClause = visit(stmt.getRelation());
            if (fromClause != null) {
                sqlBuilder.append(" FROM ");
                sqlBuilder.append(fromClause);
            }

            if (stmt.hasWhereClause()) {
                sqlBuilder.append(" WHERE ");
                sqlBuilder.append(visit(stmt.getWhereClause()));
            }

            if (stmt.hasGroupByClause()) {
                sqlBuilder.append(" GROUP BY ");
                sqlBuilder.append(visit(stmt.getGroupByClause()));
            }

            if (stmt.hasHavingClause()) {
                sqlBuilder.append(" HAVING ");
                sqlBuilder.append(visit(stmt.getHavingClause()));
            }

            return sqlBuilder.toString();
        }

        @Override
        public String visitSubquery(SubqueryRelation node, Void context) {
            StringBuilder sqlBuilder = new StringBuilder("(" + visit(node.getQueryStatement()) + ")");

            if (node.getAlias() != null) {
                sqlBuilder.append(" ").append(node.getAlias().getTbl());

                if (node.getExplicitColumnNames() != null) {
                    sqlBuilder.append("(");
                    sqlBuilder.append(Joiner.on(",").join(node.getExplicitColumnNames()));
                    sqlBuilder.append(")");
                }
            }
            return sqlBuilder.toString();
        }

        @Override
        public String visitView(ViewRelation node, Void context) {
            StringBuilder sqlBuilder = new StringBuilder();
            sqlBuilder.append(node.getName().toSql());

            if (node.getAlias() != null) {
                sqlBuilder.append(" AS ");
                sqlBuilder.append(node.getAlias().getTbl());
            }
            return sqlBuilder.toString();
        }

        @Override
        public String visitJoin(JoinRelation relation, Void context) {
            StringBuilder sqlBuilder = new StringBuilder();
            sqlBuilder.append(visit(relation.getLeft())).append(" ");
            if (relation.isImplicit()) {
                sqlBuilder.append(",");
            } else {
                sqlBuilder.append(relation.getJoinOp());
            }
            if (relation.getJoinHint() != null && !relation.getJoinHint().isEmpty()) {
                sqlBuilder.append(" [").append(relation.getJoinHint()).append("]");
            }
            sqlBuilder.append(" ");
            if (relation.isLateral()) {
                sqlBuilder.append("LATERAL ");
            }
            sqlBuilder.append(visit(relation.getRight())).append(" ");

            if (relation.getOnPredicate() != null) {
                sqlBuilder.append("ON ").append(visit(relation.getOnPredicate()));
            }
            return sqlBuilder.toString();
        }

        @Override
        public String visitUnion(UnionRelation relation, Void context) {
            return processSetOp(relation);
        }

        @Override
        public String visitExcept(ExceptRelation relation, Void context) {
            return processSetOp(relation);
        }

        @Override
        public String visitIntersect(IntersectRelation relation, Void context) {
            return processSetOp(relation);
        }

        private String processSetOp(SetOperationRelation relation) {
            StringBuilder sqlBuilder = new StringBuilder();

            sqlBuilder.append(visit(relation.getRelations().get(0)));

            for (int i = 1; i < relation.getRelations().size(); ++i) {
                if (relation instanceof UnionRelation) {
                    sqlBuilder.append(" UNION ");
                } else if (relation instanceof ExceptRelation) {
                    sqlBuilder.append(" EXCEPT ");
                } else {
                    sqlBuilder.append(" INTERSECT ");
                }

                sqlBuilder.append(relation.getQualifier() == SetQualifier.ALL ? "ALL " : "");

                Relation setChildRelation = relation.getRelations().get(i);
                if (setChildRelation instanceof SetOperationRelation) {
                    sqlBuilder.append("(");
                }
                sqlBuilder.append(visit(setChildRelation));
                if (setChildRelation instanceof SetOperationRelation) {
                    sqlBuilder.append(")");
                }
            }
            return sqlBuilder.toString();
        }

        @Override
        public String visitTable(TableRelation node, Void outerScope) {
            StringBuilder sqlBuilder = new StringBuilder();
            sqlBuilder.append(node.getName().toString());

            if (node.getAlias() != null) {
                sqlBuilder.append(" AS ");
                sqlBuilder.append(node.getAlias().getTbl());
            }
            return sqlBuilder.toString();
        }

        @Override
        public String visitValues(ValuesRelation node, Void scope) {
            StringBuilder sqlBuilder = new StringBuilder();
            if (node.isNullValues()) {
                return null;
            }

            sqlBuilder.append("(VALUES");
            List<String> values = new ArrayList<>();
            for (int i = 0; i < node.getRows().size(); ++i) {
                StringBuilder rowBuilder = new StringBuilder();
                rowBuilder.append("(");
                List<String> rowStrings =
                        node.getRows().get(i).stream().map(this::visit).collect(Collectors.toList());
                rowBuilder.append(Joiner.on(", ").join(rowStrings));
                rowBuilder.append(")");
                values.add(rowBuilder.toString());
            }
            sqlBuilder.append(Joiner.on(", ").join(values));
            sqlBuilder.append(")");
            if (node.getAlias() != null) {
                sqlBuilder.append(" ").append(node.getAlias().getTbl());

                if (node.getExplicitColumnNames() != null) {
                    sqlBuilder.append("(");
                    sqlBuilder.append(Joiner.on(",").join(node.getExplicitColumnNames()));
                    sqlBuilder.append(")");
                }
            }

            return sqlBuilder.toString();
        }

        @Override
        public String visitTableFunction(TableFunctionRelation node, Void scope) {
            StringBuilder sqlBuilder = new StringBuilder();

            sqlBuilder.append(node.getFunctionName());
            sqlBuilder.append("(");

            List<String> childSql = node.getChildExpressions().stream().map(this::visit).collect(toList());
            sqlBuilder.append(Joiner.on(",").join(childSql));

            sqlBuilder.append(")");
            if (node.getAlias() != null) {
                sqlBuilder.append(" ").append(node.getAlias().getTbl());

                if (node.getColumnOutputNames() != null) {
                    sqlBuilder.append("(");
                    sqlBuilder.append(Joiner.on(",").join(node.getColumnOutputNames()));
                    sqlBuilder.append(")");
                }
            }

            return sqlBuilder.toString();
        }

        // ---------------------------------- Expression --------------------------------

        @Override
        public String visitExpression(Expr node, Void context) {
            return node.toSql();
        }

        @Override
        public String visitArithmeticExpr(ArithmeticExpr node, Void context) {
            StringBuilder sqlBuilder = new StringBuilder();

            if (node.getChildren().size() == 1) {
                sqlBuilder.append(node.getOp());
                sqlBuilder.append(printWithParentheses(node.getChild(0)));
            } else {
                sqlBuilder.append(printWithParentheses(node.getChild(0)));
                sqlBuilder.append(" ").append(node.getOp()).append(" ");
                sqlBuilder.append(printWithParentheses(node.getChild(1)));
            }
            return sqlBuilder.toString();
        }

        @Override
        public String visitAnalyticExpr(AnalyticExpr node, Void context) {
            FunctionCallExpr fnCall = node.getFnCall();
            List<Expr> partitionExprs = node.getPartitionExprs();
            List<OrderByElement> orderByElements = node.getOrderByElements();
            AnalyticWindow window = node.getWindow();

            StringBuilder sb = new StringBuilder();
            sb.append(visit(fnCall)).append(" OVER (");
            if (!partitionExprs.isEmpty()) {
                sb.append("PARTITION BY ").append(visitAstList(partitionExprs)).append(" ");
            }
            if (!orderByElements.isEmpty()) {
                sb.append("ORDER BY ").append(visitAstList(orderByElements)).append(" ");
            }
            if (window != null) {
                sb.append(window.toSql());
            }
            sb.append(")");
            return sb.toString();
        }

        public String visitArrayExpr(ArrayExpr node, Void context) {
            boolean explicitType = node.isExplicitType();

            StringBuilder sb = new StringBuilder();
            if (explicitType) {
                sb.append(node.getType().toString());
            }
            sb.append('[');
            sb.append(visitAstList(node.getChildren()));
            sb.append(']');
            return sb.toString();
        }

        @Override
        public String visitCollectionElementExpr(CollectionElementExpr node, Void context) {
            return visit(node.getChild(0)) + "[" + visit(node.getChild(1)) + "]";
        }

        @Override
        public String visitArrowExpr(ArrowExpr node, Void context) {
            return String.format("%s->%s", visit(node.getItem(), context), visit(node.getKey(), context));
        }

        @Override
        public String visitBetweenPredicate(BetweenPredicate node, Void context) {
            String notStr = (node.isNotBetween()) ? "NOT " : "";
            return printWithParentheses(node.getChild(0)) + " " + notStr + "BETWEEN " +
                    printWithParentheses(node.getChild(1)) + " AND " + printWithParentheses(node.getChild(2));
        }

        @Override
        public String visitBinaryPredicate(BinaryPredicate node, Void context) {
            return printWithParentheses(node.getChild(0)) +
                    " " + node.getOp() + " " +
                    printWithParentheses(node.getChild(1));
        }

        @Override
        public String visitCaseWhenExpr(CaseExpr node, Void context) {
            boolean hasCaseExpr = node.hasCaseExpr();
            boolean hasElseExpr = node.hasElseExpr();
            StringBuilder output = new StringBuilder("CASE");
            int childIdx = 0;
            if (hasCaseExpr) {
                output.append(" ").append(printWithParentheses(node.getChild(childIdx++)));
            }
            while (childIdx + 2 <= node.getChildren().size()) {
                output.append(" WHEN ").append(printWithParentheses(node.getChild(childIdx++)));
                output.append(" THEN ").append(printWithParentheses(node.getChild(childIdx++)));
            }
            if (hasElseExpr) {
                output.append(" ELSE ").append(printWithParentheses(node.getChild(node.getChildren().size() - 1)));
            }
            output.append(" END");
            return output.toString();
        }

        @Override
        public String visitCastExpr(CastExpr node, Void context) {
            boolean isImplicit = node.isImplicit();
            if (isImplicit) {
                return visit(node.getChild(0));
            }
            return "CAST(" + printWithParentheses(node.getChild(0)) + " AS " + node.getTargetTypeDef().toString() + ")";
        }

        public String visitCompoundPredicate(CompoundPredicate node, Void context) {
            StringBuilder sqlBuilder = new StringBuilder();
            if (CompoundPredicate.Operator.NOT.equals(node.getOp())) {
                sqlBuilder.append("NOT ");
                sqlBuilder.append(printWithParentheses(node.getChild(0)));
            } else {
                sqlBuilder.append(printWithParentheses(node.getChild(0)));
                sqlBuilder.append(" ").append(node.getOp()).append(" ");
                sqlBuilder.append(printWithParentheses(node.getChild(1)));
            }
            return sqlBuilder.toString();
        }

        public String visitDefaultValueExpr(DefaultValueExpr node, Void context) {
            return visitExpression(node, context);
        }

        @Override
        public String visitExistsPredicate(ExistsPredicate node, Void context) {
            StringBuilder strBuilder = new StringBuilder();
            if (node.isNotExists()) {
                strBuilder.append("NOT ");

            }
            strBuilder.append("EXISTS ");
            strBuilder.append(visit(node.getChild(0)));
            return strBuilder.toString();
        }

        public String visitFieldReference(FieldReference node, Void context) {
            return String.valueOf(node.getFieldIndex() + 1);
        }

        @Override
        public String visitFunctionCall(FunctionCallExpr node, Void context) {
            FunctionParams fnParams = node.getParams();
            StringBuilder sb = new StringBuilder();
            if (node.getFnName().getDb() != null) {
                sb.append("`" + node.getFnName().getDb() + "`.");
            }
            String functionName = node.getFnName().getFunction();
            sb.append(functionName);

            sb.append("(");
            if (fnParams.isStar()) {
                sb.append("*");
            }
            if (fnParams.isDistinct()) {
                sb.append("DISTINCT ");
            }

            if (functionName.equalsIgnoreCase(FunctionSet.TIME_SLICE) || functionName.equalsIgnoreCase(FunctionSet.DATE_SLICE)) {
                sb.append(visit(node.getChild(0))).append(", ");
                sb.append("INTERVAL ");
                sb.append(visit(node.getChild(1)));
                StringLiteral ident = (StringLiteral) node.getChild(2);
                sb.append(" ").append(ident.getValue());
                StringLiteral boundary = (StringLiteral) node.getChild(3);
                sb.append(", ").append(boundary.getValue());
                sb.append(")");
            } else {
                List<String> p = node.getChildren().stream().map(this::visit).collect(Collectors.toList());
                sb.append(Joiner.on(", ").join(p)).append(")");
            }
            return sb.toString();
        }

        // Logical is the same as toSqlImpl() in LambdaFunctionExpr
        @Override
        public String visitLambdaFunctionExpr(LambdaFunctionExpr node, Void context) {
            List<Expr> children = node.getChildren();
            String names = visit(children.get(1));

            if (children.size() > 2) {
                names = "(" + visit(children.get(1));
                for (int i = 2; i < children.size(); ++i) {
                    names = names + ", " + visit(children.get(i));
                }
                names = names + ")";
            }
            return String.format("%s -> %s", names, visit(children.get(0)));
        }

        @Override
        public String visitSubfieldExpr(SubfieldExpr node, Void context) {
            return String.format("%s.%s", visit(node.getChild(0)), Joiner.on('.').join(node.getFieldNames()));
        }

        public String visitGroupingFunctionCall(GroupingFunctionCallExpr node, Void context) {
            return visitFunctionCall(node, context);
        }

        public String visitInformationFunction(InformationFunction node, Void context) {
            return visitExpression(node, context);
        }

        @Override
        public String visitInPredicate(InPredicate node, Void context) {
            StringBuilder strBuilder = new StringBuilder();
            String notStr = (node.isNotIn()) ? "NOT " : "";
            strBuilder.append(printWithParentheses(node.getChild(0))).append(" ").append(notStr).append("IN (");
            for (int i = 1; i < node.getChildren().size(); ++i) {
                strBuilder.append(printWithParentheses(node.getChild(i)));
                strBuilder.append((i + 1 != node.getChildren().size()) ? ", " : "");
            }
            strBuilder.append(")");
            return strBuilder.toString();
        }

        public String visitIsNullPredicate(IsNullPredicate node, Void context) {
            return printWithParentheses(node.getChild(0)) + (node.isNotNull() ? " IS NOT NULL" : " IS NULL");
        }

        public String visitLikePredicate(LikePredicate node, Void context) {
            return printWithParentheses(node.getChild(0))
                    + " " + node.getOp() + " " + printWithParentheses(node.getChild(1));
        }

        @Override
        public String visitLiteral(LiteralExpr node, Void context) {
            if (node instanceof DecimalLiteral) {
                if ((((DecimalLiteral) node).getValue().scale() == 0)) {
                    return ((DecimalLiteral) node).getValue().toString() + "E0";
                } else {
                    return visitExpression(node, context);
                }
            } else {
                return visitExpression(node, context);
            }
        }

        @Override
        public String visitSlot(SlotRef node, Void context) {
            if (node.getTblNameWithoutAnalyzed() != null) {
                return node.getTblNameWithoutAnalyzed().toString() + "." + node.getColumnName();
            } else {
                return node.getColumnName();
            }
        }

        @Override
        public String visitSubquery(Subquery node, Void context) {
            return "(" + visit(node.getQueryStatement()) + ")";
        }

        public String visitVariableExpr(VariableExpr node, Void context) {
            StringBuilder sb = new StringBuilder();
            if (node.getSetType() == SetType.USER) {
                sb.append("@");
            } else {
                sb.append("@@");
                if (node.getSetType() == SetType.GLOBAL) {
                    sb.append("GLOBAL.");
                } else {
                    sb.append("SESSION.");
                }
            }
            sb.append(node.getName());
            return sb.toString();
        }

        @Override
        public String visitTimestampArithmeticExpr(TimestampArithmeticExpr node, Void context) {
            String funcName = node.getFuncName();
            String timeUnitIdent = node.getTimeUnitIdent();
            boolean intervalFirst = node.isIntervalFirst();
            ArithmeticExpr.Operator op = node.getOp();

            StringBuilder strBuilder = new StringBuilder();
            if (funcName != null) {
                if (funcName.equalsIgnoreCase("TIMESTAMPDIFF") || funcName.equalsIgnoreCase("TIMESTAMPADD")) {
                    strBuilder.append(funcName).append("(");
                    strBuilder.append(timeUnitIdent).append(", ");
                    strBuilder.append(visit(node.getChild(1))).append(", ");
                    strBuilder.append(visit(node.getChild(0))).append(")");
                    return strBuilder.toString();
                }
                // Function-call like version.
                strBuilder.append(funcName).append("(");
                strBuilder.append(visit(node.getChild(0))).append(", ");
                strBuilder.append("INTERVAL ");
                strBuilder.append(visit(node.getChild(1)));
                strBuilder.append(" ").append(timeUnitIdent);
                strBuilder.append(")");
                return strBuilder.toString();
            }
            if (intervalFirst) {
                // Non-function-call like version with interval as first operand.
                strBuilder.append("INTERVAL ");
                strBuilder.append(visit(node.getChild(1))).append(" ");
                strBuilder.append(timeUnitIdent);
                strBuilder.append(" ").append(op.toString()).append(" ");
                strBuilder.append(visit(node.getChild(0)));
            } else {
                // Non-function-call like version with interval as second operand.
                strBuilder.append(visit(node.getChild(0)));
                strBuilder.append(" ").append(op.toString()).append(" ");
                strBuilder.append("INTERVAL ");
                strBuilder.append(visit(node.getChild(1))).append(" ");
                strBuilder.append(timeUnitIdent);
            }
            return strBuilder.toString();
        }

        // ----------------- AST ---------------
        @Override
        public String visitLimitElement(LimitElement node, Void context) {
            if (node.getLimit() == -1) {
                return "";
            }
            StringBuilder sb = new StringBuilder(" LIMIT ");
            if (node.getOffset() != 0) {
                sb.append(node.getOffset()).append(", ");
            }
            sb.append(node.getLimit());
            return sb.toString();
        }

        @Override
        public String visitOrderByElement(OrderByElement node, Void context) {
            StringBuilder strBuilder = new StringBuilder();
            strBuilder.append(visit(node.getExpr()));
            strBuilder.append(node.getIsAsc() ? " ASC" : " DESC");

            // When ASC and NULLS FIRST or DESC and NULLS LAST, we do not print NULLS FIRST/LAST
            // because it is the default behavior
            if (node.getNullsFirstParam() != null) {
                if (node.getIsAsc() && !node.getNullsFirstParam()) {
                    // If ascending, nulls are first by default, so only add if nulls last.
                    strBuilder.append(" NULLS LAST");
                } else if (!node.getIsAsc() && node.getNullsFirstParam()) {
                    // If descending, nulls are last by default, so only add if nulls first.
                    strBuilder.append(" NULLS FIRST");
                }
            }
            return strBuilder.toString();
        }

        @Override
        public String visitGroupByClause(GroupByClause node, Void context) {
            GroupByClause.GroupingType groupingType = node.getGroupingType();
            List<ArrayList<Expr>> groupingSetList = node.getGroupingSetList();
            List<Expr> oriGroupingExprs = node.getOriGroupingExprs();

            StringBuilder strBuilder = new StringBuilder();
            switch (groupingType) {
                case GROUP_BY:
                    if (oriGroupingExprs != null) {
                        for (int i = 0; i < oriGroupingExprs.size(); ++i) {
                            strBuilder.append(visit(oriGroupingExprs.get(i)));
                            strBuilder.append((i + 1 != oriGroupingExprs.size()) ? ", " : "");
                        }
                    }
                    break;
                case GROUPING_SETS:
                    if (groupingSetList != null) {
                        strBuilder.append("GROUPING SETS (");
                        boolean first = true;
                        for (List<Expr> groupingExprs : groupingSetList) {
                            if (first) {
                                strBuilder.append("(");
                                first = false;
                            } else {
                                strBuilder.append(", (");
                            }
                            for (int i = 0; i < groupingExprs.size(); ++i) {
                                strBuilder.append(visit(groupingExprs.get(i)));
                                strBuilder.append((i + 1 != groupingExprs.size()) ? ", " : "");
                            }
                            strBuilder.append(")");
                        }
                        strBuilder.append(")");
                    }
                    break;
                case CUBE:
                    if (oriGroupingExprs != null) {
                        strBuilder.append("CUBE (");
                        for (int i = 0; i < oriGroupingExprs.size(); ++i) {
                            strBuilder.append(visit(oriGroupingExprs.get(i)));
                            strBuilder.append((i + 1 != oriGroupingExprs.size()) ? ", " : "");
                        }
                        strBuilder.append(")");
                    }
                    break;
                case ROLLUP:
                    if (oriGroupingExprs != null) {
                        strBuilder.append("ROLLUP (");
                        for (int i = 0; i < oriGroupingExprs.size(); ++i) {
                            strBuilder.append(visit(oriGroupingExprs.get(i)));
                            strBuilder.append((i + 1 != oriGroupingExprs.size()) ? ", " : "");
                        }
                        strBuilder.append(")");
                    }
                    break;
                default:
                    break;
            }
            return strBuilder.toString();
        }

        private String visitAstList(List<? extends ParseNode> contexts) {
            return Joiner.on(", ").join(contexts.stream().map(this::visit).collect(toList()));
        }

        private String printWithParentheses(ParseNode node) {
            if (node instanceof SlotRef || node instanceof LiteralExpr) {
                return visit(node);
            } else {
                return "(" + visit(node) + ")";
            }
        }
    }
}<|MERGE_RESOLUTION|>--- conflicted
+++ resolved
@@ -131,110 +131,15 @@
 
     public static class AST2StringBuilderVisitor extends AstVisitor<String, Void> {
 
-<<<<<<< HEAD
         // ------------------------------------------- Privilege Statement -------------------------------------------------
-=======
-            List<String> setVarList = new ArrayList<>();
-            for (SetListItem setVar : stmt.getSetListItems()) {
-                if (setVar instanceof SystemVariable) {
-                    SystemVariable systemVariable = (SystemVariable) setVar;
-                    String setVarSql = "";
-                    setVarSql += systemVariable.getType().toString() + " ";
-                    setVarSql += "`" + systemVariable.getVariable() + "`";
-                    setVarSql += " = ";
-                    setVarSql += visit(systemVariable.getResolvedExpression());
-
-                    setVarList.add(setVarSql);
-                } else if (setVar instanceof UserVariable) {
-                    UserVariable userVariable = (UserVariable) setVar;
-                    String setVarSql = "";
-                    setVarSql += "@";
-                    setVarSql += "`" + userVariable.getVariable() + "`";
-                    setVarSql += " = ";
-
-                    setVarSql += "cast (" + visit(userVariable.getEvaluatedExpression())
-                            + " as " + userVariable.getEvaluatedExpression().getType().toSql() + ")";
-                    setVarList.add(setVarSql);
-                } else if (setVar instanceof SetPassVar) {
-                    String tmp = "PASSWORD FOR " +
-                            ((SetPassVar) setVar).getUserIdent().toString() +
-                            " = PASSWORD('***')";
-                    setVarList.add(tmp);
-                }
-            }
-
-            return sb.append(Joiner.on(",").join(setVarList)).toString();
-        }
->>>>>>> 40379ba9
 
         @Override
         public String visitBaseCreateAlterUserStmt(BaseCreateAlterUserStmt statement, Void context) {
             StringBuilder sb = new StringBuilder();
-<<<<<<< HEAD
             if (statement instanceof CreateUserStmt) {
                 sb.append("CREATE");
             } else {
                 sb.append("ALTER");
-=======
-            sb.append("SET PROPERTY FOR ").append('\'').append(stmt.getUser()).append('\'');
-            int idx = 0;
-            for (Pair<String, String> stringStringPair : stmt.getPropertyPairList()) {
-                if (idx != 0) {
-                    sb.append(", ");
-                }
-                sb.append(stringStringPair.first).append(" = ").append(stringStringPair.second);
-                idx++;
-            }
-            return sb.toString();
-        }
-
-        public String visitCreateResourceStatement(CreateResourceStmt stmt, Void context) {
-            StringBuilder sb = new StringBuilder();
-            sb.append("CREATE EXTERNAL RESOURCE ").append(stmt.getResourceName());
-
-            sb.append(" PROPERTIES (");
-            sb.append(new PrintableMap<String, String>(stmt.getProperties(), "=", true, false, true));
-            sb.append(")");
-            return sb.toString();
-        }
-
-        @Override
-        public String visitDropMaterializedViewStatement(DropMaterializedViewStmt stmt, Void context) {
-            StringBuilder sb = new StringBuilder();
-            if (stmt.isExplain()) {
-                sb.append("EXPLAIN ");
-            }
-
-            sb.append("DROP MATERIALIZED VIEW ");
-            if (stmt.isSetIfExists()) {
-                sb.append("IF EXISTS ");
-            }
-
-            sb.append(stmt.getMvName());
-            return sb.toString();
-        }
-
-        @Override
-        public String visitCreateRoutineLoadStatement(CreateRoutineLoadStmt stmt, Void context) {
-            StringBuilder sb = new StringBuilder();
-            sb.append("CREATE ROUTINE LOAD ").append(stmt.getDBName()).append(".")
-                    .append(stmt.getName()).append(" ON ").append(stmt.getTableName());
-
-            if (stmt.getRoutineLoadDesc() != null) {
-                sb.append(" ").append(stmt.getRoutineLoadDesc()).append(" ");
-            }
-
-            if (!stmt.getJobProperties().isEmpty()) {
-                PrintableMap<String, String> map = new PrintableMap<>(stmt.getJobProperties(), "=", true, false);
-                sb.append("PROPERTIES ( ").append(map).append(" )");
-            }
-
-            sb.append(" FROM ").append(stmt.getTypeName()).append(" ");
-
-            if (!stmt.getDataSourceProperties().isEmpty()) {
-                PrintableMap<String, String> map = new PrintableMap<>(stmt.getDataSourceProperties(), "=", true, false, true);
-                sb.append("( ").append(map).append(" )");
->>>>>>> 40379ba9
             }
 
             sb.append(" USER ").append(statement.getUserIdent());
@@ -489,36 +394,32 @@
             sb.append("SET ");
 
             List<String> setVarList = new ArrayList<>();
-            for (SetVar setVar : stmt.getSetVars()) {
-                if (setVar instanceof SetPassVar) {
-                    StringBuilder tmp = new StringBuilder();
-                    tmp.append("PASSWORD FOR ")
-                            .append(((SetPassVar) setVar).getUserIdent().toString())
-                            .append(" = PASSWORD('***')");
-                    setVarList.add(tmp.toString());
-                    continue;
-                }
-                String setVarSql = "";
-
-                // `SET DEFAULT` is not supported
-                if (!setVar.getType().equals(SetType.DEFAULT)) {
-                    if (setVar.getType().equals(SetType.USER)) {
-                        setVarSql += "@";
-                    } else {
-                        setVarSql += setVar.getType().toString() + " ";
-                    }
-                }
-                setVarSql += "`" + setVar.getVariable() + "`";
-                setVarSql += " = ";
-
-                if (setVar instanceof UserVariable) {
-                    setVarSql += "cast (" + visit(setVar.getResolvedExpression())
-                            + " as " + setVar.getResolvedExpression().getType().toSql() + ")";
-                } else {
-                    setVarSql += visit(setVar.getExpression());
-                }
-
-                setVarList.add(setVarSql);
+            for (SetListItem setVar : stmt.getSetListItems()) {
+                if (setVar instanceof SystemVariable) {
+                    SystemVariable systemVariable = (SystemVariable) setVar;
+                    String setVarSql = "";
+                    setVarSql += systemVariable.getType().toString() + " ";
+                    setVarSql += "`" + systemVariable.getVariable() + "`";
+                    setVarSql += " = ";
+                    setVarSql += visit(systemVariable.getResolvedExpression());
+
+                    setVarList.add(setVarSql);
+                } else if (setVar instanceof UserVariable) {
+                    UserVariable userVariable = (UserVariable) setVar;
+                    String setVarSql = "";
+                    setVarSql += "@";
+                    setVarSql += "`" + userVariable.getVariable() + "`";
+                    setVarSql += " = ";
+
+                    setVarSql += "cast (" + visit(userVariable.getEvaluatedExpression())
+                            + " as " + userVariable.getEvaluatedExpression().getType().toSql() + ")";
+                    setVarList.add(setVarSql);
+                } else if (setVar instanceof SetPassVar) {
+                    String tmp = "PASSWORD FOR " +
+                            ((SetPassVar) setVar).getUserIdent().toString() +
+                            " = PASSWORD('***')";
+                    setVarList.add(tmp);
+                }
             }
 
             return sb.append(Joiner.on(",").join(setVarList)).toString();
@@ -533,7 +434,7 @@
                 if (idx != 0) {
                     sb.append(", ");
                 }
-                sb.append(stringStringPair.first + " = " + stringStringPair.second);
+                sb.append(stringStringPair.first).append(" = ").append(stringStringPair.second);
                 idx++;
             }
             return sb.toString();
@@ -663,7 +564,6 @@
             }
             return sb.toString();
         }
-
 
         @Override
         public String visitQueryStatement(QueryStatement stmt, Void context) {
