// Copyright 2021-present StarRocks, Inc. All rights reserved.
//
// Licensed under the Apache License, Version 2.0 (the "License");
// you may not use this file except in compliance with the License.
// You may obtain a copy of the License at
//
//     https://www.apache.org/licenses/LICENSE-2.0
//
// Unless required by applicable law or agreed to in writing, software
// distributed under the License is distributed on an "AS IS" BASIS,
// WITHOUT WARRANTIES OR CONDITIONS OF ANY KIND, either express or implied.
// See the License for the specific language governing permissions and
// limitations under the License.

package com.starrocks.sql.analyzer;

import com.google.common.collect.ImmutableMap;
import com.google.common.collect.Lists;
import com.starrocks.catalog.AggregateFunction;
import com.starrocks.catalog.AnyArrayType;
import com.starrocks.catalog.AnyElementType;
import com.starrocks.catalog.AnyMapType;
import com.starrocks.catalog.AnyStructType;
import com.starrocks.catalog.ArrayType;
import com.starrocks.catalog.Function;
import com.starrocks.catalog.MapType;
import com.starrocks.catalog.ScalarFunction;
import com.starrocks.catalog.StructType;
import com.starrocks.catalog.TableFunction;
import com.starrocks.catalog.Type;
import org.apache.logging.log4j.LogManager;
import org.apache.logging.log4j.Logger;

import java.util.ArrayList;
import java.util.Arrays;
import java.util.List;

public class PolymorphicFunctionAnalyzer {
    private static final Logger LOGGER = LogManager.getLogger(PolymorphicFunctionAnalyzer.class);

    private static Type getSuperType(Type t1, Type t2) {
        if (t1.matchesType(t2)) {
            return t1;
        }
        if (t1.isNull()) {
            return t2;
        }
        if (t2.isNull()) {
            return t1;
        }
        if (t1.isFixedPointType() && t2.isFixedPointType()) {
            Type commonType = Type.getCommonType(t1, t2);
            return commonType.isValid() ? commonType : null;
        }
        if (t1.isArrayType() && t2.isArrayType()) {
            Type superElementType = getSuperType(((ArrayType) t1).getItemType(), ((ArrayType) t2).getItemType());
            return superElementType != null ? new ArrayType(superElementType) : null;
        }
        if (t1.isMapType() && t2.isMapType()) {
            Type superKeyType = getSuperType(((MapType) t1).getKeyType(), ((MapType) t2).getKeyType());
            Type superValueType = getSuperType(((MapType) t1).getValueType(), ((MapType) t2).getValueType());
            return superKeyType != null && superValueType != null ? new MapType(superKeyType, superValueType) : null;
        }
        return null;
    }

    private static Function newScalarFunction(ScalarFunction fn, List<Type> newArgTypes, Type newRetType) {
        ScalarFunction newFn = new ScalarFunction(fn.getFunctionName(), newArgTypes, newRetType,
                fn.getLocation(), fn.getSymbolName(), fn.getPrepareFnSymbol(),
                fn.getCloseFnSymbol());
        newFn.setFunctionId(fn.getFunctionId());
        newFn.setChecksum(fn.getChecksum());
        newFn.setBinaryType(fn.getBinaryType());
        newFn.setHasVarArgs(fn.hasVarArgs());
        newFn.setId(fn.getId());
        newFn.setUserVisible(fn.isUserVisible());
        return newFn;
    }

    private static Function newAggregateFunction(AggregateFunction fn, List<Type> newArgTypes, Type newRetType) {
        AggregateFunction newFn = new AggregateFunction(fn.getFunctionName(), newArgTypes, newRetType,
                fn.getIntermediateType(), fn.hasVarArgs());
        newFn.setFunctionId(fn.getFunctionId());
        newFn.setChecksum(fn.getChecksum());
        newFn.setBinaryType(fn.getBinaryType());
        newFn.setHasVarArgs(fn.hasVarArgs());
        newFn.setId(fn.getId());
        newFn.setUserVisible(fn.isUserVisible());
        return newFn;
    }

    private static Type[] resolveArgTypes(Type[] declTypes, Type[] inputArgTypes) {
        // Use inputArgTypes length, because function may be a variable arguments
        Type[] resolvedTypes = Arrays.copyOf(inputArgTypes, inputArgTypes.length);

        for (int i = 0; i < declTypes.length; ++i) {
            Type declType = declTypes[i];
            Type inputType = inputArgTypes[i];

            // If declaration type is not a pseudo type, use it.
            if (!declType.isPseudoType()) {
                resolvedTypes[i] = declType;
                continue;
            }

            // Need to make input be a valid complex type if the input is Type NULL
            if (declType instanceof AnyArrayType) {
                resolvedTypes[i] = inputType.isNull() ? new ArrayType(Type.NULL) : inputType;
            } else if (declType instanceof AnyMapType) {
                resolvedTypes[i] = inputType.isNull() ? new MapType(Type.NULL, Type.NULL) : inputType;
            } else if (declType instanceof AnyStructType) {
                resolvedTypes[i] = inputType.isNull() ? new StructType(Lists.newArrayList(Type.NULL)) : inputType;
            } else {
                resolvedTypes[i] = inputType;
            }
        }
        return resolvedTypes;
    }

    private static Function resolveByReplacingInputs(Function fn, Type[] inputArgTypes) {
        Type[] resolvedArgTypes = resolveArgTypes(fn.getArgs(), inputArgTypes);
        if (fn instanceof ScalarFunction) {
            return newScalarFunction((ScalarFunction) fn, Arrays.asList(resolvedArgTypes), fn.getReturnType());
        }
        if (fn instanceof AggregateFunction) {
            return newAggregateFunction((AggregateFunction) fn, Arrays.asList(resolvedArgTypes), fn.getReturnType());
        }
        return null;
    }

    private static class MapKeysDeduce implements java.util.function.Function<Type[], Type> {
        @Override
        public Type apply(Type[] types) {
            MapType mapType = (MapType) types[0];
            return new ArrayType(mapType.getKeyType());
        }
    }

    private static class MapValuesDeduce implements java.util.function.Function<Type[], Type> {
        @Override
        public Type apply(Type[] types) {
            MapType mapType = (MapType) types[0];
            return new ArrayType(mapType.getValueType());
        }
    }

    private static class MapFilterDeduce implements java.util.function.Function<Type[], Type> {
        @Override
        public Type apply(Type[] types) {
            MapType mapType = (MapType) types[0];
            return new MapType(mapType.getKeyType(), mapType.getValueType());
        }
    }

    private static class MapFromArraysDeduce implements java.util.function.Function<Type[], Type> {
        @Override
        public Type apply(Type[] types) {
            ArrayType keyArrayType = (ArrayType) types[0];
            ArrayType valueArrayType = (ArrayType) types[1];
            return new MapType(keyArrayType.getItemType(), valueArrayType.getItemType());
        }
    }

    // map_apply(lambda of function, map) -> return type of lambda
    private static class MapApplyDeduce implements java.util.function.Function<Type[], Type> {
        @Override
        public Type apply(Type[] types) {
            // fake return type, the real return type is from the right part lambda expression of lambda functions.
            return types[1];
        }
    }

    private static class RowDeduce implements java.util.function.Function<Type[], Type> {
        @Override
        public Type apply(Type[] types) {
            return new StructType(Arrays.asList(types));
        }
    }

    private static final ImmutableMap<String, java.util.function.Function<Type[], Type>> DEDUCE_RETURN_TYPE_FUNCTIONS
            = ImmutableMap.<String, java.util.function.Function<Type[], Type>>builder()
            .put("map_keys", new MapKeysDeduce())
            .put("map_values", new MapValuesDeduce())
            .put("map_from_arrays", new MapFromArraysDeduce())
            .put("row", new RowDeduce())
            .put("map_apply", new MapApplyDeduce())
<<<<<<< HEAD
            .put("map_filter", new MapFilterDeduce())
=======
>>>>>>> 5385e5f4
            .build();

    private static Function resolveByDeducingReturnType(Function fn, Type[] inputArgTypes) {
        java.util.function.Function<Type[], Type> deduce = DEDUCE_RETURN_TYPE_FUNCTIONS.get(fn.functionName());
        if (deduce == null) {
            return null;
        }
        Type[] resolvedArgTypes = resolveArgTypes(fn.getArgs(), inputArgTypes);
        Type newRetType = deduce.apply(resolvedArgTypes);
        if (fn instanceof ScalarFunction) {
            return newScalarFunction((ScalarFunction) fn, Arrays.asList(resolvedArgTypes), newRetType);
        }
        if (fn instanceof AggregateFunction) {
            return newAggregateFunction((AggregateFunction) fn, Arrays.asList(resolvedArgTypes), newRetType);
        }
        return null;
    }

    /**
     * Inspired by <a href="https://github.com/postgres/postgres/blob/master/src/backend/parser/parse_coerce.c#L1934">...</a>
     * <p>
     * Make sure a polymorphic function is legally callable, and deduce actual argument and result types.
     * <p>
     * If any polymorphic pseudotype is used in a function's arguments or return type, we make sure the
     * actual data types are consistent with each other.
     * 1) If return type is ANYELEMENT, and any argument is ANYELEMENT, use the
     * argument's actual type as the function's return type.
     * 2) If return type is ANYARRAY, and any argument is ANYARRAY, use the
     * argument's actual type as the function's return type.
     * 3) Otherwise, if return type is ANYELEMENT or ANYARRAY, and there is
     * at least one ANYELEMENT, ANYARRAY input, deduce the return type from those inputs, or return null
     * if we can't.
     * </p>
     * <p>
     * Like PostgreSQL, two pseudo-types of special interest are ANY_ARRAY and ANY_ELEMENT, which are collectively
     * called polymorphic types. Any function declared using these types is said to be a polymorphic function.
     * A polymorphic function can operate on many different data types, with the specific data type(s) being
     * determined by the data types actually passed to it in a particular call.
     * <p>
     * Polymorphic arguments and results are tied to each other and are resolved to a specific data type when a
     * query calling a polymorphic function is parsed. Each position (either argument or return value) declared
     * as ANY_ELEMENT is allowed to have any specific actual data type, but in any given call they must all be
     * the same actual type. Each position declared as ANY_ARRAY can have any array data type, but similarly they
     * must all be the same type. Furthermore, if there are positions declared ANY_ARRAY and others declared
     * ANY_ELEMENT, the actual array type in the ANY_ARRAY positions must be an array whose elements are the same
     * type appearing in the ANY_ELEMENT positions.
     * <p>
     * Thus, when more than one argument position is declared with a polymorphic type, the net effect is that only
     * certain combinations of actual argument types are allowed. For example, a function declared as
     * equal(ANY_ELEMENT, ANY_ELEMENT) will take any two input values, so long as they are of the same data type.
     * <p>
     * When the return value of a function is declared as a polymorphic type, there must be at least one argument
     * position that is also polymorphic, and the actual data type supplied as the argument determines the actual
     * result type for that call. For example, if there were not already an array subscripting mechanism, one
     * could define a function that implements subscripting as subscript(ANY_ARRAY, INT) returns ANY_ELEMENT. This
     * declaration constrains the actual first argument to be an array type, and allows the parser to infer the
     * correct result type from the actual first argument's type.
     * </p>
     */
    public static Function generatePolymorphicFunction(Function fn, Type[] paramTypes) {
        if (!fn.isPolymorphic()) {
            return fn;
        }
        Type retType = fn.getReturnType();
        Type[] declTypes = fn.getArgs();
        Function resolvedFunction;
        long numPseudoArgs = Arrays.stream(declTypes).filter(Type::isPseudoType).count();
        if (!retType.isPseudoType() && numPseudoArgs == 1) {
            resolvedFunction = resolveByReplacingInputs(fn, paramTypes);
            if (resolvedFunction != null) {
                return resolvedFunction;
            }
        }
        // TODO: refactor resolve arg types, some from L254, others from L262.
        resolvedFunction = resolveByDeducingReturnType(fn, paramTypes);
        if (resolvedFunction != null) {
            return resolvedFunction;
        }

        Type[] realTypes = Arrays.copyOf(declTypes, declTypes.length);
        ArrayType typeArray = null;
        Type typeElement = null;
        for (int i = 0; i < declTypes.length; i++) {
            Type declType = declTypes[i];
            Type realType = paramTypes[i];
            if (declType instanceof AnyArrayType) {
                if (realType.isNull()) {
                    continue;
                }
                if (typeArray == null) {
                    typeArray = (ArrayType) realType;
                } else if ((typeArray = (ArrayType) getSuperType(typeArray, realType)) == null) {
                    LOGGER.warn("could not determine polymorphic type because input has non-match types");
                    return null;
                }
            } else if (declType instanceof AnyElementType) {
                if (realType.isNull()) {
                    continue;
                }
                if (typeElement == null) {
                    typeElement = realType;
                } else if ((typeElement = getSuperType(typeElement, realType)) == null) {
                    LOGGER.warn("could not determine polymorphic type because input has non-match types");
                    return null;
                }
            } else if (declType.matchesType(realType) || Type.canCastTo(realType, declType)) { // non-pseudo types
                continue;
            } else {
                LOGGER.warn("has unhandled pseudo type '{}'", declType);
                return null;
            }
        }

        if (typeArray != null && typeElement != null) {
            typeArray = (ArrayType) getSuperType(typeArray, new ArrayType(typeElement));
            if (typeArray == null) {
                LOGGER.warn("could not determine polymorphic type because has non-match types");
                return null;
            }
            typeElement = typeArray.getItemType();
        } else if (typeArray != null) {
            typeElement = typeArray.getItemType();
        } else if (typeElement != null) {
            typeArray = new ArrayType(typeElement);
        } else {
            typeElement = Type.NULL;
            typeArray = new ArrayType(Type.NULL);
        }

        if (!typeArray.getItemType().matchesType(typeElement)) {
            LOGGER.warn("could not determine polymorphic type because has non-match types");
            return null;
        }

        if (retType instanceof AnyArrayType) {
            retType = typeArray;
        } else if (retType instanceof AnyElementType) {
            retType = typeElement;
        } else if (!(fn instanceof TableFunction)) { //TableFunction don't use retType
            assert !retType.isPseudoType();
        }

        for (int i = 0; i < declTypes.length; i++) {
            if (declTypes[i] instanceof AnyArrayType) {
                realTypes[i] = typeArray;
            } else if (declTypes[i] instanceof AnyElementType) {
                realTypes[i] = typeElement;
            } else {
                realTypes[i] = declTypes[i];
            }
        }

        if (fn instanceof ScalarFunction) {
            return newScalarFunction((ScalarFunction) fn, Arrays.asList(realTypes), retType);
        }
        if (fn instanceof AggregateFunction) {
            return newAggregateFunction((AggregateFunction) fn, Arrays.asList(realTypes), retType);
        }
        if (fn instanceof TableFunction) {
            // Because unnest is a variadic function, and the types of multiple parameters may be inconsistent,
            // the current SR variadic function parsing can only support variadic parameters of the same type.
            // The unnest is treated specially here, and the type of the child is directly used as the unnest function type.
            if (fn.functionName().equals("unnest")) {
                List<Type> realTableFnRetTypes = new ArrayList<>();
                for (Type paramType : paramTypes) {
                    if (!paramType.isArrayType()) {
                        return null;
                    }
                    Type t = ((ArrayType) paramType).getItemType();
                    realTableFnRetTypes.add(t);
                }
                return new TableFunction(fn.getFunctionName(), ((TableFunction) fn).getDefaultColumnNames(),
                        Arrays.asList(paramTypes), realTableFnRetTypes);
            }

            TableFunction tableFunction = (TableFunction) fn;
            List<Type> tableFnRetTypes = tableFunction.getTableFnReturnTypes();
            List<Type> realTableFnRetTypes = new ArrayList<>();
            for (Type t : tableFnRetTypes) {
                if (t instanceof AnyArrayType) {
                    realTableFnRetTypes.add(typeArray);
                } else if (t instanceof AnyElementType) {
                    realTableFnRetTypes.add(typeElement);
                } else {
                    assert !retType.isPseudoType();
                }
            }

            return new TableFunction(fn.getFunctionName(), ((TableFunction) fn).getDefaultColumnNames(),
                    Arrays.asList(realTypes), realTableFnRetTypes);
        }
        LOGGER.error("polymorphic function has unknown type: {}", fn);
        return null;
    }
}<|MERGE_RESOLUTION|>--- conflicted
+++ resolved
@@ -184,10 +184,7 @@
             .put("map_from_arrays", new MapFromArraysDeduce())
             .put("row", new RowDeduce())
             .put("map_apply", new MapApplyDeduce())
-<<<<<<< HEAD
             .put("map_filter", new MapFilterDeduce())
-=======
->>>>>>> 5385e5f4
             .build();
 
     private static Function resolveByDeducingReturnType(Function fn, Type[] inputArgTypes) {
