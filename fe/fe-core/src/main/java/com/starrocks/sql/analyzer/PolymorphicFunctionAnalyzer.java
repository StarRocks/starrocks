--- conflicted
+++ resolved
@@ -146,21 +146,6 @@
         }
     }
 
-<<<<<<< HEAD
-    private static class NamedStructDeduce implements java.util.function.Function<Type[], Type> {
-        @Override
-        public Type apply(Type[] types) {
-            return new StructType(IntStream.range(0, types.length / 2).boxed().map(i -> types[i * 2 + 1])
-                    .collect(Collectors.toList()));
-        }
-    }
-
-    private static final ImmutableMap<String, java.util.function.Function<Type[], Type>> DEDUCE_RETURN_TYPE_FUNCTIONS =
-            ImmutableMap.<String, java.util.function.Function<Type[], Type>>builder()
-                    .put("map_keys", new MapKeysDeduce())
-                    .put("map_values", new MapValuesDeduce())
-                    .put("named_struct", new NamedStructDeduce()).build();
-=======
     private static class MapFromArraysDeduce implements java.util.function.Function<Type[], Type> {
         @Override
         public Type apply(Type[] types) {
@@ -174,6 +159,14 @@
         @Override
         public Type apply(Type[] types) {
             return new StructType(Arrays.asList(types));
+        }
+    }
+    
+    private static class NamedStructDeduce implements java.util.function.Function<Type[], Type> {
+        @Override
+        public Type apply(Type[] types) {
+            return new StructType(IntStream.range(0, types.length / 2).boxed().map(i -> types[i * 2 + 1])
+                    .collect(Collectors.toList()));
         }
     }
 
@@ -183,8 +176,8 @@
             .put("map_values", new MapValuesDeduce())
             .put("map_from_arrays", new MapFromArraysDeduce())
             .put("row", new RowDeduce())
+            .put("named_struct", new NamedStructDeduce())
             .build();
->>>>>>> afdee8e8
 
     private static Function resolveByDeducingReturnType(Function fn, Type[] inputArgTypes) {
         java.util.function.Function<Type[], Type> deduce = DEDUCE_RETURN_TYPE_FUNCTIONS.get(fn.functionName());
