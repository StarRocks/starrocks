// This file is licensed under the Elastic License 2.0. Copyright 2021 StarRocks Limited.

package com.starrocks.sql.optimizer.rule.implementation;

import com.google.common.collect.Lists;
import com.starrocks.sql.optimizer.OptExpression;
import com.starrocks.sql.optimizer.OptimizerContext;
import com.starrocks.sql.optimizer.operator.OperatorType;
import com.starrocks.sql.optimizer.operator.logical.LogicalEsScanOperator;
import com.starrocks.sql.optimizer.operator.pattern.Pattern;
import com.starrocks.sql.optimizer.operator.physical.PhysicalEsScanOperator;
import com.starrocks.sql.optimizer.rule.RuleType;

import java.util.List;

public class EsScanImplementationRule extends ImplementationRule {
    public EsScanImplementationRule() {
        super(RuleType.IMP_ES_LSCAN_TO_PSCAN, Pattern.create(OperatorType.LOGICAL_ES_SCAN));
    }

    @Override
    public List<OptExpression> transform(OptExpression input, OptimizerContext context) {
        LogicalEsScanOperator logical = (LogicalEsScanOperator) input.getOp();
        PhysicalEsScanOperator physical =
<<<<<<< HEAD
                new PhysicalEsScanOperator(logical.getTable(), logical.getColRefToColumnMetaMap(), logical.getSelectedIndex());
=======
                new PhysicalEsScanOperator(logical.getTable(), logical.getOutputColumns(),
                        logical.getColRefToColumnMetaMap(), logical.getSelectedIndex());
>>>>>>> 187b7409

        physical.setPredicate(logical.getPredicate());
        physical.setLimit(logical.getLimit());
        physical.setProjection(logical.getProjection());

        OptExpression result = new OptExpression(physical);
        return Lists.newArrayList(result);
    }
}<|MERGE_RESOLUTION|>--- conflicted
+++ resolved
@@ -22,12 +22,8 @@
     public List<OptExpression> transform(OptExpression input, OptimizerContext context) {
         LogicalEsScanOperator logical = (LogicalEsScanOperator) input.getOp();
         PhysicalEsScanOperator physical =
-<<<<<<< HEAD
-                new PhysicalEsScanOperator(logical.getTable(), logical.getColRefToColumnMetaMap(), logical.getSelectedIndex());
-=======
                 new PhysicalEsScanOperator(logical.getTable(), logical.getOutputColumns(),
                         logical.getColRefToColumnMetaMap(), logical.getSelectedIndex());
->>>>>>> 187b7409
 
         physical.setPredicate(logical.getPredicate());
         physical.setLimit(logical.getLimit());
