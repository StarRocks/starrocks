--- conflicted
+++ resolved
@@ -64,13 +64,6 @@
         if (!super.equals(o)) {
             return false;
         }
-<<<<<<< HEAD
-        if (!super.equals(o)) {
-            return false;
-        }
-=======
-
->>>>>>> 4a7b324d
         PhysicalSetOperation that = (PhysicalSetOperation) o;
         return Objects.equals(outputColumnRefOp, that.outputColumnRefOp) &&
                 Objects.equals(childOutputColumns, that.childOutputColumns);
@@ -78,10 +71,6 @@
 
     @Override
     public int hashCode() {
-<<<<<<< HEAD
         return Objects.hash(super.hashCode(), outputColumnRefOp, childOutputColumns);
-=======
-        return Objects.hashCode(outputColumnRefOp);
->>>>>>> 4a7b324d
     }
 }