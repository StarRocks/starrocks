// This file is licensed under the Elastic License 2.0. Copyright 2021 StarRocks Limited.

package com.starrocks.sql.optimizer.rule.implementation;

import com.google.common.base.Preconditions;
import com.google.common.collect.ImmutableList;
import com.google.common.collect.Lists;
import com.starrocks.catalog.AggregateType;
import com.starrocks.catalog.Column;
import com.starrocks.catalog.FunctionSet;
import com.starrocks.catalog.OlapTable;
import com.starrocks.sql.optimizer.OptExpression;
import com.starrocks.sql.optimizer.OptExpressionVisitor;
import com.starrocks.sql.optimizer.Utils;
import com.starrocks.sql.optimizer.base.ColumnRefSet;
import com.starrocks.sql.optimizer.operator.OperatorType;
import com.starrocks.sql.optimizer.operator.physical.PhysicalHashAggregateOperator;
import com.starrocks.sql.optimizer.operator.physical.PhysicalHashJoinOperator;
import com.starrocks.sql.optimizer.operator.physical.PhysicalOlapScanOperator;
import com.starrocks.sql.optimizer.operator.physical.PhysicalProjectOperator;
import com.starrocks.sql.optimizer.operator.scalar.BinaryPredicateOperator;
import com.starrocks.sql.optimizer.operator.scalar.CallOperator;
import com.starrocks.sql.optimizer.operator.scalar.CaseWhenOperator;
import com.starrocks.sql.optimizer.operator.scalar.CastOperator;
import com.starrocks.sql.optimizer.operator.scalar.ColumnRefOperator;
import com.starrocks.sql.optimizer.operator.scalar.ConstantOperator;
import com.starrocks.sql.optimizer.operator.scalar.ScalarOperator;
import com.starrocks.sql.optimizer.rewrite.ReplaceColumnRefRewriter;
import com.starrocks.sql.optimizer.rule.transformation.JoinPredicateUtils;

import java.util.List;
import java.util.Map;
import java.util.Objects;
import java.util.stream.Collectors;

/**
 * This rule will turn on PreAggregation if conditions are met,
 * and turning on PreAggregation will help optimize the storage layer merge on read.
 * This rule traverses the query plan from the top down, and the Olap Scan node determines
 * whether preAggregation can be turned on or not based on the information recorded by the PreAggregationContext.
 *
 * A cross join cannot turn on PreAggregation, and other types of joins can only be turn on on one side.
 * If both sides are opened, many-to-many join results will appear, leading to errors in the upper aggregation results
 */
public class PreAggregateTurnOnRule {
    private static final PreAggregateVisitor VISITOR = new PreAggregateVisitor();

    public static void tryOpenPreAggregate(OptExpression root) {
        root.getOp().accept(VISITOR, root, new PreAggregationContext());
    }

    private static class PreAggregateVisitor extends OptExpressionVisitor<Void, PreAggregationContext> {
        private static final List<String> AGGREGATE_ONLY_KEY = ImmutableList.<String>builder()
                .add("NDV")
                .add("MULTI_DISTINCT_COUNT")
                .add("APPROX_COUNT_DISTINCT")
                .add(FunctionSet.BITMAP_UNION_INT.toUpperCase()).build();

        @Override
        public Void visit(OptExpression optExpression, PreAggregationContext context) {
            // Avoid left child modify context will effect right child
            if (optExpression.getInputs().size() <= 1) {
                for (OptExpression opt : optExpression.getInputs()) {
                    opt.getOp().accept(this, opt, context);
                }
            } else {
                for (OptExpression opt : optExpression.getInputs()) {
                    opt.getOp().accept(this, opt, context.clone());
                }
            }

            return null;
        }

        @Override
        public Void visitPhysicalHashAggregate(OptExpression optExpression, PreAggregationContext context) {
            PhysicalHashAggregateOperator aggregate = (PhysicalHashAggregateOperator) optExpression.getOp();
            // Only save the recently aggregate
            context.aggregations =
                    aggregate.getAggregations().values().stream().map(CallOperator::clone).collect(Collectors.toList());
            context.groupings =
                    aggregate.getGroupBys().stream().map(ScalarOperator::clone).collect(Collectors.toList());
            context.notPreAggregationJoin = false;

            return visit(optExpression, context);
        }

        @Override
        public Void visitPhysicalProject(OptExpression optExpression, PreAggregationContext context) {
            PhysicalProjectOperator project = (PhysicalProjectOperator) optExpression.getOp();
            ReplaceColumnRefRewriter rewriter = new ReplaceColumnRefRewriter(project.getColumnRefMap());
            ReplaceColumnRefRewriter subRewriter =
                    new ReplaceColumnRefRewriter(project.getCommonSubOperatorMap(), true);

            context.aggregations = context.aggregations.stream()
                    .map(d -> d.accept(rewriter, null).accept(subRewriter, null))
                    .collect(Collectors.toList());

            context.groupings = context.groupings.stream()
                    .map(d -> d.accept(rewriter, null).accept(subRewriter, null))
                    .collect(Collectors.toList());

            return visit(optExpression, context);
        }

        @Override
        public Void visitPhysicalOlapScan(OptExpression optExpression, PreAggregationContext context) {
            PhysicalOlapScanOperator scan = (PhysicalOlapScanOperator) optExpression.getOp();

            // default false
            scan.setPreAggregation(false);

            // Duplicate table
            if (!((OlapTable) scan.getTable()).getKeysType().isAggregationFamily()) {
                scan.setPreAggregation(true);
                scan.setTurnOffReason("");
                return null;
            }

            if (context.notPreAggregationJoin) {
                scan.setTurnOffReason("Has can not pre-aggregation Join");
                return null;
            }

            if (context.aggregations.isEmpty() && context.groupings.isEmpty()) {
                scan.setTurnOffReason("None aggregate function");
                return null;
            }
            // check has value conjunct
            boolean allKeyConjunct =
<<<<<<< HEAD
                    Utils.extractColumnRef(scan.getPredicate()).stream().map(ref -> scan.getColRefToColumnMetaMap().get(ref))
=======
                    Utils.extractColumnRef(
                            Utils.compoundAnd(scan.getPredicate(), Utils.compoundAnd(context.joinPredicates))).stream()
                            .map(ref -> scan.getColRefToColumnMetaMap().get(ref)).filter(Objects::nonNull)
>>>>>>> 187b7409
                            .allMatch(Column::isKey);
            if (!allKeyConjunct) {
                scan.setTurnOffReason("Predicates include the value column");
                return null;
            }

            // check grouping
            if (checkGroupings(context, scan)) {
                return null;
            }

            // check aggregation function
            if (checkAggregations(context, scan)) {
                return null;
            }

            scan.setPreAggregation(true);
            scan.setTurnOffReason("");
            return null;
        }

        private boolean checkGroupings(PreAggregationContext context, PhysicalOlapScanOperator scan) {
            Map<ColumnRefOperator, Column> refColumnMap = scan.getColRefToColumnMetaMap();

            List<ColumnRefOperator> groups = Lists.newArrayList();
            context.groupings.stream().map(Utils::extractColumnRef).forEach(groups::addAll);

            if (groups.stream().anyMatch(d -> !refColumnMap.containsKey(d))) {
                scan.setTurnOffReason("Group columns isn't bound table " + scan.getTable().getName());
                return true;
            }

            if (groups.stream().anyMatch(d -> !refColumnMap.get(d).isKey())) {
                scan.setTurnOffReason("Group columns isn't Key column");
                return true;
            }
            return false;
        }

        private boolean checkAggregations(PreAggregationContext context, PhysicalOlapScanOperator scan) {
            Map<ColumnRefOperator, Column> refColumnMap = scan.getColRefToColumnMetaMap();

            for (final ScalarOperator so : context.aggregations) {
                Preconditions.checkState(OperatorType.CALL.equals(so.getOpType()));

                CallOperator call = (CallOperator) so;
                if (call.getChildren().size() != 1) {
                    scan.setTurnOffReason("Aggregate function has more than one parameter");
                    return true;
                }

                ScalarOperator child = call.getChild(0);

                List<ColumnRefOperator> returns = Lists.newArrayList();
                List<ColumnRefOperator> conditions = Lists.newArrayList();

                if (OperatorType.VARIABLE.equals(child.getOpType())) {
                    returns.add((ColumnRefOperator) child);
                } else if (child instanceof CastOperator
                        && OperatorType.VARIABLE.equals(child.getChild(0).getOpType())) {
                    if (child.getType().isNumericType() && child.getChild(0).getType().isNumericType()) {
                        returns.add((ColumnRefOperator) child.getChild(0));
                    } else {
                        scan.setTurnOffReason("The parameter of aggregate function isn't numeric type");
                        return true;
                    }
                } else if (call.getChild(0) instanceof CaseWhenOperator) {
                    CaseWhenOperator cwo = (CaseWhenOperator) call.getChild(0);

                    for (int i = 0; i < cwo.getWhenClauseSize(); i++) {
                        if (!OperatorType.VARIABLE.equals(cwo.getThenClause(i).getOpType())) {
                            scan.setTurnOffReason("The result of THEN isn't value column");
                            return true;
                        }

                        conditions.addAll(Utils.extractColumnRef(cwo.getWhenClause(i)));
                        returns.add((ColumnRefOperator) cwo.getThenClause(i));
                    }

                    if (cwo.hasCase()) {
                        conditions.addAll(Utils.extractColumnRef(cwo.getCaseClause()));
                    }

                    if (cwo.hasElse()) {
                        if (OperatorType.VARIABLE.equals(cwo.getElseClause().getOpType())) {
                            returns.add((ColumnRefOperator) cwo.getElseClause());
                        } else if (OperatorType.CONSTANT.equals(cwo.getElseClause().getOpType())
                                && ((ConstantOperator) cwo.getElseClause()).isNull()) {
                            // NULL don't effect result, can open PreAggregate
                        } else {
                            scan.setTurnOffReason("The result of ELSE isn't value column");
                            return true;
                        }
                    }
                } else {
                    scan.setTurnOffReason(
                            "The parameter of aggregate function isn't value column or CAST/CASE-WHEN expression");
                    return true;
                }

                // check conditions
                if (conditions.stream().anyMatch(d -> !refColumnMap.containsKey(d))) {
                    scan.setTurnOffReason("The column of aggregate function isn't bound " + scan.getTable().getName());
                    return true;
                }

                if (conditions.stream().anyMatch(d -> !refColumnMap.get(d).isKey())) {
                    scan.setTurnOffReason("The column of aggregate function isn't key");
                    return true;
                }

                // check returns
                for (ColumnRefOperator ref : returns) {
                    if (!refColumnMap.containsKey(ref)) {
                        scan.setTurnOffReason(
                                "The column of aggregate function isn't bound " + scan.getTable().getName());
                        return true;
                    }

                    Column column = refColumnMap.get(ref);
                    // key column
                    if (column.isKey()) {
                        if (!"MAX|MIN".contains(call.getFnName().toUpperCase()) &&
                                !AGGREGATE_ONLY_KEY.contains(call.getFnName().toUpperCase())) {
                            scan.setTurnOffReason("The key column don't support aggregate function: "
                                    + call.getFnName().toUpperCase());
                            return true;
                        }
                        continue;
                    }

                    // value column
                    if ("HLL_UNION_AGG|HLL_RAW_AGG".contains(call.getFnName().toUpperCase())) {
                        // skip
                    } else if (AGGREGATE_ONLY_KEY.contains(call.getFnName().toUpperCase())) {
                        scan.setTurnOffReason(
                                "Aggregation function " + call.getFnName().toUpperCase() + " just work on key column");
                        return true;
                    } else if ((FunctionSet.BITMAP_UNION.equalsIgnoreCase(call.getFnName())
                            || FunctionSet.BITMAP_UNION_COUNT.equalsIgnoreCase(call.getFnName()))) {
                        if (!AggregateType.BITMAP_UNION.equals(column.getAggregationType())) {
                            scan.setTurnOffReason(
                                    "Aggregate Operator not match: BITMAP_UNION <--> " + column.getAggregationType());
                        }
                    } else if (!call.getFnName().equalsIgnoreCase(column.getAggregationType().name())) {
                        scan.setTurnOffReason(
                                "Aggregate Operator not match: " + call.getFnName().toUpperCase() + " <--> " + column
                                        .getAggregationType().name().toUpperCase());
                        return true;
                    }
                }
            }
            return false;
        }

        @Override
        public Void visitPhysicalHashJoin(OptExpression optExpression, PreAggregationContext context) {
            PhysicalHashJoinOperator hashJoinOperator = (PhysicalHashJoinOperator) optExpression.getOp();
            OptExpression leftChild = optExpression.getInputs().get(0);
            OptExpression rightChild = optExpression.getInputs().get(1);

            ColumnRefSet leftOutputColumns = optExpression.getInputs().get(0).getOutputColumns();
            ColumnRefSet rightOutputColumns = optExpression.getInputs().get(1).getOutputColumns();

            List<BinaryPredicateOperator> eqOnPredicates = JoinPredicateUtils.getEqConj(leftOutputColumns,
                    rightOutputColumns, Utils.extractConjuncts(hashJoinOperator.getJoinPredicate()));
            // cross join can not do pre-aggregation
            if (hashJoinOperator.getJoinType().isCrossJoin() || eqOnPredicates.isEmpty()) {
                context.notPreAggregationJoin = true;
                context.groupings.clear();
                context.aggregations.clear();
                return visit(optExpression, context);
            }

            // For other types of joins, only one side can turn on pre aggregation which side has aggregation.
            // The columns used by the aggregate functions can only be the columns of one of the children,
            // the olap scan node will turn off pre aggregation if aggregation function used both sides columns,
            // this can be guaranteed by checkAggregations in visitPhysicalOlapScan.
            ColumnRefSet aggregationColumns = new ColumnRefSet();
            List<ScalarOperator> leftGroupOperator = Lists.newArrayList();
            List<ScalarOperator> rightGroupOperator = Lists.newArrayList();

            context.groupings.forEach(g -> {
                if (leftOutputColumns.contains(g.getUsedColumns())) {
                    leftGroupOperator.add(g);
                }
            });
            context.groupings.forEach(g -> {
                if (rightOutputColumns.contains(g.getUsedColumns())) {
                    rightGroupOperator.add(g);
                }
            });
            context.aggregations.forEach(a -> aggregationColumns.union(a.getUsedColumns()));
            boolean checkLeft = leftOutputColumns.contains(aggregationColumns);
            boolean checkRight = rightOutputColumns.contains(aggregationColumns);
            // Add join on predicate and predicate to context
            context.joinPredicates.add(hashJoinOperator.getJoinPredicate());
            context.joinPredicates.add(hashJoinOperator.getPredicate());

            PreAggregationContext disableContext = new PreAggregationContext();
            disableContext.notPreAggregationJoin = true;

            if (checkLeft) {
                context.groupings = leftGroupOperator;
                leftChild.getOp().accept(this, leftChild, context);
                rightChild.getOp().accept(this, rightChild, disableContext);
            } else if (checkRight) {
                context.groupings = rightGroupOperator;
                rightChild.getOp().accept(this, rightChild, context);
                leftChild.getOp().accept(this, leftChild, disableContext);
            } else {
                leftChild.getOp().accept(this, leftChild, disableContext);
                rightChild.getOp().accept(this, rightChild, disableContext);
            }
            return null;
        }
    }

    public static class PreAggregationContext implements Cloneable {
        // Indicates that a pre-aggregation can not be turned on below the join
        public boolean notPreAggregationJoin = false;
        public List<ScalarOperator> aggregations = Lists.newArrayList();
        public List<ScalarOperator> groupings = Lists.newArrayList();
        public List<ScalarOperator> joinPredicates = Lists.newArrayList();

        @Override
        public PreAggregationContext clone() {
            try {
                PreAggregationContext context = (PreAggregationContext) super.clone();
                // Just shallow copy
                context.aggregations = Lists.newArrayList(aggregations);
                context.groupings = Lists.newArrayList(groupings);
                context.joinPredicates = Lists.newArrayList(joinPredicates);
                return context;
            } catch (CloneNotSupportedException ignored) {
            }

            return null;
        }
    }
}<|MERGE_RESOLUTION|>--- conflicted
+++ resolved
@@ -128,13 +128,9 @@
             }
             // check has value conjunct
             boolean allKeyConjunct =
-<<<<<<< HEAD
-                    Utils.extractColumnRef(scan.getPredicate()).stream().map(ref -> scan.getColRefToColumnMetaMap().get(ref))
-=======
                     Utils.extractColumnRef(
                             Utils.compoundAnd(scan.getPredicate(), Utils.compoundAnd(context.joinPredicates))).stream()
                             .map(ref -> scan.getColRefToColumnMetaMap().get(ref)).filter(Objects::nonNull)
->>>>>>> 187b7409
                             .allMatch(Column::isKey);
             if (!allKeyConjunct) {
                 scan.setTurnOffReason("Predicates include the value column");
