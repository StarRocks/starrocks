--- conflicted
+++ resolved
@@ -172,9 +172,4 @@
         // right child without broadcast info, use the shuffle join evaluation mode.
         SHUFFLE
     }
-<<<<<<< HEAD
-
-
-=======
->>>>>>> 00b09889
 }