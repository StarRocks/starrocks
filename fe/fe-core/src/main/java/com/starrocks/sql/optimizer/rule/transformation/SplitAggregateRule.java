--- conflicted
+++ resolved
@@ -239,7 +239,6 @@
             }
         }
 
-<<<<<<< HEAD
         LogicalAggregationOperator local = new LogicalAggregationOperator.Builder().withOperator(oldAgg)
                 .setType(AggType.LOCAL)
                 .setAggregations(createNormalAgg(AggType.LOCAL, newAggMap))
@@ -253,15 +252,6 @@
                 .setAggregations(createNormalAgg(AggType.GLOBAL, newAggMap))
                 .setSplit()
                 .build();
-=======
-        LogicalAggregationOperator local = createNormalAgg(
-                AggType.LOCAL, oldAgg.getGroupingKeys(), newAggMap, -1, null);
-        OptExpression localOptExpression = OptExpression.create(local, input.getInputs());
-
-        LogicalAggregationOperator global = createNormalAgg(AggType.GLOBAL,
-                oldAgg.getGroupingKeys(), newAggMap, oldAgg.getLimit(), oldAgg.getPredicate());
-        global.setSplit();
->>>>>>> a40eeb74
         OptExpression globalOptExpression = OptExpression.create(global, localOptExpression);
 
         return Lists.newArrayList(globalOptExpression);
@@ -287,22 +277,12 @@
         distinctGlobal.setPartitionByColumns(oldAgg.getGroupingKeys());
         OptExpression distinctGlobalOptExpression = OptExpression.create(distinctGlobal, localOptExpression);
 
-<<<<<<< HEAD
         LogicalAggregationOperator global = new LogicalAggregationOperator.Builder().withOperator(oldAgg)
                 .setType(AggType.GLOBAL)
                 .setAggregations(createDistinctAggForSecondPhase(AggType.GLOBAL, oldAgg.getAggregations()))
                 .setSplit()
                 .setSingleDistinctFunctionPos(singleDistinctFunctionPos)
                 .build();
-=======
-        LogicalAggregationOperator global = createDistinctAggForSecondPhase(
-                AggType.GLOBAL,
-                oldAgg.getGroupingKeys(), oldAgg.getAggregations(),
-                oldAgg.getLimit(),
-                oldAgg.getPredicate());
-        global.setSplit();
-        global.setSingleDistinctFunctionPos(singleDistinctFunctionPos);
->>>>>>> a40eeb74
         OptExpression globalOptExpression = OptExpression.create(global, distinctGlobalOptExpression);
 
         return Lists.newArrayList(globalOptExpression);
@@ -329,7 +309,6 @@
                 Lists.newArrayList(), oldAgg.getAggregations(), AggType.DISTINCT_GLOBAL);
         OptExpression distinctGlobalExpression = OptExpression.create(distinctGlobal, localOptExpression);
 
-<<<<<<< HEAD
         LogicalAggregationOperator distinctLocal = new LogicalAggregationOperator.Builder()
                 .withOperator(oldAgg)
                 .setType(AggType.DISTINCT_LOCAL)
@@ -340,16 +319,6 @@
                 .setPredicate(null)
                 .setProjection(null)
                 .build();
-=======
-        LogicalAggregationOperator distinctLocal = createDistinctAggForSecondPhase(
-                AggType.DISTINCT_LOCAL,
-                Lists.newArrayList(),
-                oldAgg.getAggregations(),
-                -1,
-                null);
-        distinctLocal.setPartitionByColumns(partitionColumns);
-        distinctLocal.setSingleDistinctFunctionPos(singleDistinctFunctionPos);
->>>>>>> a40eeb74
         OptExpression distinctLocalExpression = OptExpression.create(distinctLocal, distinctGlobalExpression);
 
         // in DISTINCT_LOCAL phase, may rewrite the aggregate function, we use the rewrite function in GLOBAL phase
@@ -364,7 +333,6 @@
             }
         }
 
-<<<<<<< HEAD
         LogicalAggregationOperator.Builder builder = new LogicalAggregationOperator.Builder();
         LogicalAggregationOperator global = builder.withOperator(oldAgg)
                 .setType(AggType.GLOBAL)
@@ -372,33 +340,15 @@
                 .setAggregations(createNormalAgg(AggType.GLOBAL, reRewriteAggregate))
                 .setSplit()
                 .build();
-=======
-        LogicalAggregationOperator global =
-                createNormalAgg(AggType.GLOBAL, Lists.newArrayList(), reRewriteAggregate, oldAgg.getLimit(),
-                        oldAgg.getPredicate());
-        global.setSplit();
-        OptExpression globalOptExpression = OptExpression.create(global, distinctLocalExpression);
->>>>>>> a40eeb74
 
         OptExpression globalOptExpression = OptExpression.create(global, distinctLocalExpression);
         return Lists.newArrayList(globalOptExpression);
     }
 
-<<<<<<< HEAD
     private Map<ColumnRefOperator, CallOperator> createNormalAgg(AggType aggType,
                                                                  Map<ColumnRefOperator, CallOperator> aggregationMap) {
         Map<ColumnRefOperator, CallOperator> newAggregationMap = Maps.newHashMap();
         for (Map.Entry<ColumnRefOperator, CallOperator> entry : aggregationMap.entrySet()) {
-=======
-    private LogicalAggregationOperator createNormalAgg(AggType aggType,
-                                                       List<ColumnRefOperator> groupKeys,
-                                                       Map<ColumnRefOperator, CallOperator> aggregationMap,
-                                                       long limit,
-                                                       ScalarOperator predicate) {
-        Map<ColumnRefOperator, CallOperator> newAggregationMap = Maps.newHashMap();
-        for (Map.Entry<ColumnRefOperator, CallOperator> entry : aggregationMap
-                .entrySet()) {
->>>>>>> a40eeb74
             ColumnRefOperator column = entry.getKey();
             CallOperator aggregation = entry.getValue();
 
@@ -423,12 +373,7 @@
                     callOperator);
         }
 
-<<<<<<< HEAD
         return newAggregationMap;
-=======
-        return new LogicalAggregationOperator(aggType, groupKeys, groupKeys, newAggregationMap,
-                false, -1, limit, predicate);
->>>>>>> a40eeb74
     }
 
     private Type getIntermediateType(CallOperator aggregation) {
@@ -438,23 +383,10 @@
     }
 
     // The phase concept please refer to AggregateInfo::AggPhase
-<<<<<<< HEAD
-    private Map<ColumnRefOperator, CallOperator> createDistinctAggForSecondPhase(AggType aggType,
-                                                                                 Map<ColumnRefOperator, CallOperator> aggregationMap) {
+    private Map<ColumnRefOperator, CallOperator> createDistinctAggForSecondPhase(
+            AggType aggType, Map<ColumnRefOperator, CallOperator> aggregationMap) {
         Map<ColumnRefOperator, CallOperator> newAggregationMap = Maps.newHashMap();
         for (Map.Entry<ColumnRefOperator, CallOperator> entry : aggregationMap.entrySet()) {
-=======
-    private LogicalAggregationOperator createDistinctAggForSecondPhase(AggType aggType,
-                                                                       List<ColumnRefOperator> groupKeys,
-                                                                       Map<ColumnRefOperator, CallOperator> aggregationMap,
-                                                                       long limit,
-                                                                       ScalarOperator predicate) {
-
-
-        Map<ColumnRefOperator, CallOperator> newAggregationMap = Maps.newHashMap();
-        for (Map.Entry<ColumnRefOperator, CallOperator> entry : aggregationMap
-                .entrySet()) {
->>>>>>> a40eeb74
             ColumnRefOperator column = entry.getKey();
             CallOperator aggregation = entry.getValue();
             CallOperator callOperator;
@@ -494,13 +426,7 @@
             }
             newAggregationMap.put(column, callOperator);
         }
-<<<<<<< HEAD
         return newAggregationMap;
-=======
-
-        return new LogicalAggregationOperator(
-                aggType, groupKeys, groupKeys, newAggregationMap, false, -1, limit, predicate);
->>>>>>> a40eeb74
     }
 
     /**
