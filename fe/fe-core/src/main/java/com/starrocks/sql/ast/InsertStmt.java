--- conflicted
+++ resolved
@@ -350,13 +350,8 @@
                     "Use \"format\" = \"parquet\" as only parquet format is supported now");
         }
 
-<<<<<<< HEAD
         if (!format.equalsIgnoreCase("parquet") && !format.equalsIgnoreCase("orc")) {
             throw new SemanticException("use \"path\" = \"parquet\", as only parquet format is supported now");
-=======
-        if (!PARQUET_FORMAT.equalsIgnoreCase(format)) {
-            throw new SemanticException("use \"format\" = \"parquet\", as only parquet format is supported now");
->>>>>>> 20547284
         }
 
         // if compression codec is not specified, use compression codec from session
