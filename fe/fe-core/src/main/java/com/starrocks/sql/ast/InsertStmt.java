// Copyright 2021-present StarRocks, Inc. All rights reserved.
//
// Licensed under the Apache License, Version 2.0 (the "License");
// you may not use this file except in compliance with the License.
// You may obtain a copy of the License at
//
//     https://www.apache.org/licenses/LICENSE-2.0
//
// Unless required by applicable law or agreed to in writing, software
// distributed under the License is distributed on an "AS IS" BASIS,
// WITHOUT WARRANTIES OR CONDITIONS OF ANY KIND, either express or implied.
// See the License for the specific language governing permissions and
// limitations under the License.


package com.starrocks.sql.ast;

import com.google.common.collect.Lists;
import com.google.common.collect.Maps;
import com.starrocks.analysis.Expr;
import com.starrocks.analysis.RedirectStatus;
import com.starrocks.analysis.TableName;
import com.starrocks.catalog.BlackHoleTable;
import com.starrocks.catalog.Column;
import com.starrocks.catalog.Table;
import com.starrocks.catalog.TableFunctionTable;
import com.starrocks.qe.SessionVariable;
import com.starrocks.sql.analyzer.Field;
import com.starrocks.sql.parser.NodePosition;

import java.util.ArrayList;
import java.util.List;
import java.util.Map;
import java.util.stream.Collectors;

import static com.google.common.base.Preconditions.checkState;

/**
 * Insert into is performed to load data from the result of query stmt.
 * <p>
 * syntax:
 * INSERT INTO table_name [partition_info] [col_list] [plan_hints] query_stmt
 * <p>
 * table_name: is the name of target table
 * partition_info: PARTITION (p1,p2)
 * the partition info of target table
 * col_list: (c1,c2)
 * the column list of target table
 * plan_hints: [STREAMING,SHUFFLE_HINT]
 * The streaming plan is used by both streaming and non-streaming insert stmt.
 * The only difference is that non-streaming will record the load info in LoadManager and return label.
 * User can check the load info by show load stmt.
 */
public class InsertStmt extends DmlStmt {
    public static final String STREAMING = "STREAMING";

    private final TableName tblName;
    private PartitionNames targetPartitionNames;
    // parsed from targetPartitionNames.
    // if targetPartitionNames is not set, add all formal partitions' id of the table into it
    private List<Long> targetPartitionIds = Lists.newArrayList();
    private List<String> targetColumnNames;
    private boolean usePartialUpdate = false;
    private QueryStatement queryStatement;
    private String label = null;

    // set after parse all columns and expr in query statement
    // this result expr in the order of target table's columns
    private final ArrayList<Expr> resultExprs = Lists.newArrayList();

    private final Map<String, Expr> exprByName = Maps.newTreeMap(String.CASE_INSENSITIVE_ORDER);

    private Table targetTable;

    private boolean isOverwrite;
    private long overwriteJobId = -1;

    // The default value of this variable is false, which means that the insert operation created by the user
    // it is not allowed to write data to the materialized view.
    // If this is set to true it means a system refresh operation, which is allowed to write to materialized view.
    private boolean isSystem = false;
    // Since insert overwrite internally reuses the insert statement,
    // this variable can be used to distinguish whether a partition is specified.
    private boolean partitionNotSpecifiedInOverwrite = false;

    /**
     * `true` means that it's created by CTAS statement
     */
    private boolean forCTAS = false;

    // tableFunctionAsTargetTable is true if insert statement is parsed from INSERT INTO FILES(..)
    private final boolean tableFunctionAsTargetTable;
    private final boolean blackHoleTableAsTargetTable;
    private final Map<String, String> tableFunctionProperties;

<<<<<<< HEAD
    private boolean isIgnore = false;
=======
    private boolean isVersionOverwrite = false;
>>>>>>> 16acc239

    public InsertStmt(TableName tblName, PartitionNames targetPartitionNames, String label, List<String> cols,
                      QueryStatement queryStatement, boolean isOverwrite) {
        this(tblName, targetPartitionNames, label, cols, queryStatement, isOverwrite, false, NodePosition.ZERO);
    }

    public InsertStmt(TableName tblName, PartitionNames targetPartitionNames, String label, List<String> cols,
                      QueryStatement queryStatement, boolean isOverwrite, boolean isIgnore, NodePosition pos) {
        super(pos);
        this.tblName = tblName;
        this.targetPartitionNames = targetPartitionNames;
        this.label = label;
        this.queryStatement = queryStatement;
        this.targetColumnNames = cols;
        this.isOverwrite = isOverwrite;
        this.tableFunctionAsTargetTable = false;
        this.tableFunctionProperties = null;
        this.blackHoleTableAsTargetTable = false;
        this.isIgnore = isIgnore;
    }

    // Ctor for CreateTableAsSelectStmt
    public InsertStmt(TableName name, QueryStatement queryStatement) {
        // CTAS claus hasn't explicit insert stmt, we use the pos of queryStmt to express the location of insertStmt
        super(queryStatement.getPos());
        this.tblName = name;
        this.targetPartitionNames = null;
        this.targetColumnNames = null;
        this.queryStatement = queryStatement;
        this.forCTAS = true;
        this.tableFunctionAsTargetTable = false;
        this.tableFunctionProperties = null;
        this.blackHoleTableAsTargetTable = false;
    }

    // Ctor for INSERT INTO FILES(...)
    public InsertStmt(Map<String, String> tableFunctionProperties, QueryStatement queryStatement, NodePosition pos) {
        super(pos);
        this.tblName = new TableName("table_function_catalog", "table_function_db", "table_function_table");
        this.targetColumnNames = null;
        this.targetPartitionNames = null;
        this.queryStatement = queryStatement;
        this.tableFunctionAsTargetTable = true;
        this.tableFunctionProperties = tableFunctionProperties;
        this.blackHoleTableAsTargetTable = false;
    }

    // Ctor for INSERT INTO blackhole() SELECT ...
    public InsertStmt(QueryStatement queryStatement, NodePosition pos) {
        super(pos);
        this.tblName = new TableName("black_hole_catalog", "black_hole_db", "black_hole_table");
        this.targetColumnNames = null;
        this.targetPartitionNames = null;
        this.queryStatement = queryStatement;
        this.tableFunctionAsTargetTable = false;
        this.tableFunctionProperties = null;
        this.blackHoleTableAsTargetTable = true;
    }

    public Table getTargetTable() {
        return targetTable;
    }

    public void setTargetTable(Table targetTable) {
        this.targetTable = targetTable;
    }

    public boolean isOverwrite() {
        return isOverwrite;
    }

    public void setOverwrite(boolean overwrite) {
        isOverwrite = overwrite;
    }

    public void setOverwriteJobId(long overwriteJobId) {
        this.overwriteJobId = overwriteJobId;
    }

    public boolean hasOverwriteJob() {
        return overwriteJobId > 0;
    }

    public void setIsVersionOverwrite(boolean isVersionOverwrite) {
        this.isVersionOverwrite = isVersionOverwrite;
    }

    public boolean isVersionOverwrite() {
        return isVersionOverwrite;
    }

    public QueryStatement getQueryStatement() {
        return queryStatement;
    }

    public void setQueryStatement(QueryStatement queryStatement) {
        this.queryStatement = queryStatement;
    }

    @Override
    public boolean isExplain() {
        return queryStatement.isExplain();
    }

    @Override
    public ExplainLevel getExplainLevel() {
        return queryStatement.getExplainLevel();
    }

    public String getLabel() {
        return label;
    }

    public void setLabel(String label) {
        this.label = label;
    }

    public boolean isSystem() {
        return isSystem;
    }

    public void setSystem(boolean system) {
        isSystem = system;
    }

    @Override
    public TableName getTableName() {
        return tblName;
    }

    public PartitionNames getTargetPartitionNames() {
        return targetPartitionNames;
    }

    public boolean isSpecifyPartitionNames() {
        return targetPartitionNames != null && !targetPartitionNames.isStaticKeyPartitionInsert();
    }

    public void setTargetColumnNames(List<String> targetColumnNames) {
        this.targetColumnNames = targetColumnNames;
    }

    public List<String> getTargetColumnNames() {
        return targetColumnNames;
    }

    public void setUsePartialUpdate() {
        this.usePartialUpdate = true;
    }

    public boolean usePartialUpdate() {
        return this.usePartialUpdate;
    }

    public void setTargetPartitionNames(PartitionNames targetPartitionNames) {
        this.targetPartitionNames = targetPartitionNames;
    }

    public void setTargetPartitionIds(List<Long> targetPartitionIds) {
        this.targetPartitionIds = targetPartitionIds;
    }

    public List<Long> getTargetPartitionIds() {
        return targetPartitionIds;
    }

    public boolean isSpecifyKeyPartition() {
        return targetTable != null && (targetTable.isHiveTable() || targetTable.isIcebergTable()) &&
                isStaticKeyPartitionInsert();
    }

    public boolean isStaticKeyPartitionInsert() {
        return targetPartitionNames != null && targetPartitionNames.isStaticKeyPartitionInsert();
    }

    public boolean isPartitionNotSpecifiedInOverwrite() {
        return partitionNotSpecifiedInOverwrite;
    }

    public void setPartitionNotSpecifiedInOverwrite(boolean partitionNotSpecifiedInOverwrite) {
        this.partitionNotSpecifiedInOverwrite = partitionNotSpecifiedInOverwrite;
    }

    public boolean isIgnore() {
        return isIgnore;
    }

    @Override
    public RedirectStatus getRedirectStatus() {
        if (isExplain() && !StatementBase.ExplainLevel.ANALYZE.equals(getExplainLevel())) {
            return RedirectStatus.NO_FORWARD;
        } else {
            return RedirectStatus.FORWARD_WITH_SYNC;
        }
    }

    public boolean isForCTAS() {
        return forCTAS;
    }

    public <R, C> R accept(AstVisitor<R, C> visitor, C context) {
        return visitor.visitInsertStatement(this, context);
    }

    public boolean useTableFunctionAsTargetTable() {
        return tableFunctionAsTargetTable;
    }

    public boolean useBlackHoleTableAsTargetTable() {
        return blackHoleTableAsTargetTable;
    }

    public Map<String, String> getTableFunctionProperties() {
        return tableFunctionProperties;
    }

    private List<Column> collectSelectedFieldsFromQueryStatement() {
        QueryRelation query = getQueryStatement().getQueryRelation();
        return query.getRelationFields().getAllFields().stream()
                .filter(Field::isVisible)
                .map(field -> new Column(field.getName(), field.getType(), field.isNullable()))
                .collect(Collectors.toList());
    }

    public Table makeBlackHoleTable() {
        return new BlackHoleTable(collectSelectedFieldsFromQueryStatement());
    }

    public Table makeTableFunctionTable(SessionVariable sessionVariable) {
        checkState(tableFunctionAsTargetTable, "tableFunctionAsTargetTable is false");
        List<Column> columns = collectSelectedFieldsFromQueryStatement();
        return new TableFunctionTable(columns, getTableFunctionProperties(), sessionVariable);
    }
}<|MERGE_RESOLUTION|>--- conflicted
+++ resolved
@@ -93,11 +93,8 @@
     private final boolean blackHoleTableAsTargetTable;
     private final Map<String, String> tableFunctionProperties;
 
-<<<<<<< HEAD
+    private boolean isVersionOverwrite = false;
     private boolean isIgnore = false;
-=======
-    private boolean isVersionOverwrite = false;
->>>>>>> 16acc239
 
     public InsertStmt(TableName tblName, PartitionNames targetPartitionNames, String label, List<String> cols,
                       QueryStatement queryStatement, boolean isOverwrite) {
