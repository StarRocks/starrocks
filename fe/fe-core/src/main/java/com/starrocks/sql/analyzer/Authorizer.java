// Copyright 2021-present StarRocks, Inc. All rights reserved.
//
// Licensed under the Apache License, Version 2.0 (the "License");
// you may not use this file except in compliance with the License.
// You may obtain a copy of the License at
//
//     https://www.apache.org/licenses/LICENSE-2.0
//
// Unless required by applicable law or agreed to in writing, software
// distributed under the License is distributed on an "AS IS" BASIS,
// WITHOUT WARRANTIES OR CONDITIONS OF ANY KIND, either express or implied.
// See the License for the specific language governing permissions and
// limitations under the License.

package com.starrocks.sql.analyzer;

import com.google.common.base.Preconditions;
import com.google.common.collect.ImmutableList;
import com.starrocks.analysis.Expr;
import com.starrocks.analysis.TableName;
import com.starrocks.catalog.BasicTable;
import com.starrocks.catalog.Column;
import com.starrocks.catalog.Database;
import com.starrocks.catalog.Function;
import com.starrocks.catalog.InternalCatalog;
import com.starrocks.catalog.Table;
import com.starrocks.common.Config;
import com.starrocks.common.Pair;
import com.starrocks.privilege.AccessControlProvider;
import com.starrocks.privilege.AccessController;
import com.starrocks.privilege.AccessDeniedException;
import com.starrocks.privilege.NativeAccessController;
import com.starrocks.privilege.ObjectType;
import com.starrocks.privilege.PEntryObject;
import com.starrocks.privilege.PrivilegeType;
import com.starrocks.privilege.ranger.starrocks.RangerStarRocksAccessController;
import com.starrocks.qe.ConnectContext;
import com.starrocks.server.CatalogMgr;
import com.starrocks.server.GlobalStateMgr;
import com.starrocks.sql.ast.StatementBase;
import com.starrocks.sql.ast.UserIdentity;
import com.starrocks.sql.ast.pipe.PipeName;
import org.apache.commons.collections4.ListUtils;

import java.util.List;
import java.util.Map;
import java.util.Optional;
import java.util.Set;

public class Authorizer {
    private static final AccessControlProvider INSTANCE;

    static {
        if (Config.access_control.equals("ranger")) {
            INSTANCE = new AccessControlProvider(new AuthorizerStmtVisitor(), new RangerStarRocksAccessController());
        } else {
            INSTANCE = new AccessControlProvider(new AuthorizerStmtVisitor(), new NativeAccessController());
        }
    }

    public static AccessControlProvider getInstance() {
        return INSTANCE;
    }

    public static void check(StatementBase statement, ConnectContext context) {
        getInstance().getPrivilegeCheckerVisitor().check(statement, context);
    }

    public static void checkSystemAction(UserIdentity currentUser, Set<Long> roleIds, PrivilegeType privilegeType)
            throws AccessDeniedException {
        getInstance().getAccessControlOrDefault(InternalCatalog.DEFAULT_INTERNAL_CATALOG_NAME)
                .checkSystemAction(currentUser, roleIds, privilegeType);
    }

    public static void checkUserAction(UserIdentity currentUser, Set<Long> roleIds, UserIdentity impersonateUser,
                                       PrivilegeType privilegeType) throws AccessDeniedException {
        getInstance().getAccessControlOrDefault(InternalCatalog.DEFAULT_INTERNAL_CATALOG_NAME)
                .checkUserAction(currentUser, roleIds, impersonateUser, privilegeType);
    }

    public static void checkCatalogAction(UserIdentity currentUser, Set<Long> roleIds, String catalogName,
                                          PrivilegeType privilegeType) throws AccessDeniedException {
        getInstance().getAccessControlOrDefault(InternalCatalog.DEFAULT_INTERNAL_CATALOG_NAME)
                .checkCatalogAction(currentUser, roleIds, catalogName, privilegeType);
    }

    public static void checkAnyActionOnCatalog(UserIdentity currentUser, Set<Long> roleIds, String catalogName)
            throws AccessDeniedException {
        //Any user has an implicit usage permission on the internal catalog
        if (!CatalogMgr.isInternalCatalog(catalogName)) {
            getInstance().getAccessControlOrDefault(InternalCatalog.DEFAULT_INTERNAL_CATALOG_NAME)
                    .checkAnyActionOnCatalog(currentUser, roleIds, catalogName);
        }
    }

    public static void checkDbAction(UserIdentity currentUser, Set<Long> roleIds, String catalogName, String db,
                                     PrivilegeType privilegeType) throws AccessDeniedException {
        getInstance().getAccessControlOrDefault(catalogName)
                .checkDbAction(currentUser, roleIds, catalogName, db, privilegeType);
    }

    public static void checkAnyActionOnDb(UserIdentity currentUser, Set<Long> roleIds, String catalogName, String db)
            throws AccessDeniedException {
        getInstance().getAccessControlOrDefault(catalogName).checkAnyActionOnDb(currentUser, roleIds, catalogName, db);
    }

    public static void checkTableAction(UserIdentity currentUser, Set<Long> roleIds, String db, String table,
                                        PrivilegeType privilegeType) throws AccessDeniedException {
        TableName tableName = new TableName(InternalCatalog.DEFAULT_INTERNAL_CATALOG_NAME, db, table);
        Optional<Table> tableObj = GlobalStateMgr.getCurrentState().getMetadataMgr().getTable(tableName);
        if (tableObj.isPresent() && !tableObj.get().isTable() && privilegeType.equals(PrivilegeType.INSERT)) {
            return;
        }
        getInstance().getAccessControlOrDefault(InternalCatalog.DEFAULT_INTERNAL_CATALOG_NAME)
                .checkTableAction(currentUser, roleIds,
                        new TableName(InternalCatalog.DEFAULT_INTERNAL_CATALOG_NAME, db, table), privilegeType);
    }

    public static void checkTableAction(UserIdentity currentUser, Set<Long> roleIds, String catalog, String db,
                                        String table, PrivilegeType privilegeType) throws AccessDeniedException {
        TableName tableName = new TableName(catalog, db, table);
        Optional<Table> tableObj = GlobalStateMgr.getCurrentState().getMetadataMgr().getTable(tableName);
        if (tableObj.isPresent() && !tableObj.get().isTable() && privilegeType.equals(PrivilegeType.INSERT)) {
            return;
        }
        getInstance().getAccessControlOrDefault(catalog).checkTableAction(currentUser, roleIds,
                new TableName(catalog, db, table), privilegeType);
    }

    public static void checkTableAction(UserIdentity currentUser, Set<Long> roleIds, TableName tableName,
                                        PrivilegeType privilegeType) throws AccessDeniedException {
        Optional<Table> table = GlobalStateMgr.getCurrentState().getMetadataMgr().getTable(tableName);
        if (table.isPresent() && !table.get().isTable() && privilegeType.equals(PrivilegeType.INSERT)) {
            return;
        }
        String catalog = tableName.getCatalog();
        getInstance().getAccessControlOrDefault(catalog)
                .checkTableAction(currentUser, roleIds, tableName, privilegeType);
    }

    public static void checkAnyActionOnTable(UserIdentity currentUser, Set<Long> roleIds, TableName tableName)
            throws AccessDeniedException {
        String catalog = tableName.getCatalog();
        getInstance().getAccessControlOrDefault(catalog).checkAnyActionOnTable(currentUser, roleIds, tableName);
    }

    public static void checkViewAction(UserIdentity currentUser, Set<Long> roleIds, TableName tableName,
                                       PrivilegeType privilegeType) throws AccessDeniedException {
        getInstance().getAccessControlOrDefault(InternalCatalog.DEFAULT_INTERNAL_CATALOG_NAME)
                .checkViewAction(currentUser, roleIds, tableName, privilegeType);
    }

    public static void checkAnyActionOnView(UserIdentity currentUser, Set<Long> roleIds, TableName tableName)
            throws AccessDeniedException {
        getInstance().getAccessControlOrDefault(InternalCatalog.DEFAULT_INTERNAL_CATALOG_NAME)
                .checkAnyActionOnView(currentUser, roleIds, tableName);
    }

    public static void checkMaterializedViewAction(UserIdentity currentUser, Set<Long> roleIds, TableName tableName,
                                                   PrivilegeType privilegeType) throws AccessDeniedException {
        getInstance().getAccessControlOrDefault(InternalCatalog.DEFAULT_INTERNAL_CATALOG_NAME)
                .checkMaterializedViewAction(currentUser, roleIds, tableName, privilegeType);
    }

    public static void checkAnyActionOnMaterializedView(UserIdentity currentUser, Set<Long> roleIds,
                                                        TableName tableName) throws AccessDeniedException {
        getInstance().getAccessControlOrDefault(InternalCatalog.DEFAULT_INTERNAL_CATALOG_NAME)
                .checkAnyActionOnMaterializedView(currentUser, roleIds, tableName);
    }

    public static void checkActionOnTableLikeObject(UserIdentity currentUser, Set<Long> roleIds, TableName tableName,
                                                    PrivilegeType privilegeType) throws AccessDeniedException {
        Optional<Table> table = GlobalStateMgr.getCurrentState().getMetadataMgr().getTable(tableName);
        if (table.isPresent()) {
            doCheckTableLikeObject(currentUser, roleIds, tableName.getDb(), table.get(), privilegeType);
        }
    }

    public static void checkAnyActionOnTableLikeObject(UserIdentity currentUser, Set<Long> roleIds, String dbName,
<<<<<<< HEAD
                                                       BasicTable basicTable) throws AccessDeniedException {
        doCheckTableLikeObject(currentUser, roleIds, dbName, basicTable, null);
    }

    private static void doCheckTableLikeObject(UserIdentity currentUser, Set<Long> roleIds, String dbName,
                                               BasicTable tbl, PrivilegeType privilegeType) throws AccessDeniedException {
=======
                                                       Table tbl) throws AccessDeniedException {
        doCheckTableLikeObject(currentUser, roleIds, dbName, tbl, null);
    }

    private static void doCheckTableLikeObject(UserIdentity currentUser, Set<Long> roleIds, String dbName,
                                               Table tbl, PrivilegeType privilegeType) throws AccessDeniedException {
>>>>>>> 7b087461
        Table.TableType type = tbl.getType();
        switch (type) {
            case OLAP:
            case CLOUD_NATIVE:
            case MYSQL:
            case ELASTICSEARCH:
            case HIVE:
            case HIVE_VIEW:
            case ICEBERG:
            case HUDI:
            case JDBC:
            case DELTALAKE:
            case FILE:
            case SCHEMA:
            case PAIMON:
            case ODPS:
                // `privilegeType == null` meaning we don't check specified action, just any action
                if (privilegeType == null) {
                    checkAnyActionOnTable(currentUser, roleIds, new TableName(tbl.getCatalogName(), dbName, tbl.getName()));
                } else {
                    checkTableAction(currentUser, roleIds, new TableName(dbName, tbl.getName()), privilegeType);
                }
                break;
            case MATERIALIZED_VIEW:
            case CLOUD_NATIVE_MATERIALIZED_VIEW:
                // `privilegeType == null` meaning we don't check specified action, just any action
                if (privilegeType == null) {
                    checkAnyActionOnMaterializedView(currentUser, roleIds, new TableName(dbName, tbl.getName()));
                } else {
                    checkMaterializedViewAction(currentUser, roleIds, new TableName(dbName, tbl.getName()),
                            privilegeType);
                }
                break;
            case VIEW:
                // `privilegeType == null` meaning we don't check specified action, just any action
                if (privilegeType == null) {
                    checkAnyActionOnView(currentUser, roleIds, new TableName(dbName, tbl.getName()));
                } else {
                    checkViewAction(currentUser, roleIds, new TableName(dbName, tbl.getName()), privilegeType);
                }
                break;
            default:
                throw new AccessDeniedException();
        }
    }

    public static void checkActionForAnalyzeStatement(UserIdentity userIdentity, Set<Long> currentRoleIds,
                                                      TableName tableName) {
        try {
            Authorizer.checkActionOnTableLikeObject(userIdentity, currentRoleIds,
                    tableName, PrivilegeType.SELECT);
        } catch (AccessDeniedException e) {
            AccessDeniedException.reportAccessDenied(
                    tableName.getCatalog(),
                    userIdentity, currentRoleIds,
                    PrivilegeType.SELECT.name(), ObjectType.TABLE.name(), tableName.getTbl());
        }
        Optional<Table> table = GlobalStateMgr.getCurrentState().getMetadataMgr().getTable(tableName);
        if (table.isPresent() && table.get().isTable()) {
            try {
                Authorizer.checkActionOnTableLikeObject(userIdentity, currentRoleIds,
                        tableName, PrivilegeType.INSERT);
            } catch (AccessDeniedException e) {
                AccessDeniedException.reportAccessDenied(
                        tableName.getCatalog(),
                        userIdentity, currentRoleIds,
                        PrivilegeType.INSERT.name(), ObjectType.TABLE.name(), tableName.getTbl());
            }
        }
    }

    public static void checkFunctionAction(UserIdentity currentUser, Set<Long> roleIds, Database database,
                                           Function function, PrivilegeType privilegeType) throws AccessDeniedException {
        getInstance().getAccessControlOrDefault(InternalCatalog.DEFAULT_INTERNAL_CATALOG_NAME)
                .checkFunctionAction(currentUser, roleIds, database, function, privilegeType);
    }

    public static void checkAnyActionOnFunction(UserIdentity currentUser, Set<Long> roleIds, String database, Function function)
            throws AccessDeniedException {
        getInstance().getAccessControlOrDefault(InternalCatalog.DEFAULT_INTERNAL_CATALOG_NAME)
                .checkAnyActionOnFunction(currentUser, roleIds, database, function);
    }

    public static void checkGlobalFunctionAction(UserIdentity currentUser, Set<Long> roleIds, Function function,
                                                 PrivilegeType privilegeType) throws AccessDeniedException {
        getInstance().getAccessControlOrDefault(InternalCatalog.DEFAULT_INTERNAL_CATALOG_NAME)
                .checkGlobalFunctionAction(currentUser, roleIds, function, privilegeType);
    }

    public static void checkAnyActionOnGlobalFunction(UserIdentity currentUser, Set<Long> roleIds, Function function)
            throws AccessDeniedException {
        getInstance().getAccessControlOrDefault(InternalCatalog.DEFAULT_INTERNAL_CATALOG_NAME)
                .checkAnyActionOnGlobalFunction(currentUser, roleIds, function);
    }

    public static void checkActionInDb(UserIdentity currentUser, Set<Long> roleIds, String db, PrivilegeType privilegeType)
            throws AccessDeniedException {
        getInstance().getAccessControlOrDefault(InternalCatalog.DEFAULT_INTERNAL_CATALOG_NAME)
                .checkActionInDb(currentUser, roleIds, db, privilegeType);
    }

    /**
     * A lambda function that throws AccessDeniedException
     */
    @FunctionalInterface
    public interface AccessControlChecker {
        void check() throws AccessDeniedException;
    }

    /**
     * Check whether current user has any privilege action on the db or objects(table/view/mv) in the db.
     * Currently, it's used by `show databases` or `use database`.
     */
    public static void checkAnyActionOnOrInDb(UserIdentity currentUser, Set<Long> roleIds, String catalogName, String db)
            throws AccessDeniedException {
        Preconditions.checkNotNull(db, "db should not null");
        AccessController controller = getInstance().getAccessControlOrDefault(catalogName);

        List<AccessControlChecker> basicCheckers = ImmutableList.of(
                () -> controller.checkAnyActionOnDb(currentUser, roleIds, catalogName, db),
                () -> controller.checkAnyActionOnAnyTable(currentUser, roleIds, catalogName, db)
        );
        List<AccessControlChecker> extraCheckers = ImmutableList.of(
                () -> controller.checkAnyActionOnAnyView(currentUser, roleIds, db),
                () -> controller.checkAnyActionOnAnyMaterializedView(currentUser, roleIds, db),
                () -> controller.checkAnyActionOnAnyFunction(currentUser, roleIds, db),
                () -> controller.checkAnyActionOnPipe(currentUser, roleIds, new PipeName("*", "*"))
        );
        List<AccessControlChecker> appliedCheckers = CatalogMgr.isInternalCatalog(catalogName) ?
                ListUtils.union(basicCheckers, extraCheckers) : basicCheckers;

        AccessDeniedException lastExcepton = null;
        for (AccessControlChecker checker : appliedCheckers) {
            try {
                checker.check();
                return;
            } catch (AccessDeniedException e) {
                lastExcepton = e;
            }
        }
        if (lastExcepton != null) {
            throw lastExcepton;
        }
    }

    public static void checkResourceAction(UserIdentity currentUser, Set<Long> roleIds, String name,
                                           PrivilegeType privilegeType) throws AccessDeniedException {
        getInstance().getAccessControlOrDefault(InternalCatalog.DEFAULT_INTERNAL_CATALOG_NAME)
                .checkResourceAction(currentUser, roleIds, name, privilegeType);
    }

    public static void checkAnyActionOnResource(UserIdentity currentUser, Set<Long> roleIds, String name)
            throws AccessDeniedException {
        getInstance().getAccessControlOrDefault(InternalCatalog.DEFAULT_INTERNAL_CATALOG_NAME)
                .checkAnyActionOnResource(currentUser, roleIds, name);
    }

    public static void checkResourceGroupAction(UserIdentity currentUser, Set<Long> roleIds, String name,
                                                PrivilegeType privilegeType) throws AccessDeniedException {
        getInstance().getAccessControlOrDefault(InternalCatalog.DEFAULT_INTERNAL_CATALOG_NAME)
                .checkResourceGroupAction(currentUser, roleIds, name, privilegeType);
    }

    public static void checkPipeAction(UserIdentity currentUser, Set<Long> roleIds, PipeName name,
                                       PrivilegeType privilegeType) throws AccessDeniedException {
        getInstance().getAccessControlOrDefault(InternalCatalog.DEFAULT_INTERNAL_CATALOG_NAME)
                .checkPipeAction(currentUser, roleIds, name, privilegeType);
    }

    public static void checkAnyActionOnPipe(UserIdentity currentUser, Set<Long> roleIds, PipeName name)
            throws AccessDeniedException {
        getInstance().getAccessControlOrDefault(InternalCatalog.DEFAULT_INTERNAL_CATALOG_NAME)
                .checkAnyActionOnPipe(currentUser, roleIds, name);
    }

    public static void checkStorageVolumeAction(UserIdentity currentUser, Set<Long> roleIds, String storageVolume,
                                                PrivilegeType privilegeType) throws AccessDeniedException {
        getInstance().getAccessControlOrDefault(InternalCatalog.DEFAULT_INTERNAL_CATALOG_NAME)
                .checkStorageVolumeAction(currentUser, roleIds, storageVolume, privilegeType);
    }

    public static void checkAnyActionOnStorageVolume(UserIdentity currentUser, Set<Long> roleIds, String storageVolume)
            throws AccessDeniedException {
        getInstance().getAccessControlOrDefault(InternalCatalog.DEFAULT_INTERNAL_CATALOG_NAME)
                .checkAnyActionOnStorageVolume(currentUser, roleIds, storageVolume);
    }

    public static void withGrantOption(UserIdentity currentUser, Set<Long> roleIds, ObjectType type, List<PrivilegeType> wants,
                                       List<PEntryObject> objects) throws AccessDeniedException {
        getInstance().getAccessControlOrDefault(InternalCatalog.DEFAULT_INTERNAL_CATALOG_NAME).
                withGrantOption(currentUser, roleIds, type, wants, objects);
    }

    public static Map<String, Expr> getColumnMaskingPolicy(ConnectContext currentUser, TableName tableName,
                                                           List<Column> columns) {
        String catalog = tableName.getCatalog() == null ? InternalCatalog.DEFAULT_INTERNAL_CATALOG_NAME : tableName.getCatalog();
        return getInstance().getAccessControlOrDefault(catalog)
                .getColumnMaskingPolicy(currentUser, tableName, columns);
    }

    public static Expr getRowAccessPolicy(ConnectContext currentUser, TableName tableName) {
        String catalog = tableName.getCatalog() == null ? InternalCatalog.DEFAULT_INTERNAL_CATALOG_NAME : tableName.getCatalog();
        return getInstance().getAccessControlOrDefault(catalog).getRowAccessPolicy(currentUser, tableName);
    }

    /**
     * check privilege for `show tablet` statement
     * if current user has 'OPERATE' privilege, it will result all the result
     * otherwise it will only return to the user on which it has any privilege on the corresponding table
     *
     * @return `Pair.first` means that whether user can see this tablet, `Pair.second` means
     * whether we need to hide the ip and port in the returned result
     */
    public static Pair<Boolean, Boolean> checkPrivForShowTablet(ConnectContext context, String dbName, Table table) {
        UserIdentity currentUser = context.getCurrentUserIdentity();
        // if user has 'OPERATE' privilege, can see this tablet, for backward compatibility
        try {
            Authorizer.checkSystemAction(currentUser, null, PrivilegeType.OPERATE);
            return new Pair<>(true, false);
        } catch (AccessDeniedException ae) {
            try {
                Authorizer.checkAnyActionOnTableLikeObject(currentUser, null, dbName, table);
                return new Pair<>(true, true);
            } catch (AccessDeniedException e) {
                return new Pair<>(false, true);
            }
        }
    }
}<|MERGE_RESOLUTION|>--- conflicted
+++ resolved
@@ -177,21 +177,12 @@
     }
 
     public static void checkAnyActionOnTableLikeObject(UserIdentity currentUser, Set<Long> roleIds, String dbName,
-<<<<<<< HEAD
                                                        BasicTable basicTable) throws AccessDeniedException {
         doCheckTableLikeObject(currentUser, roleIds, dbName, basicTable, null);
     }
 
     private static void doCheckTableLikeObject(UserIdentity currentUser, Set<Long> roleIds, String dbName,
                                                BasicTable tbl, PrivilegeType privilegeType) throws AccessDeniedException {
-=======
-                                                       Table tbl) throws AccessDeniedException {
-        doCheckTableLikeObject(currentUser, roleIds, dbName, tbl, null);
-    }
-
-    private static void doCheckTableLikeObject(UserIdentity currentUser, Set<Long> roleIds, String dbName,
-                                               Table tbl, PrivilegeType privilegeType) throws AccessDeniedException {
->>>>>>> 7b087461
         Table.TableType type = tbl.getType();
         switch (type) {
             case OLAP:
