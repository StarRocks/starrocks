// This file is licensed under the Elastic License 2.0. Copyright 2021-present, StarRocks Limited.
package com.starrocks.sql.analyzer;

import com.google.common.base.Preconditions;
import com.google.common.base.Strings;
<<<<<<< HEAD
import com.google.common.collect.Maps;
=======
import com.starrocks.alter.AlterOpType;
>>>>>>> 5ab51668
import com.starrocks.analysis.AlterClause;
import com.starrocks.analysis.AlterTableStmt;
import com.starrocks.analysis.CreateIndexClause;
import com.starrocks.analysis.IndexDef;
<<<<<<< HEAD
import com.starrocks.analysis.ModifyPartitionClause;
=======
import com.starrocks.analysis.ModifyTablePropertiesClause;
>>>>>>> 5ab51668
import com.starrocks.analysis.TableName;
import com.starrocks.analysis.TableRenameClause;
import com.starrocks.catalog.CatalogUtils;
import com.starrocks.catalog.DataProperty;
import com.starrocks.catalog.Index;
import com.starrocks.catalog.MaterializedView;
import com.starrocks.catalog.Table;
import com.starrocks.catalog.TableProperty;
import com.starrocks.common.AnalysisException;
import com.starrocks.common.ErrorCode;
import com.starrocks.common.ErrorReport;
import com.starrocks.common.FeConstants;
import com.starrocks.common.FeNameFormat;
<<<<<<< HEAD
=======
import com.starrocks.common.util.DynamicPartitionUtil;
>>>>>>> 5ab51668
import com.starrocks.common.util.PropertyAnalyzer;
import com.starrocks.qe.ConnectContext;
import com.starrocks.sql.ast.AstVisitor;
import com.starrocks.sql.common.MetaUtils;
import edu.umd.cs.findbugs.annotations.CheckForNull;

import java.util.List;
import java.util.Map;

public class AlterTableStatementAnalyzer {
    public static void analyze(AlterTableStmt statement, ConnectContext context) {
        TableName tbl = statement.getTbl();
        MetaUtils.normalizationTableName(context, tbl);
        Table table = MetaUtils.getTable(context, tbl);
        if (table instanceof MaterializedView) {
            throw new SemanticException(
                    "The '%s' cannot be alter by 'ALTER TABLE', because '%s' is a materialized view," +
                            "you can use 'ALTER MATERIALIZED VIEW' to alter it.",
                    tbl.getTbl(), tbl.getTbl());
        }
        try {
            CatalogUtils.checkIsLakeTable(tbl.getDb(), tbl.getTbl());
        } catch (AnalysisException e) {
            ErrorReport.reportSemanticException(ErrorCode.ERR_NO_TABLES_USED);
        }
        List<AlterClause> alterClauseList = statement.getOps();
        if (alterClauseList == null || alterClauseList.isEmpty()) {
            ErrorReport.reportSemanticException(ErrorCode.ERR_NO_ALTER_OPERATION);
        }
        AlterTableClauseAnalyzerVisitor alterTableClauseAnalyzerVisitor = new AlterTableClauseAnalyzerVisitor();
        for (AlterClause alterClause : alterClauseList) {
            alterTableClauseAnalyzerVisitor.analyze(alterClause, context);
        }
    }

    static class AlterTableClauseAnalyzerVisitor extends AstVisitor<Void, ConnectContext> {

        public void analyze(AlterClause statement, ConnectContext session) {
            visit(statement, session);
        }

        @Override
        public Void visitCreateIndexClause(CreateIndexClause clause, ConnectContext context) {
            IndexDef indexDef = clause.getIndexDef();
            indexDef.analyze();
            clause.setIndex(new Index(indexDef.getIndexName(), indexDef.getColumns(),
                    indexDef.getIndexType(), indexDef.getComment()));
            return null;
        }

        @Override
        public Void visitTableRenameClause(TableRenameClause clause, ConnectContext context) {
            String newTableName = clause.getNewTableName();
            if (Strings.isNullOrEmpty(newTableName)) {
                throw new SemanticException("New Table name is not set");
            }
            try {
                FeNameFormat.checkTableName(newTableName);
            } catch (AnalysisException e) {
                ErrorReport.reportSemanticException(ErrorCode.ERR_WRONG_TABLE_NAME, newTableName);
            }
            return null;
        }

        @Override
<<<<<<< HEAD
        public Void visitModifyPartitionClause(ModifyPartitionClause clause, ConnectContext context) {
            final List<String> partitionNames = clause.getPartitionNames();
            final boolean needExpand = clause.isNeedExpand();
            final Map<String, String> properties = clause.getProperties();
            if (partitionNames == null || (!needExpand && partitionNames.isEmpty())) {
                throw new SemanticException("Partition names is not set or empty");
            }

            if (partitionNames.stream().anyMatch(Strings::isNullOrEmpty)) {
                throw new SemanticException("there are empty partition name");
            }

            if (properties == null || properties.isEmpty()) {
                throw new SemanticException("Properties is not set");
            }

            // check properties here
            try {
                checkProperties(Maps.newHashMap(properties));
            } catch (AnalysisException e) {
                throw new SemanticException("check properties error: %s", e.getMessage());
            }
            return null;
        }

        // Check the following properties' legality before modifying partition.
        // 1. replication_num
        // 2. storage_medium && storage_cooldown_time
        // 3. in_memory
        // 4. tablet type
        private void checkProperties(Map<String, String> properties) throws AnalysisException {
            // 1. data property
            DataProperty newDataProperty = null;
            newDataProperty = PropertyAnalyzer.analyzeDataProperty(properties, DataProperty.DEFAULT_DATA_PROPERTY);
            Preconditions.checkNotNull(newDataProperty);

            // 2. replication num
            short newReplicationNum;
            newReplicationNum = PropertyAnalyzer.analyzeReplicationNum(properties, FeConstants.default_replication_num);
            Preconditions.checkState(newReplicationNum != (short) -1);

            // 3. in memory
            PropertyAnalyzer.analyzeBooleanProp(properties, PropertyAnalyzer.PROPERTIES_INMEMORY, false);

            // 4. tablet type
            PropertyAnalyzer.analyzeTabletType(properties);
        }
=======
        public Void visitModifyTablePropertiesClause(ModifyTablePropertiesClause clause, ConnectContext context) {
            @CheckForNull
            Map<String, String> properties = clause.getProperties();
            if (properties.isEmpty()) {
                ErrorReport.reportSemanticException(ErrorCode.ERR_COMMON_ERROR, "Properties is not set");
            }

            if (properties.size() != 1
                    && !TableProperty.isSamePrefixProperties(properties, TableProperty.DYNAMIC_PARTITION_PROPERTY_PREFIX)) {
                ErrorReport.reportSemanticException(ErrorCode.ERR_COMMON_ERROR, "Can only set one table property at a time");
            }

            if (properties.containsKey(PropertyAnalyzer.PROPERTIES_COLOCATE_WITH)) {
                clause.setNeedTableStable(false);
            } else if (properties.containsKey(PropertyAnalyzer.PROPERTIES_STORAGE_TYPE)) {
                if (!properties.get(PropertyAnalyzer.PROPERTIES_STORAGE_TYPE).equalsIgnoreCase("column")) {
                    ErrorReport.reportSemanticException(ErrorCode.ERR_COMMON_ERROR, "Can only change storage type to COLUMN");
                }
            } else if (properties.containsKey(PropertyAnalyzer.PROPERTIES_DISTRIBUTION_TYPE)) {
                if (!properties.get(PropertyAnalyzer.PROPERTIES_DISTRIBUTION_TYPE).equalsIgnoreCase("hash")) {
                    ErrorReport.reportSemanticException(ErrorCode.ERR_COMMON_ERROR, "Can only change distribution type to HASH");
                }
                clause.setNeedTableStable(false);
            } else if (properties.containsKey(PropertyAnalyzer.PROPERTIES_SEND_CLEAR_ALTER_TASK)) {
                if (!properties.get(PropertyAnalyzer.PROPERTIES_SEND_CLEAR_ALTER_TASK).equalsIgnoreCase("true")) {
                    ErrorReport.reportSemanticException(ErrorCode.ERR_COMMON_ERROR,
                            "Property " + PropertyAnalyzer.PROPERTIES_SEND_CLEAR_ALTER_TASK + " should be set to true");
                }
                clause.setNeedTableStable(false);
            } else if (properties.containsKey(PropertyAnalyzer.PROPERTIES_BF_COLUMNS)
                    || properties.containsKey(PropertyAnalyzer.PROPERTIES_BF_FPP)) {
                // do nothing, these 2 properties will be analyzed when creating alter job
            } else if (properties.containsKey(PropertyAnalyzer.PROPERTIES_STORAGE_FORMAT)) {
                if (!properties.get(PropertyAnalyzer.PROPERTIES_STORAGE_FORMAT).equalsIgnoreCase("v2")) {
                    ErrorReport.reportSemanticException(ErrorCode.ERR_COMMON_ERROR,
                            "Property " + PropertyAnalyzer.PROPERTIES_STORAGE_FORMAT + " should be v2");
                }
            } else if (DynamicPartitionUtil.checkDynamicPartitionPropertiesExist(properties)) {
                // do nothing, dynamic properties will be analyzed in SchemaChangeHandler.process
            } else if (properties.containsKey(PropertyAnalyzer.PROPERTIES_REPLICATION_NUM)) {
                try {
                    PropertyAnalyzer.analyzeReplicationNum(properties, false);
                } catch (AnalysisException e) {
                    ErrorReport.reportSemanticException(ErrorCode.ERR_COMMON_ERROR, e.getMessage());
                }
            } else if (properties.containsKey("default." + PropertyAnalyzer.PROPERTIES_REPLICATION_NUM)) {
                short defaultReplicationNum = 0;
                try {
                    defaultReplicationNum = PropertyAnalyzer.analyzeReplicationNum(properties, true);
                } catch (AnalysisException e) {
                    ErrorReport.reportSemanticException(ErrorCode.ERR_COMMON_ERROR, e.getMessage());
                }
                properties.put(PropertyAnalyzer.PROPERTIES_REPLICATION_NUM, Short.toString(defaultReplicationNum));
            } else if (properties.containsKey(PropertyAnalyzer.PROPERTIES_INMEMORY)) {
                clause.setNeedTableStable(false);
                clause.setOpType(AlterOpType.MODIFY_TABLE_PROPERTY_SYNC);
            } else if (properties.containsKey(PropertyAnalyzer.PROPERTIES_ENABLE_PERSISTENT_INDEX)) {
                if (!properties.get(PropertyAnalyzer.PROPERTIES_ENABLE_PERSISTENT_INDEX).equalsIgnoreCase("true") &&
                        !properties.get(PropertyAnalyzer.PROPERTIES_ENABLE_PERSISTENT_INDEX).equalsIgnoreCase("false")) {
                    ErrorReport.reportSemanticException(ErrorCode.ERR_COMMON_ERROR,
                            "Property " + PropertyAnalyzer.PROPERTIES_ENABLE_PERSISTENT_INDEX +
                                    " must be bool type(false/true)");
                }
                clause.setNeedTableStable(false);
                clause.setOpType(AlterOpType.MODIFY_TABLE_PROPERTY_SYNC);
            } else if (properties.containsKey(PropertyAnalyzer.PROPERTIES_TABLET_TYPE)) {
                ErrorReport.reportSemanticException(ErrorCode.ERR_COMMON_ERROR, "Alter tablet type not supported");
            } else {
                ErrorReport.reportSemanticException(ErrorCode.ERR_COMMON_ERROR, "Unknown table property: " + properties.keySet());
            }
            return null;
        }
>>>>>>> 5ab51668
    }
}<|MERGE_RESOLUTION|>--- conflicted
+++ resolved
@@ -3,20 +3,14 @@
 
 import com.google.common.base.Preconditions;
 import com.google.common.base.Strings;
-<<<<<<< HEAD
+import com.starrocks.alter.AlterOpType;
 import com.google.common.collect.Maps;
-=======
-import com.starrocks.alter.AlterOpType;
->>>>>>> 5ab51668
 import com.starrocks.analysis.AlterClause;
 import com.starrocks.analysis.AlterTableStmt;
 import com.starrocks.analysis.CreateIndexClause;
 import com.starrocks.analysis.IndexDef;
-<<<<<<< HEAD
+import com.starrocks.analysis.ModifyTablePropertiesClause;
 import com.starrocks.analysis.ModifyPartitionClause;
-=======
-import com.starrocks.analysis.ModifyTablePropertiesClause;
->>>>>>> 5ab51668
 import com.starrocks.analysis.TableName;
 import com.starrocks.analysis.TableRenameClause;
 import com.starrocks.catalog.CatalogUtils;
@@ -30,10 +24,8 @@
 import com.starrocks.common.ErrorReport;
 import com.starrocks.common.FeConstants;
 import com.starrocks.common.FeNameFormat;
-<<<<<<< HEAD
-=======
 import com.starrocks.common.util.DynamicPartitionUtil;
->>>>>>> 5ab51668
+import com.starrocks.common.util.PropertyAnalyzer;
 import com.starrocks.common.util.PropertyAnalyzer;
 import com.starrocks.qe.ConnectContext;
 import com.starrocks.sql.ast.AstVisitor;
@@ -99,7 +91,80 @@
         }
 
         @Override
-<<<<<<< HEAD
+        public Void visitModifyTablePropertiesClause(ModifyTablePropertiesClause clause, ConnectContext context) {
+            @CheckForNull
+            Map<String, String> properties = clause.getProperties();
+            if (properties.isEmpty()) {
+                ErrorReport.reportSemanticException(ErrorCode.ERR_COMMON_ERROR, "Properties is not set");
+            }
+
+            if (properties.size() != 1
+                    && !TableProperty.isSamePrefixProperties(properties, TableProperty.DYNAMIC_PARTITION_PROPERTY_PREFIX)) {
+                ErrorReport.reportSemanticException(ErrorCode.ERR_COMMON_ERROR, "Can only set one table property at a time");
+            }
+
+            if (properties.containsKey(PropertyAnalyzer.PROPERTIES_COLOCATE_WITH)) {
+                clause.setNeedTableStable(false);
+            } else if (properties.containsKey(PropertyAnalyzer.PROPERTIES_STORAGE_TYPE)) {
+                if (!properties.get(PropertyAnalyzer.PROPERTIES_STORAGE_TYPE).equalsIgnoreCase("column")) {
+                    ErrorReport.reportSemanticException(ErrorCode.ERR_COMMON_ERROR, "Can only change storage type to COLUMN");
+                }
+            } else if (properties.containsKey(PropertyAnalyzer.PROPERTIES_DISTRIBUTION_TYPE)) {
+                if (!properties.get(PropertyAnalyzer.PROPERTIES_DISTRIBUTION_TYPE).equalsIgnoreCase("hash")) {
+                    ErrorReport.reportSemanticException(ErrorCode.ERR_COMMON_ERROR, "Can only change distribution type to HASH");
+                }
+                clause.setNeedTableStable(false);
+            } else if (properties.containsKey(PropertyAnalyzer.PROPERTIES_SEND_CLEAR_ALTER_TASK)) {
+                if (!properties.get(PropertyAnalyzer.PROPERTIES_SEND_CLEAR_ALTER_TASK).equalsIgnoreCase("true")) {
+                    ErrorReport.reportSemanticException(ErrorCode.ERR_COMMON_ERROR,
+                            "Property " + PropertyAnalyzer.PROPERTIES_SEND_CLEAR_ALTER_TASK + " should be set to true");
+                }
+                clause.setNeedTableStable(false);
+            } else if (properties.containsKey(PropertyAnalyzer.PROPERTIES_BF_COLUMNS)
+                    || properties.containsKey(PropertyAnalyzer.PROPERTIES_BF_FPP)) {
+                // do nothing, these 2 properties will be analyzed when creating alter job
+            } else if (properties.containsKey(PropertyAnalyzer.PROPERTIES_STORAGE_FORMAT)) {
+                if (!properties.get(PropertyAnalyzer.PROPERTIES_STORAGE_FORMAT).equalsIgnoreCase("v2")) {
+                    ErrorReport.reportSemanticException(ErrorCode.ERR_COMMON_ERROR,
+                            "Property " + PropertyAnalyzer.PROPERTIES_STORAGE_FORMAT + " should be v2");
+                }
+            } else if (DynamicPartitionUtil.checkDynamicPartitionPropertiesExist(properties)) {
+                // do nothing, dynamic properties will be analyzed in SchemaChangeHandler.process
+            } else if (properties.containsKey(PropertyAnalyzer.PROPERTIES_REPLICATION_NUM)) {
+                try {
+                    PropertyAnalyzer.analyzeReplicationNum(properties, false);
+                } catch (AnalysisException e) {
+                    ErrorReport.reportSemanticException(ErrorCode.ERR_COMMON_ERROR, e.getMessage());
+                }
+            } else if (properties.containsKey("default." + PropertyAnalyzer.PROPERTIES_REPLICATION_NUM)) {
+                short defaultReplicationNum = 0;
+                try {
+                    defaultReplicationNum = PropertyAnalyzer.analyzeReplicationNum(properties, true);
+                } catch (AnalysisException e) {
+                    ErrorReport.reportSemanticException(ErrorCode.ERR_COMMON_ERROR, e.getMessage());
+                }
+                properties.put(PropertyAnalyzer.PROPERTIES_REPLICATION_NUM, Short.toString(defaultReplicationNum));
+            } else if (properties.containsKey(PropertyAnalyzer.PROPERTIES_INMEMORY)) {
+                clause.setNeedTableStable(false);
+                clause.setOpType(AlterOpType.MODIFY_TABLE_PROPERTY_SYNC);
+            } else if (properties.containsKey(PropertyAnalyzer.PROPERTIES_ENABLE_PERSISTENT_INDEX)) {
+                if (!properties.get(PropertyAnalyzer.PROPERTIES_ENABLE_PERSISTENT_INDEX).equalsIgnoreCase("true") &&
+                        !properties.get(PropertyAnalyzer.PROPERTIES_ENABLE_PERSISTENT_INDEX).equalsIgnoreCase("false")) {
+                    ErrorReport.reportSemanticException(ErrorCode.ERR_COMMON_ERROR,
+                            "Property " + PropertyAnalyzer.PROPERTIES_ENABLE_PERSISTENT_INDEX +
+                                    " must be bool type(false/true)");
+                }
+                clause.setNeedTableStable(false);
+                clause.setOpType(AlterOpType.MODIFY_TABLE_PROPERTY_SYNC);
+            } else if (properties.containsKey(PropertyAnalyzer.PROPERTIES_TABLET_TYPE)) {
+                ErrorReport.reportSemanticException(ErrorCode.ERR_COMMON_ERROR, "Alter tablet type not supported");
+            } else {
+                ErrorReport.reportSemanticException(ErrorCode.ERR_COMMON_ERROR, "Unknown table property: " + properties.keySet());
+            }
+            return null;
+        }
+
+        @Override
         public Void visitModifyPartitionClause(ModifyPartitionClause clause, ConnectContext context) {
             final List<String> partitionNames = clause.getPartitionNames();
             final boolean needExpand = clause.isNeedExpand();
@@ -147,79 +212,5 @@
             // 4. tablet type
             PropertyAnalyzer.analyzeTabletType(properties);
         }
-=======
-        public Void visitModifyTablePropertiesClause(ModifyTablePropertiesClause clause, ConnectContext context) {
-            @CheckForNull
-            Map<String, String> properties = clause.getProperties();
-            if (properties.isEmpty()) {
-                ErrorReport.reportSemanticException(ErrorCode.ERR_COMMON_ERROR, "Properties is not set");
-            }
-
-            if (properties.size() != 1
-                    && !TableProperty.isSamePrefixProperties(properties, TableProperty.DYNAMIC_PARTITION_PROPERTY_PREFIX)) {
-                ErrorReport.reportSemanticException(ErrorCode.ERR_COMMON_ERROR, "Can only set one table property at a time");
-            }
-
-            if (properties.containsKey(PropertyAnalyzer.PROPERTIES_COLOCATE_WITH)) {
-                clause.setNeedTableStable(false);
-            } else if (properties.containsKey(PropertyAnalyzer.PROPERTIES_STORAGE_TYPE)) {
-                if (!properties.get(PropertyAnalyzer.PROPERTIES_STORAGE_TYPE).equalsIgnoreCase("column")) {
-                    ErrorReport.reportSemanticException(ErrorCode.ERR_COMMON_ERROR, "Can only change storage type to COLUMN");
-                }
-            } else if (properties.containsKey(PropertyAnalyzer.PROPERTIES_DISTRIBUTION_TYPE)) {
-                if (!properties.get(PropertyAnalyzer.PROPERTIES_DISTRIBUTION_TYPE).equalsIgnoreCase("hash")) {
-                    ErrorReport.reportSemanticException(ErrorCode.ERR_COMMON_ERROR, "Can only change distribution type to HASH");
-                }
-                clause.setNeedTableStable(false);
-            } else if (properties.containsKey(PropertyAnalyzer.PROPERTIES_SEND_CLEAR_ALTER_TASK)) {
-                if (!properties.get(PropertyAnalyzer.PROPERTIES_SEND_CLEAR_ALTER_TASK).equalsIgnoreCase("true")) {
-                    ErrorReport.reportSemanticException(ErrorCode.ERR_COMMON_ERROR,
-                            "Property " + PropertyAnalyzer.PROPERTIES_SEND_CLEAR_ALTER_TASK + " should be set to true");
-                }
-                clause.setNeedTableStable(false);
-            } else if (properties.containsKey(PropertyAnalyzer.PROPERTIES_BF_COLUMNS)
-                    || properties.containsKey(PropertyAnalyzer.PROPERTIES_BF_FPP)) {
-                // do nothing, these 2 properties will be analyzed when creating alter job
-            } else if (properties.containsKey(PropertyAnalyzer.PROPERTIES_STORAGE_FORMAT)) {
-                if (!properties.get(PropertyAnalyzer.PROPERTIES_STORAGE_FORMAT).equalsIgnoreCase("v2")) {
-                    ErrorReport.reportSemanticException(ErrorCode.ERR_COMMON_ERROR,
-                            "Property " + PropertyAnalyzer.PROPERTIES_STORAGE_FORMAT + " should be v2");
-                }
-            } else if (DynamicPartitionUtil.checkDynamicPartitionPropertiesExist(properties)) {
-                // do nothing, dynamic properties will be analyzed in SchemaChangeHandler.process
-            } else if (properties.containsKey(PropertyAnalyzer.PROPERTIES_REPLICATION_NUM)) {
-                try {
-                    PropertyAnalyzer.analyzeReplicationNum(properties, false);
-                } catch (AnalysisException e) {
-                    ErrorReport.reportSemanticException(ErrorCode.ERR_COMMON_ERROR, e.getMessage());
-                }
-            } else if (properties.containsKey("default." + PropertyAnalyzer.PROPERTIES_REPLICATION_NUM)) {
-                short defaultReplicationNum = 0;
-                try {
-                    defaultReplicationNum = PropertyAnalyzer.analyzeReplicationNum(properties, true);
-                } catch (AnalysisException e) {
-                    ErrorReport.reportSemanticException(ErrorCode.ERR_COMMON_ERROR, e.getMessage());
-                }
-                properties.put(PropertyAnalyzer.PROPERTIES_REPLICATION_NUM, Short.toString(defaultReplicationNum));
-            } else if (properties.containsKey(PropertyAnalyzer.PROPERTIES_INMEMORY)) {
-                clause.setNeedTableStable(false);
-                clause.setOpType(AlterOpType.MODIFY_TABLE_PROPERTY_SYNC);
-            } else if (properties.containsKey(PropertyAnalyzer.PROPERTIES_ENABLE_PERSISTENT_INDEX)) {
-                if (!properties.get(PropertyAnalyzer.PROPERTIES_ENABLE_PERSISTENT_INDEX).equalsIgnoreCase("true") &&
-                        !properties.get(PropertyAnalyzer.PROPERTIES_ENABLE_PERSISTENT_INDEX).equalsIgnoreCase("false")) {
-                    ErrorReport.reportSemanticException(ErrorCode.ERR_COMMON_ERROR,
-                            "Property " + PropertyAnalyzer.PROPERTIES_ENABLE_PERSISTENT_INDEX +
-                                    " must be bool type(false/true)");
-                }
-                clause.setNeedTableStable(false);
-                clause.setOpType(AlterOpType.MODIFY_TABLE_PROPERTY_SYNC);
-            } else if (properties.containsKey(PropertyAnalyzer.PROPERTIES_TABLET_TYPE)) {
-                ErrorReport.reportSemanticException(ErrorCode.ERR_COMMON_ERROR, "Alter tablet type not supported");
-            } else {
-                ErrorReport.reportSemanticException(ErrorCode.ERR_COMMON_ERROR, "Unknown table property: " + properties.keySet());
-            }
-            return null;
-        }
->>>>>>> 5ab51668
     }
 }