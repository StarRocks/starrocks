// This file is licensed under the Elastic License 2.0. Copyright 2021-present, StarRocks Limited.

package com.starrocks.sql.optimizer.rule.join;

import com.google.common.collect.Lists;
import com.starrocks.common.FeConstants;
import com.starrocks.sql.optimizer.ExpressionContext;
import com.starrocks.sql.optimizer.OptExpression;
import com.starrocks.sql.optimizer.OptExpressionVisitor;
import com.starrocks.sql.optimizer.OptimizerContext;
import com.starrocks.sql.optimizer.Utils;
import com.starrocks.sql.optimizer.base.ColumnRefSet;
import com.starrocks.sql.optimizer.operator.OperatorType;
import com.starrocks.sql.optimizer.operator.logical.LogicalJoinOperator;
import com.starrocks.sql.optimizer.operator.logical.LogicalProjectOperator;
import com.starrocks.sql.optimizer.operator.pattern.Pattern;
import com.starrocks.sql.optimizer.operator.scalar.ColumnRefOperator;
import com.starrocks.sql.optimizer.operator.scalar.ScalarOperator;
import com.starrocks.sql.optimizer.rule.Rule;
import com.starrocks.sql.optimizer.rule.RuleType;
import com.starrocks.sql.optimizer.statistics.StatisticsCalculator;

import java.util.ArrayList;
import java.util.Collections;
import java.util.HashMap;
import java.util.List;
import java.util.Map;
<<<<<<< HEAD
=======
import java.util.stream.Collectors;
>>>>>>> c55381a6

public class ReorderJoinRule extends Rule {
    public ReorderJoinRule() {
        super(RuleType.TF_MULTI_JOIN_ORDER, Pattern.create(OperatorType.PATTERN));
    }

    @Override
    public List<OptExpression> transform(OptExpression input, OptimizerContext context) {
<<<<<<< HEAD
        OptExpression rewriteJoinTree = new MergeProjectWithJoin().rewrite(input);

        List<OptExpression> innerJoinTrees = Lists.newArrayList();
        extractRootInnerJoin(rewriteJoinTree, innerJoinTrees, false);
=======
        List<OptExpression> innerJoinTrees = Lists.newArrayList();
        extractRootInnerJoin(input, innerJoinTrees, false);
>>>>>>> c55381a6
        if (!innerJoinTrees.isEmpty()) {
            // In order to reorder the bottom join tree firstly
            Collections.reverse(innerJoinTrees);
            for (OptExpression innerJoinRoot : innerJoinTrees) {
                MultiJoinNode multiJoinNode = MultiJoinNode.toMultiJoinNode(innerJoinRoot);

<<<<<<< HEAD
                enumerate(new JoinReorderLeftDeep(context), context, (LogicalProjectJoinOperator) innerJoinRoot.getOp(),
=======
                enumerate(new JoinReorderLeftDeep(context), context, innerJoinRoot,
>>>>>>> c55381a6
                        multiJoinNode);
                //If there is no statistical information, the DP and greedy reorder algorithm are disabled,
                //and the query plan degenerates to the left deep tree
                if (Utils.hasUnknownColumnsStats(input) && !FeConstants.runningUnitTest) {
                    continue;
                }

                if (multiJoinNode.getAtoms().size() <= context.getSessionVariable().getCboMaxReorderNodeUseDP()
                        && context.getSessionVariable().isCboEnableDPJoinReorder()) {
                    //10 table join reorder takes more than 100ms,
                    //so the join reorder using dp is currently controlled below 10.
<<<<<<< HEAD
                    enumerate(new JoinReorderDP(context), context, (LogicalProjectJoinOperator) innerJoinRoot.getOp(),
=======
                    enumerate(new JoinReorderDP(context), context, innerJoinRoot,
>>>>>>> c55381a6
                            multiJoinNode);
                }

                if (context.getSessionVariable().isCboEnableGreedyJoinReorder()) {
<<<<<<< HEAD
                    enumerate(new JoinReorderGreedy(context), context, (LogicalProjectJoinOperator) innerJoinRoot.getOp(),
=======
                    enumerate(new JoinReorderGreedy(context), context,
                            innerJoinRoot,
>>>>>>> c55381a6
                            multiJoinNode);
                }
            }
        }
        return Collections.emptyList();
    }

    private void extractRootInnerJoin(OptExpression root,
                                      List<OptExpression> results,
                                      boolean findNewRoot) {
<<<<<<< HEAD
        Operator operator = root.getOp();
        if (operator instanceof LogicalProjectJoinOperator) {
            // If the user specifies joinHint, then no reorder
            if (!((LogicalProjectJoinOperator) operator).getJoinHint().isEmpty()) {
                return;
            }
            LogicalProjectJoinOperator joinOperator = (LogicalProjectJoinOperator) operator;
=======
        OptExpression newRoot = root;
        if (root.arity() > 0 && root.getOp() instanceof LogicalProjectOperator
                && root.inputAt(0).getOp() instanceof LogicalJoinOperator) {
            LogicalJoinOperator joinOperator = (LogicalJoinOperator) root.inputAt(0).getOp();

            if (!joinOperator.getJoinHint().isEmpty()) {
                return;
            }
>>>>>>> c55381a6
            if (joinOperator.isInnerOrCrossJoin()) {
                if (!findNewRoot) {
                    findNewRoot = true;
                    results.add(root);
                    newRoot = root.inputAt(0);
                } else {
                    newRoot = root.inputAt(0);
                }
            } else {
                findNewRoot = false;
            }
        } else {
            findNewRoot = false;
        }

        for (OptExpression child : newRoot.getInputs()) {
            extractRootInnerJoin(child, results, findNewRoot);
        }
    }

    void enumerate(JoinOrder reorderAlgorithm, OptimizerContext context,
<<<<<<< HEAD
                   LogicalProjectJoinOperator root,
=======
                   OptExpression root,
>>>>>>> c55381a6
                   MultiJoinNode multiJoinNode) {
        reorderAlgorithm.reorder(Lists.newArrayList(multiJoinNode.getAtoms()),
                multiJoinNode.getPredicates(), multiJoinNode.getExpressionMap());

        List<OptExpression> reorderTopKResult = reorderAlgorithm.getResult();

        // Set limit to top join if needed
<<<<<<< HEAD
        //FIXME
        /*
        if (oldRoot.hasLimit()) {
            for (OptExpression joinExpr : reorderTopKResult) {
                joinExpr.getOp().setLimit(oldRoot.getLimit());
            }
        }

         */

        for (OptExpression joinExpr : reorderTopKResult) {
            ColumnRefSet outputColumns = new ColumnRefSet();

            outputColumns.union(root.getOutputColumns());
            Map<ColumnRefOperator, ScalarOperator> projectMap =
                    new HashMap<>(root.getProjectOperator().getColumnRefMap());
=======
        if (root.getOp().hasLimit()) {
            for (OptExpression joinExpr : reorderTopKResult) {
                joinExpr.getOp().setLimit(root.getOp().getLimit());
            }
        }

        for (OptExpression joinExpr : reorderTopKResult) {
            ColumnRefSet outputColumns = new ColumnRefSet();
>>>>>>> c55381a6

            outputColumns.union(root.getOutputColumns());
            Map<ColumnRefOperator, ScalarOperator> projectMap =
                    new HashMap<>(((LogicalProjectOperator) root.getOp()).getColumnRefMap());

            ColumnRefSet newOutputColumns = joinExpr.getOutputColumns();
            ColumnRefSet expressionKeys = new ColumnRefSet(new ArrayList<>(multiJoinNode.getExpressionMap().keySet()));
            for (int id : outputColumns.getColumnIds()) {
                // If the ColumnRef contained in the output before reorder does not exist after reorder.
                // Explain that this is an expression that is not referenced by onPredicate,
                // but the upstream node does depend on this input,
                // so we need to restore this expression at this position
                if (!newOutputColumns.contains(id) && expressionKeys.contains(id)) {
                    projectMap.put(
                            context.getColumnRefFactory().getColumnRef(id),
                            multiJoinNode.getExpressionMap().get(context.getColumnRefFactory().getColumnRef(id)));
                }
            }
<<<<<<< HEAD
            ((LogicalProjectJoinOperator) joinExpr.getOp()).setProjectOperator(new LogicalProjectOperator(projectMap));

            ColumnRefSet requireInputColumns = new ColumnRefSet(new ArrayList<>(projectMap.keySet()));
            joinExpr = new OutputColumnsPrune(context).rewrite(joinExpr, requireInputColumns);
            //joinExpr = new RemoveDuplicateProject(context).rewrite(joinExpr);
            joinExpr = new DecoupleMultiJoin(context).rewrite(joinExpr);
            joinExpr.deriveLogicalPropertyItself();
            context.getMemo().copyIn(root.getGroup(), joinExpr);
        }
    }

    public static class MergeProjectWithJoin extends OptExpressionVisitor<OptExpression, Void> {
        public OptExpression rewrite(OptExpression optExpression) {
            return optExpression.getOp().accept(this, optExpression, null);
        }

        @Override
        public OptExpression visit(OptExpression optExpr, Void context) {
            for (int idx = 0; idx < optExpr.arity(); ++idx) {
                optExpr.setChild(idx, rewrite(optExpr.inputAt(idx)));
            }
            return optExpr;
        }

        @Override
        public OptExpression visitLogicalProject(OptExpression optExpression, Void context) {
            visit(optExpression, context);
            if (optExpression.inputAt(0).getOp() instanceof LogicalJoinOperator) {
                LogicalJoinOperator joinOperator = (LogicalJoinOperator) optExpression.inputAt(0).getOp();
                if (!joinOperator.isInnerOrCrossJoin()) {
                    return optExpression;
                }

                LogicalProjectJoinOperator logicalProjectJoinOperator = new LogicalProjectJoinOperator(
                        (LogicalProjectOperator) optExpression.getOp(),
                        (LogicalJoinOperator) optExpression.inputAt(0).getOp());
                logicalProjectJoinOperator.setGroup(optExpression.getGroupExpression().getGroup());
                OptExpression multiOpt = OptExpression.create(logicalProjectJoinOperator, optExpression.inputAt(0).getInputs());
                multiOpt.deriveLogicalPropertyItself();

                return multiOpt;
            } else {
                return optExpression;
            }
        }
    }

    public static class DecoupleMultiJoin extends OptExpressionVisitor<OptExpression, Void> {
        private final OptimizerContext optimizerContext;

        public DecoupleMultiJoin(OptimizerContext optimizerContext) {
            this.optimizerContext = optimizerContext;
        }

        public OptExpression rewrite(OptExpression optExpression) {
            return optExpression.getOp().accept(this, optExpression, null);
        }

        @Override
        public OptExpression visit(OptExpression optExpr, Void context) {
            for (int idx = 0; idx < optExpr.arity(); ++idx) {
                optExpr.setChild(idx, rewrite(optExpr.inputAt(idx)));
            }
            return optExpr;
        }

        @Override
        public OptExpression visitMultiJoin(OptExpression optExpression, Void context) {
            visit(optExpression, context);

            LogicalProjectJoinOperator logicalProjectJoinOperator = (LogicalProjectJoinOperator) optExpression.getOp();

            OptExpression projectOpt =
                    OptExpression.create(logicalProjectJoinOperator.getJoinOperator(), optExpression.getInputs());
            projectOpt.deriveLogicalPropertyItself();

            ExpressionContext expressionContext = new ExpressionContext(projectOpt);
            StatisticsCalculator statisticsCalculator = new StatisticsCalculator(
                    expressionContext, optimizerContext.getColumnRefFactory(), optimizerContext);
            statisticsCalculator.estimatorStats();
            projectOpt.setStatistics(expressionContext.getStatistics());

            OptExpression joinOpt =
                    OptExpression.create(logicalProjectJoinOperator.getProjectOperator(), Lists.newArrayList(projectOpt));
            joinOpt.deriveLogicalPropertyItself();

            expressionContext = new ExpressionContext(joinOpt);
            statisticsCalculator = new StatisticsCalculator(
                    expressionContext, optimizerContext.getColumnRefFactory(), optimizerContext);
            statisticsCalculator.estimatorStats();
            joinOpt.setStatistics(expressionContext.getStatistics());

            return joinOpt;
=======

            joinExpr = OptExpression.create(new LogicalProjectOperator(projectMap), joinExpr.getInputs());

            joinExpr = new OutputColumnsPrune(context).rewrite(joinExpr, outputColumns);
            joinExpr.deriveLogicalPropertyItself();
            context.getMemo().copyIn(root.getGroupExpression().getGroup(), joinExpr);
>>>>>>> c55381a6
        }
    }

    /**
     * Because the order of Join has changed,
     * the outputColumns of Join will also change accordingly.
     * Here we need to perform column cropping again on Join.
     */
    public static class OutputColumnsPrune extends OptExpressionVisitor<OptExpression, ColumnRefSet> {
        private final OptimizerContext optimizerContext;

        public OutputColumnsPrune(OptimizerContext optimizerContext) {
            this.optimizerContext = optimizerContext;
        }

<<<<<<< HEAD
        public OptExpression rewrite(OptExpression optExpression, ColumnRefSet pruneOutputColumns) {
            return optExpression.getOp().accept(this, optExpression, pruneOutputColumns);
        }
=======
        public OptExpression rewrite(OptExpression optExpression, ColumnRefSet requireColumns) {
            return optExpression.getOp().accept(this, optExpression, requireColumns);
        }

        @Override
        public OptExpression visit(OptExpression optExpr, ColumnRefSet requireColumns) {
            return optExpr;
        }

        @Override
        public OptExpression visitLogicalProject(OptExpression optExpression, ColumnRefSet requireColumns) {
            LogicalProjectOperator projectOperator = (LogicalProjectOperator) optExpression.getOp();
            Map<ColumnRefOperator, ScalarOperator> newProject = new HashMap<>();

            for (Map.Entry<ColumnRefOperator, ScalarOperator> entry : projectOperator.getColumnRefMap().entrySet()) {
                if (requireColumns.contains(entry.getKey().getId())) {
                    newProject.put(entry.getKey(), entry.getValue());
                }
            }

            if (newProject.isEmpty()) {
                ColumnRefOperator smallestColumn = Utils.findSmallestColumnRef(
                        optExpression.getOutputColumns().getStream()
                                .mapToObj(optimizerContext.getColumnRefFactory()::getColumnRef)
                                .collect(Collectors.toList()));
                newProject.put(smallestColumn, smallestColumn);
            }
>>>>>>> c55381a6

            for (Map.Entry<ColumnRefOperator, ScalarOperator> entry : newProject.entrySet()) {
                requireColumns.union(entry.getValue().getUsedColumns());
            }

            OptExpression child = rewrite(optExpression.inputAt(0), requireColumns);

            OptExpression newOpt =
                    OptExpression.create(new LogicalProjectOperator(newProject), Lists.newArrayList(child));
            newOpt.deriveLogicalPropertyItself();

            ExpressionContext expressionContext = new ExpressionContext(newOpt);
            StatisticsCalculator statisticsCalculator = new StatisticsCalculator(
                    expressionContext, optimizerContext.getColumnRefFactory(), optimizerContext);
            statisticsCalculator.estimatorStats();
            newOpt.setStatistics(expressionContext.getStatistics());
            return newOpt;
        }

        @Override
<<<<<<< HEAD
        public OptExpression visitMultiJoin(OptExpression optExpression, ColumnRefSet requireColumns) {
            LogicalProjectJoinOperator logicalProjectJoinOperator = (LogicalProjectJoinOperator) optExpression.getOp();
            ColumnRefSet outputColumns = logicalProjectJoinOperator.getOutputColumns();

=======
        public OptExpression visitLogicalJoin(OptExpression optExpression, ColumnRefSet requireColumns) {
>>>>>>> c55381a6
            ColumnRefSet newOutputColumns = new ColumnRefSet();
            for (int id : optExpression.getOutputColumns().getColumnIds()) {
                if (requireColumns.contains(id)) {
                    newOutputColumns.union(id);
                }
            }

<<<<<<< HEAD
            LogicalProjectOperator projectOperator = logicalProjectJoinOperator.getProjectOperator();
            Map<ColumnRefOperator, ScalarOperator> newProject = new HashMap<>();
            for (Map.Entry<ColumnRefOperator, ScalarOperator> entry : projectOperator.getColumnRefMap().entrySet()) {
                if (newOutputColumns.contains(entry.getKey().getId())) {
                    newProject.put(entry.getKey(), entry.getValue());
                }
            }

            logicalProjectJoinOperator.setProjectOperator(new LogicalProjectOperator(newProject));
            requireColumns = logicalProjectJoinOperator.getRequiredChildInputColumns();
=======
            LogicalJoinOperator joinOperator = new LogicalJoinOperator.Builder()
                    .withOperator((LogicalJoinOperator) optExpression.getOp())
                    .setOutputColumns(newOutputColumns)
                    .build();

            requireColumns = joinOperator.getRequiredChildInputColumns();
>>>>>>> c55381a6
            OptExpression left = rewrite(optExpression.inputAt(0), (ColumnRefSet) requireColumns.clone());
            OptExpression right = rewrite(optExpression.inputAt(1), (ColumnRefSet) requireColumns.clone());

            OptExpression joinOpt = OptExpression.create(logicalProjectJoinOperator, Lists.newArrayList(left, right));
            joinOpt.deriveLogicalPropertyItself();

            ExpressionContext expressionContext = new ExpressionContext(joinOpt);
            StatisticsCalculator statisticsCalculator = new StatisticsCalculator(
                    expressionContext, optimizerContext.getColumnRefFactory(), optimizerContext);
            statisticsCalculator.estimatorStats();
            joinOpt.setStatistics(expressionContext.getStatistics());
            return joinOpt;
        }
    }
}<|MERGE_RESOLUTION|>--- conflicted
+++ resolved
@@ -25,10 +25,7 @@
 import java.util.HashMap;
 import java.util.List;
 import java.util.Map;
-<<<<<<< HEAD
-=======
 import java.util.stream.Collectors;
->>>>>>> c55381a6
 
 public class ReorderJoinRule extends Rule {
     public ReorderJoinRule() {
@@ -37,26 +34,15 @@
 
     @Override
     public List<OptExpression> transform(OptExpression input, OptimizerContext context) {
-<<<<<<< HEAD
-        OptExpression rewriteJoinTree = new MergeProjectWithJoin().rewrite(input);
-
-        List<OptExpression> innerJoinTrees = Lists.newArrayList();
-        extractRootInnerJoin(rewriteJoinTree, innerJoinTrees, false);
-=======
         List<OptExpression> innerJoinTrees = Lists.newArrayList();
         extractRootInnerJoin(input, innerJoinTrees, false);
->>>>>>> c55381a6
         if (!innerJoinTrees.isEmpty()) {
             // In order to reorder the bottom join tree firstly
             Collections.reverse(innerJoinTrees);
             for (OptExpression innerJoinRoot : innerJoinTrees) {
                 MultiJoinNode multiJoinNode = MultiJoinNode.toMultiJoinNode(innerJoinRoot);
 
-<<<<<<< HEAD
-                enumerate(new JoinReorderLeftDeep(context), context, (LogicalProjectJoinOperator) innerJoinRoot.getOp(),
-=======
                 enumerate(new JoinReorderLeftDeep(context), context, innerJoinRoot,
->>>>>>> c55381a6
                         multiJoinNode);
                 //If there is no statistical information, the DP and greedy reorder algorithm are disabled,
                 //and the query plan degenerates to the left deep tree
@@ -68,21 +54,13 @@
                         && context.getSessionVariable().isCboEnableDPJoinReorder()) {
                     //10 table join reorder takes more than 100ms,
                     //so the join reorder using dp is currently controlled below 10.
-<<<<<<< HEAD
-                    enumerate(new JoinReorderDP(context), context, (LogicalProjectJoinOperator) innerJoinRoot.getOp(),
-=======
                     enumerate(new JoinReorderDP(context), context, innerJoinRoot,
->>>>>>> c55381a6
                             multiJoinNode);
                 }
 
                 if (context.getSessionVariable().isCboEnableGreedyJoinReorder()) {
-<<<<<<< HEAD
-                    enumerate(new JoinReorderGreedy(context), context, (LogicalProjectJoinOperator) innerJoinRoot.getOp(),
-=======
                     enumerate(new JoinReorderGreedy(context), context,
                             innerJoinRoot,
->>>>>>> c55381a6
                             multiJoinNode);
                 }
             }
@@ -93,15 +71,6 @@
     private void extractRootInnerJoin(OptExpression root,
                                       List<OptExpression> results,
                                       boolean findNewRoot) {
-<<<<<<< HEAD
-        Operator operator = root.getOp();
-        if (operator instanceof LogicalProjectJoinOperator) {
-            // If the user specifies joinHint, then no reorder
-            if (!((LogicalProjectJoinOperator) operator).getJoinHint().isEmpty()) {
-                return;
-            }
-            LogicalProjectJoinOperator joinOperator = (LogicalProjectJoinOperator) operator;
-=======
         OptExpression newRoot = root;
         if (root.arity() > 0 && root.getOp() instanceof LogicalProjectOperator
                 && root.inputAt(0).getOp() instanceof LogicalJoinOperator) {
@@ -110,7 +79,6 @@
             if (!joinOperator.getJoinHint().isEmpty()) {
                 return;
             }
->>>>>>> c55381a6
             if (joinOperator.isInnerOrCrossJoin()) {
                 if (!findNewRoot) {
                     findNewRoot = true;
@@ -132,11 +100,7 @@
     }
 
     void enumerate(JoinOrder reorderAlgorithm, OptimizerContext context,
-<<<<<<< HEAD
-                   LogicalProjectJoinOperator root,
-=======
                    OptExpression root,
->>>>>>> c55381a6
                    MultiJoinNode multiJoinNode) {
         reorderAlgorithm.reorder(Lists.newArrayList(multiJoinNode.getAtoms()),
                 multiJoinNode.getPredicates(), multiJoinNode.getExpressionMap());
@@ -144,24 +108,6 @@
         List<OptExpression> reorderTopKResult = reorderAlgorithm.getResult();
 
         // Set limit to top join if needed
-<<<<<<< HEAD
-        //FIXME
-        /*
-        if (oldRoot.hasLimit()) {
-            for (OptExpression joinExpr : reorderTopKResult) {
-                joinExpr.getOp().setLimit(oldRoot.getLimit());
-            }
-        }
-
-         */
-
-        for (OptExpression joinExpr : reorderTopKResult) {
-            ColumnRefSet outputColumns = new ColumnRefSet();
-
-            outputColumns.union(root.getOutputColumns());
-            Map<ColumnRefOperator, ScalarOperator> projectMap =
-                    new HashMap<>(root.getProjectOperator().getColumnRefMap());
-=======
         if (root.getOp().hasLimit()) {
             for (OptExpression joinExpr : reorderTopKResult) {
                 joinExpr.getOp().setLimit(root.getOp().getLimit());
@@ -170,7 +116,6 @@
 
         for (OptExpression joinExpr : reorderTopKResult) {
             ColumnRefSet outputColumns = new ColumnRefSet();
->>>>>>> c55381a6
 
             outputColumns.union(root.getOutputColumns());
             Map<ColumnRefOperator, ScalarOperator> projectMap =
@@ -189,108 +134,12 @@
                             multiJoinNode.getExpressionMap().get(context.getColumnRefFactory().getColumnRef(id)));
                 }
             }
-<<<<<<< HEAD
-            ((LogicalProjectJoinOperator) joinExpr.getOp()).setProjectOperator(new LogicalProjectOperator(projectMap));
-
-            ColumnRefSet requireInputColumns = new ColumnRefSet(new ArrayList<>(projectMap.keySet()));
-            joinExpr = new OutputColumnsPrune(context).rewrite(joinExpr, requireInputColumns);
-            //joinExpr = new RemoveDuplicateProject(context).rewrite(joinExpr);
-            joinExpr = new DecoupleMultiJoin(context).rewrite(joinExpr);
-            joinExpr.deriveLogicalPropertyItself();
-            context.getMemo().copyIn(root.getGroup(), joinExpr);
-        }
-    }
-
-    public static class MergeProjectWithJoin extends OptExpressionVisitor<OptExpression, Void> {
-        public OptExpression rewrite(OptExpression optExpression) {
-            return optExpression.getOp().accept(this, optExpression, null);
-        }
-
-        @Override
-        public OptExpression visit(OptExpression optExpr, Void context) {
-            for (int idx = 0; idx < optExpr.arity(); ++idx) {
-                optExpr.setChild(idx, rewrite(optExpr.inputAt(idx)));
-            }
-            return optExpr;
-        }
-
-        @Override
-        public OptExpression visitLogicalProject(OptExpression optExpression, Void context) {
-            visit(optExpression, context);
-            if (optExpression.inputAt(0).getOp() instanceof LogicalJoinOperator) {
-                LogicalJoinOperator joinOperator = (LogicalJoinOperator) optExpression.inputAt(0).getOp();
-                if (!joinOperator.isInnerOrCrossJoin()) {
-                    return optExpression;
-                }
-
-                LogicalProjectJoinOperator logicalProjectJoinOperator = new LogicalProjectJoinOperator(
-                        (LogicalProjectOperator) optExpression.getOp(),
-                        (LogicalJoinOperator) optExpression.inputAt(0).getOp());
-                logicalProjectJoinOperator.setGroup(optExpression.getGroupExpression().getGroup());
-                OptExpression multiOpt = OptExpression.create(logicalProjectJoinOperator, optExpression.inputAt(0).getInputs());
-                multiOpt.deriveLogicalPropertyItself();
-
-                return multiOpt;
-            } else {
-                return optExpression;
-            }
-        }
-    }
-
-    public static class DecoupleMultiJoin extends OptExpressionVisitor<OptExpression, Void> {
-        private final OptimizerContext optimizerContext;
-
-        public DecoupleMultiJoin(OptimizerContext optimizerContext) {
-            this.optimizerContext = optimizerContext;
-        }
-
-        public OptExpression rewrite(OptExpression optExpression) {
-            return optExpression.getOp().accept(this, optExpression, null);
-        }
-
-        @Override
-        public OptExpression visit(OptExpression optExpr, Void context) {
-            for (int idx = 0; idx < optExpr.arity(); ++idx) {
-                optExpr.setChild(idx, rewrite(optExpr.inputAt(idx)));
-            }
-            return optExpr;
-        }
-
-        @Override
-        public OptExpression visitMultiJoin(OptExpression optExpression, Void context) {
-            visit(optExpression, context);
-
-            LogicalProjectJoinOperator logicalProjectJoinOperator = (LogicalProjectJoinOperator) optExpression.getOp();
-
-            OptExpression projectOpt =
-                    OptExpression.create(logicalProjectJoinOperator.getJoinOperator(), optExpression.getInputs());
-            projectOpt.deriveLogicalPropertyItself();
-
-            ExpressionContext expressionContext = new ExpressionContext(projectOpt);
-            StatisticsCalculator statisticsCalculator = new StatisticsCalculator(
-                    expressionContext, optimizerContext.getColumnRefFactory(), optimizerContext);
-            statisticsCalculator.estimatorStats();
-            projectOpt.setStatistics(expressionContext.getStatistics());
-
-            OptExpression joinOpt =
-                    OptExpression.create(logicalProjectJoinOperator.getProjectOperator(), Lists.newArrayList(projectOpt));
-            joinOpt.deriveLogicalPropertyItself();
-
-            expressionContext = new ExpressionContext(joinOpt);
-            statisticsCalculator = new StatisticsCalculator(
-                    expressionContext, optimizerContext.getColumnRefFactory(), optimizerContext);
-            statisticsCalculator.estimatorStats();
-            joinOpt.setStatistics(expressionContext.getStatistics());
-
-            return joinOpt;
-=======
 
             joinExpr = OptExpression.create(new LogicalProjectOperator(projectMap), joinExpr.getInputs());
 
             joinExpr = new OutputColumnsPrune(context).rewrite(joinExpr, outputColumns);
             joinExpr.deriveLogicalPropertyItself();
             context.getMemo().copyIn(root.getGroupExpression().getGroup(), joinExpr);
->>>>>>> c55381a6
         }
     }
 
@@ -306,11 +155,6 @@
             this.optimizerContext = optimizerContext;
         }
 
-<<<<<<< HEAD
-        public OptExpression rewrite(OptExpression optExpression, ColumnRefSet pruneOutputColumns) {
-            return optExpression.getOp().accept(this, optExpression, pruneOutputColumns);
-        }
-=======
         public OptExpression rewrite(OptExpression optExpression, ColumnRefSet requireColumns) {
             return optExpression.getOp().accept(this, optExpression, requireColumns);
         }
@@ -338,7 +182,6 @@
                                 .collect(Collectors.toList()));
                 newProject.put(smallestColumn, smallestColumn);
             }
->>>>>>> c55381a6
 
             for (Map.Entry<ColumnRefOperator, ScalarOperator> entry : newProject.entrySet()) {
                 requireColumns.union(entry.getValue().getUsedColumns());
@@ -359,14 +202,7 @@
         }
 
         @Override
-<<<<<<< HEAD
-        public OptExpression visitMultiJoin(OptExpression optExpression, ColumnRefSet requireColumns) {
-            LogicalProjectJoinOperator logicalProjectJoinOperator = (LogicalProjectJoinOperator) optExpression.getOp();
-            ColumnRefSet outputColumns = logicalProjectJoinOperator.getOutputColumns();
-
-=======
         public OptExpression visitLogicalJoin(OptExpression optExpression, ColumnRefSet requireColumns) {
->>>>>>> c55381a6
             ColumnRefSet newOutputColumns = new ColumnRefSet();
             for (int id : optExpression.getOutputColumns().getColumnIds()) {
                 if (requireColumns.contains(id)) {
@@ -374,29 +210,16 @@
                 }
             }
 
-<<<<<<< HEAD
-            LogicalProjectOperator projectOperator = logicalProjectJoinOperator.getProjectOperator();
-            Map<ColumnRefOperator, ScalarOperator> newProject = new HashMap<>();
-            for (Map.Entry<ColumnRefOperator, ScalarOperator> entry : projectOperator.getColumnRefMap().entrySet()) {
-                if (newOutputColumns.contains(entry.getKey().getId())) {
-                    newProject.put(entry.getKey(), entry.getValue());
-                }
-            }
-
-            logicalProjectJoinOperator.setProjectOperator(new LogicalProjectOperator(newProject));
-            requireColumns = logicalProjectJoinOperator.getRequiredChildInputColumns();
-=======
             LogicalJoinOperator joinOperator = new LogicalJoinOperator.Builder()
                     .withOperator((LogicalJoinOperator) optExpression.getOp())
                     .setOutputColumns(newOutputColumns)
                     .build();
 
             requireColumns = joinOperator.getRequiredChildInputColumns();
->>>>>>> c55381a6
             OptExpression left = rewrite(optExpression.inputAt(0), (ColumnRefSet) requireColumns.clone());
             OptExpression right = rewrite(optExpression.inputAt(1), (ColumnRefSet) requireColumns.clone());
 
-            OptExpression joinOpt = OptExpression.create(logicalProjectJoinOperator, Lists.newArrayList(left, right));
+            OptExpression joinOpt = OptExpression.create(joinOperator, Lists.newArrayList(left, right));
             joinOpt.deriveLogicalPropertyItself();
 
             ExpressionContext expressionContext = new ExpressionContext(joinOpt);
