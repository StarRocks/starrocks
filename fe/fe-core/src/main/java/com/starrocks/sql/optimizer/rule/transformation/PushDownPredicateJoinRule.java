// This file is licensed under the Elastic License 2.0. Copyright 2021 StarRocks Limited.

package com.starrocks.sql.optimizer.rule.transformation;

import com.google.common.collect.Lists;
import com.starrocks.analysis.JoinOperator;
import com.starrocks.catalog.Type;
import com.starrocks.sql.optimizer.OptExpression;
import com.starrocks.sql.optimizer.OptimizerContext;
import com.starrocks.sql.optimizer.Utils;
import com.starrocks.sql.optimizer.base.ColumnRefSet;
import com.starrocks.sql.optimizer.operator.OperatorType;
import com.starrocks.sql.optimizer.operator.logical.LogicalFilterOperator;
import com.starrocks.sql.optimizer.operator.logical.LogicalJoinOperator;
import com.starrocks.sql.optimizer.operator.pattern.Pattern;
import com.starrocks.sql.optimizer.operator.scalar.ColumnRefOperator;
import com.starrocks.sql.optimizer.operator.scalar.ConstantOperator;
import com.starrocks.sql.optimizer.operator.scalar.ScalarOperator;
import com.starrocks.sql.optimizer.rewrite.ReplaceColumnRefRewriter;
import com.starrocks.sql.optimizer.rewrite.ScalarOperatorRewriter;
import com.starrocks.sql.optimizer.rule.RuleType;

import java.util.ArrayList;
import java.util.Arrays;
import java.util.List;
import java.util.Map;
import java.util.stream.Collectors;

import static com.starrocks.sql.optimizer.rule.transformation.JoinPredicateUtils.pushDownOnPredicate;
import static com.starrocks.sql.optimizer.rule.transformation.JoinPredicateUtils.pushDownPredicate;
import static java.util.function.Function.identity;

public class PushDownPredicateJoinRule extends TransformationRule {
    public PushDownPredicateJoinRule() {
        super(RuleType.TF_PUSH_DOWN_PREDICATE_JOIN, Pattern.create(OperatorType.LOGICAL_FILTER)
                .addChildren(Pattern.create(OperatorType.LOGICAL_JOIN)
                        .addChildren(Pattern.create(OperatorType.PATTERN_LEAF))
                        .addChildren(Pattern.create(OperatorType.PATTERN_LEAF))));
    }

    private OptExpression pushDownOuterOrSemiJoin(OptExpression input, ScalarOperator predicate,
                                                  List<ScalarOperator> leftPushDown,
                                                  List<ScalarOperator> rightPushDown) {
        OptExpression joinOpt = input.getInputs().get(0);
        LogicalJoinOperator join = (LogicalJoinOperator) input.getInputs().get(0).getOp();

        ColumnRefSet leftColumns = joinOpt.getInputs().get(0).getOutputColumns();
        ColumnRefSet rightColumns = joinOpt.getInputs().get(1).getOutputColumns();

        List<ScalarOperator> remainingFilter = new ArrayList<>();

        if (join.getJoinType().isLeftOuterJoin()) {
            for (ScalarOperator e : Utils.extractConjuncts(predicate)) {
                ColumnRefSet usedColumns = e.getUsedColumns();
                if (leftColumns.contains(usedColumns)) {
                    leftPushDown.add(e);
                } else {
                    remainingFilter.add(e);
                }
            }
        } else if (join.getJoinType().isRightOuterJoin()) {
            for (ScalarOperator e : Utils.extractConjuncts(predicate)) {
                ColumnRefSet usedColumns = e.getUsedColumns();
                if (rightColumns.contains(usedColumns)) {
                    rightPushDown.add(e);
                } else {
                    remainingFilter.add(e);
                }
            }
        } else if (join.getJoinType().isFullOuterJoin()) {
            for (ScalarOperator e : Utils.extractConjuncts(predicate)) {
                ColumnRefSet usedColumns = e.getUsedColumns();
                if (usedColumns.isEmpty()) {
                    leftPushDown.add(e);
                    rightPushDown.add(e);
                } else {
                    remainingFilter.add(e);
                }
            }
        } else if (join.getJoinType().isLeftSemiAntiJoin()) {
            for (ScalarOperator e : Utils.extractConjuncts(predicate)) {
                ColumnRefSet usedColumns = e.getUsedColumns();
                if (leftColumns.contains(usedColumns)) {
                    leftPushDown.add(e);
                } else {
                    remainingFilter.add(e);
                }
            }
        } else if (join.getJoinType().isRightSemiAntiJoin()) {
            for (ScalarOperator e : Utils.extractConjuncts(predicate)) {
                ColumnRefSet usedColumns = e.getUsedColumns();
                if (rightColumns.contains(usedColumns)) {
                    rightPushDown.add(e);
                } else {
                    remainingFilter.add(e);
                }
            }
        }

        joinOpt = pushDownPredicate(joinOpt, Utils.compoundAnd(leftPushDown), Utils.compoundAnd(rightPushDown));

        LogicalJoinOperator newJoinOperator;
        if (!remainingFilter.isEmpty()) {
            if (join.getJoinType().isInnerJoin()) {
<<<<<<< HEAD
                newJoinOperator = new LogicalJoinOperator.Builder().withOperator(join)
                        .setOnPredicate(Utils.compoundAnd(join.getOnPredicate(), Utils.compoundAnd(remainingFilter)))
                        .build();
            } else {
                newJoinOperator = new LogicalJoinOperator.Builder().withOperator(join)
                        .setPredicate(Utils.compoundAnd(remainingFilter)).build();
=======
                newJoinOperator = new LogicalJoinOperator(
                        join.getJoinType(),
                        Utils.compoundAnd(join.getOnPredicate(), Utils.compoundAnd(remainingFilter)),
                        join.getJoinHint(),
                        join.getLimit(),
                        join.getPredicate(),
                        join.getPruneOutputColumns(),
                        join.isHasPushDownJoinOnClause());
            } else {
                newJoinOperator = new LogicalJoinOperator(
                        join.getJoinType(),
                        join.getOnPredicate(),
                        join.getJoinHint(),
                        join.getLimit(),
                        Utils.compoundAnd(remainingFilter),
                        join.getPruneOutputColumns(),
                        join.isHasPushDownJoinOnClause());
>>>>>>> a40eeb74
            }
        } else {
            newJoinOperator = join;
        }

        return OptExpression.create(newJoinOperator, joinOpt.getInputs());
    }

    private void convertOuterToInner(OptExpression input) {
        LogicalFilterOperator filter = (LogicalFilterOperator) input.getOp();
        OptExpression joinOpt = input.getInputs().get(0);
        LogicalJoinOperator join = (LogicalJoinOperator) input.getInputs().get(0).getOp();

        ColumnRefSet leftColumns = joinOpt.getInputs().get(0).getOutputColumns();
        ColumnRefSet rightColumns = joinOpt.getInputs().get(1).getOutputColumns();

        if (join.getJoinType().isLeftOuterJoin()) {
            if (canEliminateNull(rightColumns, filter.getPredicate().clone())) {
<<<<<<< HEAD
                input.setChild(0, OptExpression.create(new LogicalJoinOperator.Builder().withOperator(join)
                                .setJoinType(JoinOperator.INNER_JOIN)
                                .build(),
                        input.inputAt(0).getInputs()));
            }
        } else if (join.getJoinType().isRightOuterJoin()) {
            if (canEliminateNull(leftColumns, filter.getPredicate().clone())) {
                input.setChild(0, OptExpression.create(new LogicalJoinOperator.Builder().withOperator(join)
                                .setJoinType(JoinOperator.INNER_JOIN)
                                .build()
                        , input.inputAt(0).getInputs()));
=======
                input.setChild(0, OptExpression.create(new LogicalJoinOperator(
                        JoinOperator.INNER_JOIN,
                        join.getOnPredicate(),
                        join.getJoinHint(),
                        join.getLimit(),
                        join.getPredicate(),
                        join.getPruneOutputColumns(),
                        join.isHasPushDownJoinOnClause()
                ), input.inputAt(0).getInputs()));
            }
        } else if (join.getJoinType().isRightOuterJoin()) {
            if (canEliminateNull(leftColumns, filter.getPredicate().clone())) {
                input.setChild(0, OptExpression.create(new LogicalJoinOperator(
                        JoinOperator.INNER_JOIN,
                        join.getOnPredicate(),
                        join.getJoinHint(),
                        join.getLimit(),
                        join.getPredicate(),
                        join.getPruneOutputColumns(),
                        join.isHasPushDownJoinOnClause()
                ), input.inputAt(0).getInputs()));
>>>>>>> a40eeb74
            }
        } else if (join.getJoinType().isFullOuterJoin()) {
            boolean canConvertLeft = false;
            boolean canConvertRight = false;

            if (canEliminateNull(leftColumns, filter.getPredicate().clone())) {
                canConvertLeft = true;
            }
            if (canEliminateNull(rightColumns, filter.getPredicate().clone())) {
                canConvertRight = true;
            }

            if (canConvertLeft && canConvertRight) {
<<<<<<< HEAD
                input.setChild(0, OptExpression.create(

                        new LogicalJoinOperator.Builder().withOperator(join)
                                .setJoinType(JoinOperator.INNER_JOIN)
                                .build(), input.inputAt(0).getInputs()));
            } else if (canConvertLeft) {
                input.setChild(0, OptExpression.create(new LogicalJoinOperator.Builder().withOperator(join)
                                .setJoinType(JoinOperator.LEFT_OUTER_JOIN).build(),
                        input.inputAt(0).getInputs()));
            } else if (canConvertRight) {
                input.setChild(0, OptExpression.create(new LogicalJoinOperator.Builder().withOperator(join)
                                .setJoinType(JoinOperator.RIGHT_OUTER_JOIN).build(),
                        input.inputAt(0).getInputs()));
=======
                input.setChild(0, OptExpression.create(new LogicalJoinOperator(
                        JoinOperator.INNER_JOIN,
                        join.getOnPredicate(),
                        join.getJoinHint(),
                        join.getLimit(),
                        join.getPredicate(),
                        join.getPruneOutputColumns(),
                        join.isHasPushDownJoinOnClause()
                ), input.inputAt(0).getInputs()));
            } else if (canConvertLeft) {
                input.setChild(0, OptExpression.create(new LogicalJoinOperator(
                        JoinOperator.LEFT_OUTER_JOIN,
                        join.getOnPredicate(),
                        join.getJoinHint(),
                        join.getLimit(),
                        join.getPredicate(),
                        join.getPruneOutputColumns(),
                        join.isHasPushDownJoinOnClause()
                ), input.inputAt(0).getInputs()));
            } else if (canConvertRight) {
                input.setChild(0, OptExpression.create(new LogicalJoinOperator(
                        JoinOperator.RIGHT_OUTER_JOIN,
                        join.getOnPredicate(),
                        join.getJoinHint(),
                        join.getLimit(),
                        join.getPredicate(),
                        join.getPruneOutputColumns(),
                        join.isHasPushDownJoinOnClause()
                ), input.inputAt(0).getInputs()));
>>>>>>> a40eeb74
            }
        }
    }

    /**
     * 1: replace the column of nullColumns in  expression to NULL literal
     * 2: Call the ScalarOperatorRewriter function to perform constant folding
     * 3: If the result of constant folding is NULL or false,
     * it proves that the expression can filter the NULL value in nullColumns
     * 4: Return true to prove that NULL values can be eliminated, and vice versa
     */
    public boolean canEliminateNull(ColumnRefSet nullColumns, ScalarOperator expression) {
        Map<ColumnRefOperator, ScalarOperator> m = Arrays.stream(nullColumns.getColumnIds()).boxed()
                .map(id -> new ColumnRefOperator(id, Type.INVALID, "", true))
                .collect(Collectors.toMap(identity(), col -> ConstantOperator.createNull(col.getType())));

        for (ScalarOperator e : Utils.extractConjuncts(expression)) {
            ScalarOperator nullEval = new ReplaceColumnRefRewriter(m).visit(e, null);

            ScalarOperatorRewriter scalarRewriter = new ScalarOperatorRewriter();
            //The calculation of the null value is in the constant fold
            nullEval = scalarRewriter.rewrite(nullEval, ScalarOperatorRewriter.DEFAULT_REWRITE_RULES);
            if (nullEval.isConstantRef() && ((ConstantOperator) nullEval).isNull()) {
                return true;
            } else if (nullEval.equals(ConstantOperator.createBoolean(false))) {
                return true;
            }
        }
        return false;
    }

    @Override
    public List<OptExpression> transform(OptExpression input, OptimizerContext context) {
        LogicalFilterOperator filter = (LogicalFilterOperator) input.getOp();
        OptExpression joinOpt = input.getInputs().get(0);
        LogicalJoinOperator join = (LogicalJoinOperator) joinOpt.getOp();

        if (join.getJoinType().isCrossJoin() || join.getJoinType().isInnerJoin()) {
            // The effect will be better, first do the range derive, and then do the equivalence derive
            ScalarOperator predicate = JoinPredicateUtils
                    .rangePredicateDerive(Utils.compoundAnd(join.getOnPredicate(), filter.getPredicate()));
            predicate = JoinPredicateUtils.equivalenceDerive(predicate, true);
            return Lists.newArrayList(pushDownOnPredicate(input.getInputs().get(0), predicate));
        } else {
            if (join.getJoinType().isOuterJoin()) {
                convertOuterToInner(input);
                join = (LogicalJoinOperator) input.inputAt(0).getOp();
            }

            if (join.getJoinType().isCrossJoin() || join.getJoinType().isInnerJoin()) {
                ScalarOperator predicate = JoinPredicateUtils
                        .rangePredicateDerive(Utils.compoundAnd(join.getOnPredicate(), filter.getPredicate()));
                predicate = JoinPredicateUtils.equivalenceDerive(predicate, true);
                return Lists.newArrayList(pushDownOnPredicate(input.getInputs().get(0), predicate));
            } else {
                ScalarOperator predicate = JoinPredicateUtils.rangePredicateDerive(filter.getPredicate());
                List<ScalarOperator> leftPushDown = Lists.newArrayList();
                List<ScalarOperator> rightPushDown = Lists.newArrayList();
                equivalenceDeriveOnOuterOrSemi(Utils.compoundAnd(join.getOnPredicate(), predicate), joinOpt, join,
                        leftPushDown, rightPushDown);
                return Lists.newArrayList(pushDownOuterOrSemiJoin(input, predicate, leftPushDown, rightPushDown));
            }
        }
    }

    void equivalenceDeriveOnOuterOrSemi(ScalarOperator predicate, OptExpression joinOpt, LogicalJoinOperator join,
                                        List<ScalarOperator> leftPushDown, List<ScalarOperator> rightPushDown) {
        // For SQl: select * from t1 left join t2 on t1.id = t2.id where t1.id > 1
        // Infer t2.id > 1 and Push down it to right child
        if (!join.getJoinType().isSemiJoin() && !join.getJoinType().isOuterJoin()) {
            return;
        }

        ColumnRefSet leftOutputColumns = joinOpt.getInputs().get(0).getOutputColumns();
        ColumnRefSet rightOutputColumns = joinOpt.getInputs().get(1).getOutputColumns();

        ScalarOperator derivedPredicate = JoinPredicateUtils.equivalenceDerive(predicate, false);
        List<ScalarOperator> derivedPredicates = Utils.extractConjuncts(derivedPredicate);

        if (join.getJoinType().isLeftOuterJoin() || join.getJoinType().isLeftSemiJoin()) {
            for (ScalarOperator p : derivedPredicates) {
                if (rightOutputColumns.contains(derivedPredicate.getUsedColumns())) {
                    rightPushDown.add(p);
                }
            }
        } else if (join.getJoinType().isRightOuterJoin() || join.getJoinType().isRightSemiJoin()) {
            for (ScalarOperator p : derivedPredicates) {
                if (leftOutputColumns.contains(derivedPredicate.getUsedColumns())) {
                    leftPushDown.add(p);
                }
            }
        }
    }
}<|MERGE_RESOLUTION|>--- conflicted
+++ resolved
@@ -102,32 +102,12 @@
         LogicalJoinOperator newJoinOperator;
         if (!remainingFilter.isEmpty()) {
             if (join.getJoinType().isInnerJoin()) {
-<<<<<<< HEAD
                 newJoinOperator = new LogicalJoinOperator.Builder().withOperator(join)
                         .setOnPredicate(Utils.compoundAnd(join.getOnPredicate(), Utils.compoundAnd(remainingFilter)))
                         .build();
             } else {
                 newJoinOperator = new LogicalJoinOperator.Builder().withOperator(join)
                         .setPredicate(Utils.compoundAnd(remainingFilter)).build();
-=======
-                newJoinOperator = new LogicalJoinOperator(
-                        join.getJoinType(),
-                        Utils.compoundAnd(join.getOnPredicate(), Utils.compoundAnd(remainingFilter)),
-                        join.getJoinHint(),
-                        join.getLimit(),
-                        join.getPredicate(),
-                        join.getPruneOutputColumns(),
-                        join.isHasPushDownJoinOnClause());
-            } else {
-                newJoinOperator = new LogicalJoinOperator(
-                        join.getJoinType(),
-                        join.getOnPredicate(),
-                        join.getJoinHint(),
-                        join.getLimit(),
-                        Utils.compoundAnd(remainingFilter),
-                        join.getPruneOutputColumns(),
-                        join.isHasPushDownJoinOnClause());
->>>>>>> a40eeb74
             }
         } else {
             newJoinOperator = join;
@@ -146,7 +126,6 @@
 
         if (join.getJoinType().isLeftOuterJoin()) {
             if (canEliminateNull(rightColumns, filter.getPredicate().clone())) {
-<<<<<<< HEAD
                 input.setChild(0, OptExpression.create(new LogicalJoinOperator.Builder().withOperator(join)
                                 .setJoinType(JoinOperator.INNER_JOIN)
                                 .build(),
@@ -155,32 +134,7 @@
         } else if (join.getJoinType().isRightOuterJoin()) {
             if (canEliminateNull(leftColumns, filter.getPredicate().clone())) {
                 input.setChild(0, OptExpression.create(new LogicalJoinOperator.Builder().withOperator(join)
-                                .setJoinType(JoinOperator.INNER_JOIN)
-                                .build()
-                        , input.inputAt(0).getInputs()));
-=======
-                input.setChild(0, OptExpression.create(new LogicalJoinOperator(
-                        JoinOperator.INNER_JOIN,
-                        join.getOnPredicate(),
-                        join.getJoinHint(),
-                        join.getLimit(),
-                        join.getPredicate(),
-                        join.getPruneOutputColumns(),
-                        join.isHasPushDownJoinOnClause()
-                ), input.inputAt(0).getInputs()));
-            }
-        } else if (join.getJoinType().isRightOuterJoin()) {
-            if (canEliminateNull(leftColumns, filter.getPredicate().clone())) {
-                input.setChild(0, OptExpression.create(new LogicalJoinOperator(
-                        JoinOperator.INNER_JOIN,
-                        join.getOnPredicate(),
-                        join.getJoinHint(),
-                        join.getLimit(),
-                        join.getPredicate(),
-                        join.getPruneOutputColumns(),
-                        join.isHasPushDownJoinOnClause()
-                ), input.inputAt(0).getInputs()));
->>>>>>> a40eeb74
+                        .setJoinType(JoinOperator.INNER_JOIN).build(), input.inputAt(0).getInputs()));
             }
         } else if (join.getJoinType().isFullOuterJoin()) {
             boolean canConvertLeft = false;
@@ -194,7 +148,6 @@
             }
 
             if (canConvertLeft && canConvertRight) {
-<<<<<<< HEAD
                 input.setChild(0, OptExpression.create(
 
                         new LogicalJoinOperator.Builder().withOperator(join)
@@ -208,37 +161,6 @@
                 input.setChild(0, OptExpression.create(new LogicalJoinOperator.Builder().withOperator(join)
                                 .setJoinType(JoinOperator.RIGHT_OUTER_JOIN).build(),
                         input.inputAt(0).getInputs()));
-=======
-                input.setChild(0, OptExpression.create(new LogicalJoinOperator(
-                        JoinOperator.INNER_JOIN,
-                        join.getOnPredicate(),
-                        join.getJoinHint(),
-                        join.getLimit(),
-                        join.getPredicate(),
-                        join.getPruneOutputColumns(),
-                        join.isHasPushDownJoinOnClause()
-                ), input.inputAt(0).getInputs()));
-            } else if (canConvertLeft) {
-                input.setChild(0, OptExpression.create(new LogicalJoinOperator(
-                        JoinOperator.LEFT_OUTER_JOIN,
-                        join.getOnPredicate(),
-                        join.getJoinHint(),
-                        join.getLimit(),
-                        join.getPredicate(),
-                        join.getPruneOutputColumns(),
-                        join.isHasPushDownJoinOnClause()
-                ), input.inputAt(0).getInputs()));
-            } else if (canConvertRight) {
-                input.setChild(0, OptExpression.create(new LogicalJoinOperator(
-                        JoinOperator.RIGHT_OUTER_JOIN,
-                        join.getOnPredicate(),
-                        join.getJoinHint(),
-                        join.getLimit(),
-                        join.getPredicate(),
-                        join.getPruneOutputColumns(),
-                        join.isHasPushDownJoinOnClause()
-                ), input.inputAt(0).getInputs()));
->>>>>>> a40eeb74
             }
         }
     }
