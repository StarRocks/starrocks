--- conflicted
+++ resolved
@@ -220,11 +220,8 @@
 import java.util.List;
 import java.util.Map;
 import java.util.Set;
-<<<<<<< HEAD
+import java.util.regex.Pattern;
 import java.util.stream.Collectors;
-=======
-import java.util.regex.Pattern;
->>>>>>> e448c7cc
 
 public class AuthorizerStmtVisitor extends AstVisitor<Void, ConnectContext> {
     // For show tablet detail command, if user has any privilege on the corresponding table, user can run it
