--- conflicted
+++ resolved
@@ -80,12 +80,15 @@
         }
 
         @Override
-<<<<<<< HEAD
         public Void visitDropUserStatement(DropUserStmt stmt, ConnectContext session) {
             analyseUser(stmt.getUserIdent(), false);
             if (stmt.getUserIdent().equals(UserIdentity.ROOT)) {
                 throw new SemanticException("cannot drop root!");
-=======
+            }
+            return null;
+        }
+
+        @Override
         public Void visitGrantRevokePrivilegeStatement(BaseGrantRevokePrivilegeStmt stmt, ConnectContext session) {
             // validate user/role
             if (stmt.getUserIdentity() != null) {
@@ -93,7 +96,6 @@
             } else {
                 // TODO
                 throw new SemanticException("not supported");
->>>>>>> f05ed867
             }
             return null;
         }
