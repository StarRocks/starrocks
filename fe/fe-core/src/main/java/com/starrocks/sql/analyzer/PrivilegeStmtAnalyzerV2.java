--- conflicted
+++ resolved
@@ -171,13 +171,10 @@
                 exception.initCause(e);
                 throw exception;
             }
-<<<<<<< HEAD
-=======
-
-            if (stmt.hasRole()) {
-                validRoleName(stmt.getQualifiedRole(), "Valid role name fail", true);
-            }
->>>>>>> 40379ba9
+
+            if (!stmt.getDefaultRoles().isEmpty()) {
+                stmt.getDefaultRoles().forEach(r -> validRoleName(r, "Valid role name fail", true));
+            }
             return null;
         }
 
@@ -205,14 +202,9 @@
             return null;
         }
 
-<<<<<<< HEAD
-        private FunctionName parseFunctionName(BaseGrantRevokePrivilegeStmt stmt) throws PrivilegeException {
-            stmt.setObjectType(analyzePrivObjectType(stmt.getObjectTypeUnResolved()));
-=======
         private FunctionName parseFunctionName(BaseGrantRevokePrivilegeStmt stmt)
                 throws PrivilegeException, AnalysisException {
             stmt.setObjectType(analyzeObjectType(stmt.getObjectTypeUnResolved()));
->>>>>>> 40379ba9
             String[] name = stmt.getFunctionName().split("\\.");
             FunctionName functionName;
             if (stmt.getObjectType() == ObjectType.GLOBAL_FUNCTION) {
@@ -243,19 +235,11 @@
                         .getFunction(searchDesc);
                 if (function == null) {
                     return privilegeManager.analyzeObject(
-<<<<<<< HEAD
-                            stmt.getObjectTypeUnResolved(),
-                            Collections.singletonList(GlobalFunctionPEntryObject.FUNC_NOT_FOUND));
-                } else {
-                    return privilegeManager.analyzeObject(
-                            stmt.getObjectTypeUnResolved(),
-=======
                             analyzeObjectType(stmt.getObjectTypeUnResolved()),
                             Collections.singletonList(GlobalFunctionPEntryObject.FUNC_NOT_FOUND));
                 } else {
                     return privilegeManager.analyzeObject(
                             analyzeObjectType(stmt.getObjectTypeUnResolved()),
->>>>>>> 40379ba9
                             Collections.singletonList(function.signatureString())
                     );
                 }
