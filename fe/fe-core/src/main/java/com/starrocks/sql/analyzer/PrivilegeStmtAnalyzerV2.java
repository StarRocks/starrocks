--- conflicted
+++ resolved
@@ -187,13 +187,12 @@
             return null;
         }
 
-<<<<<<< HEAD
         @Override
         public Void visitSetRoleStatement(SetRoleStmt stmt, ConnectContext session) {
             // TODO: check if role belong to user
             return null;
         }
-=======
+
         /**
          * GRANT rolexx to userxx
          * REVOKE rolexx from userxx
@@ -204,7 +203,5 @@
             validRoleName(stmt.getRole(), "Can not granted/revoke role to user", true);
             return null;
         }
-
->>>>>>> c514aab6
     }
 }