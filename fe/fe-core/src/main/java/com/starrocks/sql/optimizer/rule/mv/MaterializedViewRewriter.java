// This file is licensed under the Elastic License 2.0. Copyright 2021 StarRocks Limited.
package com.starrocks.sql.optimizer.rule.mv;

import com.google.common.base.Preconditions;
import com.google.common.collect.Lists;
import com.google.common.collect.Maps;
import com.starrocks.analysis.Expr;
import com.starrocks.catalog.AggregateType;
import com.starrocks.catalog.Column;
import com.starrocks.catalog.FunctionSet;
import com.starrocks.catalog.Type;
import com.starrocks.sql.optimizer.OptExpression;
import com.starrocks.sql.optimizer.OptExpressionVisitor;
import com.starrocks.sql.optimizer.base.ColumnRefSet;
import com.starrocks.sql.optimizer.operator.logical.LogicalAggregationOperator;
import com.starrocks.sql.optimizer.operator.logical.LogicalOlapScanOperator;
import com.starrocks.sql.optimizer.operator.logical.LogicalProjectOperator;
import com.starrocks.sql.optimizer.operator.logical.LogicalTableFunctionOperator;
import com.starrocks.sql.optimizer.operator.scalar.CallOperator;
import com.starrocks.sql.optimizer.operator.scalar.CastOperator;
import com.starrocks.sql.optimizer.operator.scalar.ColumnRefOperator;
import com.starrocks.sql.optimizer.operator.scalar.ScalarOperator;
import com.starrocks.sql.optimizer.rewrite.ReplaceColumnRefRewriter;

import java.util.HashMap;
import java.util.Map;

import static com.starrocks.catalog.Function.CompareMode.IS_IDENTICAL;

public class MaterializedViewRewriter extends OptExpressionVisitor<OptExpression, MaterializedViewRule.RewriteContext> {

    public MaterializedViewRewriter() {
    }

    public OptExpression rewrite(OptExpression optExpression, MaterializedViewRule.RewriteContext context) {
        return optExpression.getOp().accept(this, optExpression, context);
    }

    @Override
    public OptExpression visit(OptExpression optExpression, MaterializedViewRule.RewriteContext context) {
        for (int childIdx = 0; childIdx < optExpression.arity(); ++childIdx) {
            optExpression.setChild(childIdx, rewrite(optExpression.inputAt(childIdx), context));
        }

        return OptExpression.create(optExpression.getOp(), optExpression.getInputs());
    }

    @Override
    public OptExpression visitLogicalProject(OptExpression optExpression, MaterializedViewRule.RewriteContext context) {
        for (int childIdx = 0; childIdx < optExpression.arity(); ++childIdx) {
            optExpression.setChild(childIdx, rewrite(optExpression.inputAt(childIdx), context));
        }

        LogicalProjectOperator projectOperator = (LogicalProjectOperator) optExpression.getOp();

        Map<ColumnRefOperator, ScalarOperator> newProjectMap = Maps.newHashMap();
        for (Map.Entry<ColumnRefOperator, ScalarOperator> kv : projectOperator.getColumnRefMap().entrySet()) {
            if (kv.getValue().getUsedColumns().contains(context.queryColumnRef)) {
                if (kv.getValue() instanceof ColumnRefOperator) {
                    newProjectMap.put(context.mvColumnRef, context.mvColumnRef);
                } else {
                    newProjectMap.put(kv.getKey(), context.mvColumnRef);
                }
            } else {
                newProjectMap.put(kv.getKey(), kv.getValue());
            }
        }
        projectOperator.setColumnRefMap(newProjectMap);
        return OptExpression.create(projectOperator, optExpression.getInputs());
    }

    @Override
<<<<<<< HEAD
    public Void visitLogicalTableScan(OptExpression optExpression, MaterializedViewRule.RewriteContext context) {
        LogicalOlapScanOperator scanOperator = (LogicalOlapScanOperator) optExpression.getOp();

        if (scanOperator.getColRefToColumnMetaMap().containsKey(context.queryColumnRef)) {
            scanOperator.getOutputColumns().remove(context.queryColumnRef);
            scanOperator.getOutputColumns().add(context.mvColumnRef);
            scanOperator.getColRefToColumnMetaMap().remove(context.queryColumnRef);
            scanOperator.getColRefToColumnMetaMap().put(context.mvColumnRef, context.mvColumn);
=======
    public OptExpression visitLogicalTableScan(OptExpression optExpression,
                                               MaterializedViewRule.RewriteContext context) {
        LogicalOlapScanOperator olapScanOperator = (LogicalOlapScanOperator) optExpression.getOp();

        if (olapScanOperator.getColRefToColumnMetaMap().containsKey(context.queryColumnRef)) {
            List<ColumnRefOperator> outputColumns = new ArrayList<>(olapScanOperator.getOutputColumns());
            outputColumns.remove(context.queryColumnRef);
            outputColumns.add(context.mvColumnRef);

            Map<ColumnRefOperator, Column> columnRefOperatorColumnMap =
                    new HashMap<>(olapScanOperator.getColRefToColumnMetaMap());
            columnRefOperatorColumnMap.remove(context.queryColumnRef);
            columnRefOperatorColumnMap.put(context.mvColumnRef, context.mvColumn);

            LogicalOlapScanOperator newScanOperator = new LogicalOlapScanOperator(
                    olapScanOperator.getTable(),
                    outputColumns,
                    columnRefOperatorColumnMap,
                    olapScanOperator.getColumnMetaToColRefMap(),
                    olapScanOperator.getDistributionSpec(),
                    olapScanOperator.getLimit(),
                    olapScanOperator.getPredicate(),
                    olapScanOperator.getSelectedIndexId(),
                    olapScanOperator.getSelectedPartitionId(),
                    olapScanOperator.getPartitionNames(),
                    olapScanOperator.getSelectedTabletId(),
                    olapScanOperator.getHintsTabletIds());

            optExpression = OptExpression.create(newScanOperator, optExpression.getInputs());
>>>>>>> 187b7409
        }
        return optExpression;
    }

    @Override
    public OptExpression visitLogicalAggregate(OptExpression optExpression,
                                               MaterializedViewRule.RewriteContext context) {
        for (int childIdx = 0; childIdx < optExpression.arity(); ++childIdx) {
            optExpression.setChild(childIdx, rewrite(optExpression.inputAt(childIdx), context));
        }

        LogicalAggregationOperator aggregationOperator = (LogicalAggregationOperator) optExpression.getOp();

        Map<ColumnRefOperator, ScalarOperator> replaceMap = new HashMap<>();
        replaceMap.put(context.queryColumnRef, context.mvColumnRef);
        ReplaceColumnRefRewriter replaceColumnRefRewriter = new ReplaceColumnRefRewriter(replaceMap);

        for (Map.Entry<ColumnRefOperator, CallOperator> kv : aggregationOperator.getAggregations().entrySet()) {
            String functionName = kv.getValue().getFnName();
            if (functionName.equals(context.aggCall.getFnName())
                    && kv.getValue().getUsedColumns().getFirstId() == context.queryColumnRef.getId()) {
                if (kv.getValue().getFnName().equals(FunctionSet.COUNT) && !kv.getValue().isDistinct()) {

                    CallOperator callOperator = new CallOperator(FunctionSet.SUM,
                            kv.getValue().getType(),
                            kv.getValue().getChildren(),
                            Expr.getBuiltinFunction(FunctionSet.SUM, new Type[] {Type.BIGINT}, IS_IDENTICAL));
                    kv.setValue((CallOperator) replaceColumnRefRewriter.visit(callOperator, null));
                    break;
                } else if (
                        ((functionName.equals(FunctionSet.COUNT) && kv.getValue().isDistinct())
                                || functionName.equals(FunctionSet.MULTI_DISTINCT_COUNT)) &&
                                context.mvColumn.getAggregationType() == AggregateType.BITMAP_UNION) {
                    CallOperator callOperator = new CallOperator(FunctionSet.BITMAP_UNION_COUNT,
                            kv.getValue().getType(),
                            kv.getValue().getChildren(),
                            Expr.getBuiltinFunction(FunctionSet.BITMAP_UNION_COUNT, new Type[] {Type.BITMAP},
                                    IS_IDENTICAL));
                    kv.setValue((CallOperator) replaceColumnRefRewriter.visit(callOperator, null));
                    break;
                } else if (
                        (functionName.equals(FunctionSet.NDV) || functionName.equals(FunctionSet.APPROX_COUNT_DISTINCT))
                                && context.mvColumn.getAggregationType() == AggregateType.HLL_UNION) {
                    CallOperator callOperator = new CallOperator(FunctionSet.HLL_UNION_AGG,
                            kv.getValue().getType(),
                            kv.getValue().getChildren(),
                            Expr.getBuiltinFunction(FunctionSet.HLL_UNION_AGG, new Type[] {Type.HLL}, IS_IDENTICAL));
                    kv.setValue((CallOperator) replaceColumnRefRewriter.visit(callOperator, null));
                    break;
                } else if (functionName.equals(FunctionSet.PERCENTILE_APPROX) &&
                        context.mvColumn.getAggregationType() == AggregateType.PERCENTILE_UNION) {

                    ScalarOperator child = kv.getValue().getChildren().get(0);
                    if (child instanceof CastOperator) {
                        child = child.getChild(0);
                    }
                    Preconditions.checkState(child instanceof ColumnRefOperator);
                    CallOperator callOperator = new CallOperator(FunctionSet.PERCENTILE_UNION,
                            kv.getValue().getType(),
                            Lists.newArrayList(child),
                            Expr.getBuiltinFunction(FunctionSet.PERCENTILE_UNION,
                                    new Type[] {Type.PERCENTILE}, IS_IDENTICAL));
                    kv.setValue((CallOperator) replaceColumnRefRewriter.visit(callOperator, null));
                    break;
                }
            }
        }
        return OptExpression.create(optExpression.getOp(), optExpression.getInputs());
    }

    @Override
    public OptExpression visitLogicalTableFunction(OptExpression optExpression,
                                                   MaterializedViewRule.RewriteContext context) {
        for (int childIdx = 0; childIdx < optExpression.arity(); ++childIdx) {
            optExpression.setChild(childIdx, rewrite(optExpression.inputAt(childIdx), context));
        }

        ColumnRefSet bitSet = new ColumnRefSet();
        LogicalTableFunctionOperator tableFunctionOperator = (LogicalTableFunctionOperator) optExpression.getOp();
        for (Integer columnId : tableFunctionOperator.getOuterColumnRefSet().getColumnIds()) {
            if (columnId == context.queryColumnRef.getId()) {
                bitSet.union(context.mvColumnRef.getId());
            } else {
                bitSet.union(columnId);
            }
        }

        tableFunctionOperator.setOuterColumnRefSet(bitSet);
        return OptExpression.create(tableFunctionOperator, optExpression.getInputs());
    }

    @Override
<<<<<<< HEAD
    public Void visitLogicalJoin(OptExpression optExpression, MaterializedViewRule.RewriteContext context) {
        optExpression.getInputs().forEach(e -> rewrite(e, context));
        return null;
=======
    public OptExpression visitLogicalJoin(OptExpression optExpression, MaterializedViewRule.RewriteContext context) {
        for (int childIdx = 0; childIdx < optExpression.arity(); ++childIdx) {
            optExpression.setChild(childIdx, rewrite(optExpression.inputAt(childIdx), context));
        }

        LogicalJoinOperator joinOperator = (LogicalJoinOperator) optExpression.getOp();
        List<ColumnRefOperator> pruneOutputColumns = joinOperator.getPruneOutputColumns();

        List<ColumnRefOperator> newPruneOutputColumns = new ArrayList<>();
        for (ColumnRefOperator c : pruneOutputColumns) {
            if (c.equals(context.queryColumnRef)) {
                newPruneOutputColumns.add(context.mvColumnRef);
            } else {
                newPruneOutputColumns.add(c);
            }
        }
        joinOperator.setPruneOutputColumns(newPruneOutputColumns);
        return OptExpression.create(joinOperator, optExpression.getInputs());
>>>>>>> 187b7409
    }
}<|MERGE_RESOLUTION|>--- conflicted
+++ resolved
@@ -13,6 +13,7 @@
 import com.starrocks.sql.optimizer.OptExpressionVisitor;
 import com.starrocks.sql.optimizer.base.ColumnRefSet;
 import com.starrocks.sql.optimizer.operator.logical.LogicalAggregationOperator;
+import com.starrocks.sql.optimizer.operator.logical.LogicalJoinOperator;
 import com.starrocks.sql.optimizer.operator.logical.LogicalOlapScanOperator;
 import com.starrocks.sql.optimizer.operator.logical.LogicalProjectOperator;
 import com.starrocks.sql.optimizer.operator.logical.LogicalTableFunctionOperator;
@@ -22,7 +23,9 @@
 import com.starrocks.sql.optimizer.operator.scalar.ScalarOperator;
 import com.starrocks.sql.optimizer.rewrite.ReplaceColumnRefRewriter;
 
+import java.util.ArrayList;
 import java.util.HashMap;
+import java.util.List;
 import java.util.Map;
 
 import static com.starrocks.catalog.Function.CompareMode.IS_IDENTICAL;
@@ -70,16 +73,6 @@
     }
 
     @Override
-<<<<<<< HEAD
-    public Void visitLogicalTableScan(OptExpression optExpression, MaterializedViewRule.RewriteContext context) {
-        LogicalOlapScanOperator scanOperator = (LogicalOlapScanOperator) optExpression.getOp();
-
-        if (scanOperator.getColRefToColumnMetaMap().containsKey(context.queryColumnRef)) {
-            scanOperator.getOutputColumns().remove(context.queryColumnRef);
-            scanOperator.getOutputColumns().add(context.mvColumnRef);
-            scanOperator.getColRefToColumnMetaMap().remove(context.queryColumnRef);
-            scanOperator.getColRefToColumnMetaMap().put(context.mvColumnRef, context.mvColumn);
-=======
     public OptExpression visitLogicalTableScan(OptExpression optExpression,
                                                MaterializedViewRule.RewriteContext context) {
         LogicalOlapScanOperator olapScanOperator = (LogicalOlapScanOperator) optExpression.getOp();
@@ -109,7 +102,6 @@
                     olapScanOperator.getHintsTabletIds());
 
             optExpression = OptExpression.create(newScanOperator, optExpression.getInputs());
->>>>>>> 187b7409
         }
         return optExpression;
     }
@@ -202,11 +194,6 @@
     }
 
     @Override
-<<<<<<< HEAD
-    public Void visitLogicalJoin(OptExpression optExpression, MaterializedViewRule.RewriteContext context) {
-        optExpression.getInputs().forEach(e -> rewrite(e, context));
-        return null;
-=======
     public OptExpression visitLogicalJoin(OptExpression optExpression, MaterializedViewRule.RewriteContext context) {
         for (int childIdx = 0; childIdx < optExpression.arity(); ++childIdx) {
             optExpression.setChild(childIdx, rewrite(optExpression.inputAt(childIdx), context));
@@ -225,6 +212,5 @@
         }
         joinOperator.setPruneOutputColumns(newPruneOutputColumns);
         return OptExpression.create(joinOperator, optExpression.getInputs());
->>>>>>> 187b7409
     }
 }