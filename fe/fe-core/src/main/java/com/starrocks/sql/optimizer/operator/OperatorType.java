// Copyright 2021-present StarRocks, Inc. All rights reserved.
//
// Licensed under the Apache License, Version 2.0 (the "License");
// you may not use this file except in compliance with the License.
// You may obtain a copy of the License at
//
//     https://www.apache.org/licenses/LICENSE-2.0
//
// Unless required by applicable law or agreed to in writing, software
// distributed under the License is distributed on an "AS IS" BASIS,
// WITHOUT WARRANTIES OR CONDITIONS OF ANY KIND, either express or implied.
// See the License for the specific language governing permissions and
// limitations under the License.


package com.starrocks.sql.optimizer.operator;

public enum OperatorType {
    /**
     * Logical operator
     */
    LOGICAL,
    LOGICAL_PROJECT,
    LOGICAL_OLAP_SCAN,
    LOGICAL_HIVE_SCAN,
    LOGICAL_FILE_SCAN,
    LOGICAL_ICEBERG_SCAN,
    LOGICAL_HUDI_SCAN,
    LOGICAL_DELTALAKE_SCAN,
    LOGICAL_PAIMON_SCAN,
    LOGICAL_ODPS_SCAN,
<<<<<<< HEAD
    LOGICAL_ICEBERG_METADATA_SCAN,
=======
    LOGICAL_KUDU_SCAN,
>>>>>>> f4e2f401
    LOGICAL_SCHEMA_SCAN,
    LOGICAL_MYSQL_SCAN,
    LOGICAL_ES_SCAN,
    LOGICAL_META_SCAN,
    LOGICAL_JDBC_SCAN,
    LOGICAL_BINLOG_SCAN,
    LOGICAL_VIEW_SCAN,
    LOGICAL_TABLE_FUNCTION_TABLE_SCAN,
    LOGICAL_JOIN,
    LOGICAL_AGGR,
    LOGICAL_FILTER,
    LOGICAL_LIMIT,
    LOGICAL_TOPN,
    LOGICAL_APPLY,
    LOGICAL_ASSERT_ONE_ROW,
    LOGICAL_WINDOW,
    LOGICAL_UNION,
    LOGICAL_EXCEPT,
    LOGICAL_INTERSECT,
    LOGICAL_VALUES,
    LOGICAL_REPEAT,
    LOGICAL_TABLE_FUNCTION,
    LOGICAL_CTE_ANCHOR,
    LOGICAL_CTE_PRODUCE,
    LOGICAL_CTE_CONSUME,

    /**
     * Physical operator
     */
    PHYSICAL,
    PHYSICAL_DISTRIBUTION,
    PHYSICAL_HASH_AGG,
    PHYSICAL_HASH_JOIN,
    PHYSICAL_MERGE_JOIN,
    PHYSICAL_NESTLOOP_JOIN,
    PHYSICAL_OLAP_SCAN,
    PHYSICAL_HIVE_SCAN,
    PHYSICAL_FILE_SCAN,
    PHYSICAL_ICEBERG_SCAN,
    PHYSICAL_HUDI_SCAN,
    PHYSICAL_DELTALAKE_SCAN,
    PHYSICAL_PAIMON_SCAN,
    PHYSICAL_ODPS_SCAN,
<<<<<<< HEAD
    PHYSICAL_ICEBERG_METADATA_SCAN,
=======
    PHYSICAL_KUDU_SCAN,
>>>>>>> f4e2f401
    PHYSICAL_SCHEMA_SCAN,
    PHYSICAL_MYSQL_SCAN,
    PHYSICAL_META_SCAN,
    PHYSICAL_ES_SCAN,
    PHYSICAL_JDBC_SCAN,
    PHYSICAL_PROJECT,
    PHYSICAL_SORT,
    PHYSICAL_TOPN,
    PHYSICAL_UNION,
    PHYSICAL_EXCEPT,
    PHYSICAL_INTERSECT,
    PHYSICAL_ASSERT_ONE_ROW,
    PHYSICAL_WINDOW,
    PHYSICAL_VALUES,
    PHYSICAL_REPEAT,
    PHYSICAL_FILTER,
    PHYSICAL_TABLE_FUNCTION,
    PHYSICAL_DECODE,
    PHYSICAL_LIMIT,
    PHYSICAL_CTE_ANCHOR,
    PHYSICAL_CTE_PRODUCE,
    PHYSICAL_CTE_CONSUME,
    PHYSICAL_NO_CTE,

    PHYSICAL_STREAM_SCAN,
    PHYSICAL_STREAM_JOIN,
    PHYSICAL_STREAM_AGG,
    PHYSICAL_TABLE_FUNCTION_TABLE_SCAN,

    /**
     * Scalar operator
     */
    SCALAR,
    ARRAY,
    MAP,
    COLLECTION_ELEMENT,
    ARRAY_SLICE,
    VARIABLE,
    CONSTANT,
    CALL,
    BETWEEN,
    BINARY,
    COMPOUND,
    EXISTS,
    IN,
    IS_NULL,
    LIKE,
    DICT_MAPPING,
    CLONE,
    LAMBDA_FUNCTION,
    LAMBDA_ARGUMENT,
    SUBQUERY,
    SUBFIELD,
    MULTI_IN,

    /**
     * PATTERN
     */
    PATTERN,
    PATTERN_LEAF,
    PATTERN_MULTI_LEAF,
    // for all type scan node
    PATTERN_SCAN,
    // for extracting pattern like this
    //     join
    //    /    \
    //  join   table
    //  /  \
    // table table
    PATTERN_MULTIJOIN,
    DICTIONARY_GET,
    MATCH_EXPR
}<|MERGE_RESOLUTION|>--- conflicted
+++ resolved
@@ -29,11 +29,8 @@
     LOGICAL_DELTALAKE_SCAN,
     LOGICAL_PAIMON_SCAN,
     LOGICAL_ODPS_SCAN,
-<<<<<<< HEAD
     LOGICAL_ICEBERG_METADATA_SCAN,
-=======
     LOGICAL_KUDU_SCAN,
->>>>>>> f4e2f401
     LOGICAL_SCHEMA_SCAN,
     LOGICAL_MYSQL_SCAN,
     LOGICAL_ES_SCAN,
@@ -77,11 +74,8 @@
     PHYSICAL_DELTALAKE_SCAN,
     PHYSICAL_PAIMON_SCAN,
     PHYSICAL_ODPS_SCAN,
-<<<<<<< HEAD
     PHYSICAL_ICEBERG_METADATA_SCAN,
-=======
     PHYSICAL_KUDU_SCAN,
->>>>>>> f4e2f401
     PHYSICAL_SCHEMA_SCAN,
     PHYSICAL_MYSQL_SCAN,
     PHYSICAL_META_SCAN,
