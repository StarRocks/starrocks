// This file is licensed under the Elastic License 2.0. Copyright 2021 StarRocks Limited.
package com.starrocks.sql.optimizer.task;

import com.starrocks.sql.optimizer.Group;
import com.starrocks.sql.optimizer.rule.Rule;

import java.util.List;

/**
 * TopDownRewriteTask performs a top-down rewrite logic operator pass.
 * <p>
 * This class modify from CMU noisepage project TopDownRewrite class
 */
<<<<<<< HEAD
public class TopDownRewriteTask extends OptimizerTask {
    private final Group group;
    private final List<Rule> candidateRules;
=======
public abstract class TopDownRewriteTask extends OptimizerTask {
    protected final Group group;
    protected final List<Rule> candidateRules;
>>>>>>> cc6e8427

    public TopDownRewriteTask(TaskContext context, Group group, List<Rule> ruleSet) {
        super(context);
        this.group = group;
        this.candidateRules = ruleSet;
<<<<<<< HEAD
    }

    public TopDownRewriteTask(TaskContext context, Group group, Rule rule) {
        this(context, group, Lists.newArrayList(rule));
    }

    public TopDownRewriteTask(TaskContext context, Group group, RuleSetType ruleSetType) {
        this(context, group, context.getOptimizerContext().getRuleSet().
                getRewriteRulesByType(ruleSetType));
    }



    @Override
    public void execute() {
        List<Rule> validRules = Lists.newArrayListWithCapacity(RuleType.NUM_RULES.id());
        Preconditions.checkState(group.isValidInitState());

        GroupExpression curGroupExpression = group.getLogicalExpressions().get(0);
        filterInValidRules(curGroupExpression, candidateRules, validRules);

        for (Rule rule : validRules) {
            // Apply rule and get all new OptExpressions
            Pattern pattern = rule.getPattern();
            Binder binder = new Binder(pattern, curGroupExpression);
            OptExpression extractExpr = binder.next();
            List<OptExpression> newExpressions = Lists.newArrayList();
            while (extractExpr != null) {
                if (!rule.check(extractExpr, context.getOptimizerContext())) {
                    extractExpr = binder.next();
                    continue;
                }
                newExpressions.addAll(rule.transform(extractExpr, context.getOptimizerContext()));
                Preconditions.checkState(newExpressions.size() <= 1,
                        "Rewrite rule should provide at most 1 expression");
                if (!newExpressions.isEmpty()) {
                    context.getOptimizerContext().getMemo().replaceRewriteExpression(
                            group, newExpressions.get(0));
                    // This group has been merged
                    if (group.getLogicalExpressions().isEmpty()) {
                        continue;
                    }

                    curGroupExpression = group.getFirstLogicalExpression();
                }
                extractExpr = binder.next();
            }
        }

        for (Group childGroup : group.getFirstLogicalExpression().getInputs()) {
            pushTask(new TopDownRewriteTask(context, childGroup, candidateRules));
        }
=======
>>>>>>> cc6e8427
    }
}<|MERGE_RESOLUTION|>--- conflicted
+++ resolved
@@ -11,74 +11,13 @@
  * <p>
  * This class modify from CMU noisepage project TopDownRewrite class
  */
-<<<<<<< HEAD
-public class TopDownRewriteTask extends OptimizerTask {
-    private final Group group;
-    private final List<Rule> candidateRules;
-=======
 public abstract class TopDownRewriteTask extends OptimizerTask {
     protected final Group group;
     protected final List<Rule> candidateRules;
->>>>>>> cc6e8427
 
     public TopDownRewriteTask(TaskContext context, Group group, List<Rule> ruleSet) {
         super(context);
         this.group = group;
         this.candidateRules = ruleSet;
-<<<<<<< HEAD
-    }
-
-    public TopDownRewriteTask(TaskContext context, Group group, Rule rule) {
-        this(context, group, Lists.newArrayList(rule));
-    }
-
-    public TopDownRewriteTask(TaskContext context, Group group, RuleSetType ruleSetType) {
-        this(context, group, context.getOptimizerContext().getRuleSet().
-                getRewriteRulesByType(ruleSetType));
-    }
-
-
-
-    @Override
-    public void execute() {
-        List<Rule> validRules = Lists.newArrayListWithCapacity(RuleType.NUM_RULES.id());
-        Preconditions.checkState(group.isValidInitState());
-
-        GroupExpression curGroupExpression = group.getLogicalExpressions().get(0);
-        filterInValidRules(curGroupExpression, candidateRules, validRules);
-
-        for (Rule rule : validRules) {
-            // Apply rule and get all new OptExpressions
-            Pattern pattern = rule.getPattern();
-            Binder binder = new Binder(pattern, curGroupExpression);
-            OptExpression extractExpr = binder.next();
-            List<OptExpression> newExpressions = Lists.newArrayList();
-            while (extractExpr != null) {
-                if (!rule.check(extractExpr, context.getOptimizerContext())) {
-                    extractExpr = binder.next();
-                    continue;
-                }
-                newExpressions.addAll(rule.transform(extractExpr, context.getOptimizerContext()));
-                Preconditions.checkState(newExpressions.size() <= 1,
-                        "Rewrite rule should provide at most 1 expression");
-                if (!newExpressions.isEmpty()) {
-                    context.getOptimizerContext().getMemo().replaceRewriteExpression(
-                            group, newExpressions.get(0));
-                    // This group has been merged
-                    if (group.getLogicalExpressions().isEmpty()) {
-                        continue;
-                    }
-
-                    curGroupExpression = group.getFirstLogicalExpression();
-                }
-                extractExpr = binder.next();
-            }
-        }
-
-        for (Group childGroup : group.getFirstLogicalExpression().getInputs()) {
-            pushTask(new TopDownRewriteTask(context, childGroup, candidateRules));
-        }
-=======
->>>>>>> cc6e8427
     }
 }