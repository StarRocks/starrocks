--- conflicted
+++ resolved
@@ -93,15 +93,6 @@
     }
 
     @Override
-<<<<<<< HEAD
-    public boolean equals(Object o) {
-        if (this == o) {
-            return true;
-        }
-        if (o == null || getClass() != o.getClass()) {
-            return false;
-        }
-=======
     public int hashCode() {
         return Objects.hash(sortPhase, orderSpec);
     }
@@ -112,7 +103,6 @@
             return true;
         }
 
->>>>>>> 4a7b324d
         if (!super.equals(o)) {
             return false;
         }
@@ -120,17 +110,6 @@
         return offset == that.offset && partitionLimit == that.partitionLimit && isSplit == that.isSplit &&
                 isEnforced == that.isEnforced && Objects.equals(partitionByColumns, that.partitionByColumns) &&
                 sortPhase == that.sortPhase && topNType == that.topNType;
-    }
-
-<<<<<<< HEAD
-    @Override
-    public int hashCode() {
-        return Objects.hash(super.hashCode(), offset, sortPhase, orderSpec);
-=======
-        PhysicalTopNOperator that = (PhysicalTopNOperator) o;
-
-        return sortPhase.equals(that.sortPhase) && orderSpec.equals(that.orderSpec);
->>>>>>> 4a7b324d
     }
 
     @Override
