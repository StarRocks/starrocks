// This file is licensed under the Elastic License 2.0. Copyright 2021 StarRocks Limited.
package com.starrocks.sql.plan;

import com.starrocks.analysis.DescriptorTable;
import com.starrocks.analysis.Expr;
import com.starrocks.planner.PlanFragment;
import com.starrocks.planner.PlannerContext;
import com.starrocks.planner.ScanNode;
import com.starrocks.qe.ConnectContext;
import com.starrocks.sql.Explain;
import com.starrocks.sql.optimizer.OptExpression;
import com.starrocks.sql.optimizer.operator.scalar.ColumnRefOperator;
import com.starrocks.thrift.TExplainLevel;

import java.util.ArrayList;
import java.util.HashMap;
import java.util.List;
import java.util.Map;

public class ExecPlan {
    private final PlannerContext planCtx;
    private final ConnectContext connectContext;
    private final List<String> colNames;
    private final List<ScanNode> scanNodes = new ArrayList<>();
    private final List<Expr> outputExprs = new ArrayList<>();
    private final DescriptorTable descTbl = new DescriptorTable();
    private final Map<ColumnRefOperator, Expr> colRefToExpr = new HashMap<>();
    private final ArrayList<PlanFragment> fragments = new ArrayList<>();
    private int planCount = 0;

    private final OptExpression physicalPlan;
    private final List<ColumnRefOperator> outputColumns;

    public ExecPlan(PlannerContext planCtx, ConnectContext connectContext, List<String> colNames,
                    OptExpression physicalPlan, List<ColumnRefOperator> outputColumns) {
        this.planCtx = planCtx;
        this.connectContext = connectContext;
        this.colNames = colNames;
        this.physicalPlan = physicalPlan;
        this.outputColumns = outputColumns;
    }

    public ConnectContext getConnectContext() {
        return connectContext;
    }

    public List<ScanNode> getScanNodes() {
        return scanNodes;
    }

    public List<Expr> getOutputExprs() {
        return outputExprs;
    }

    public ArrayList<PlanFragment> getFragments() {
        return fragments;
    }

    public DescriptorTable getDescTbl() {
        return descTbl;
    }

    public List<String> getColNames() {
        return colNames;
    }

    public PlannerContext getPlanCtx() {
        return planCtx;
    }

    public Map<ColumnRefOperator, Expr> getColRefToExpr() {
        return colRefToExpr;
    }

<<<<<<< HEAD
    public OptExpression getPhysicalPlan() {
        return physicalPlan;
=======
    public void setPlanCount(int planCount) {
        this.planCount = planCount;
    }

    public int getPlanCount() {
        return planCount;
>>>>>>> 5cb5b326
    }

    public String getExplainString(TExplainLevel level) {
        StringBuilder str = new StringBuilder();
<<<<<<< HEAD
        if (level == null) {
            str.append(Explain.toString(physicalPlan, outputColumns));
        } else {
            for (int i = 0; i < fragments.size(); ++i) {
                PlanFragment fragment = fragments.get(i);
                if (i > 0) {
                    // a blank line between plan fragments
                    str.append("\n");
                }
                if (level.equals(TExplainLevel.NORMAL)) {
                    str.append("PLAN FRAGMENT ").append(i).append("\n");
                    str.append(fragment.getExplainString(TExplainLevel.NORMAL));
                } else if (level.equals(TExplainLevel.COSTS)) {
                    str.append("PLAN FRAGMENT ").append(i).append("(").append(fragment.getFragmentId()).append(")\n");
                    str.append(fragment.getCostExplain());
                } else {
                    str.append("PLAN FRAGMENT ").append(i).append("(").append(fragment.getFragmentId()).append(")\n");
                    str.append(fragment.getVerboseExplain());
                }
=======
        if (planCount != 0) {
            str.append("There are ").append(planCount).append(" plans in optimizer search space\n");
        }
        for (int i = 0; i < fragments.size(); ++i) {
            PlanFragment fragment = fragments.get(i);
            if (i > 0) {
                // a blank line between plan fragments
                str.append("\n");
            }
            if (level.equals(TExplainLevel.NORMAL)) {
                str.append("PLAN FRAGMENT ").append(i).append("\n");
                str.append(fragment.getExplainString(TExplainLevel.NORMAL));
            } else if (level.equals(TExplainLevel.COSTS)) {
                str.append("PLAN FRAGMENT ").append(i).append("(").append(fragment.getFragmentId()).append(")\n");
                str.append(fragment.getCostExplain());
            } else {
                str.append("PLAN FRAGMENT ").append(i).append("(").append(fragment.getFragmentId()).append(")\n");
                str.append(fragment.getVerboseExplain());
>>>>>>> 5cb5b326
            }
        }
        return str.toString();
    }
}<|MERGE_RESOLUTION|>--- conflicted
+++ resolved
@@ -72,25 +72,23 @@
         return colRefToExpr;
     }
 
-<<<<<<< HEAD
-    public OptExpression getPhysicalPlan() {
-        return physicalPlan;
-=======
     public void setPlanCount(int planCount) {
         this.planCount = planCount;
     }
 
     public int getPlanCount() {
         return planCount;
->>>>>>> 5cb5b326
     }
 
     public String getExplainString(TExplainLevel level) {
         StringBuilder str = new StringBuilder();
-<<<<<<< HEAD
         if (level == null) {
             str.append(Explain.toString(physicalPlan, outputColumns));
         } else {
+            if (planCount != 0) {
+                str.append("There are ").append(planCount).append(" plans in optimizer search space\n");
+            }
+
             for (int i = 0; i < fragments.size(); ++i) {
                 PlanFragment fragment = fragments.get(i);
                 if (i > 0) {
@@ -107,26 +105,6 @@
                     str.append("PLAN FRAGMENT ").append(i).append("(").append(fragment.getFragmentId()).append(")\n");
                     str.append(fragment.getVerboseExplain());
                 }
-=======
-        if (planCount != 0) {
-            str.append("There are ").append(planCount).append(" plans in optimizer search space\n");
-        }
-        for (int i = 0; i < fragments.size(); ++i) {
-            PlanFragment fragment = fragments.get(i);
-            if (i > 0) {
-                // a blank line between plan fragments
-                str.append("\n");
-            }
-            if (level.equals(TExplainLevel.NORMAL)) {
-                str.append("PLAN FRAGMENT ").append(i).append("\n");
-                str.append(fragment.getExplainString(TExplainLevel.NORMAL));
-            } else if (level.equals(TExplainLevel.COSTS)) {
-                str.append("PLAN FRAGMENT ").append(i).append("(").append(fragment.getFragmentId()).append(")\n");
-                str.append(fragment.getCostExplain());
-            } else {
-                str.append("PLAN FRAGMENT ").append(i).append("(").append(fragment.getFragmentId()).append(")\n");
-                str.append(fragment.getVerboseExplain());
->>>>>>> 5cb5b326
             }
         }
         return str.toString();
