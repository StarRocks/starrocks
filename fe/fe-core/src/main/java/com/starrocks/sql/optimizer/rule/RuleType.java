// This file is licensed under the Elastic License 2.0. Copyright 2021 StarRocks Limited.

package com.starrocks.sql.optimizer.rule;

public enum RuleType {
    NONE,

    TF_JOIN_ASSOCIATIVITY,
    TF_JOIN_COMMUTATIVITY,
    TF_JOIN_COMMUTATIVITY_WITHOUT_INNER,
    TF_MULTI_JOIN_ORDER,
    TF_PARTITION_PRUNE,
    TF_DISTRIBUTION_PRUNE,
    TF_SPLIT_AGGREGATE,
    TF_SPLIT_TOPN,
    TF_PUSH_DOWN_JOIN_AGG,
    TF_PREDICATE_PRUNE,

    TF_MERGE_LIMIT_DIRECT,
    TF_MERGE_LIMIT_WITH_SORT,
    TF_MERGE_LIMIT_WITH_LIMIT,
    TF_ELIMINATE_LIMIT_ZERO,

    TF_PUSH_DOWN_LIMIT,
    TF_PUSH_DOWN_LIMIT_UNION,
    TF_PUSH_DOWN_LIMIT_JOIN,
    TF_PUSH_DOWN_PREDICATE_SCAN,
    TF_PUSH_DOWN_PREDICATE_AGG,
    TF_PUSH_DOWN_PREDICATE_WINDOW,
    TF_PUSH_DOWN_PREDICATE_JOIN,
    TF_PUSH_DOWN_JOIN_CLAUSE,
    TF_PUSH_DOWN_PREDICATE_DIRECT,
    TF_PUSH_DOWN_PREDICATE_PROJECT,
    TF_PUSH_DOWN_PREDICATE_UNION,
    TF_PUSH_DOWN_PREDICATE_EXCEPT,
    TF_PUSH_DOWN_PREDICATE_INTERSECT,
    TF_PUSH_DOWN_PREDICATE_VALUES,
    TF_PUSH_DOWN_PREDICATE_TABLE_FUNCTION,
    TF_MERGE_PREDICATE_SCAN,
    TF_MERGE_TWO_FILTERS,
    TF_CAST_TO_EMPTY,
    TF_ADD_PROJECT_JOIN,

    TF_PRUNE_OLAP_SCAN_COLUMNS,
    TF_PRUNE_PROJECT_COLUMNS,
    TF_PRUNE_FILTER_COLUMNS,
    TF_PRUNE_AGG_COLUMNS,
    TF_PRUNE_TOPN_COLUMNS,
    TF_PRUNE_SORT_COLUMNS,
    TF_PRUNE_JOIN_COLUMNS,
    TF_PRUNE_ANALYTIC_COLUMNS,
    TF_PRUNE_UNION_COLUMNS,
    TF_PRUNE_EXCEPT_COLUMNS,
    TF_PRUNE_INTERSECT_COLUMNS,
    TF_PRUNE_REPEAT_COLUMNS,
    TF_PRUNE_VALUES_COLUMNS,
    TF_PRUNE_TABLE_FUNCTION_COLUMNS,
    TF_MERGE_TWO_PROJECT,

    TF_SCALAR_OPERATORS_REUSE,
    TF_PRUNE_PROJECT,
<<<<<<< HEAD
    TF_MERGE_PROJECT_WITH_CHILD,
    TF_PUSH_DOWN_JOIN_ON_EXPRESSION_TO_CHILD_PROJECT,
=======
    TF_PRUNE_WINDOW,
>>>>>>> 33ae7350

    TF_APPLY_TO_JOIN,
    TF_QUANTIFIED_APPLY_TO_JOIN,
    TF_EXISTENTIAL_APPLY_TO_JOIN,
    TF_SCALAR_APPLY_TO_JOIN,
    TF_QUANTIFIED_APPLY_TO_OUTER_JOIN,
    TF_EXISTENTIAL_APPLY_TO_OUTER_JOIN,
    TF_MERGE_APPLY_WITH_TABLE_FUNCTION,
    TF_APPLY_EXCEPTION,

    TF_PUSH_DOWN_APPLY_PROJECT,
    TF_PUSH_DOWN_APPLY_FILTER,
    TF_PUSH_DOWN_APPLY_AGG,

    TF_PRUNE_ASSERT_ONE_ROW,
    TF_PUSH_DOWN_ASSERT_ONE_ROW_PROJECT,

    TF_MATERIALIZED_VIEW,

    TF_MERGE_TWO_AGG_RULE,

    TF_REWRITE_MULTI_DISTINCT,
    TF_REWRITE_BITMAP_COUNT_DISTINCT,
    TF_REWRITE_HLL_COUNT_DISTINCT,
    TF_REWRITE_DUPLICATE_AGGREGATE_FN,

    // The following are implementation rules:
    IMP_OLAP_LSCAN_TO_PSCAN,
    IMP_HIVE_LSCAN_TO_PSCAN,
    IMP_SCHEMA_LSCAN_TO_PSCAN,
    IMP_MYSQL_LSCAN_TO_PSCAN,
    IMP_ES_LSCAN_TO_PSCAN,
    IMP_EQ_JOIN_TO_HASH_JOIN,
    IMP_UNION,
    IMP_EXCEPT,
    IMP_INTERSECT,
    IMP_HASH_AGGREGATE,
    IMP_PROJECT,
    IMP_SORT,
    IMP_TOPN,
    IMP_ASSERT_ONE_ROW,
    IMP_ANALYTIC,
    IMP_VALUES,
    IMP_REPEAT,
    IMP_FILTER,
    IMP_TABLE_FUNCTION,

    NUM_RULES;

    public int id() {
        return ordinal();
    }
}<|MERGE_RESOLUTION|>--- conflicted
+++ resolved
@@ -59,12 +59,7 @@
 
     TF_SCALAR_OPERATORS_REUSE,
     TF_PRUNE_PROJECT,
-<<<<<<< HEAD
-    TF_MERGE_PROJECT_WITH_CHILD,
-    TF_PUSH_DOWN_JOIN_ON_EXPRESSION_TO_CHILD_PROJECT,
-=======
     TF_PRUNE_WINDOW,
->>>>>>> 33ae7350
 
     TF_APPLY_TO_JOIN,
     TF_QUANTIFIED_APPLY_TO_JOIN,
@@ -90,6 +85,8 @@
     TF_REWRITE_BITMAP_COUNT_DISTINCT,
     TF_REWRITE_HLL_COUNT_DISTINCT,
     TF_REWRITE_DUPLICATE_AGGREGATE_FN,
+
+    TF_MERGE_PROJECT_WITH_CHILD,
 
     // The following are implementation rules:
     IMP_OLAP_LSCAN_TO_PSCAN,
