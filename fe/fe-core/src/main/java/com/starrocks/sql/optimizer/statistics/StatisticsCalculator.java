// This file is licensed under the Elastic License 2.0. Copyright 2021-present, StarRocks Limited.

package com.starrocks.sql.optimizer.statistics;

import avro.shaded.com.google.common.collect.ImmutableList;
import com.google.common.base.Preconditions;
import com.google.common.collect.Lists;
import com.google.common.collect.Maps;
import com.google.common.collect.Range;
import com.starrocks.analysis.DateLiteral;
import com.starrocks.analysis.JoinOperator;
import com.starrocks.analysis.LiteralExpr;
import com.starrocks.catalog.Catalog;
import com.starrocks.catalog.Column;
import com.starrocks.catalog.HiveTable;
import com.starrocks.catalog.HudiTable;
import com.starrocks.catalog.IcebergTable;
import com.starrocks.catalog.OlapTable;
import com.starrocks.catalog.Partition;
import com.starrocks.catalog.PartitionInfo;
import com.starrocks.catalog.PartitionKey;
import com.starrocks.catalog.RangePartitionInfo;
import com.starrocks.catalog.Table;
import com.starrocks.common.AnalysisException;
import com.starrocks.common.DdlException;
import com.starrocks.common.Pair;
import com.starrocks.external.hive.HdfsFileDesc;
import com.starrocks.external.hive.HiveColumnStats;
import com.starrocks.external.hive.HivePartition;
import com.starrocks.external.hive.HiveTableStats;
import com.starrocks.external.iceberg.cost.IcebergTableStatisticCalculator;
import com.starrocks.qe.ConnectContext;
import com.starrocks.sql.common.ErrorType;
import com.starrocks.sql.common.StarRocksPlannerException;
import com.starrocks.sql.optimizer.ExpressionContext;
import com.starrocks.sql.optimizer.Group;
import com.starrocks.sql.optimizer.OptExpression;
import com.starrocks.sql.optimizer.OptimizerContext;
import com.starrocks.sql.optimizer.Utils;
import com.starrocks.sql.optimizer.base.ColumnRefFactory;
import com.starrocks.sql.optimizer.base.ColumnRefSet;
import com.starrocks.sql.optimizer.operator.Operator;
import com.starrocks.sql.optimizer.operator.OperatorVisitor;
import com.starrocks.sql.optimizer.operator.logical.LogicalAggregationOperator;
import com.starrocks.sql.optimizer.operator.logical.LogicalAssertOneRowOperator;
import com.starrocks.sql.optimizer.operator.logical.LogicalCTEAnchorOperator;
import com.starrocks.sql.optimizer.operator.logical.LogicalCTEConsumeOperator;
import com.starrocks.sql.optimizer.operator.logical.LogicalCTEProduceOperator;
import com.starrocks.sql.optimizer.operator.logical.LogicalEsScanOperator;
import com.starrocks.sql.optimizer.operator.logical.LogicalExceptOperator;
import com.starrocks.sql.optimizer.operator.logical.LogicalFilterOperator;
import com.starrocks.sql.optimizer.operator.logical.LogicalHiveScanOperator;
import com.starrocks.sql.optimizer.operator.logical.LogicalHudiScanOperator;
import com.starrocks.sql.optimizer.operator.logical.LogicalIcebergScanOperator;
import com.starrocks.sql.optimizer.operator.logical.LogicalIntersectOperator;
import com.starrocks.sql.optimizer.operator.logical.LogicalJDBCScanOperator;
import com.starrocks.sql.optimizer.operator.logical.LogicalJoinOperator;
import com.starrocks.sql.optimizer.operator.logical.LogicalLimitOperator;
import com.starrocks.sql.optimizer.operator.logical.LogicalMetaScanOperator;
import com.starrocks.sql.optimizer.operator.logical.LogicalMysqlScanOperator;
import com.starrocks.sql.optimizer.operator.logical.LogicalOlapScanOperator;
import com.starrocks.sql.optimizer.operator.logical.LogicalOperator;
import com.starrocks.sql.optimizer.operator.logical.LogicalProjectOperator;
import com.starrocks.sql.optimizer.operator.logical.LogicalRepeatOperator;
import com.starrocks.sql.optimizer.operator.logical.LogicalSchemaScanOperator;
import com.starrocks.sql.optimizer.operator.logical.LogicalTableFunctionOperator;
import com.starrocks.sql.optimizer.operator.logical.LogicalTopNOperator;
import com.starrocks.sql.optimizer.operator.logical.LogicalUnionOperator;
import com.starrocks.sql.optimizer.operator.logical.LogicalValuesOperator;
import com.starrocks.sql.optimizer.operator.logical.LogicalWindowOperator;
import com.starrocks.sql.optimizer.operator.physical.PhysicalAssertOneRowOperator;
import com.starrocks.sql.optimizer.operator.physical.PhysicalCTEAnchorOperator;
import com.starrocks.sql.optimizer.operator.physical.PhysicalCTEConsumeOperator;
import com.starrocks.sql.optimizer.operator.physical.PhysicalCTEProduceOperator;
import com.starrocks.sql.optimizer.operator.physical.PhysicalEsScanOperator;
import com.starrocks.sql.optimizer.operator.physical.PhysicalExceptOperator;
import com.starrocks.sql.optimizer.operator.physical.PhysicalFilterOperator;
import com.starrocks.sql.optimizer.operator.physical.PhysicalHashAggregateOperator;
import com.starrocks.sql.optimizer.operator.physical.PhysicalHashJoinOperator;
import com.starrocks.sql.optimizer.operator.physical.PhysicalHiveScanOperator;
import com.starrocks.sql.optimizer.operator.physical.PhysicalHudiScanOperator;
import com.starrocks.sql.optimizer.operator.physical.PhysicalIcebergScanOperator;
import com.starrocks.sql.optimizer.operator.physical.PhysicalIntersectOperator;
import com.starrocks.sql.optimizer.operator.physical.PhysicalJDBCScanOperator;
import com.starrocks.sql.optimizer.operator.physical.PhysicalLimitOperator;
import com.starrocks.sql.optimizer.operator.physical.PhysicalMetaScanOperator;
import com.starrocks.sql.optimizer.operator.physical.PhysicalMysqlScanOperator;
import com.starrocks.sql.optimizer.operator.physical.PhysicalNoCTEOperator;
import com.starrocks.sql.optimizer.operator.physical.PhysicalOlapScanOperator;
import com.starrocks.sql.optimizer.operator.physical.PhysicalOperator;
import com.starrocks.sql.optimizer.operator.physical.PhysicalProjectOperator;
import com.starrocks.sql.optimizer.operator.physical.PhysicalRepeatOperator;
import com.starrocks.sql.optimizer.operator.physical.PhysicalSchemaScanOperator;
import com.starrocks.sql.optimizer.operator.physical.PhysicalTableFunctionOperator;
import com.starrocks.sql.optimizer.operator.physical.PhysicalTopNOperator;
import com.starrocks.sql.optimizer.operator.physical.PhysicalUnionOperator;
import com.starrocks.sql.optimizer.operator.physical.PhysicalValuesOperator;
import com.starrocks.sql.optimizer.operator.physical.PhysicalWindowOperator;
import com.starrocks.sql.optimizer.operator.scalar.BinaryPredicateOperator;
import com.starrocks.sql.optimizer.operator.scalar.CallOperator;
import com.starrocks.sql.optimizer.operator.scalar.ColumnRefOperator;
import com.starrocks.sql.optimizer.operator.scalar.PredicateOperator;
import com.starrocks.sql.optimizer.operator.scalar.ScalarOperator;
import com.starrocks.sql.optimizer.rule.transformation.JoinPredicateUtils;
import org.apache.logging.log4j.LogManager;
import org.apache.logging.log4j.Logger;
import org.mortbay.log.Log;

import java.util.ArrayList;
import java.util.Collection;
import java.util.Collections;
import java.util.HashMap;
import java.util.HashSet;
import java.util.LinkedList;
import java.util.List;
import java.util.Map;
import java.util.Objects;
import java.util.Optional;
import java.util.Queue;
import java.util.Set;
import java.util.stream.Collectors;

import static com.starrocks.sql.optimizer.statistics.ColumnStatistic.buildFrom;
import static java.lang.Math.max;
import static java.lang.Math.min;

/**
 * Estimate stats for the root group using a group expression's children's stats
 * The estimated column stats will store in {@link Group}
 */
public class StatisticsCalculator extends OperatorVisitor<Void, ExpressionContext> {
    private static final Logger LOG = LogManager.getLogger(StatisticsCalculator.class);

    private final ExpressionContext expressionContext;
    private final ColumnRefFactory columnRefFactory;
    private final OptimizerContext optimizerContext;

    public StatisticsCalculator(ExpressionContext expressionContext,
                                ColumnRefFactory columnRefFactory,
                                OptimizerContext optimizerContext) {
        this.expressionContext = expressionContext;
        this.columnRefFactory = columnRefFactory;
        this.optimizerContext = optimizerContext;
    }

    public void estimatorStats() {
        expressionContext.getOp().accept(this, expressionContext);
    }

    @Override
    public Void visitOperator(Operator node, ExpressionContext context) {
        ScalarOperator predicate = null;
        long limit = Operator.DEFAULT_LIMIT;

        if (node instanceof LogicalOperator) {
            LogicalOperator logical = (LogicalOperator) node;
            predicate = logical.getPredicate();
            limit = logical.getLimit();
        } else if (node instanceof PhysicalOperator) {
            PhysicalOperator physical = (PhysicalOperator) node;
            predicate = physical.getPredicate();
            limit = physical.getLimit();
        }

        Statistics statistics = context.getStatistics();
        if (null != predicate) {
            statistics = estimateStatistics(ImmutableList.of(predicate), statistics);
        }

        Statistics.Builder statisticsBuilder = Statistics.buildFrom(statistics);
        if (limit != Operator.DEFAULT_LIMIT && limit < statistics.getOutputRowCount()) {
            statisticsBuilder.setOutputRowCount(limit);
        }
        // CTE consumer has children but the children do not estimate the statistics, so here need to filter null
        if (context.getChildrenStatistics().stream().filter(Objects::nonNull)
                .anyMatch(Statistics::isTableRowCountMayInaccurate)) {
            statisticsBuilder.setTableRowCountMayInaccurate(true);
        }

<<<<<<< HEAD
        context.setStatistics(statistics);
=======
        Projection projection = node.getProjection();
        if (projection != null) {
            Preconditions.checkState(projection.getCommonSubOperatorMap().isEmpty());
            for (ColumnRefOperator columnRefOperator : projection.getColumnRefMap().keySet()) {
                ScalarOperator mapOperator = projection.getColumnRefMap().get(columnRefOperator);
                statisticsBuilder.addColumnStatistic(columnRefOperator,
                        ExpressionStatisticCalculator.calculate(mapOperator, statisticsBuilder.build()));
            }

        }
        context.setStatistics(statisticsBuilder.build());
>>>>>>> b196cb67
        return null;
    }

    @Override
    public Void visitLogicalOlapScan(LogicalOlapScanOperator node, ExpressionContext context) {
        return computeOlapScanNode(node, context, node.getTable(), node.getSelectedPartitionId(),
                node.getColRefToColumnMetaMap());
    }

    @Override
    public Void visitPhysicalOlapScan(PhysicalOlapScanOperator node, ExpressionContext context) {
        return computeOlapScanNode(node, context, node.getTable(), node.getSelectedPartitionId(),
                node.getColRefToColumnMetaMap());
    }

    private Void computeOlapScanNode(Operator node, ExpressionContext context, Table table,
                                     Collection<Long> selectedPartitionIds,
                                     Map<ColumnRefOperator, Column> colRefToColumnMetaMap) {
        Preconditions.checkState(context.arity() == 0);
        // 1. get table row count
        long tableRowCount = getTableRowCount(table, node);
        // 2. get required columns statistics
        Statistics.Builder builder = estimateScanColumns(table, colRefToColumnMetaMap);
        if (tableRowCount <= 1) {
            builder.setTableRowCountMayInaccurate(true);
        }
        // 3. deal with column statistics for partition prune
        OlapTable olapTable = (OlapTable) table;
        ColumnStatistic partitionStatistic = adjustPartitionStatistic(selectedPartitionIds, olapTable);
        if (partitionStatistic != null) {
            String partitionColumnName = Lists.newArrayList(olapTable.getPartitionColumnNames()).get(0);
            Optional<Map.Entry<ColumnRefOperator, Column>> partitionColumnEntry =
                    colRefToColumnMetaMap.entrySet().stream().
                            filter(column -> column.getValue().getName().equalsIgnoreCase(partitionColumnName))
                            .findAny();
            // partition prune maybe because partition has none data
            partitionColumnEntry.ifPresent(entry -> builder.addColumnStatistic(entry.getKey(), partitionStatistic));
        }

        builder.setOutputRowCount(tableRowCount);
        // 4. estimate cardinality
        context.setStatistics(builder.build());
        return visitOperator(node, context);
    }

    @Override
    public Void visitLogicalIcebergScan(LogicalIcebergScanOperator node, ExpressionContext context) {
        return computeIcebergScanNode(node, context, node.getTable(), node.getColRefToColumnMetaMap());
    }

    @Override
    public Void visitPhysicalIcebergScan(PhysicalIcebergScanOperator node, ExpressionContext context) {
        return computeIcebergScanNode(node, context, node.getTable(), node.getColRefToColumnMetaMap());
    }

    private Void computeIcebergScanNode(Operator node, ExpressionContext context, Table table,
                                        Map<ColumnRefOperator, Column> colRefToColumnMetaMap) {
<<<<<<< HEAD
        // TODO: get statistics from iceberg catalog or metadata
        Statistics.Builder builder = estimateScanColumns(table, colRefToColumnMetaMap);
        builder.setOutputRowCount(1);
=======
        Statistics stats = IcebergTableStatisticCalculator.getTableStatistics(
                // TODO: pass predicate to get table statistics
                new ArrayList<>(),
                ((IcebergTable) table).getIcebergTable(), colRefToColumnMetaMap);
        context.setStatistics(stats);
        return visitOperator(node, context);
    }

    public Void visitLogicalHudiScan(LogicalHudiScanOperator node, ExpressionContext context) {
        return computeHudiScanNode(node, context, node.getTable(), node.getColRefToColumnMetaMap());
    }

    @Override
    public Void visitPhysicalHudiScan(PhysicalHudiScanOperator node, ExpressionContext context) {
        return computeHudiScanNode(node, context, node.getTable(), node.getColRefToColumnMetaMap());
    }

    public Void computeHudiScanNode(Operator node, ExpressionContext context, Table table,
                                    Map<ColumnRefOperator, Column> colRefToColumnMetaMap) {
        Preconditions.checkState(context.arity() == 0);

        // 1. get table row count
        long tableRowCount = getTableRowCount(table, node);
        // 2. get required columns statistics
        Statistics.Builder builder = estimateHudiScanColumns((HudiTable) table, tableRowCount, colRefToColumnMetaMap);
        builder.setOutputRowCount(tableRowCount);

        // 3. estimate cardinality
>>>>>>> b196cb67
        context.setStatistics(builder.build());
        return visitOperator(node, context);
    }

    @Override
    public Void visitLogicalHiveScan(LogicalHiveScanOperator node, ExpressionContext context) {
        return computeHiveScanNode(node, context, node.getTable(), node.getColRefToColumnMetaMap());
    }

    @Override
    public Void visitPhysicalHiveScan(PhysicalHiveScanOperator node, ExpressionContext context) {
        return computeHiveScanNode(node, context, node.getTable(), node.getColRefToColumnMetaMap());
    }

    public Void computeHiveScanNode(Operator node, ExpressionContext context, Table table,
                                    Map<ColumnRefOperator, Column> colRefToColumnMetaMap) {
        Preconditions.checkState(context.arity() == 0);

        // 1. get table row count
        long tableRowCount = getTableRowCount(table, node);
        // 2. get required columns statistics
        Statistics.Builder builder = estimateHiveScanColumns((HiveTable) table, tableRowCount, colRefToColumnMetaMap);
        builder.setOutputRowCount(tableRowCount);

        // 3. estimate cardinality
        context.setStatistics(builder.build());
        return visitOperator(node, context);
    }

    private Statistics.Builder estimateHiveScanColumns(HiveTable table, long tableRowCount,
                                                       Map<ColumnRefOperator, Column> colRefToColumnMetaMap) {
        Statistics.Builder builder = Statistics.builder();

        List<ColumnRefOperator> requiredColumns = new ArrayList<>(colRefToColumnMetaMap.keySet());

        List<ColumnStatistic> columnStatisticList;
        try {
            Map<String, HiveColumnStats> hiveColumnStatisticMap =
                    table.getTableLevelColumnStats(requiredColumns.stream().
                            map(ColumnRefOperator::getName).collect(Collectors.toList()));
            List<HiveColumnStats> hiveColumnStatisticList = requiredColumns.stream().map(requireColumn ->
                            computeHiveColumnStatistics(requireColumn, hiveColumnStatisticMap.get(requireColumn.getName())))
                    .collect(Collectors.toList());
            columnStatisticList = hiveColumnStatisticList.stream().map(hiveColumnStats ->
                            new ColumnStatistic(hiveColumnStats.getMinValue(), hiveColumnStats.getMaxValue(),
                                    hiveColumnStats.getNumNulls() * 1.0 / Math.max(tableRowCount, 1),
                                    hiveColumnStats.getAvgSize(), hiveColumnStats.getNumDistinctValues()))
                    .collect(Collectors.toList());
        } catch (Exception e) {
            LOG.warn("hive table {} get column failed. error : {}", table.getName(), e);
            columnStatisticList = Collections.nCopies(requiredColumns.size(), ColumnStatistic.unknown());
        }
        Preconditions.checkState(requiredColumns.size() == columnStatisticList.size());
        for (int i = 0; i < requiredColumns.size(); ++i) {
            builder.addColumnStatistic(requiredColumns.get(i), columnStatisticList.get(i));
            optimizerContext.getDumpInfo()
                    .addTableStatistics(table, requiredColumns.get(i).getName(), columnStatisticList.get(i));
        }

        return builder;
    }

    private Statistics.Builder estimateHudiScanColumns(HudiTable table, long tableRowCount,
                                                       Map<ColumnRefOperator, Column> colRefToColumnMetaMap) {
        Statistics.Builder builder = Statistics.builder();

        List<ColumnRefOperator> requiredColumns = new ArrayList<>(colRefToColumnMetaMap.keySet());

        List<ColumnStatistic> columnStatisticList;
        try {
            Map<String, HiveColumnStats> hiveColumnStatisticMap =
                    table.getTableLevelColumnStats(requiredColumns.stream().
                            map(ColumnRefOperator::getName).collect(Collectors.toList()));
            List<HiveColumnStats> hiveColumnStatisticList = requiredColumns.stream().map(requireColumn ->
                    computeHiveColumnStatistics(requireColumn, hiveColumnStatisticMap.get(requireColumn.getName())))
                    .collect(Collectors.toList());
            columnStatisticList = hiveColumnStatisticList.stream().map(hiveColumnStats ->
                    new ColumnStatistic(hiveColumnStats.getMinValue(), hiveColumnStats.getMaxValue(),
                            hiveColumnStats.getNumNulls() * 1.0 / Math.max(tableRowCount, 1),
                            hiveColumnStats.getAvgSize(), hiveColumnStats.getNumDistinctValues()))
                    .collect(Collectors.toList());
        } catch (Exception e) {
            LOG.warn("Hudi table {} get column failed. error : {}", table.getName(), e);
            columnStatisticList = Collections.nCopies(requiredColumns.size(), ColumnStatistic.unknown());
        }
        Preconditions.checkState(requiredColumns.size() == columnStatisticList.size());
        for (int i = 0; i < requiredColumns.size(); ++i) {
            builder.addColumnStatistic(requiredColumns.get(i), columnStatisticList.get(i));
            optimizerContext.getDumpInfo()
                    .addTableStatistics(table, requiredColumns.get(i).getName(), columnStatisticList.get(i));
        }

        return builder;
    }

    // Hive column statistics may be -1 in avgSize, numNulls and distinct values, default values need to be reassigned
    private HiveColumnStats computeHiveColumnStatistics(ColumnRefOperator column, HiveColumnStats hiveColumnStats) {
        double avgSize =
                hiveColumnStats.getAvgSize() != -1 ? hiveColumnStats.getAvgSize() : column.getType().getTypeSize();
        long numNulls = hiveColumnStats.getNumNulls() != -1 ? hiveColumnStats.getNumNulls() : 0;
        long distinctValues = hiveColumnStats.getNumDistinctValues() != -1 ? hiveColumnStats.getNumDistinctValues() : 1;

        hiveColumnStats.setAvgSize(avgSize);
        hiveColumnStats.setNumNulls(numNulls);
        hiveColumnStats.setNumDistinctValues(distinctValues);
        return hiveColumnStats;
    }

    private Statistics.Builder estimateScanColumns(Table table, Map<ColumnRefOperator, Column> colRefToColumnMetaMap) {
        Statistics.Builder builder = Statistics.builder();
        List<ColumnRefOperator> requiredColumns = new ArrayList<>(colRefToColumnMetaMap.keySet());
        List<ColumnStatistic> columnStatisticList = Catalog.getCurrentStatisticStorage().getColumnStatistics(table,
                requiredColumns.stream().map(ColumnRefOperator::getName).collect(Collectors.toList()));
        Preconditions.checkState(requiredColumns.size() == columnStatisticList.size());
        for (int i = 0; i < requiredColumns.size(); ++i) {
            builder.addColumnStatistic(requiredColumns.get(i), columnStatisticList.get(i));
            optimizerContext.getDumpInfo()
                    .addTableStatistics(table, requiredColumns.get(i).getName(), columnStatisticList.get(i));
        }

        return builder;
    }

    private Void computeNormalExternalTableScanNode(Operator node, ExpressionContext context, Table table,
                                                    Map<ColumnRefOperator, Column> colRefToColumnMetaMap) {
        Statistics.Builder builder = estimateScanColumns(table, colRefToColumnMetaMap);
        builder.setOutputRowCount(1);

        context.setStatistics(builder.build());
        return visitOperator(node, context);
    }

    @Override
    public Void visitLogicalMysqlScan(LogicalMysqlScanOperator node, ExpressionContext context) {
        return computeNormalExternalTableScanNode(node, context, node.getTable(), node.getColRefToColumnMetaMap());
    }

    @Override
    public Void visitPhysicalMysqlScan(PhysicalMysqlScanOperator node, ExpressionContext context) {
        return computeNormalExternalTableScanNode(node, context, node.getTable(), node.getColRefToColumnMetaMap());
    }

    @Override
    public Void visitLogicalEsScan(LogicalEsScanOperator node, ExpressionContext context) {
        return computeNormalExternalTableScanNode(node, context, node.getTable(), node.getColRefToColumnMetaMap());
    }

    @Override
    public Void visitPhysicalEsScan(PhysicalEsScanOperator node, ExpressionContext context) {
        return computeNormalExternalTableScanNode(node, context, node.getTable(), node.getColRefToColumnMetaMap());
    }

    @Override
    public Void visitLogicalSchemaScan(LogicalSchemaScanOperator node, ExpressionContext context) {
        Table table = node.getTable();
        Statistics.Builder builder = estimateScanColumns(table, node.getColRefToColumnMetaMap());
        builder.setOutputRowCount(1);

        context.setStatistics(builder.build());
        return visitOperator(node, context);
    }

    @Override
    public Void visitPhysicalSchemaScan(PhysicalSchemaScanOperator node, ExpressionContext context) {
        Table table = node.getTable();
        Statistics.Builder builder = estimateScanColumns(table, node.getColRefToColumnMetaMap());
        builder.setOutputRowCount(1);

        context.setStatistics(builder.build());
        return visitOperator(node, context);
    }

    @Override
    public Void visitLogicalMetaScan(LogicalMetaScanOperator node, ExpressionContext context) {
        Statistics.Builder builder = estimateScanColumns(node.getTable(), node.getColRefToColumnMetaMap());
        builder.setOutputRowCount(node.getAggColumnIdToNames().size());

        context.setStatistics(builder.build());
        return visitOperator(node, context);
    }

    @Override
    public Void visitPhysicalMetaScan(PhysicalMetaScanOperator node, ExpressionContext context) {
        Statistics.Builder builder = estimateScanColumns(node.getTable(), node.getColRefToColumnMetaMap());
        builder.setOutputRowCount(node.getAggColumnIdToNames().size());

        context.setStatistics(builder.build());
        return visitOperator(node, context);
    }

    @Override
    public Void visitLogicalJDBCScan(LogicalJDBCScanOperator node, ExpressionContext context) {
        return computeNormalExternalTableScanNode(node, context, node.getTable(), node.getColRefToColumnMetaMap());
    }

    @Override
    public Void visitPhysicalJDBCScan(PhysicalJDBCScanOperator node, ExpressionContext context) {
        return computeNormalExternalTableScanNode(node, context, node.getTable(), node.getColRefToColumnMetaMap());
    }

    /**
     * At present, we only have table-level statistics. When partition prune occurs,
     * the statistics of the Partition column need to be adjusted to avoid subsequent estimation errors.
     * return new partition column statistics or else null
     */
    private ColumnStatistic adjustPartitionStatistic(Collection<Long> selectedPartitionId, OlapTable olapTable) {
        int selectedPartitionsSize = selectedPartitionId.size();
        int allPartitionsSize = olapTable.getPartitions().size();
        if (selectedPartitionsSize != allPartitionsSize) {
            if (olapTable.getPartitionColumnNames().size() != 1) {
                return null;
            }
            String partitionColumn = Lists.newArrayList(olapTable.getPartitionColumnNames()).get(0);
            ColumnStatistic partitionColumnStatistic =
                    Catalog.getCurrentStatisticStorage().getColumnStatistic(olapTable, partitionColumn);
            optimizerContext.getDumpInfo().addTableStatistics(olapTable, partitionColumn, partitionColumnStatistic);

            PartitionInfo partitionInfo = olapTable.getPartitionInfo();
            if (partitionInfo instanceof RangePartitionInfo) {
                RangePartitionInfo rangePartitionInfo = (RangePartitionInfo) partitionInfo;
                List<Map.Entry<Long, Range<PartitionKey>>> rangeList;
                try {
                    rangeList = rangePartitionInfo.getSortedRangeMap(new HashSet<>(selectedPartitionId));
                } catch (AnalysisException e) {
                    Log.warn("get sorted range partition failed, msg : " + e.getMessage());
                    return null;
                }
                if (rangeList.isEmpty()) {
                    return null;
                }

                Map.Entry<Long, Range<PartitionKey>> firstKey = rangeList.get(0);
                Map.Entry<Long, Range<PartitionKey>> lastKey = rangeList.get(rangeList.size() - 1);

                LiteralExpr minLiteral = firstKey.getValue().lowerEndpoint().getKeys().get(0);
                LiteralExpr maxLiteral = lastKey.getValue().upperEndpoint().getKeys().get(0);
                double min;
                double max;
                if (minLiteral instanceof DateLiteral) {
                    DateLiteral minDateLiteral = (DateLiteral) minLiteral;
                    DateLiteral maxDateLiteral = (DateLiteral) maxLiteral;
                    min = Utils.getLongFromDateTime(minDateLiteral.toLocalDateTime());
                    max = Utils.getLongFromDateTime(maxDateLiteral.toLocalDateTime());
                } else {
                    min = firstKey.getValue().lowerEndpoint().getKeys().get(0).getDoubleValue();
                    max = lastKey.getValue().upperEndpoint().getKeys().get(0).getDoubleValue();
                }
                double distinctValues =
                        partitionColumnStatistic.getDistinctValuesCount() * 1.0 * selectedPartitionsSize /
                                allPartitionsSize;
                return buildFrom(partitionColumnStatistic).
                        setMinValue(min).setMaxValue(max).setDistinctValuesCount(max(distinctValues, 1)).build();
            }
        }
        return null;
    }

    private long getTableRowCount(Table table, Operator node) {
        if (Table.TableType.OLAP == table.getType()) {
            OlapTable olapTable = (OlapTable) table;
            List<Partition> selectedPartitions;
            if (node.isLogical()) {
                LogicalOlapScanOperator olapScanOperator = (LogicalOlapScanOperator) node;
                selectedPartitions = olapScanOperator.getSelectedPartitionId().stream().map(
                        olapTable::getPartition).collect(Collectors.toList());
            } else {
                PhysicalOlapScanOperator olapScanOperator = (PhysicalOlapScanOperator) node;
                selectedPartitions = olapScanOperator.getSelectedPartitionId().stream().map(
                        olapTable::getPartition).collect(Collectors.toList());
            }
            long rowCount = 0;
            for (Partition partition : selectedPartitions) {
                rowCount += partition.getBaseIndex().getRowCount();
                optimizerContext.getDumpInfo()
                        .addPartitionRowCount(table, partition.getName(), partition.getBaseIndex().getRowCount());
            }
            // Currently, after FE just start, the row count of table is always 0.
            // Explicitly set table row count to 1 to make our cost estimate work.
            return Math.max(rowCount, 1);
        } else if (Table.TableType.HIVE == table.getType()) {
            try {
                if (node.isLogical()) {
                    LogicalHiveScanOperator scanOperator = (LogicalHiveScanOperator) node;
                    return Math.max(computeHiveTableRowCount((HiveTable) table, scanOperator.getSelectedPartitionIds(),
                            scanOperator.getIdToPartitionKey()), 1);
                } else {
                    PhysicalHiveScanOperator scanOperator = (PhysicalHiveScanOperator) node;
                    return Math.max(computeHiveTableRowCount((HiveTable) table, scanOperator.getSelectedPartitionIds(),
                            scanOperator.getIdToPartitionKey()), 1);
                }
            } catch (DdlException e) {
                LOG.warn("compute hive table row count failed : " + e);
                throw new StarRocksPlannerException(e.getMessage(), ErrorType.INTERNAL_ERROR);
            }
        } else if (Table.TableType.HUDI == table.getType()) {
            try {
                if (node.isLogical()) {
                    LogicalHudiScanOperator scanOperator = (LogicalHudiScanOperator) node;
                    return Math.max(computeHudiTableRowCount((HudiTable) table, scanOperator.getSelectedPartitionIds(),
                            scanOperator.getIdToPartitionKey()), 1);
                } else {
                    PhysicalHudiScanOperator scanOperator = (PhysicalHudiScanOperator) node;
                    return Math.max(computeHudiTableRowCount((HudiTable) table, scanOperator.getSelectedPartitionIds(),
                            scanOperator.getIdToPartitionKey()), 1);
                }
            } catch (DdlException e) {
                LOG.warn("Compute hudi table row count failed : " + e);
                throw new StarRocksPlannerException(e.getMessage(), ErrorType.INTERNAL_ERROR);
            }
        }
        return 1;
    }

    /**
     * 1. compute based on table stats and partition file total bytes to be scanned
     * 2. get from partition row num stats if table stats is missing
     * 3. use totalBytes / schema size to compute if partition stats is missing
     */
    private long computeHiveTableRowCount(HiveTable hiveTable, Collection<Long> selectedPartitionIds,
                                          Map<Long, PartitionKey> idToPartitionKey) throws DdlException {
        long numRows = -1;
        HiveTableStats tableStats = null;
        // 1. get row count from table stats
        try {
            tableStats = hiveTable.getTableStats();
        } catch (DdlException e) {
            LOG.warn("table {} gets stats failed", hiveTable.getName(), e);
            throw e;
        }
        if (tableStats != null) {
            numRows = tableStats.getNumRows();
        }
        if (numRows >= 0) {
            return numRows;
        }
        // 2. get row count from partition stats
        List<PartitionKey> partitions = Lists.newArrayList();
        for (long partitionId : selectedPartitionIds) {
            partitions.add(idToPartitionKey.get(partitionId));
        }
        numRows = hiveTable.getPartitionStatsRowCount(partitions);
        LOG.debug("get cardinality from partition stats: {}", numRows);
        if (numRows >= 0) {
            return numRows;
        }
        // 3. estimated row count for the given number of file bytes
        long totalBytes = 0;
        if (selectedPartitionIds.isEmpty()) {
            return 0;
        }

        List<HivePartition> hivePartitions = hiveTable.getPartitions(partitions);
        for (HivePartition hivePartition : hivePartitions) {
            for (HdfsFileDesc fileDesc : hivePartition.getFiles()) {
                totalBytes += fileDesc.getLength();
            }
        }
        numRows = totalBytes /
                hiveTable.getBaseSchema().stream().mapToInt(column -> column.getType().getTypeSize()).sum();
        return numRows;
    }

    /**
     * 1. compute based on table stats and partition file total bytes to be scanned
     * 2. get from partition row num stats if table stats is missing
     * 3. use totalBytes / schema size to compute if partition stats is missing
     */
    private long computeHudiTableRowCount(HudiTable hudiTable, Collection<Long> selectedPartitionIds,
                                          Map<Long, PartitionKey> idToPartitionKey) throws DdlException {
        long numRows = -1;
        HiveTableStats tableStats = null;
        // 1. get row count from table stats
        try {
            tableStats = hudiTable.getTableStats();
        } catch (DdlException e) {
            LOG.warn("Table {} gets stats failed", hudiTable.getName(), e);
            throw e;
        }
        if (tableStats != null) {
            numRows = tableStats.getNumRows();
        }
        if (numRows >= 0) {
            return numRows;
        }
        // 2. get row count from partition stats
        List<PartitionKey> partitions = Lists.newArrayList();
        for (long partitionId : selectedPartitionIds) {
            partitions.add(idToPartitionKey.get(partitionId));
        }
        numRows = hudiTable.getPartitionStatsRowCount(partitions);
        LOG.debug("Get cardinality from partition stats: {}", numRows);
        if (numRows >= 0) {
            return numRows;
        }
        // 3. estimated row count for the given number of file bytes
        long totalBytes = 0;
        if (selectedPartitionIds.isEmpty()) {
            return 0;
        }

        List<HivePartition> hivePartitions = hudiTable.getPartitions(partitions);
        for (HivePartition hivePartition : hivePartitions) {
            for (HdfsFileDesc fileDesc : hivePartition.getFiles()) {
                totalBytes += fileDesc.getLength();
            }
        }
        numRows = totalBytes /
                hudiTable.getBaseSchema().stream().mapToInt(column -> column.getType().getTypeSize()).sum();
        return numRows;
    }

    @Override
    public Void visitLogicalProject(LogicalProjectOperator node, ExpressionContext context) {
        return computeProjectNode(context, node.getColumnRefMap());
    }

    @Override
    public Void visitPhysicalProject(PhysicalProjectOperator node, ExpressionContext context) {
        Preconditions.checkState(node.getCommonSubOperatorMap().isEmpty());
        return computeProjectNode(context, node.getColumnRefMap());
    }

    private Void computeProjectNode(ExpressionContext context, Map<ColumnRefOperator, ScalarOperator> columnRefMap) {
        Preconditions.checkState(context.arity() == 1);

        Statistics.Builder builder = Statistics.builder();
        Statistics inputStatistics = context.getChildStatistics(0);
        builder.setOutputRowCount(inputStatistics.getOutputRowCount());

        Statistics.Builder allBuilder = Statistics.builder();
        allBuilder.addColumnStatistics(inputStatistics.getColumnStatistics());

        for (ColumnRefOperator requiredColumnRefOperator : columnRefMap.keySet()) {
            ScalarOperator mapOperator = columnRefMap.get(requiredColumnRefOperator);
            ColumnStatistic outputStatistic = ExpressionStatisticCalculator.calculate(mapOperator, allBuilder.build());
            builder.addColumnStatistic(requiredColumnRefOperator, outputStatistic);
            allBuilder.addColumnStatistic(requiredColumnRefOperator, outputStatistic);
        }

        context.setStatistics(builder.build());
        return visitOperator(context.getOp(), context);
    }

    @Override
    public Void visitLogicalAggregation(LogicalAggregationOperator node, ExpressionContext context) {
        return computeAggregateNode(node, context, node.getGroupingKeys(), node.getAggregations());
    }

    @Override
    public Void visitPhysicalHashAggregate(PhysicalHashAggregateOperator node, ExpressionContext context) {
        return computeAggregateNode(node, context, node.getGroupBys(), node.getAggregations());
    }

    private Void computeAggregateNode(Operator node, ExpressionContext context, List<ColumnRefOperator> groupBys,
                                      Map<ColumnRefOperator, CallOperator> aggregations) {
        Preconditions.checkState(context.arity() == 1);
        Statistics.Builder builder = Statistics.builder();
        Statistics inputStatistics = context.getChildStatistics(0);

        //Update the statistics of the GroupBy column
        Map<ColumnRefOperator, ColumnStatistic> groupStatisticsMap = new HashMap<>();
        double rowCount = computeGroupByStatistics(groupBys, inputStatistics, groupStatisticsMap);

        //Update Node Statistics
        builder.addColumnStatistics(groupStatisticsMap);
        rowCount = min(inputStatistics.getOutputRowCount(), rowCount);
        builder.setOutputRowCount(rowCount);
        // use inputStatistics and aggregateNode cardinality to estimate aggregate call operator column statistics.
        // because of we need cardinality to estimate count function.
        double estimateCount = rowCount;
        aggregations.forEach((key, value) -> builder
                .addColumnStatistic(key,
                        ExpressionStatisticCalculator.calculate(value, inputStatistics, estimateCount)));

        context.setStatistics(builder.build());
        return visitOperator(node, context);
    }

    public static double computeGroupByStatistics(List<ColumnRefOperator> groupBys, Statistics inputStatistics,
                                                  Map<ColumnRefOperator, ColumnStatistic> groupStatisticsMap) {
        for (ColumnRefOperator groupByColumn : groupBys) {
            ColumnStatistic groupByColumnStatics = inputStatistics.getColumnStatistic(groupByColumn);
            ColumnStatistic.Builder statsBuilder = buildFrom(groupByColumnStatics);
            if (groupByColumnStatics.getNullsFraction() == 0) {
                statsBuilder.setNullsFraction(0);
            } else {
                statsBuilder.setNullsFraction(1 / (groupByColumnStatics.getDistinctValuesCount() + 1));
            }

            groupStatisticsMap.put(groupByColumn, statsBuilder.build());
        }

        //Update the number of output rows of AggregateNode
        double rowCount = 1;
        if (groupStatisticsMap.values().stream().anyMatch(ColumnStatistic::isUnknown)) {
            // estimate with default column statistics
            for (int groupByIndex = 0; groupByIndex < groupBys.size(); ++groupByIndex) {
                if (groupByIndex == 0) {
                    rowCount = inputStatistics.getOutputRowCount() *
                            StatisticsEstimateCoefficient.DEFAULT_GROUP_BY_CORRELATION_COEFFICIENT;
                } else {
                    rowCount *= StatisticsEstimateCoefficient.DEFAULT_GROUP_BY_EXPAND_COEFFICIENT;
                    if (rowCount > inputStatistics.getOutputRowCount()) {
                        rowCount = inputStatistics.getOutputRowCount();
                    }
                }
            }
        } else {
            for (int groupByIndex = 0; groupByIndex < groupBys.size(); ++groupByIndex) {
                ColumnRefOperator groupByColumn = groupBys.get(groupByIndex);
                ColumnStatistic groupByColumnStatics = inputStatistics.getColumnStatistic(groupByColumn);
                double cardinality = groupByColumnStatics.getDistinctValuesCount() +
                        ((groupByColumnStatics.getNullsFraction() == 0.0) ? 0 : 1);
                if (groupByIndex == 0) {
                    rowCount *= cardinality;
                } else {
                    rowCount *= cardinality * Math.pow(
                            StatisticsEstimateCoefficient.UNKNOWN_GROUP_BY_CORRELATION_COEFFICIENT, groupByIndex + 1);
                    if (rowCount > inputStatistics.getOutputRowCount()) {
                        rowCount = inputStatistics.getOutputRowCount();
                    }
                }
            }
        }
        return rowCount;
    }

    @Override
    public Void visitLogicalJoin(LogicalJoinOperator node, ExpressionContext context) {
        return computeJoinNode(context, node.getJoinType(), node.getOnPredicate());
    }

    @Override
    public Void visitPhysicalHashJoin(PhysicalHashJoinOperator node, ExpressionContext context) {
        return computeJoinNode(context, node.getJoinType(), node.getOnPredicate());
    }

    private Void computeJoinNode(ExpressionContext context, JoinOperator joinType, ScalarOperator joinOnPredicate) {
        Preconditions.checkState(context.arity() == 2);

        Statistics leftStatistics = context.getChildStatistics(0);
        Statistics rightStatistics = context.getChildStatistics(1);
        // construct cross join statistics
        Statistics.Builder crossBuilder = Statistics.builder();
        crossBuilder.addColumnStatistics(leftStatistics.getOutputColumnsStatistics(context.getChildOutputColumns(0)));
        crossBuilder.addColumnStatistics(rightStatistics.getOutputColumnsStatistics(context.getChildOutputColumns(1)));
        double leftRowCount = leftStatistics.getOutputRowCount();
        double rightRowCount = rightStatistics.getOutputRowCount();
        double crossRowCount = leftRowCount * rightRowCount;
        crossBuilder.setOutputRowCount(crossRowCount);

        List<BinaryPredicateOperator> eqOnPredicates = JoinPredicateUtils.getEqConj(leftStatistics.getUsedColumns(),
                rightStatistics.getUsedColumns(),
                Utils.extractConjuncts(joinOnPredicate));

        Statistics crossJoinStats = crossBuilder.build();
        double innerRowCount = -1;
        // For unknown column Statistics
        boolean hasUnknownColumnStatistics =
                eqOnPredicates.stream().map(PredicateOperator::getChildren).flatMap(Collection::stream)
                        .filter(ScalarOperator::isColumnRef)
                        .map(column -> crossJoinStats.getColumnStatistic((ColumnRefOperator) column))
                        .anyMatch(ColumnStatistic::isUnknown);
        if (hasUnknownColumnStatistics) {
            // To avoid anti-join estimation of 0 rows, the rows of inner join
            // need to take a table with a small number of rows
            if (joinType.isAntiJoin()) {
                innerRowCount = Math.max(0, Math.min(leftRowCount, rightRowCount));
            } else {
                innerRowCount = Math.max(1, Math.max(leftRowCount, rightRowCount));
            }
        }

        Statistics innerJoinStats;
        if (innerRowCount == -1) {
            innerJoinStats = estimateInnerJoinStatistics(crossJoinStats, eqOnPredicates);
            innerRowCount = innerJoinStats.getOutputRowCount();
        } else {
            innerJoinStats = Statistics.buildFrom(crossJoinStats).setOutputRowCount(innerRowCount).build();
        }

        Statistics.Builder joinStatsBuilder;
        switch (joinType) {
            case CROSS_JOIN:
                joinStatsBuilder = Statistics.buildFrom(crossJoinStats);
                break;
            case INNER_JOIN:
                if (eqOnPredicates.isEmpty()) {
                    joinStatsBuilder = Statistics.buildFrom(crossJoinStats);
                    break;
                }
                joinStatsBuilder = Statistics.buildFrom(innerJoinStats);
                break;
            case LEFT_OUTER_JOIN:
                joinStatsBuilder = Statistics.buildFrom(innerJoinStats);
                joinStatsBuilder.setOutputRowCount(max(innerRowCount, leftRowCount));
                computeNullFractionForOuterJoin(leftRowCount, innerRowCount, rightStatistics, joinStatsBuilder);
                break;
            case LEFT_SEMI_JOIN:
            case RIGHT_SEMI_JOIN:
                joinStatsBuilder = Statistics.buildFrom(innerJoinStats);
                break;
            case LEFT_ANTI_JOIN:
            case NULL_AWARE_LEFT_ANTI_JOIN:
                joinStatsBuilder = Statistics.buildFrom(innerJoinStats);
                joinStatsBuilder.setOutputRowCount(max(0, leftRowCount - innerRowCount));
                break;
            case RIGHT_OUTER_JOIN:
                joinStatsBuilder = Statistics.buildFrom(innerJoinStats);
                joinStatsBuilder.setOutputRowCount(max(innerRowCount, rightRowCount));
                computeNullFractionForOuterJoin(rightRowCount, innerRowCount, leftStatistics, joinStatsBuilder);
                break;
            case RIGHT_ANTI_JOIN:
                joinStatsBuilder = Statistics.buildFrom(innerJoinStats);
                joinStatsBuilder.setOutputRowCount(max(0, rightRowCount - innerRowCount));
                break;
            case FULL_OUTER_JOIN:
                joinStatsBuilder = Statistics.buildFrom(innerJoinStats);
                joinStatsBuilder.setOutputRowCount(max(1, leftRowCount + rightRowCount - innerRowCount));
                computeNullFractionForOuterJoin(leftRowCount + rightRowCount, innerRowCount, leftStatistics,
                        joinStatsBuilder);
                computeNullFractionForOuterJoin(leftRowCount + rightRowCount, innerRowCount, rightStatistics,
                        joinStatsBuilder);
                break;
            default:
                throw new StarRocksPlannerException("Not support join type : " + joinType,
                        ErrorType.INTERNAL_ERROR);
        }
        Statistics joinStats = joinStatsBuilder.build();

        List<ScalarOperator> notEqJoin = Utils.extractConjuncts(joinOnPredicate);
        notEqJoin.removeAll(eqOnPredicates);

        Statistics estimateStatistics = estimateStatistics(notEqJoin, joinStats);
        context.setStatistics(estimateStatistics);
        return visitOperator(context.getOp(), context);
    }

    private void computeNullFractionForOuterJoin(double outerTableRowCount, double innerJoinRowCount,
                                                 Statistics statistics, Statistics.Builder builder) {
        if (outerTableRowCount > innerJoinRowCount) {
            double nullRowCount = outerTableRowCount - innerJoinRowCount;
            for (Map.Entry<ColumnRefOperator, ColumnStatistic> entry : statistics.getColumnStatistics().entrySet()) {
                ColumnStatistic columnStatistic = entry.getValue();
                double columnNullCount = columnStatistic.getNullsFraction() * innerJoinRowCount;
                double newNullFraction = (columnNullCount + nullRowCount) / outerTableRowCount;
                builder.addColumnStatistic(entry.getKey(),
                        buildFrom(columnStatistic).setNullsFraction(newNullFraction).build());
            }
        }
    }

    @Override
    public Void visitLogicalUnion(LogicalUnionOperator node, ExpressionContext context) {
        return computeUnionNode(node, context, node.getOutputColumnRefOp(), node.getChildOutputColumns());
    }

    @Override
    public Void visitPhysicalUnion(PhysicalUnionOperator node, ExpressionContext context) {
        return computeUnionNode(node, context, node.getOutputColumnRefOp(), node.getChildOutputColumns());
    }

    private Void computeUnionNode(Operator node, ExpressionContext context, List<ColumnRefOperator> outputColumnRef,
                                  List<List<ColumnRefOperator>> childOutputColumns) {
        Statistics.Builder builder = Statistics.builder();
        if (context.arity() < 1) {
            context.setStatistics(builder.build());
            return visitOperator(node, context);
        }
        List<ColumnStatistic> estimateColumnStatistics = childOutputColumns.get(0).stream().map(columnRefOperator ->
                context.getChildStatistics(0).getColumnStatistic(columnRefOperator)).collect(Collectors.toList());

        for (int outputIdx = 0; outputIdx < outputColumnRef.size(); ++outputIdx) {
            double estimateRowCount = context.getChildrenStatistics().get(0).getOutputRowCount();
            for (int childIdx = 1; childIdx < context.arity(); ++childIdx) {
                ColumnRefOperator childOutputColumn = childOutputColumns.get(childIdx).get(outputIdx);
                Statistics childStatistics = context.getChildStatistics(childIdx);
                ColumnStatistic estimateColumnStatistic = StatisticsEstimateUtils.unionColumnStatistic(
                        estimateColumnStatistics.get(outputIdx), estimateRowCount,
                        childStatistics.getColumnStatistic(childOutputColumn), childStatistics.getOutputRowCount());
                // set new estimate column statistic
                estimateColumnStatistics.set(outputIdx, estimateColumnStatistic);
                estimateRowCount += childStatistics.getOutputRowCount();
            }
            builder.addColumnStatistic(outputColumnRef.get(outputIdx), estimateColumnStatistics.get(outputIdx));
            builder.setOutputRowCount(estimateRowCount);
        }

        context.setStatistics(builder.build());
        return visitOperator(node, context);
    }

    @Override
    public Void visitLogicalExcept(LogicalExceptOperator node, ExpressionContext context) {
        return computeExceptNode(node, context, node.getOutputColumnRefOp());
    }

    @Override
    public Void visitPhysicalExcept(PhysicalExceptOperator node, ExpressionContext context) {
        return computeExceptNode(node, context, node.getOutputColumnRefOp());
    }

    private Void computeExceptNode(Operator node, ExpressionContext context, List<ColumnRefOperator> outputColumnRef) {
        Statistics.Builder builder = Statistics.builder();

        builder.setOutputRowCount(context.getChildStatistics(0).getOutputRowCount());

        for (ColumnRefOperator columnRefOperator : outputColumnRef) {
            builder.addColumnStatistic(columnRefOperator, ColumnStatistic.unknown());
        }

        context.setStatistics(builder.build());
        return visitOperator(node, context);
    }

    @Override
    public Void visitLogicalIntersect(LogicalIntersectOperator node, ExpressionContext context) {
        return computeIntersectNode(node, context, node.getOutputColumnRefOp());
    }

    @Override
    public Void visitPhysicalIntersect(PhysicalIntersectOperator node, ExpressionContext context) {
        return computeIntersectNode(node, context, node.getOutputColumnRefOp());
    }

    private Void computeIntersectNode(Operator node, ExpressionContext context,
                                      List<ColumnRefOperator> outputColumnRef) {
        Statistics.Builder builder = Statistics.builder();

        double outputRowCount = context.getChildStatistics(0).getOutputRowCount();
        for (int childIdx = 0; childIdx < context.arity(); ++childIdx) {
            Statistics inputStatistics = context.getChildStatistics(childIdx);
            if (inputStatistics.getOutputRowCount() < outputRowCount) {
                outputRowCount = inputStatistics.getOutputRowCount();
            }
        }
        builder.setOutputRowCount(outputRowCount);

        for (ColumnRefOperator columnRefOperator : outputColumnRef) {
            builder.addColumnStatistic(columnRefOperator, ColumnStatistic.unknown());
        }

        context.setStatistics(builder.build());
        return visitOperator(node, context);
    }

    @Override
    public Void visitLogicalValues(LogicalValuesOperator node, ExpressionContext context) {
        return computeValuesNode(context, node.getColumnRefSet(), node.getRows());
    }

    @Override
    public Void visitPhysicalValues(PhysicalValuesOperator node, ExpressionContext context) {
        return computeValuesNode(context, node.getColumnRefSet(), node.getRows());
    }

    private Void computeValuesNode(ExpressionContext context, List<ColumnRefOperator> columnRefSet,
                                   List<List<ScalarOperator>> rows) {
        Statistics.Builder builder = Statistics.builder();
        for (ColumnRefOperator columnRef : columnRefSet) {
            builder.addColumnStatistic(columnRef, ColumnStatistic.unknown());
        }

        builder.setOutputRowCount(rows.size());

        context.setStatistics(builder.build());
        return visitOperator(context.getOp(), context);
    }

    @Override
    public Void visitLogicalRepeat(LogicalRepeatOperator node, ExpressionContext context) {
        return computeRepeatNode(context, node.getOutputGrouping(), node.getGroupingIds(), node.getRepeatColumnRef());
    }

    @Override
    public Void visitPhysicalRepeat(PhysicalRepeatOperator node, ExpressionContext context) {
        return computeRepeatNode(context, node.getOutputGrouping(), node.getGroupingIds(), node.getRepeatColumnRef());
    }

    private Void computeRepeatNode(ExpressionContext context, List<ColumnRefOperator> outputGrouping,
                                   List<List<Long>> groupingIds, List<List<ColumnRefOperator>> repeatColumnRef) {
        Preconditions.checkState(context.arity() == 1);
        Preconditions.checkState(outputGrouping.size() == groupingIds.size());
        Statistics.Builder builder = Statistics.builder();
        for (int index = 0; index < outputGrouping.size(); ++index) {
            // calculate the column statistics for grouping
            List<Long> groupingId = groupingIds.get(index);
            builder.addColumnStatistic(outputGrouping.get(index),
                    new ColumnStatistic(Collections.min(groupingId), Collections.max(groupingId), 0, 8,
                            groupingId.size()));
        }

        Statistics inputStatistics = context.getChildStatistics(0);
        builder.addColumnStatistics(inputStatistics.getColumnStatistics());
        builder.setOutputRowCount(inputStatistics.getOutputRowCount() * repeatColumnRef.size());

        context.setStatistics(builder.build());
        return visitOperator(context.getOp(), context);
    }

    @Override
    public Void visitLogicalTableFunction(LogicalTableFunctionOperator node, ExpressionContext context) {
        ColumnRefSet columnRefSet = new ColumnRefSet();
        columnRefSet.union(node.getFnResultColumnRefSet());
        columnRefSet.union(node.getOuterColumnRefSet());
        return computeTableFunctionNode(context, columnRefSet);
    }

    @Override
    public Void visitPhysicalTableFunction(PhysicalTableFunctionOperator node, ExpressionContext context) {
        ColumnRefSet columnRefSet = new ColumnRefSet();
        columnRefSet.union(node.getFnResultColumnRefSet());
        columnRefSet.union(node.getOuterColumnRefSet());
        return computeTableFunctionNode(context, columnRefSet);
    }

    private Void computeTableFunctionNode(ExpressionContext context, ColumnRefSet outputColumns) {
        Statistics.Builder builder = Statistics.builder();

        for (int columnId : outputColumns.getColumnIds()) {
            ColumnRefOperator columnRefOperator = columnRefFactory.getColumnRef(columnId);
            builder.addColumnStatistic(columnRefOperator, ColumnStatistic.unknown());
        }

        Statistics inputStatistics = context.getChildStatistics(0);
        builder.setOutputRowCount(inputStatistics.getOutputRowCount());

        context.setStatistics(builder.build());
        return visitOperator(context.getOp(), context);
    }

    public Statistics estimateInnerJoinStatistics(Statistics statistics, List<BinaryPredicateOperator> eqOnPredicates) {
        if (eqOnPredicates.isEmpty()) {
            return statistics;
        }
        if (ConnectContext.get().getSessionVariable().isUseCorrelatedJoinEstimate()) {
            return estimatedInnerJoinStatisticsAssumeCorrelated(statistics, eqOnPredicates);
        } else {
            return Statistics.buildFrom(statistics)
                    .setOutputRowCount(estimateInnerRowCountMiddleGround(statistics, eqOnPredicates)).build();
        }
    }

    // The implementation here refers to Presto
    // Join equality clauses are usually correlated. Therefore we shouldn't treat each join equality
    // clause separately because stats estimates would be way off. Instead we choose so called
    // "driving predicate" which mostly reduces join output rows cardinality and apply UNKNOWN_FILTER_COEFFICIENT
    // for other (auxiliary) predicates.
    private Statistics estimatedInnerJoinStatisticsAssumeCorrelated(Statistics statistics,
                                                                    List<BinaryPredicateOperator> eqOnPredicates) {
        Queue<BinaryPredicateOperator> remainingEqOnPredicates = new LinkedList<>(eqOnPredicates);
        BinaryPredicateOperator drivingPredicate = remainingEqOnPredicates.poll();
        Statistics result = statistics;
        for (int i = 0; i < eqOnPredicates.size(); ++i) {
            Statistics estimateStatistics =
                    estimateByEqOnPredicates(statistics, drivingPredicate, remainingEqOnPredicates);
            if (estimateStatistics.getOutputRowCount() < result.getOutputRowCount()) {
                result = estimateStatistics;
            }
            remainingEqOnPredicates.add(drivingPredicate);
            drivingPredicate = remainingEqOnPredicates.poll();
        }
        return result;
    }

    private double getPredicateSelectivity(PredicateOperator predicateOperator, Statistics statistics) {
        Statistics estimatedStatistics = estimateStatistics(Lists.newArrayList(predicateOperator), statistics);
        return estimatedStatistics.getOutputRowCount() / statistics.getOutputRowCount();
    }

    //  This estimate join row count method refers to ORCA.
    //  use a damping method to moderately decrease the impact of subsequent predicates to account for correlated columns.
    //  This damping only occurs on sorted predicates of the same table, otherwise we assume independence.
    //  complex predicate(such as t1.a + t2.b = t3.c) also assume independence.
    //  For example, given AND predicates (t1.a = t2.a AND t1.b = t2.b AND t2.b = t3.a) with the given selectivity(Represented as S for simple):
    //  t1.a = t2.a has selectivity(S1) 0.3
    //  t1.b = t2.b has selectivity(S2) 0.5
    //  t2.b = t3.a has selectivity(S3) 0.1
    //  S1 and S2 would use the sqrt algorithm, and S3 is independent. Additionally,
    //  S2 has a larger selectivity so it comes first.
    //  The cumulative selectivity would be as follows:
    //     S = ( S2 * sqrt(S1) ) * S3
    //   0.03 = 0.5 * sqrt(0.3) * 0.1
    //  Note: This will underestimate the cardinality of highly correlated columns and overestimate the
    //  cardinality of highly independent columns, but seems to be a good middle ground in the absence
    //  of correlated column statistics
    private double estimateInnerRowCountMiddleGround(Statistics statistics,
                                                     List<BinaryPredicateOperator> eqOnPredicates) {
        Map<Pair<Integer, Integer>, List<Pair<BinaryPredicateOperator, Double>>> tablePairToPredicateWithSelectivity =
                Maps.newHashMap();
        List<Double> complexEqOnPredicatesSelectivity = Lists.newArrayList();
        double cumulativeSelectivity = 1.0;
        computeJoinOnPredicateSelectivityMap(tablePairToPredicateWithSelectivity, complexEqOnPredicatesSelectivity,
                eqOnPredicates, statistics);

        for (Map.Entry<Pair<Integer, Integer>, List<Pair<BinaryPredicateOperator, Double>>> entry :
                tablePairToPredicateWithSelectivity.entrySet()) {
            entry.getValue().sort((o1, o2) -> ((int) (o2.second - o1.second)));
            for (int index = 0; index < entry.getValue().size(); ++index) {
                double selectivity = entry.getValue().get(index).second;
                double sqrtNum = Math.pow(2, index);
                cumulativeSelectivity = cumulativeSelectivity * Math.pow(selectivity, 1 / sqrtNum);
            }
        }
        for (double complexSelectivity : complexEqOnPredicatesSelectivity) {
            cumulativeSelectivity *= complexSelectivity;
        }
        return cumulativeSelectivity * statistics.getOutputRowCount();
    }

    private void computeJoinOnPredicateSelectivityMap(
            Map<Pair<Integer, Integer>, List<Pair<BinaryPredicateOperator, Double>>> tablePairToPredicateWithSelectivity,
            List<Double> complexEqOnPredicatesSelectivity, List<BinaryPredicateOperator> eqOnPredicates,
            Statistics statistics) {
        for (BinaryPredicateOperator predicateOperator : eqOnPredicates) {
            // calculate the selectivity of the predicate
            double selectivity = getPredicateSelectivity(predicateOperator, statistics);

            ColumnRefSet leftChildColumns = predicateOperator.getChild(0).getUsedColumns();
            ColumnRefSet rightChildColumns = predicateOperator.getChild(1).getUsedColumns();
            Set<Integer> leftChildRelationIds =
                    leftChildColumns.getStream().mapToObj(columnRefFactory::getRelationId).collect(Collectors.toSet());
            Set<Integer> rightChildRelationIds =
                    rightChildColumns.getStream().mapToObj(columnRefFactory::getRelationId)
                            .collect(Collectors.toSet());

            // Check that the predicate is complex, such as t1.a + t2.b = t3.c is complex predicate
            if (leftChildRelationIds.size() == 1 && rightChildRelationIds.size() == 1) {
                int leftChildRelationId = Lists.newArrayList(leftChildRelationIds).get(0);
                int rightChildRelationId = Lists.newArrayList(rightChildRelationIds).get(0);
                Pair<Integer, Integer> relationIdPair = new Pair<>(leftChildRelationId, rightChildRelationId);
                if (!tablePairToPredicateWithSelectivity.containsKey(relationIdPair)) {
                    tablePairToPredicateWithSelectivity.put(relationIdPair, Lists.newArrayList());
                }
                tablePairToPredicateWithSelectivity.get(relationIdPair).add(new Pair<>(predicateOperator, selectivity));
            } else {
                // this equal on predicate is complex
                complexEqOnPredicatesSelectivity.add(getPredicateSelectivity(predicateOperator, statistics));
            }
        }
    }

    public Statistics estimateByEqOnPredicates(Statistics statistics, BinaryPredicateOperator divingPredicate,
                                               Collection<BinaryPredicateOperator> remainingEqOnPredicate) {
        Statistics estimateStatistics = estimateStatistics(ImmutableList.of(divingPredicate), statistics);
        for (BinaryPredicateOperator ignored : remainingEqOnPredicate) {
            estimateStatistics = estimateByAuxiliaryPredicates(estimateStatistics);
        }
        return estimateStatistics;
    }

    public Statistics estimateByAuxiliaryPredicates(Statistics estimateStatistics) {
        double rowCount = estimateStatistics.getOutputRowCount() *
                StatisticsEstimateCoefficient.UNKNOWN_AUXILIARY_FILTER_COEFFICIENT;
        return Statistics.buildFrom(estimateStatistics).setOutputRowCount(rowCount).build();
    }

    @Override
    public Void visitLogicalTopN(LogicalTopNOperator node, ExpressionContext context) {
        return computeTopNNode(context, node);
    }

    @Override
    public Void visitPhysicalTopN(PhysicalTopNOperator node, ExpressionContext context) {
        return computeTopNNode(context, node);
    }

    private Void computeTopNNode(ExpressionContext context, Operator node) {
        Preconditions.checkState(context.arity() == 1);

        Statistics.Builder builder = Statistics.builder();
        Statistics inputStatistics = context.getChildStatistics(0);
        builder.addColumnStatistics(inputStatistics.getColumnStatistics());
        builder.setOutputRowCount(inputStatistics.getOutputRowCount());

        context.setStatistics(builder.build());
        return visitOperator(node, context);
    }

    @Override
    public Void visitLogicalAssertOneRow(LogicalAssertOneRowOperator node, ExpressionContext context) {
        return computeAssertOneRowNode(context);
    }

    @Override
    public Void visitPhysicalAssertOneRow(PhysicalAssertOneRowOperator node, ExpressionContext context) {
        return computeAssertOneRowNode(context);
    }

    private Void computeAssertOneRowNode(ExpressionContext context) {
        Statistics inputStatistics = context.getChildStatistics(0);

        Statistics.Builder builder = Statistics.builder();
        builder.addColumnStatistics(inputStatistics.getColumnStatistics());
        builder.setOutputRowCount(1);

        context.setStatistics(builder.build());
        return visitOperator(context.getOp(), context);
    }

    @Override
    public Void visitLogicalFilter(LogicalFilterOperator node, ExpressionContext context) {
        return computeFilterNode(node, context);
    }

    @Override
    public Void visitPhysicalFilter(PhysicalFilterOperator node, ExpressionContext context) {
        return computeFilterNode(node, context);
    }

    private Void computeFilterNode(Operator node, ExpressionContext context) {
        Statistics inputStatistics = context.getChildStatistics(0);

        Statistics.Builder builder = Statistics.builder();
        builder.addColumnStatistics(inputStatistics.getColumnStatistics());
        builder.setOutputRowCount(inputStatistics.getOutputRowCount());

        context.setStatistics(builder.build());
        return visitOperator(node, context);
    }

    @Override
    public Void visitLogicalAnalytic(LogicalWindowOperator node, ExpressionContext context) {
        return computeAnalyticNode(context, node.getWindowCall());
    }

    @Override
    public Void visitPhysicalAnalytic(PhysicalWindowOperator node, ExpressionContext context) {
        return computeAnalyticNode(context, node.getAnalyticCall());
    }

    private Void computeAnalyticNode(ExpressionContext context, Map<ColumnRefOperator, CallOperator> analyticCall) {
        Preconditions.checkState(context.arity() == 1);

        Statistics.Builder builder = Statistics.builder();
        Statistics inputStatistics = context.getChildStatistics(0);
        builder.addColumnStatistics(inputStatistics.getColumnStatistics());

        analyticCall.forEach((key, value) -> builder
                .addColumnStatistic(key, ExpressionStatisticCalculator.calculate(value, inputStatistics)));

        builder.setOutputRowCount(inputStatistics.getOutputRowCount());

        context.setStatistics(builder.build());
        return visitOperator(context.getOp(), context);
    }

    public Statistics estimateStatistics(List<ScalarOperator> predicateList, Statistics statistics) {
        if (predicateList.isEmpty()) {
            return statistics;
        }
        for (ScalarOperator predicate : predicateList) {
            statistics = PredicateStatisticsCalculator.statisticsCalculate(predicate, statistics);
        }
        return statistics;
    }

    @Override
    public Void visitLogicalLimit(LogicalLimitOperator node, ExpressionContext context) {
        Statistics inputStatistics = context.getChildStatistics(0);

        Statistics.Builder builder = Statistics.builder();
        builder.addColumnStatistics(inputStatistics.getColumnStatistics());
        builder.setOutputRowCount(node.getLimit());

        context.setStatistics(builder.build());
        return visitOperator(node, context);
    }

    @Override
    public Void visitPhysicalLimit(PhysicalLimitOperator node, ExpressionContext context) {
        Statistics inputStatistics = context.getChildStatistics(0);

        Statistics.Builder builder = Statistics.builder();
        builder.addColumnStatistics(inputStatistics.getColumnStatistics());
        builder.setOutputRowCount(node.getLimit());

        context.setStatistics(builder.build());
        return visitOperator(node, context);
    }

    @Override
    public Void visitLogicalCTEAnchor(LogicalCTEAnchorOperator node, ExpressionContext context) {
        context.setStatistics(context.getChildStatistics(1));
        return visitOperator(node, context);
    }

    @Override
    public Void visitPhysicalCTEAnchor(PhysicalCTEAnchorOperator node, ExpressionContext context) {
        context.setStatistics(context.getChildStatistics(1));
        return visitOperator(node, context);
    }

    @Override
    public Void visitLogicalCTEConsume(LogicalCTEConsumeOperator node, ExpressionContext context) {
        return computeCTEConsume(node, context, node.getCteId(), node.getCteOutputColumnRefMap());
    }

    @Override
    public Void visitPhysicalCTEConsume(PhysicalCTEConsumeOperator node, ExpressionContext context) {
        return computeCTEConsume(node, context, node.getCteId(), node.getCteOutputColumnRefMap());
    }

    private Void computeCTEConsume(Operator node, ExpressionContext context, int cteId,
                                   Map<ColumnRefOperator, ColumnRefOperator> columnRefMap) {
        OptExpression produce = optimizerContext.getCteContext().getCTEProduce(cteId);
        Statistics produceStatistics = produce.getGroupExpression().getGroup().getStatistics();
        if (null == produceStatistics) {
            produceStatistics = produce.getStatistics();
        }

        Preconditions.checkNotNull(produce.getStatistics());

        Statistics.Builder builder = Statistics.builder();
        for (ColumnRefOperator ref : columnRefMap.keySet()) {
            ColumnRefOperator produceRef = columnRefMap.get(ref);
            ColumnStatistic statistic = produceStatistics.getColumnStatistic(produceRef);
            builder.addColumnStatistic(ref, statistic);
        }

        builder.setOutputRowCount(produceStatistics.getOutputRowCount());
        context.setStatistics(builder.build());
        return visitOperator(node, context);
    }

    @Override
    public Void visitLogicalCTEProduce(LogicalCTEProduceOperator node, ExpressionContext context) {
        context.setStatistics(context.getChildStatistics(0));
        return visitOperator(node, context);
    }

    @Override
    public Void visitPhysicalCTEProduce(PhysicalCTEProduceOperator node, ExpressionContext context) {
        context.setStatistics(context.getChildStatistics(0));
        return visitOperator(node, context);
    }

    @Override
    public Void visitPhysicalNoCTE(PhysicalNoCTEOperator node, ExpressionContext context) {
        context.setStatistics(context.getChildStatistics(0));
        return visitOperator(node, context);
    }
}<|MERGE_RESOLUTION|>--- conflicted
+++ resolved
@@ -177,21 +177,7 @@
             statisticsBuilder.setTableRowCountMayInaccurate(true);
         }
 
-<<<<<<< HEAD
         context.setStatistics(statistics);
-=======
-        Projection projection = node.getProjection();
-        if (projection != null) {
-            Preconditions.checkState(projection.getCommonSubOperatorMap().isEmpty());
-            for (ColumnRefOperator columnRefOperator : projection.getColumnRefMap().keySet()) {
-                ScalarOperator mapOperator = projection.getColumnRefMap().get(columnRefOperator);
-                statisticsBuilder.addColumnStatistic(columnRefOperator,
-                        ExpressionStatisticCalculator.calculate(mapOperator, statisticsBuilder.build()));
-            }
-
-        }
-        context.setStatistics(statisticsBuilder.build());
->>>>>>> b196cb67
         return null;
     }
 
@@ -249,11 +235,6 @@
 
     private Void computeIcebergScanNode(Operator node, ExpressionContext context, Table table,
                                         Map<ColumnRefOperator, Column> colRefToColumnMetaMap) {
-<<<<<<< HEAD
-        // TODO: get statistics from iceberg catalog or metadata
-        Statistics.Builder builder = estimateScanColumns(table, colRefToColumnMetaMap);
-        builder.setOutputRowCount(1);
-=======
         Statistics stats = IcebergTableStatisticCalculator.getTableStatistics(
                 // TODO: pass predicate to get table statistics
                 new ArrayList<>(),
@@ -282,7 +263,6 @@
         builder.setOutputRowCount(tableRowCount);
 
         // 3. estimate cardinality
->>>>>>> b196cb67
         context.setStatistics(builder.build());
         return visitOperator(node, context);
     }
