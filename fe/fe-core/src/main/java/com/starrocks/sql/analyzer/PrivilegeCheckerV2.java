--- conflicted
+++ resolved
@@ -15,11 +15,14 @@
 package com.starrocks.sql.analyzer;
 
 import com.google.common.collect.Sets;
+import com.starrocks.analysis.FunctionName;
 import com.starrocks.analysis.TableName;
 import com.starrocks.analysis.TableRef;
 import com.starrocks.backup.AbstractJob;
 import com.starrocks.backup.BackupJob;
 import com.starrocks.catalog.Database;
+import com.starrocks.catalog.Function;
+import com.starrocks.catalog.FunctionSearchDesc;
 import com.starrocks.catalog.InternalCatalog;
 import com.starrocks.catalog.Resource;
 import com.starrocks.catalog.SchemaTable;
@@ -79,6 +82,7 @@
 import com.starrocks.sql.ast.CreateFileStmt;
 import com.starrocks.sql.ast.CreateFunctionStmt;
 import com.starrocks.sql.ast.CreateMaterializedViewStatement;
+import com.starrocks.sql.ast.CreateMaterializedViewStmt;
 import com.starrocks.sql.ast.CreateRepositoryStmt;
 import com.starrocks.sql.ast.CreateResourceGroupStmt;
 import com.starrocks.sql.ast.CreateResourceStmt;
@@ -716,21 +720,8 @@
         }
 
         @Override
-<<<<<<< HEAD
         public Void visitShowTableStatement(ShowTableStmt statement, ConnectContext context) {
             // Privilege is checked in execution logic, see `StatementExecutor#handleShowProcesslist()` for details.
-=======
-        public Void visitSetCatalogStatement(SetCatalogStmt statement, ConnectContext context) {
-            String catalogName = statement.getCatalogName();
-            // No authorization check for using default_catalog
-            if (CatalogMgr.isInternalCatalog(catalogName)) {
-                return null;
-            }
-            if (!PrivilegeActions.checkAnyActionOnOrInCatalog(context, catalogName)) {
-                ErrorReport.reportSemanticException(ErrorCode.ERR_CATALOG_ACCESS_DENIED,
-                        context.getQualifiedUser(), catalogName);
-            }
->>>>>>> fe8c00f3
             return null;
         }
 
@@ -821,6 +812,7 @@
         }
 
         // ---------------------------------------- Materialized View stmt --------------------------------
+
         @Override
         public Void visitCreateMaterializedViewStatement(CreateMaterializedViewStatement statement,
                                                          ConnectContext context) {
@@ -829,6 +821,11 @@
                 ErrorReport.reportSemanticException(ErrorCode.ERR_SPECIFIC_ACCESS_DENIED_ERROR,
                         "CREATE MATERIALIZED VIEW");
             }
+            return null;
+        }
+
+        @Override
+        public Void visitCreateMaterializedViewStmt(CreateMaterializedViewStmt statement, ConnectContext context) {
             return null;
         }
 
@@ -907,7 +904,7 @@
             if (CatalogMgr.isInternalCatalog(catalogName)) {
                 return null;
             }
-            if (!PrivilegeActions.checkAnyActionOnCatalog(context, catalogName)) {
+            if (!PrivilegeActions.checkAnyActionOnOrInCatalog(context, catalogName)) {
                 ErrorReport.reportSemanticException(ErrorCode.ERR_CATALOG_ACCESS_DENIED,
                         context.getQualifiedUser(), catalogName);
             }
@@ -1290,18 +1287,50 @@
 
         @Override
         public Void visitDropFunctionStatement(DropFunctionStmt statement, ConnectContext context) {
-            if (!PrivilegeActions.checkFunctionAction(context, statement.getFunctionName().getDb(),
-                    statement.getFunction().toString(), PrivilegeType.DROP)) {
-                ErrorReport.reportSemanticException(ErrorCode.ERR_SPECIFIC_ACCESS_DENIED_ERROR, PrivilegeType.DROP);
+            FunctionName functionName = statement.getFunctionName();
+            // global function.
+            if (functionName.isGlobalFunction()) {
+                FunctionSearchDesc desc = statement.getFunction();
+                Function function = GlobalStateMgr.getCurrentState().getGlobalFunctionMgr().getFunction(desc);
+                if (function != null && !PrivilegeActions.checkGlobalFunctionAction(context, function.signatureString(),
+                        PrivilegeType.DROP)) {
+                    ErrorReport.reportSemanticException(ErrorCode.ERR_SPECIFIC_ACCESS_DENIED_ERROR,
+                            "DROP GLOBAL FUNCTION");
+                }
+                return null;
+            }
+
+            // db function.
+            Database db = GlobalStateMgr.getCurrentState().getDb(functionName.getDb());
+            if (db != null) {
+                try {
+                    db.readLock();
+                    Function function = db.getFunction(statement.getFunction());
+                    if (null != function && !PrivilegeActions.checkFunctionAction(context, functionName.getDb(),
+                            function.signatureString(), PrivilegeType.DROP)) {
+                        ErrorReport.reportSemanticException(ErrorCode.ERR_SPECIFIC_ACCESS_DENIED_ERROR,
+                                "DROP FUNCTION");
+                    }
+                } finally {
+                    db.readUnlock();
+                }
             }
             return null;
         }
 
         @Override
         public Void visitCreateFunctionStatement(CreateFunctionStmt statement, ConnectContext context) {
-            if (!PrivilegeActions.checkDbAction(context, statement.getFunctionName().getDb(),
-                    statement.getFunction().toString(), PrivilegeType.CREATE_FUNCTION)) {
-                ErrorReport.reportSemanticException(ErrorCode.ERR_SPECIFIC_ACCESS_DENIED_ERROR, PrivilegeType.CREATE_FUNCTION);
+            FunctionName name = statement.getFunctionName();
+            if (name.isGlobalFunction()) {
+                if (!PrivilegeActions.checkSystemAction(
+                        context, PrivilegeType.CREATE_GLOBAL_FUNCTION)) {
+                    ErrorReport.reportSemanticException(ErrorCode.ERR_SPECIFIC_ACCESS_DENIED_ERROR,
+                            "CREATE GLOBAL FUNCTION");
+                }
+            } else {
+                if (!PrivilegeActions.checkDbAction(context, name.getDb(), PrivilegeType.CREATE_FUNCTION)) {
+                    ErrorReport.reportSemanticException(ErrorCode.ERR_SPECIFIC_ACCESS_DENIED_ERROR, "CREATE FUNCTION");
+                }
             }
             return null;
         }
