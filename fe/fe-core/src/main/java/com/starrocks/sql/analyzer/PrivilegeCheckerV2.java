// This file is licensed under the Elastic License 2.0. Copyright 2021-present, StarRocks Inc.

package com.starrocks.sql.analyzer;

<<<<<<< HEAD
=======
import com.starrocks.analysis.DeleteStmt;
import com.starrocks.analysis.StatementBase;
>>>>>>> cac558db
import com.starrocks.analysis.TableName;
import com.starrocks.common.ErrorCode;
import com.starrocks.common.ErrorReport;
import com.starrocks.privilege.PrivilegeTypes;
import com.starrocks.qe.ConnectContext;
import com.starrocks.server.CatalogMgr;
import com.starrocks.sql.ast.AstVisitor;
import com.starrocks.sql.ast.CTERelation;
import com.starrocks.sql.ast.CreateTableStmt;
import com.starrocks.sql.ast.DropTableStmt;
import com.starrocks.sql.ast.InsertStmt;
import com.starrocks.sql.ast.JoinRelation;
import com.starrocks.sql.ast.QueryStatement;
import com.starrocks.sql.ast.SelectRelation;
import com.starrocks.sql.ast.SetOperationRelation;
import com.starrocks.sql.ast.StatementBase;
import com.starrocks.sql.ast.SubqueryRelation;
import com.starrocks.sql.ast.TableRelation;
import com.starrocks.sql.ast.ViewRelation;

import java.util.Arrays;

public class PrivilegeCheckerV2 {

    private PrivilegeCheckerV2() {
    }

    public static void check(StatementBase statement, ConnectContext session) {
        new PrivilegeCheckerVisitor().check(statement, session);
    }

    public static void checkTableAction(ConnectContext context,
                                        TableName tableName,
                                        PrivilegeTypes.TableActions action) {
        if (!CatalogMgr.isInternalCatalog(tableName.getCatalog())) {
            throw new SemanticException("external catalog is not supported for now!");
        }
        String actionStr = action.toString();
        if (!context.getGlobalStateMgr().getPrivilegeManager().check(
                context,
                PrivilegeTypes.TABLE.toString(),
                actionStr,
                Arrays.asList(tableName.getDb(), tableName.getTbl()))) {
            ErrorReport.reportSemanticException(ErrorCode.ERR_TABLEACCESS_DENIED_ERROR,
                    actionStr, context.getQualifiedUser(), context.getRemoteIP(), tableName);
        }
    }

    static void checkDbAction(ConnectContext context, TableName tableName, PrivilegeTypes.DbActions action) {
        if (!CatalogMgr.isInternalCatalog(tableName.getCatalog())) {
            throw new SemanticException("external catalog is not supported for now!");
        }
        String db = tableName.getDb();
        if (!context.getGlobalStateMgr().getPrivilegeManager().check(
                context,
                PrivilegeTypes.DATABASE.toString(),
                action.toString(),
                Arrays.asList(db))) {
            ErrorReport.reportSemanticException(ErrorCode.ERR_DB_ACCESS_DENIED,
                    context.getQualifiedUser(), db);
        }

    }

    /**
     * check privilege by AST tree
     */
    private static class PrivilegeCheckerVisitor extends AstVisitor<Void, ConnectContext> {
        public void check(StatementBase statement, ConnectContext session) {
            visit(statement, session);
        }

        @Override
        public Void visitCreateTableStatement(CreateTableStmt statement, ConnectContext session) {
            checkDbAction(session, statement.getDbTbl(), PrivilegeTypes.DbActions.CREATE_TABLE);
            return null;
        }

        @Override
        public Void visitDeleteStatement(DeleteStmt statement, ConnectContext session) {
            checkTableAction(session, statement.getTableName(), PrivilegeTypes.TableActions.DELETE);
            return null;
        }

        @Override
        public Void visitDropTableStmt(DropTableStmt statement, ConnectContext session) {
            checkDbAction(session, statement.getTbl(), PrivilegeTypes.DbActions.DROP);
            return null;
        }
        @Override
        public Void visitInsertStatement(InsertStmt statement, ConnectContext session) {
            checkTableAction(session, statement.getTableName(), PrivilegeTypes.TableActions.INSERT);
            return null;
        }

        @Override
        public Void visitQueryStatement(QueryStatement stmt, ConnectContext session) {
            new TablePrivilegeChecker(session).visit(stmt);
            return null;
        }

        private static class TablePrivilegeChecker extends AstVisitor<Void, Void> {
            private ConnectContext session;

            public TablePrivilegeChecker(ConnectContext session) {
                this.session = session;
            }

            @Override
            public Void visitQueryStatement(QueryStatement node, Void context) {
                return visit(node.getQueryRelation());
            }

            @Override
            public Void visitSubquery(SubqueryRelation node, Void context) {
                return visit(node.getQueryStatement());
            }

            @Override
            public Void visitView(ViewRelation node, Void context) {
                // if user has select privilege for the view, then there's no need to check base table
                // TODO check select for view
                return visit(node.getQueryStatement());
            }

            @Override
            public Void visitSelect(SelectRelation node, Void context) {
                if (node.hasWithClause()) {
                    node.getCteRelations().forEach(this::visit);
                }

                return visit(node.getRelation());
            }

            @Override
            public Void visitSetOp(SetOperationRelation node, Void context) {
                if (node.hasWithClause()) {
                    node.getRelations().forEach(this::visit);
                }
                node.getRelations().forEach(this::visit);
                return null;
            }

            @Override
            public Void visitJoin(JoinRelation node, Void context) {
                visit(node.getLeft());
                visit(node.getRight());
                return null;
            }

            @Override
            public Void visitCTE(CTERelation node, Void context) {
                return visit(node.getCteQueryStatement());
            }

            @Override
            public Void visitTable(TableRelation node, Void context) {
                checkTableAction(session, node.getName(), PrivilegeTypes.TableActions.SELECT);
                return null;
            }
        }
    }
}<|MERGE_RESOLUTION|>--- conflicted
+++ resolved
@@ -2,11 +2,6 @@
 
 package com.starrocks.sql.analyzer;
 
-<<<<<<< HEAD
-=======
-import com.starrocks.analysis.DeleteStmt;
-import com.starrocks.analysis.StatementBase;
->>>>>>> cac558db
 import com.starrocks.analysis.TableName;
 import com.starrocks.common.ErrorCode;
 import com.starrocks.common.ErrorReport;
@@ -16,6 +11,7 @@
 import com.starrocks.sql.ast.AstVisitor;
 import com.starrocks.sql.ast.CTERelation;
 import com.starrocks.sql.ast.CreateTableStmt;
+import com.starrocks.sql.ast.DeleteStmt;
 import com.starrocks.sql.ast.DropTableStmt;
 import com.starrocks.sql.ast.InsertStmt;
 import com.starrocks.sql.ast.JoinRelation;
@@ -92,10 +88,11 @@
         }
 
         @Override
-        public Void visitDropTableStmt(DropTableStmt statement, ConnectContext session) {
+        public Void visitDropTableStatement(DropTableStmt statement, ConnectContext session) {
             checkDbAction(session, statement.getTbl(), PrivilegeTypes.DbActions.DROP);
             return null;
         }
+
         @Override
         public Void visitInsertStatement(InsertStmt statement, ConnectContext session) {
             checkTableAction(session, statement.getTableName(), PrivilegeTypes.TableActions.INSERT);
