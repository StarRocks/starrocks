--- conflicted
+++ resolved
@@ -280,12 +280,7 @@
             }
 
             return collectCommonOperatorsByDepth(scalarOperator.getChildren().stream().map(argument ->
-<<<<<<< HEAD
-                            argument.accept(this, context)).reduce(Math::max).map(m -> m + 1).orElse(1), scalarOperator,
-                    context.isWithinLambda());
-=======
-                    argument.accept(this, context)).reduce(Math::max).get() + 1, scalarOperator);
->>>>>>> e3c254ae
+                    argument.accept(this, context)).reduce(Math::max).map(m -> m + 1).orElse(1), scalarOperator);
         }
 
         // when called this function without reuseLambda, here get rid of the expressions with lambda arguments,
