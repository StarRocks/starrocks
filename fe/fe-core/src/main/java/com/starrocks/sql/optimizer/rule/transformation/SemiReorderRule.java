--- conflicted
+++ resolved
@@ -119,33 +119,6 @@
             }
         }
 
-<<<<<<< HEAD
-=======
-        // recompute new semi join and right child projection
-        OptExpression leftChildJoinRightChild = input.inputAt(0).inputAt(1);
-        ColumnRefSet leftChildJoinRightChildOutputColumns = leftChildJoinRightChild.getOutputColumns();
-
-        Projection leftChildJoinProjection = leftChildJoin.getProjection();
-        HashMap<ColumnRefOperator, ScalarOperator> rightExpression = new HashMap<>();
-        HashMap<ColumnRefOperator, ScalarOperator> semiExpression = new HashMap<>();
-        if (leftChildJoinProjection != null) {
-            for (Map.Entry<ColumnRefOperator, ScalarOperator> entry : leftChildJoinProjection.getColumnRefMap()
-                    .entrySet()) {
-                boolean isProjectToColumnRef = entry.getValue().isColumnRef();
-                if (!isProjectToColumnRef &&
-                        leftChildJoinRightChildOutputColumns.containsAll(entry.getValue().getUsedColumns())) {
-                    rightExpression.put(entry.getKey(), entry.getValue());
-                } else if (!isProjectToColumnRef &&
-                        newSemiOutputColumns.containsAll(entry.getValue().getUsedColumns())) {
-                    semiExpression.put(entry.getKey(), entry.getValue());
-                } else if (!isProjectToColumnRef && leftChildInputColumns.containsAll(entry.getValue().getUsedColumns())) {
-                    // left child projection produce
-                    semiExpression.put(entry.getKey(), entry.getValue());
-                }
-            }
-        }
-
->>>>>>> b196cb67
         Map<ColumnRefOperator, ScalarOperator> projectMap = new HashMap<>();
         if (newSemiOutputColumns.isEmpty()) {
             ColumnRefOperator smallestColumnRef = Utils.findSmallestColumnRef(
