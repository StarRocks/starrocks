// This file is licensed under the Elastic License 2.0. Copyright 2021 StarRocks Limited.

package com.starrocks.sql.optimizer.rule.transformation;

import com.google.common.collect.ImmutableMap;
import com.google.common.collect.Lists;
import com.starrocks.analysis.JoinOperator;
import com.starrocks.sql.optimizer.OptExpression;
import com.starrocks.sql.optimizer.OptimizerContext;
import com.starrocks.sql.optimizer.operator.OperatorType;
import com.starrocks.sql.optimizer.operator.logical.LogicalJoinOperator;
import com.starrocks.sql.optimizer.operator.pattern.Pattern;
import com.starrocks.sql.optimizer.rule.RuleType;

import java.util.Collections;
import java.util.List;
import java.util.Map;

public class JoinCommutativityRule extends TransformationRule {
    private static final Map<JoinOperator, JoinOperator> JOIN_COMMUTATIVITY_MAP =
            ImmutableMap.<JoinOperator, JoinOperator>builder()
                    .put(JoinOperator.LEFT_ANTI_JOIN, JoinOperator.RIGHT_ANTI_JOIN)
                    .put(JoinOperator.RIGHT_ANTI_JOIN, JoinOperator.LEFT_ANTI_JOIN)
                    .put(JoinOperator.LEFT_SEMI_JOIN, JoinOperator.RIGHT_SEMI_JOIN)
                    .put(JoinOperator.RIGHT_SEMI_JOIN, JoinOperator.LEFT_SEMI_JOIN)
                    .put(JoinOperator.LEFT_OUTER_JOIN, JoinOperator.RIGHT_OUTER_JOIN)
                    .put(JoinOperator.RIGHT_OUTER_JOIN, JoinOperator.LEFT_OUTER_JOIN)
                    .put(JoinOperator.INNER_JOIN, JoinOperator.INNER_JOIN)
                    .put(JoinOperator.CROSS_JOIN, JoinOperator.CROSS_JOIN)
                    .put(JoinOperator.FULL_OUTER_JOIN, JoinOperator.FULL_OUTER_JOIN)
                    .build();

    private JoinCommutativityRule() {
        super(RuleType.TF_JOIN_COMMUTATIVITY, Pattern.create(OperatorType.LOGICAL_JOIN).
                addChildren(Pattern.create(OperatorType.PATTERN_LEAF),
                        Pattern.create(OperatorType.PATTERN_LEAF)));
    }

    private static final JoinCommutativityRule instance = new JoinCommutativityRule();

    public static JoinCommutativityRule getInstance() {
        return instance;
    }

    public boolean check(final OptExpression input, OptimizerContext context) {
        return ((LogicalJoinOperator) input.getOp()).getJoinHint().isEmpty();
    }

    public static List<OptExpression> commuteJoin(OptExpression input,
                                                  Map<JoinOperator, JoinOperator> commuteMap) {
        LogicalJoinOperator oldJoin = (LogicalJoinOperator) input.getOp();
        if (!commuteMap.containsKey(oldJoin.getJoinType())) {
            return Collections.emptyList();
        }

        List<OptExpression> newChildren = Lists.newArrayList(input.inputAt(1), input.inputAt(0));
<<<<<<< HEAD
        LogicalJoinOperator newJoin =
                new LogicalJoinOperator(commuteMap.get(oldJoin.getJoinType()),
                        oldJoin.getOnPredicate(),
                        oldJoin.getLimit(), "");
        newJoin.setPredicate(oldJoin.getPredicate());
        newJoin.setProjection(oldJoin.getProjection());
=======
        LogicalJoinOperator newJoin = new LogicalJoinOperator(
                commuteMap.get(oldJoin.getJoinType()),
                oldJoin.getOnPredicate(),
                "",
                oldJoin.getLimit(),
                oldJoin.getPredicate(),
                oldJoin.getPruneOutputColumns(),
                oldJoin.isHasPushDownJoinOnClause());
>>>>>>> 5f59621e
        OptExpression result = OptExpression.create(newJoin, newChildren);
        return Lists.newArrayList(result);
    }

    @Override
    public List<OptExpression> transform(OptExpression input, OptimizerContext context) {
        return commuteJoin(input, JOIN_COMMUTATIVITY_MAP);
    }
}<|MERGE_RESOLUTION|>--- conflicted
+++ resolved
@@ -54,14 +54,6 @@
         }
 
         List<OptExpression> newChildren = Lists.newArrayList(input.inputAt(1), input.inputAt(0));
-<<<<<<< HEAD
-        LogicalJoinOperator newJoin =
-                new LogicalJoinOperator(commuteMap.get(oldJoin.getJoinType()),
-                        oldJoin.getOnPredicate(),
-                        oldJoin.getLimit(), "");
-        newJoin.setPredicate(oldJoin.getPredicate());
-        newJoin.setProjection(oldJoin.getProjection());
-=======
         LogicalJoinOperator newJoin = new LogicalJoinOperator(
                 commuteMap.get(oldJoin.getJoinType()),
                 oldJoin.getOnPredicate(),
@@ -70,7 +62,6 @@
                 oldJoin.getPredicate(),
                 oldJoin.getPruneOutputColumns(),
                 oldJoin.isHasPushDownJoinOnClause());
->>>>>>> 5f59621e
         OptExpression result = OptExpression.create(newJoin, newChildren);
         return Lists.newArrayList(result);
     }
