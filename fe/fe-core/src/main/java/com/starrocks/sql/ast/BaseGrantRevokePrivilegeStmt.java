--- conflicted
+++ resolved
@@ -109,8 +109,6 @@
         return withGrantOption;
     }
 
-<<<<<<< HEAD
-=======
     public short getTypeId() {
         return typeId;
     }
@@ -135,7 +133,6 @@
         this.object = object;
     }
 
->>>>>>> cac558db
     @Override
     public <R, C> R accept(AstVisitor<R, C> visitor, C context) {
         return visitor.visitGrantRevokePrivilegeStatement(this, context);
