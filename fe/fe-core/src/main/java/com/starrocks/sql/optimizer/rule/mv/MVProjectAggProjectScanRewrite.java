--- conflicted
+++ resolved
@@ -53,24 +53,6 @@
                 input.inputAt(0).inputAt(0).inputAt(0).getOp() instanceof LogicalOlapScanOperator) {
             LogicalProjectOperator topProject = (LogicalProjectOperator) input.getOp();
             LogicalAggregationOperator agg = (LogicalAggregationOperator) input.inputAt(0).getOp();
-<<<<<<< HEAD
-            LogicalProjectOperator bellowProject = (LogicalProjectOperator)
-                    input.inputAt(0).inputAt(0).getOp();
-            LogicalOlapScanOperator scanOperator = (LogicalOlapScanOperator)
-                    input.inputAt(0).inputAt(0).inputAt(0).getOp();
-            if (factory.getRelationId(scanOperator.getOutputColumns().get(0).getId()) == relationId) {
-                for (MaterializedViewRule.RewriteContext context : rewriteContexts) {
-                    rewriteOlapScanOperator(input.inputAt(0).inputAt(0), scanOperator, context);
-                    ColumnRefOperator projectColumn = rewriteProjectOperator(bellowProject,
-                            context.queryColumnRef,
-                            context.mvColumnRef);
-                    rewriteAggOperator(input, agg, context.aggCall,
-                            projectColumn,
-                            context.mvColumn);
-                    rewriteTopProjectOperator((LogicalAggregationOperator) input.inputAt(0).getOp(), topProject,
-                            projectColumn, context.aggCall);
-                }
-=======
             LogicalProjectOperator bellowProject = (LogicalProjectOperator) input.inputAt(0).inputAt(0).getOp();
             LogicalOlapScanOperator scanOperator =
                     (LogicalOlapScanOperator) input.inputAt(0).inputAt(0).inputAt(0).getOp();
@@ -83,9 +65,9 @@
             for (MaterializedViewRule.RewriteContext context : rewriteContexts) {
                 ColumnRefOperator projectColumn =
                         rewriteProjectOperator(bellowProject, context.queryColumnRef, context.mvColumnRef);
-                rewriteAggOperator(agg, context.aggCall, projectColumn, context.mvColumn);
-                rewriteTopProjectOperator(agg, topProject, projectColumn, context.aggCall);
->>>>>>> 4f534bf3
+                rewriteAggOperator(input, agg, context.aggCall, projectColumn, context.mvColumn);
+                rewriteTopProjectOperator((LogicalAggregationOperator) input.inputAt(0).getOp(), topProject,
+                        projectColumn, context.aggCall);
             }
         }
     }
@@ -168,17 +150,31 @@
 
     // TODO(kks): refactor this method later
     // query: percentile_approx(a) && mv: percentile_union(a) -> percentile_union(a)
-    protected void rewriteAggOperator(LogicalAggregationOperator aggOperator,
+    protected void rewriteAggOperator(OptExpression optExpression,
+                                      LogicalAggregationOperator aggOperator,
                                       CallOperator agg,
                                       ColumnRefOperator aggUsedColumn,
                                       Column mvColumn) {
-        for (Map.Entry<ColumnRefOperator, CallOperator> kv : aggOperator.getAggregations().entrySet()) {
+
+        Map<ColumnRefOperator, CallOperator> newAggMap = new HashMap<>(aggOperator.getAggregations());
+
+        for (Map.Entry<ColumnRefOperator, CallOperator> kv : newAggMap.entrySet()) {
             String functionName = kv.getValue().getFnName();
             if (functionName.equals(agg.getFnName()) &&
                     kv.getValue().getUsedColumns().getFirstId() == aggUsedColumn.getId()) {
                 if (functionName.equals(FunctionSet.PERCENTILE_APPROX) &&
                         mvColumn.getAggregationType() == AggregateType.PERCENTILE_UNION) {
                     kv.setValue(getPercentileFunction(kv.getValue()));
+
+                    optExpression.setChild(0, OptExpression.create(new LogicalAggregationOperator(
+                            aggOperator.getType(),
+                            aggOperator.getGroupingKeys(),
+                            aggOperator.getPartitionByColumns(),
+                            newAggMap,
+                            aggOperator.isSplit(),
+                            aggOperator.getSingleDistinctFunctionPos(),
+                            aggOperator.getLimit(),
+                            aggOperator.getPredicate()), optExpression.inputAt(0).getInputs()));
                     break;
                 }
             }
