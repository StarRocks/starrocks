// This file is licensed under the Elastic License 2.0. Copyright 2021 StarRocks Limited.
package com.starrocks.sql.optimizer.rule.transformation;

import com.google.common.collect.Lists;
import com.starrocks.sql.optimizer.OptExpression;
import com.starrocks.sql.optimizer.OptimizerContext;
import com.starrocks.sql.optimizer.Utils;
import com.starrocks.sql.optimizer.operator.OperatorType;
import com.starrocks.sql.optimizer.operator.logical.LogicalFilterOperator;
import com.starrocks.sql.optimizer.operator.logical.LogicalTableFunctionOperator;
import com.starrocks.sql.optimizer.operator.pattern.Pattern;
import com.starrocks.sql.optimizer.operator.scalar.ScalarOperator;
import com.starrocks.sql.optimizer.rule.RuleType;

import java.util.Collections;
import java.util.Iterator;
import java.util.List;

public class PushDownPredicateTableFunctionRule extends TransformationRule {
    public PushDownPredicateTableFunctionRule() {
        super(RuleType.TF_PUSH_DOWN_PREDICATE_TABLE_FUNCTION,
                Pattern.create(OperatorType.LOGICAL_FILTER).
                        addChildren(Pattern.create(OperatorType.LOGICAL_TABLE_FUNCTION, OperatorType.PATTERN_LEAF)));
    }

    @Override
    public List<OptExpression> transform(OptExpression input, OptimizerContext context) {
        LogicalFilterOperator filterOperator = (LogicalFilterOperator) input.getOp();
        List<ScalarOperator> filters = Utils.extractConjuncts(filterOperator.getPredicate());
        LogicalTableFunctionOperator tvfOperator = (LogicalTableFunctionOperator) input.inputAt(0).getOp();

        List<ScalarOperator> pushDownPredicates = Lists.newArrayList();
        for (Iterator<ScalarOperator> iter = filters.iterator(); iter.hasNext(); ) {
            ScalarOperator filter = iter.next();
<<<<<<< HEAD
            if (!tvfOperator.getFnResultColumnRefSet().containsAll(filter.getUsedColumns())) {
=======
            if (tvfOperator.getOuterColumnRefSet().contains(filter.getUsedColumns())) {
>>>>>>> 29163833
                iter.remove();
                pushDownPredicates.add(filter);
            }
        }

        OptExpression optExpression = OptExpression.create(input.inputAt(0).getOp(), input.inputAt(0).getInputs());
        if (pushDownPredicates.size() > 0) {
            LogicalFilterOperator newFilter = new LogicalFilterOperator(Utils.compoundAnd(pushDownPredicates));
            OptExpression oe = new OptExpression(newFilter);
            oe.getInputs().addAll(optExpression.getInputs());

            optExpression.getInputs().clear();
            optExpression.getInputs().add(oe);
        }

        if (filters.isEmpty()) {
            return Lists.newArrayList(optExpression);
        } else if (filters.size() == Utils.extractConjuncts(filterOperator.getPredicate()).size()) {
            return Collections.emptyList();
        } else {
            filterOperator.setPredicate(Utils.compoundAnd(filters));
            input.setChild(0, optExpression);
            return Lists.newArrayList(input);
        }
    }
}<|MERGE_RESOLUTION|>--- conflicted
+++ resolved
@@ -32,11 +32,7 @@
         List<ScalarOperator> pushDownPredicates = Lists.newArrayList();
         for (Iterator<ScalarOperator> iter = filters.iterator(); iter.hasNext(); ) {
             ScalarOperator filter = iter.next();
-<<<<<<< HEAD
-            if (!tvfOperator.getFnResultColumnRefSet().containsAll(filter.getUsedColumns())) {
-=======
-            if (tvfOperator.getOuterColumnRefSet().contains(filter.getUsedColumns())) {
->>>>>>> 29163833
+            if (tvfOperator.getOuterColumnRefSet().containsAll(filter.getUsedColumns())) {
                 iter.remove();
                 pushDownPredicates.add(filter);
             }
