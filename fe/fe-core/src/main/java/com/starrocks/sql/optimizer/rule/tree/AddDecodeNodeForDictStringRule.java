--- conflicted
+++ resolved
@@ -77,10 +77,7 @@
 import java.util.Arrays;
 import java.util.Collections;
 import java.util.HashMap;
-<<<<<<< HEAD
 import java.util.HashSet;
-=======
->>>>>>> ba80e035
 import java.util.List;
 import java.util.Map;
 import java.util.Optional;
@@ -369,7 +366,6 @@
             return visitProjectionAfter(optExpression, context);
         }
 
-<<<<<<< HEAD
         class AdjustScanOperatorContext {
             Set<Integer> dictApplyColumnSet = new HashSet<>();
             Map<Integer, ColumnRefOperator> dictMapping = new HashMap<>();
@@ -413,62 +409,15 @@
                     // create string -> dict code mapping
                     ColumnRefOperator newDictColumn = createNewDictColumn(context, stringColumn);
                     dictMapping.put(columnId, newDictColumn);
-=======
-        private void adjustScanOperator(PhysicalScanOperator scanOperator,
-                                        DecodeContext context, List<ScalarOperator> predicates,
-                                        Map<ColumnRefOperator, Column> newColRefToColumnMetaMap,
-                                        Map<Integer, ColumnRefOperator> mapping) {
-            if (predicates.isEmpty()) {
-                return;
-            }
-            long tableId = scanOperator.getTable().getId();
-            // check column could apply dict optimize and replace string column to dict column
-            for (Integer columnId : context.tableIdToStringColumnIds.get(tableId)) {
-                ColumnRefOperator stringColumn = context.columnRefFactory.getColumnRef(columnId);
-                if (!newColRefToColumnMetaMap.containsKey(stringColumn)) {
-                    continue;
-                }
-
-                BooleanSupplier checkColumnCouldApply = () -> {
-                    if (context.disableDictOptimizeColumns.contains(columnId)) {
-                        return false;
-                    }
-
-                    if (scanOperator.getPredicate() != null &&
-                            scanOperator.getPredicate().getUsedColumns().contains(columnId)) {
-                        // If there is an unsupported expression in any of the low cardinality columns,
-                        // we disable low cardinality optimization.
-                        return predicates.stream().allMatch(
-                                predicate -> !predicate.getUsedColumns().contains(columnId) ||
-                                        couldApplyDictOptimize(predicate, context.allStringColumnIds));
-                    }
-                    return true;
-                };
-
-                if (!checkColumnCouldApply.getAsBoolean()) {
-                    continue;
-                }
-
-                // to avoid duplicated mapping from string -> dict column.
-                if (!mapping.containsKey(columnId)) {
-                    ColumnRefOperator newDictColumn = createNewDictColumn(context, stringColumn);
-                    mapping.put(columnId, newDictColumn);
->>>>>>> ba80e035
-
                     // get dict from cache
                     ColumnDict columnDict = context.globalDictCache.get(new Pair<>(tableId, stringColumn.getName()));
                     Preconditions.checkState(columnDict != null);
                     context.globalDicts.add(new Pair<>(newDictColumn.getId(), columnDict));
-<<<<<<< HEAD
-
-=======
->>>>>>> ba80e035
                     context.stringColumnIdToDictColumnIds.put(columnId, newDictColumn.getId());
                 }
                 dictApplyColumnSet.forEach(dictApplyColumnRefSet::union);
             }
 
-<<<<<<< HEAD
             void rewriteColRefToColumnMetaMap(Map<ColumnRefOperator, Column> colRefToColumnMetaMap) {
                 for (Integer columnId : dictApplyColumnSet) {
                     ColumnRefOperator stringColumn = context.columnRefFactory.getColumnRef(columnId);
@@ -497,31 +446,6 @@
                 for (int i = 0; i < predicates.size(); i++) {
                     ScalarOperator predicate = predicates.get(i);
                     if (predicate.getUsedColumns().isIntersect(dictApplyColumnRefSet)) {
-=======
-                ColumnRefOperator newDictColumn = mapping.get(columnId);
-                Column oldColumn = newColRefToColumnMetaMap.get(stringColumn);
-                Column newColumn = new Column(oldColumn);
-                newColumn.setType(ID_TYPE);
-                newColRefToColumnMetaMap.remove(stringColumn);
-                newColRefToColumnMetaMap.put(newDictColumn, newColumn);
-
-                context.hasEncoded = true;
-            }
-
-            // rewrite predicate
-            // get all string columns for this table
-            Set<Integer> stringColumns = context.tableIdToStringColumnIds.get(tableId);
-            // get all could apply this optimization string columns
-            ColumnRefSet applyOptCols = new ColumnRefSet();
-            stringColumns.stream().filter(cid -> context.stringColumnIdToDictColumnIds.containsKey(cid))
-                    .forEach(applyOptCols::union);
-
-            // if predicate used any apply to optimize column, it should be rewritten
-            if (scanOperator.getPredicate() != null) {
-                for (int i = 0; i < predicates.size(); i++) {
-                    ScalarOperator predicate = predicates.get(i);
-                    if (predicate.getUsedColumns().isIntersect(applyOptCols)) {
->>>>>>> ba80e035
                         final DictMappingRewriter rewriter = new DictMappingRewriter(context);
                         final ScalarOperator newCallOperator = rewriter.rewrite(predicate.clone());
                         predicates.set(i, newCallOperator);
@@ -530,19 +454,6 @@
             }
         }
 
-<<<<<<< HEAD
-=======
-        private void adjustOutputColumns(Map<Integer, ColumnRefOperator> mapping,
-                                         List<ColumnRefOperator> outputColumns) {
-            for (int i = 0; i < outputColumns.size(); i++) {
-                ColumnRefOperator replaced = mapping.get(outputColumns.get(i).getId());
-                if (replaced != null) {
-                    outputColumns.set(i, replaced);
-                }
-            }
-        }
-
->>>>>>> ba80e035
         @Override
         public OptExpression visitPhysicalOlapScan(OptExpression optExpression, DecodeContext context) {
             visitProjectionBefore(optExpression, context);
@@ -553,23 +464,11 @@
 
             PhysicalOlapScanOperator scanOperator = (PhysicalOlapScanOperator) optExpression.getOp();
             if (context.tableIdToStringColumnIds.containsKey(scanOperator.getTable().getId())) {
-<<<<<<< HEAD
                 List<ScalarOperator> predicates = Utils.extractConjuncts(scanOperator.getPredicate());
                 AdjustScanOperatorContext adjustScanOperatorContext = new AdjustScanOperatorContext(context);
                 // analyze which columns can be used as dict columns.
                 adjustScanOperatorContext.findDictApplyColumnSet(scanOperator, predicates);
 
-=======
-                Map<ColumnRefOperator, Column> newColRefToColumnMetaMap =
-                        Maps.newHashMap(scanOperator.getColRefToColumnMetaMap());
-                List<ColumnRefOperator> newOutputColumns = Lists.newArrayList(scanOperator.getOutputColumns());
-                List<ScalarOperator> predicates = Utils.extractConjuncts(scanOperator.getPredicate());
-                Map<Integer, ColumnRefOperator> replaced = new HashMap<>();
-                adjustScanOperator(scanOperator, context, predicates, newColRefToColumnMetaMap, replaced);
-                adjustOutputColumns(replaced, newOutputColumns);
-
-                ScalarOperator newPredicate = Utils.compoundAnd(predicates);
->>>>>>> ba80e035
                 if (context.hasEncoded) {
                     Map<ColumnRefOperator, Column> newColRefToColumnMetaMap =
                             Maps.newHashMap(scanOperator.getColRefToColumnMetaMap());
@@ -617,7 +516,7 @@
 
             PhysicalIcebergScanOperator scanOperator = (PhysicalIcebergScanOperator) optExpression.getOp();
             if (context.tableIdToStringColumnIds.containsKey(scanOperator.getTable().getId())) {
-<<<<<<< HEAD
+
                 AdjustScanOperatorContext adjustScanOperatorContext = new AdjustScanOperatorContext(context);
 
                 // analyze which columns can be used as dict columns.
@@ -653,31 +552,6 @@
                     adjustScanOperatorContext.rewriteColRefToColumnMetaMap(newColRefToColumnMetaMap);
                     adjustScanOperatorContext.rewriteOutputColumns(newOutputColumns);
 
-=======
-                Map<ColumnRefOperator, Column> newColRefToColumnMetaMap =
-                        Maps.newHashMap(scanOperator.getColRefToColumnMetaMap());
-                List<ColumnRefOperator> newOutputColumns = Lists.newArrayList(scanOperator.getOutputColumns());
-                Map<Integer, ColumnRefOperator> replaced = new HashMap<>();
-
-                List<ScalarOperator> predicates = Utils.extractConjuncts(scanOperator.getPredicate());
-                adjustScanOperator(scanOperator, context, predicates, newColRefToColumnMetaMap, replaced);
-                ScalarOperator newPredicate = Utils.compoundAnd(predicates);
-
-                ScanOperatorPredicates newScanOperatorPredicates = scanOperator.getScanOperatorPredicates().clone();
-                {
-                    adjustScanOperator(scanOperator, context, newScanOperatorPredicates.getMinMaxConjuncts(),
-                            newScanOperatorPredicates.getMinMaxColumnRefMap(), replaced);
-                    adjustScanOperator(scanOperator, context, newScanOperatorPredicates.getNoEvalPartitionConjuncts(),
-                            newColRefToColumnMetaMap, replaced);
-                    adjustScanOperator(scanOperator, context, newScanOperatorPredicates.getPartitionConjuncts(),
-                            newColRefToColumnMetaMap, replaced);
-                    adjustScanOperator(scanOperator, context, newScanOperatorPredicates.getNonPartitionConjuncts(),
-                            newColRefToColumnMetaMap, replaced);
-                }
-                adjustOutputColumns(replaced, newOutputColumns);
-
-                if (context.hasEncoded) {
->>>>>>> ba80e035
                     // TODO: maybe have to implement a clone method to create a physical node.
                     PhysicalIcebergScanOperator newOlapScan =
                             new PhysicalIcebergScanOperator(scanOperator.getTable(), newColRefToColumnMetaMap,
