// This file is licensed under the Elastic License 2.0. Copyright 2021 StarRocks Limited.

package com.starrocks.sql.optimizer.operator.logical;

import com.starrocks.catalog.Column;
import com.starrocks.catalog.Table;
import com.starrocks.sql.optimizer.operator.OperatorType;
import com.starrocks.sql.optimizer.operator.OperatorVisitor;
import com.starrocks.sql.optimizer.operator.scalar.ColumnRefOperator;
import com.starrocks.sql.optimizer.operator.scalar.ScalarOperator;

import java.util.Map;

public class LogicalSchemaScanOperator extends LogicalScanOperator {
<<<<<<< HEAD
    public LogicalSchemaScanOperator(Table table, Map<ColumnRefOperator, Column> colRefToColumnMetaMap) {
        super(OperatorType.LOGICAL_SCHEMA_SCAN, table, colRefToColumnMetaMap);
=======
    public LogicalSchemaScanOperator(Table table,
                                     List<ColumnRefOperator> outputColumns,
                                     Map<ColumnRefOperator, Column> colRefToColumnMetaMap,
                                     Map<Column, ColumnRefOperator> columnMetaToColRefMap,
                                     long limit,
                                     ScalarOperator predicate) {
        super(OperatorType.LOGICAL_SCHEMA_SCAN,
                table,
                outputColumns,
                colRefToColumnMetaMap,
                columnMetaToColRefMap,
                limit,
                predicate);
>>>>>>> 187b7409
    }

    @Override
    public <R, C> R accept(OperatorVisitor<R, C> visitor, C context) {
        return visitor.visitLogicalSchemaScan(this, context);
    }
}<|MERGE_RESOLUTION|>--- conflicted
+++ resolved
@@ -9,13 +9,10 @@
 import com.starrocks.sql.optimizer.operator.scalar.ColumnRefOperator;
 import com.starrocks.sql.optimizer.operator.scalar.ScalarOperator;
 
+import java.util.List;
 import java.util.Map;
 
 public class LogicalSchemaScanOperator extends LogicalScanOperator {
-<<<<<<< HEAD
-    public LogicalSchemaScanOperator(Table table, Map<ColumnRefOperator, Column> colRefToColumnMetaMap) {
-        super(OperatorType.LOGICAL_SCHEMA_SCAN, table, colRefToColumnMetaMap);
-=======
     public LogicalSchemaScanOperator(Table table,
                                      List<ColumnRefOperator> outputColumns,
                                      Map<ColumnRefOperator, Column> colRefToColumnMetaMap,
@@ -29,7 +26,6 @@
                 columnMetaToColRefMap,
                 limit,
                 predicate);
->>>>>>> 187b7409
     }
 
     @Override
