--- conflicted
+++ resolved
@@ -5,14 +5,10 @@
 import com.starrocks.sql.optimizer.base.ColumnRefSet;
 import com.starrocks.sql.optimizer.base.DistributionSpec;
 import com.starrocks.sql.optimizer.base.OrderSpec;
-import com.starrocks.sql.optimizer.operator.NodeOperator;
+import com.starrocks.sql.optimizer.operator.Operator;
 import com.starrocks.sql.optimizer.operator.OperatorType;
 
-<<<<<<< HEAD
-public abstract class PhysicalOperator extends NodeOperator {
-=======
 public abstract class PhysicalOperator extends Operator {
->>>>>>> 187b7409
     protected OrderSpec orderSpec;
     protected DistributionSpec distributionSpec;
 
@@ -35,17 +31,17 @@
         this.orderSpec = orderSpec;
     }
 
-    @Override
-    public boolean isPhysical() {
-        return true;
-    }
-
     public OrderSpec getOrderSpec() {
         return orderSpec;
     }
 
     public DistributionSpec getDistributionSpec() {
         return distributionSpec;
+    }
+
+    @Override
+    public boolean isPhysical() {
+        return true;
     }
 
     public ColumnRefSet getUsedColumns() {
