--- conflicted
+++ resolved
@@ -92,13 +92,10 @@
         return visitLogicalTableScan(node, context);
     }
 
-<<<<<<< HEAD
-=======
     public R visitLogicalHudiScan(LogicalHudiScanOperator node, C context) {
         return visitLogicalTableScan(node, context);
     }
 
->>>>>>> b196cb67
     public R visitLogicalMysqlScan(LogicalMysqlScanOperator node, C context) {
         return visitLogicalTableScan(node, context);
     }
