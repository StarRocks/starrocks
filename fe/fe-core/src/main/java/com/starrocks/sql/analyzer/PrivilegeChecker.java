// This file is licensed under the Elastic License 2.0. Copyright 2021-present, StarRocks Limited.
package com.starrocks.sql.analyzer;

import com.starrocks.analysis.AdminSetConfigStmt;
import com.starrocks.analysis.AdminSetReplicaStatusStmt;
import com.starrocks.analysis.AdminShowConfigStmt;
import com.starrocks.analysis.AdminShowReplicaDistributionStmt;
import com.starrocks.analysis.AdminShowReplicaStatusStmt;
import com.starrocks.analysis.AlterDatabaseQuotaStmt;
import com.starrocks.analysis.AlterDatabaseRename;
import com.starrocks.analysis.AlterSystemStmt;
import com.starrocks.analysis.AlterTableStmt;
import com.starrocks.analysis.AlterViewStmt;
import com.starrocks.analysis.CancelAlterTableStmt;
import com.starrocks.analysis.CompoundPredicate;
import com.starrocks.analysis.CreateDbStmt;
import com.starrocks.analysis.CreateFunctionStmt;
import com.starrocks.analysis.CreateTableLikeStmt;
import com.starrocks.analysis.CreateTableStmt;
import com.starrocks.analysis.CreateViewStmt;
import com.starrocks.analysis.DeleteStmt;
import com.starrocks.analysis.DescribeStmt;
import com.starrocks.analysis.DropDbStmt;
import com.starrocks.analysis.DropFunctionStmt;
import com.starrocks.analysis.DropMaterializedViewStmt;
import com.starrocks.analysis.DropTableStmt;
import com.starrocks.analysis.InsertStmt;
import com.starrocks.analysis.RecoverDbStmt;
import com.starrocks.analysis.RecoverTableStmt;
import com.starrocks.analysis.SetUserPropertyStmt;
import com.starrocks.analysis.SetUserPropertyVar;
import com.starrocks.analysis.SetVar;
import com.starrocks.analysis.ShowAlterStmt;
import com.starrocks.analysis.ShowBrokerStmt;
import com.starrocks.analysis.ShowCreateDbStmt;
import com.starrocks.analysis.ShowCreateTableStmt;
import com.starrocks.analysis.ShowDataStmt;
import com.starrocks.analysis.ShowDeleteStmt;
import com.starrocks.analysis.ShowFunctionsStmt;
import com.starrocks.analysis.ShowIndexStmt;
import com.starrocks.analysis.ShowMaterializedViewStmt;
import com.starrocks.analysis.ShowPartitionsStmt;
import com.starrocks.analysis.ShowProcStmt;
import com.starrocks.analysis.ShowRoutineLoadStmt;
import com.starrocks.analysis.ShowTableStatusStmt;
import com.starrocks.analysis.ShowTabletStmt;
import com.starrocks.analysis.ShowUserPropertyStmt;
import com.starrocks.analysis.StatementBase;
import com.starrocks.analysis.TableName;
import com.starrocks.analysis.TableRef;
import com.starrocks.analysis.TruncateTableStmt;
import com.starrocks.analysis.UpdateStmt;
import com.starrocks.catalog.Database;
import com.starrocks.catalog.InternalCatalog;
import com.starrocks.catalog.MaterializedIndex;
import com.starrocks.catalog.OlapTable;
import com.starrocks.catalog.Partition;
import com.starrocks.catalog.Table;
import com.starrocks.common.AnalysisException;
import com.starrocks.common.ErrorCode;
import com.starrocks.common.ErrorReport;
import com.starrocks.common.Pair;
import com.starrocks.common.util.DebugUtil;
import com.starrocks.mysql.privilege.Auth;
import com.starrocks.mysql.privilege.PrivBitSet;
import com.starrocks.mysql.privilege.PrivPredicate;
import com.starrocks.mysql.privilege.Privilege;
import com.starrocks.qe.ConnectContext;
import com.starrocks.server.CatalogMgr;
import com.starrocks.server.GlobalStateMgr;
import com.starrocks.sql.ast.AlterMaterializedViewStatement;
import com.starrocks.sql.ast.AlterResourceGroupStmt;
import com.starrocks.sql.ast.AnalyzeStmt;
import com.starrocks.sql.ast.AstVisitor;
import com.starrocks.sql.ast.BaseCreateAlterUserStmt;
import com.starrocks.sql.ast.BaseGrantRevokeImpersonateStmt;
import com.starrocks.sql.ast.BaseGrantRevokeRoleStmt;
import com.starrocks.sql.ast.CancelRefreshMaterializedViewStatement;
import com.starrocks.sql.ast.CreateAnalyzeJobStmt;
import com.starrocks.sql.ast.CreateMaterializedViewStatement;
import com.starrocks.sql.ast.CreateResourceGroupStmt;
import com.starrocks.sql.ast.DropHistogramStmt;
import com.starrocks.sql.ast.DropResourceGroupStmt;
import com.starrocks.sql.ast.ExecuteAsStmt;
import com.starrocks.sql.ast.QueryStatement;
import com.starrocks.sql.ast.RefreshMaterializedViewStatement;
import com.starrocks.sql.ast.RefreshTableStmt;
import com.starrocks.sql.ast.ShowComputeNodesStmt;
import com.starrocks.sql.common.MetaUtils;
import com.starrocks.statistic.StatsConstants;

import java.util.Arrays;
import java.util.Comparator;
import java.util.List;
import java.util.Map;
import java.util.SortedSet;
import java.util.TreeMap;
import java.util.TreeSet;

public class PrivilegeChecker {
    public static void check(StatementBase statement, ConnectContext session) {
        new PrivilegeCheckerVisitor().check(statement, session);
    }

    public static boolean checkTblPriv(ConnectContext context,
                                       TableName tableName,
                                       PrivPredicate predicate) {
        return checkTblPriv(context, tableName.getCatalog(),
                tableName.getDb(), tableName.getTbl(), predicate);
    }

    public static boolean checkTblPriv(ConnectContext context,
                                       String catalogName,
                                       String dbName,
                                       String tableName,
                                       PrivPredicate predicate) {
        return !CatalogMgr.isInternalCatalog(catalogName) ||
                GlobalStateMgr.getCurrentState().getAuth().checkTblPriv(
                        context, dbName, tableName, predicate);
    }

    public static boolean checkDbPriv(ConnectContext context,
                                      String catalogName,
                                      String dbName,
                                      PrivPredicate predicate) {
        return !CatalogMgr.isInternalCatalog(catalogName) ||
                GlobalStateMgr.getCurrentState().getAuth().checkDbPriv(context, dbName, predicate);
    }

    private static class PrivilegeCheckerVisitor extends AstVisitor<Void, ConnectContext> {
        public void check(StatementBase statement, ConnectContext session) {
            visit(statement, session);
        }

        @Override
        public Void visitShowComputeNodes(ShowComputeNodesStmt statement, ConnectContext session) {
            if (!GlobalStateMgr.getCurrentState().getAuth().checkGlobalPriv(ConnectContext.get(), PrivPredicate.ADMIN)
                    && !GlobalStateMgr.getCurrentState().getAuth().checkGlobalPriv(ConnectContext.get(),
                    PrivPredicate.OPERATOR)) {
                ErrorReport.reportSemanticException(ErrorCode.ERR_SPECIFIC_ACCESS_DENIED_ERROR, "ADMIN/OPERATOR");
            }
            return null;
        }

        @Override
        public Void visitCreateTableStatement(CreateTableStmt statement, ConnectContext session) {
            String dbName = statement.getDbTbl().getDb();
            String tableName = statement.getDbTbl().getTbl();
            if (!GlobalStateMgr.getCurrentState().getAuth().checkTblPriv(session, dbName, tableName, PrivPredicate.CREATE)) {
                ErrorReport.reportSemanticException(ErrorCode.ERR_SPECIFIC_ACCESS_DENIED_ERROR, "CREATE");
            }
            return null;
        }

        @Override
        public Void visitCreateTableLikeStatement(CreateTableLikeStmt statement, ConnectContext session) {
            if (!GlobalStateMgr.getCurrentState().getAuth().checkTblPriv(session,  statement.getExistedDbName(),
                    statement.getExistedTableName(), PrivPredicate.SELECT)) {
                ErrorReport.reportSemanticException(ErrorCode.ERR_SPECIFIC_ACCESS_DENIED_ERROR, "SELECT");
            }

            if (!GlobalStateMgr.getCurrentState().getAuth().checkTblPriv(session, statement.getDbName(),
                    statement.getTableName(), PrivPredicate.CREATE)) {
                ErrorReport.reportSemanticException(ErrorCode.ERR_SPECIFIC_ACCESS_DENIED_ERROR, "CREATE");
            }
            return null;
        }

        @Override
        public Void visitAlterTableStatement(AlterTableStmt statement, ConnectContext session) {
            if (!checkTblPriv(session, statement.getTbl(), PrivPredicate.ALTER)) {
                ErrorReport.reportSemanticException(ErrorCode.ERR_SPECIFIC_ACCESS_DENIED_ERROR, "Alter");
            }
            return null;
        }

        @Override
        public Void visitShowIndexStmt(ShowIndexStmt statement, ConnectContext session) {
            if (!checkTblPriv(session, statement.getTableName(), PrivPredicate.SHOW)) {
                ErrorReport.reportSemanticException(ErrorCode.ERR_TABLEACCESS_DENIED_ERROR, session.getQualifiedUser(),
                        statement.getTableName().toString());
            }
            return null;
        }

        @Override
        public Void visitCancelAlterTableStatement(CancelAlterTableStmt statement, ConnectContext session) {
            TableName dbTableName = statement.getDbTableName();
            if (!GlobalStateMgr.getCurrentState().getAuth().checkTblPriv(ConnectContext.get(), dbTableName.getDb(),
                    dbTableName.getTbl(),
                    PrivPredicate.ALTER)) {
                ErrorReport.reportSemanticException(ErrorCode.ERR_TABLEACCESS_DENIED_ERROR, "CANCEL ALTER TABLE",
                        ConnectContext.get().getQualifiedUser(),
                        ConnectContext.get().getRemoteIP(),
                        dbTableName.getTbl());
            }
            return null;
        }

        @Override
        public Void visitAlterResourceGroupStatement(AlterResourceGroupStmt statement, ConnectContext session) {
            if (!GlobalStateMgr.getCurrentState().getAuth().checkGlobalPriv(session, PrivPredicate.ADMIN)) {
                ErrorReport.reportSemanticException(ErrorCode.ERR_SPECIFIC_ACCESS_DENIED_ERROR, "ALTER RESOURCE_GROUP");
            }
            return null;
        }

        @Override
        public Void visitAlterViewStatement(AlterViewStmt statement, ConnectContext session) {
            TableName tableName = statement.getTableName();
            if (!checkTblPriv(session, tableName, PrivPredicate.ALTER)) {
                ErrorReport.reportSemanticException(ErrorCode.ERR_TABLEACCESS_DENIED_ERROR, "ALTER VIEW",
                        session.getQualifiedUser(), session.getRemoteIP(), tableName.getTbl());
            }
            check(statement.getQueryStatement(), session);
            return null;
        }

        @Override
        public Void visitAdminSetConfigStatement(AdminSetConfigStmt statement, ConnectContext session) {
            if (!GlobalStateMgr.getCurrentState().getAuth().checkGlobalPriv(session, PrivPredicate.ADMIN)) {
                ErrorReport.reportSemanticException(ErrorCode.ERR_SPECIFIC_ACCESS_DENIED_ERROR, "ADMIN");
            }
            return null;
        }

        @Override
        public Void visitAdminSetReplicaStatusStatement(AdminSetReplicaStatusStmt statement, ConnectContext session) {
            if (!GlobalStateMgr.getCurrentState().getAuth().checkGlobalPriv(session, PrivPredicate.ADMIN)) {
                ErrorReport.reportSemanticException(ErrorCode.ERR_SPECIFIC_ACCESS_DENIED_ERROR, "ADMIN");
            }
            return null;
        }

        @Override
        public Void visitAdminShowConfigStatement(AdminShowConfigStmt statement, ConnectContext session) {
            if (!GlobalStateMgr.getCurrentState().getAuth().checkGlobalPriv(ConnectContext.get(), PrivPredicate.ADMIN)) {
                ErrorReport.reportSemanticException(ErrorCode.ERR_SPECIFIC_ACCESS_DENIED_ERROR, "ADMIN");
            }
            return null;
        }

        @Override
        public Void visitAdminShowReplicaDistributionStatement(AdminShowReplicaDistributionStmt statement,
                                                               ConnectContext session) {
            if (!GlobalStateMgr.getCurrentState().getAuth().checkGlobalPriv(ConnectContext.get(), PrivPredicate.ADMIN)) {
                ErrorReport.reportSemanticException(ErrorCode.ERR_SPECIFIC_ACCESS_DENIED_ERROR, "ADMIN");
            }
            return null;
        }

        @Override
        public Void visitAdminShowReplicaStatusStatement(AdminShowReplicaStatusStmt statement, ConnectContext session) {
            if (!GlobalStateMgr.getCurrentState().getAuth().checkGlobalPriv(session, PrivPredicate.ADMIN)) {
                ErrorReport.reportSemanticException(ErrorCode.ERR_SPECIFIC_ACCESS_DENIED_ERROR, "ADMIN");
            }
            return null;
        }

        @Override
        public Void visitShowUserPropertyStmt(ShowUserPropertyStmt statement, ConnectContext session) {
            if (!GlobalStateMgr.getCurrentState().getAuth().checkGlobalPriv(ConnectContext.get(), PrivPredicate.GRANT)) {
                try {
                    ErrorReport.reportAnalysisException(ErrorCode.ERR_SPECIFIC_ACCESS_DENIED_ERROR, "GRANT");
                } catch (AnalysisException e) {
                    throw new SemanticException(e.getMessage());
                }
            }
            return null;
        }

        @Override
        public Void visitSetUserPropertyStmt(SetUserPropertyStmt statement, ConnectContext session) {
            if (statement.getPropertyList() == null || statement.getPropertyList().isEmpty()) {
                throw new SemanticException("Empty properties");
            }

            boolean isSelf = statement.getUser().equals(ConnectContext.get().getQualifiedUser());
            try {
                for (SetVar var : statement.getPropertyList()) {
                    ((SetUserPropertyVar) var).analyze(isSelf);
                }
            } catch (AnalysisException e) {
                throw new SemanticException(e.getMessage());
            }

            return null;
        }

        @Override
        public Void visitCreateViewStatement(CreateViewStmt statement, ConnectContext session) {
            TableName tableName = statement.getTableName();
            if (!checkTblPriv(session, tableName, PrivPredicate.CREATE)) {
                ErrorReport.reportSemanticException(ErrorCode.ERR_SPECIFIC_ACCESS_DENIED_ERROR, "CREATE");
            }

            check(statement.getQueryStatement(), session);
            return null;
        }

        @Override
        public Void visitCreateResourceGroupStatement(CreateResourceGroupStmt statement, ConnectContext session) {
            if (!GlobalStateMgr.getCurrentState().getAuth().checkGlobalPriv(session, PrivPredicate.ADMIN)) {
                ErrorReport.reportSemanticException(ErrorCode.ERR_SPECIFIC_ACCESS_DENIED_ERROR,
                        "CREATE RESOURCE_GROUP");
            }
            return null;
        }

        @Override
        public Void visitDropTableStmt(DropTableStmt statement, ConnectContext session) {
            if (!checkTblPriv(session, statement.getTbl(), PrivPredicate.DROP)) {
                ErrorReport.reportSemanticException(ErrorCode.ERR_SPECIFIC_ACCESS_DENIED_ERROR, "DROP");
            }
            return null;
        }

        public Void visitRecoverTableStatement(RecoverTableStmt statement, ConnectContext session) {
            if (!GlobalStateMgr.getCurrentState().getAuth().checkTblPriv(ConnectContext.get(), statement.getDbName(),
                    statement.getTableName(),
                    PrivPredicate.of(PrivBitSet.of(Privilege.ALTER_PRIV,
                                    Privilege.CREATE_PRIV,
                                    Privilege.ADMIN_PRIV),
                            CompoundPredicate.Operator.OR))) {
                ErrorReport.reportSemanticException(ErrorCode.ERR_TABLEACCESS_DENIED_ERROR, "RECOVERY",
                        ConnectContext.get().getQualifiedUser(),
                        ConnectContext.get().getRemoteIP(),
                        statement.getTableName());
            }
            return null;
        }

        public Void visitTruncateTableStatement(TruncateTableStmt statement, ConnectContext session) {
            TableRef tblRef = statement.getTblRef();
            if (!GlobalStateMgr.getCurrentState().getAuth().checkTblPriv(ConnectContext.get(), tblRef.getName().getDb(),
                    tblRef.getName().getTbl(), PrivPredicate.LOAD)) {
                ErrorReport.reportSemanticException(ErrorCode.ERR_SPECIFIC_ACCESS_DENIED_ERROR, "LOAD");
            }
            return null;
        }

        @Override
        public Void visitDropResourceGroupStatement(DropResourceGroupStmt statement, ConnectContext session) {
            if (!GlobalStateMgr.getCurrentState().getAuth().checkGlobalPriv(session, PrivPredicate.ADMIN)) {
                ErrorReport.reportSemanticException(ErrorCode.ERR_SPECIFIC_ACCESS_DENIED_ERROR, "DROP RESOURCE_GROUP");
            }
            return null;
        }

        @Override
        public Void visitInsertStatement(InsertStmt statement, ConnectContext session) {
            TableName tableName = statement.getTableName();
            if (!checkTblPriv(session, tableName, PrivPredicate.LOAD)) {
                ErrorReport.reportSemanticException(ErrorCode.ERR_TABLEACCESS_DENIED_ERROR, "LOAD",
                        session.getQualifiedUser(), session.getRemoteIP(), tableName.getTbl());
            }
            check(statement.getQueryStatement(), session);
            return null;
        }

        @Override
        public Void visitQueryStatement(QueryStatement stmt, ConnectContext session) {
            Map<TableName, Table> tables = AnalyzerUtils.collectAllTable(stmt);
            for (Map.Entry<TableName, Table> table : tables.entrySet()) {
                TableName tableName = table.getKey();
                if (!checkTblPriv(session, tableName, PrivPredicate.SELECT)) {
                    ErrorReport.reportSemanticException(ErrorCode.ERR_TABLEACCESS_DENIED_ERROR, "SELECT",
                            session.getQualifiedUser(), session.getRemoteIP(), tableName.getTbl());
                }
            }
            return null;
        }

        @Override
        public Void visitShowTableStatusStmt(ShowTableStatusStmt statement, ConnectContext session) {
            String db = statement.getDb();
            if (!GlobalStateMgr.getCurrentState().getAuth().checkDbPriv(session, db, PrivPredicate.SHOW)) {
                ErrorReport.reportSemanticException(ErrorCode.ERR_DB_ACCESS_DENIED, session.getQualifiedUser(), db);
            }
            return null;
        }

        @Override
        public Void visitShowTabletStmt(ShowTabletStmt statement, ConnectContext session) {
            if (!GlobalStateMgr.getCurrentState().getAuth()
                    .checkGlobalPriv(session, PrivPredicate.ADMIN)) {
                ErrorReport.reportSemanticException(ErrorCode.ERR_SPECIFIC_ACCESS_DENIED_ERROR, "SHOW TABLET");
            }
            return null;
        }

        @Override
        public Void visitShowAlterStmt(ShowAlterStmt statement, ConnectContext session) {
            String db = statement.getDbName();
            if (!GlobalStateMgr.getCurrentState().getAuth().checkDbPriv(ConnectContext.get(), db, PrivPredicate.SHOW)) {
                ErrorReport.reportSemanticException(ErrorCode.ERR_DB_ACCESS_DENIED, session.getQualifiedUser(), db);
            }
            return null;
        }

        @Override
        public Void visitShowDeleteStmt(ShowDeleteStmt statement, ConnectContext session) {
            String db = statement.getDbName();
            if (!GlobalStateMgr.getCurrentState().getAuth().checkDbPriv(ConnectContext.get(), db, PrivPredicate.SHOW)) {
                ErrorReport.reportSemanticException(ErrorCode.ERR_DB_ACCESS_DENIED, session.getQualifiedUser(), db);
            }
            return null;
        }

        @Override
        public Void visitCreateMaterializedViewStatement(CreateMaterializedViewStatement statement, ConnectContext session) {
            if (!checkTblPriv(session, statement.getTableName(), PrivPredicate.CREATE)) {
                ErrorReport.reportSemanticException(ErrorCode.ERR_SPECIFIC_ACCESS_DENIED_ERROR, "CREATE");
            }
            check(statement.getQueryStatement(), session);
            return null;
        }

        @Override
        public Void visitDropMaterializedViewStatement(DropMaterializedViewStmt statement, ConnectContext session) {
            if (!checkTblPriv(ConnectContext.get(), statement.getDbMvName(), PrivPredicate.DROP)) {
                ErrorReport.reportSemanticException(ErrorCode.ERR_SPECIFIC_ACCESS_DENIED_ERROR, "DROP");
            }
            return null;
        }

        @Override
        public Void visitAlterMaterializedViewStatement(AlterMaterializedViewStatement statement,
                                                        ConnectContext context) {
            if (!GlobalStateMgr.getCurrentState().getAuth().checkTblPriv(ConnectContext.get(), statement.getMvName().getDb(),
                    statement.getMvName().getTbl(), PrivPredicate.ALTER)) {
                ErrorReport.reportSemanticException(ErrorCode.ERR_SPECIFIC_ACCESS_DENIED_ERROR, "ALTER");
            }
            return null;
        }

        @Override
        public Void visitRefreshMaterializedViewStatement(RefreshMaterializedViewStatement statement,
                                                          ConnectContext context) {
            if (!checkTblPriv(ConnectContext.get(), statement.getMvName(), PrivPredicate.ALTER)) {
                ErrorReport.reportSemanticException(ErrorCode.ERR_SPECIFIC_ACCESS_DENIED_ERROR, "ALTER");
            }
            return null;

        }

        @Override
        public Void visitCancelRefreshMaterializedViewStatement(CancelRefreshMaterializedViewStatement statement,
                                                                ConnectContext context) {
            if (!checkTblPriv(ConnectContext.get(), statement.getMvName(), PrivPredicate.ALTER)) {
                ErrorReport.reportSemanticException(ErrorCode.ERR_SPECIFIC_ACCESS_DENIED_ERROR, "ALTER");
            }
            return null;
        }

        @Override
        public Void visitAlterSystemStmt(AlterSystemStmt statement, ConnectContext session) {
            if (!GlobalStateMgr.getCurrentState().getAuth().checkGlobalPriv(ConnectContext.get(), PrivPredicate.OPERATOR)) {
                ErrorReport.reportSemanticException(ErrorCode.ERR_SPECIFIC_ACCESS_DENIED_ERROR,
                        session.getQualifiedUser());
            }
            return null;

        }

        @Override
        public Void visitCreateAlterUserStmt(BaseCreateAlterUserStmt statement, ConnectContext context) {
            // check if current user has GRANT priv on GLOBAL or DATABASE level.
            if (!GlobalStateMgr.getCurrentState().getAuth()
                    .checkHasPriv(context, PrivPredicate.GRANT, Auth.PrivLevel.GLOBAL, Auth.PrivLevel.DATABASE)) {
                ErrorReport.reportSemanticException(ErrorCode.ERR_SPECIFIC_ACCESS_DENIED_ERROR, "GRANT");
            }
            return null;
        }

        @Override
        public Void visitGrantRevokeRoleStatement(BaseGrantRevokeRoleStmt statement, ConnectContext session) {
            // check if current user has GRANT priv on GLOBAL level.
            if (!GlobalStateMgr.getCurrentState().getAuth().checkGlobalPriv(
                    ConnectContext.get(), PrivPredicate.GRANT)) {
                ErrorReport.reportSemanticException(ErrorCode.ERR_SPECIFIC_ACCESS_DENIED_ERROR, "GRANT");
            }
            return null;
        }

        @Override
        public Void visitGrantRevokeImpersonateStatement(BaseGrantRevokeImpersonateStmt statement, ConnectContext session) {
            // check if current user has GRANT priv on GLOBAL level.
            if (!GlobalStateMgr.getCurrentState().getAuth().checkGlobalPriv(
                    ConnectContext.get(), PrivPredicate.GRANT)) {
                ErrorReport.reportSemanticException(ErrorCode.ERR_SPECIFIC_ACCESS_DENIED_ERROR, "GRANT");
            }
            return null;
        }

        @Override
        public Void visitExecuteAsStatement(ExecuteAsStmt stmt, ConnectContext session) {
            // check if current user has IMPERSONATE priv
            if (!GlobalStateMgr.getCurrentState().getAuth().canImpersonate(
                    session.getCurrentUserIdentity(), stmt.getToUser())) {
                ErrorReport.reportSemanticException(ErrorCode.ERR_SPECIFIC_ACCESS_DENIED_ERROR, "IMPERSONATE");
            }
            return null;
        }

        @Override
        public Void visitShowMaterializedViewStmt(ShowMaterializedViewStmt statement, ConnectContext session) {
            String db = statement.getDb();
            if (!GlobalStateMgr.getCurrentState().getAuth().checkDbPriv(session, db, PrivPredicate.SHOW)) {
                ErrorReport.reportSemanticException(ErrorCode.ERR_DB_ACCESS_DENIED, "SHOW MATERIALIZED VIEW",
                        session.getQualifiedUser(),
                        session.getRemoteIP(),
                        db);
            }
            return null;
        }

        @Override
        public Void visitUpdateStatement(UpdateStmt statement, ConnectContext session) {
            // For now, the `update` operation requires the `LOAD` privilege.
            // TODO We're planning to refactor the whole privilege framework to align with mainstream databases such as
            //      MySQL by fine-grained administrative permissions.
            TableName tableName = statement.getTableName();
            if (!checkTblPriv(session, tableName, PrivPredicate.LOAD)) {
                ErrorReport.reportSemanticException(ErrorCode.ERR_TABLEACCESS_DENIED_ERROR, "LOAD",
                        session.getQualifiedUser(), session.getRemoteIP(), tableName.getTbl());
            }
            return null;
        }

        @Override
        public Void visitDeleteStatement(DeleteStmt statement, ConnectContext session) {
            // For now, the `delete` operation requires the `LOAD` privilege.
            // TODO We're planning to refactor the whole privilege framework to align with mainstream databases such as
            //      MySQL by fine-grained administrative permissions.
            TableName tableName = statement.getTableName();
            if (!checkTblPriv(session, tableName, PrivPredicate.LOAD)) {
                ErrorReport.reportSemanticException(ErrorCode.ERR_TABLEACCESS_DENIED_ERROR, "LOAD",
                        session.getQualifiedUser(), session.getRemoteIP(), tableName.getTbl());
            }
            return null;
        }

        @Override
        public Void visitRefreshTableStatement(RefreshTableStmt statement, ConnectContext context) {
            TableName tableName = statement.getTableName();
            MetaUtils.normalizationTableName(context, tableName);
            if (!checkTblPriv(ConnectContext.get(), tableName.getCatalog(),
                    tableName.getDb(), tableName.getTbl(), PrivPredicate.ALTER)) {
                ErrorReport.reportSemanticException(ErrorCode.ERR_TABLEACCESS_DENIED_ERROR,
                        "REFRESH EXTERNAL TABLE",
                        ConnectContext.get().getQualifiedUser(),
                        ConnectContext.get().getRemoteIP(),
                        tableName.getTbl());
            }
            return null;
        }

        @Override
        public Void visitShowCreateTableStmt(ShowCreateTableStmt statement, ConnectContext session) {
            if (!GlobalStateMgr.getCurrentState().getAuth()
                    .checkTblPriv(ConnectContext.get(), statement.getDb(), statement.getTable(),
                            PrivPredicate.SHOW)) {
                ErrorReport.reportSemanticException(ErrorCode.ERR_TABLEACCESS_DENIED_ERROR, "SHOW CREATE TABLE",
                        ConnectContext.get().getQualifiedUser(),
                        ConnectContext.get().getRemoteIP(),
                        statement.getTable());
            }
            return null;
        }

        @Override
        public Void visitAnalyzeStatement(AnalyzeStmt statement, ConnectContext session) {
            TableName tableName = statement.getTableName();
            if (!checkTblPriv(session, tableName, PrivPredicate.SELECT)) {
                ErrorReport.reportSemanticException(ErrorCode.ERR_TABLEACCESS_DENIED_ERROR, "SELECT",
                        session.getQualifiedUser(), session.getRemoteIP(), tableName.getTbl());
            }

            if (!checkTblPriv(session, tableName, PrivPredicate.LOAD)) {
                ErrorReport.reportSemanticException(ErrorCode.ERR_TABLEACCESS_DENIED_ERROR, "LOAD",
                        session.getQualifiedUser(), session.getRemoteIP(), tableName.getTbl());
            }
            return null;
        }

        @Override
        public Void visitCreateAnalyzeJobStatement(CreateAnalyzeJobStmt statement, ConnectContext session) {
            if (statement.getDbId() == StatsConstants.DEFAULT_ALL_ID) {
                List<Long> dbIds = GlobalStateMgr.getCurrentState().getDbIds();
                for (Long dbId : dbIds) {
                    Database db = GlobalStateMgr.getCurrentState().getDb(dbId);
                    if (!checkDbPriv(session, InternalCatalog.DEFAULT_INTERNAL_CATALOG_NAME,
                            db.getOriginName(),
                            PrivPredicate.SELECT)) {
                        ErrorReport.reportSemanticException(ErrorCode.ERR_DB_ACCESS_DENIED, "SELECT",
                                session.getQualifiedUser(), session.getRemoteIP(),
                                db.getOriginName());
                    }

                    if (!checkDbPriv(session, InternalCatalog.DEFAULT_INTERNAL_CATALOG_NAME,
                            db.getOriginName(),
                            PrivPredicate.LOAD)) {
                        ErrorReport.reportSemanticException(ErrorCode.ERR_DB_ACCESS_DENIED, "LOAD",
                                session.getQualifiedUser(), session.getRemoteIP(),
                                db.getOriginName());
                    }
                }
            } else if (StatsConstants.DEFAULT_ALL_ID == statement.getTableId()
                    && StatsConstants.DEFAULT_ALL_ID != statement.getDbId()) {
                Database db = GlobalStateMgr.getCurrentState().getDb(statement.getDbId());
                for (Table table : db.getTables()) {
                    TableName tableName = new TableName(InternalCatalog.DEFAULT_INTERNAL_CATALOG_NAME,
                            db.getFullName(), table.getName());
                    if (!checkTblPriv(session, tableName, PrivPredicate.SELECT)) {
                        ErrorReport.reportSemanticException(ErrorCode.ERR_TABLEACCESS_DENIED_ERROR, "SELECT",
                                session.getQualifiedUser(), session.getRemoteIP(), tableName.getTbl());
                    }

                    if (!checkTblPriv(session, tableName, PrivPredicate.LOAD)) {
                        ErrorReport.reportSemanticException(ErrorCode.ERR_TABLEACCESS_DENIED_ERROR, "LOAD",
                                session.getQualifiedUser(), session.getRemoteIP(), tableName.getTbl());
                    }
                }
            } else if (StatsConstants.DEFAULT_ALL_ID != statement.getTableId()
                    && StatsConstants.DEFAULT_ALL_ID != statement.getDbId()) {
                TableName tableName = statement.getTableName();

                if (!checkTblPriv(session, tableName, PrivPredicate.SELECT)) {
                    ErrorReport.reportSemanticException(ErrorCode.ERR_TABLEACCESS_DENIED_ERROR, "SELECT",
                            session.getQualifiedUser(), session.getRemoteIP(), tableName.getTbl());
                }

                if (!checkTblPriv(session, tableName, PrivPredicate.LOAD)) {
                    ErrorReport.reportSemanticException(ErrorCode.ERR_TABLEACCESS_DENIED_ERROR, "LOAD",
                            session.getQualifiedUser(), session.getRemoteIP(), tableName.getTbl());
                }
            }

            return null;
        }

        @Override
        public Void visitAlterDbQuotaStmt(AlterDatabaseQuotaStmt statement, ConnectContext session) {
            String dbName = statement.getDbName();
            if (!GlobalStateMgr.getCurrentState().getAuth().checkGlobalPriv(ConnectContext.get(), PrivPredicate.ADMIN)) {
                ErrorReport.reportSemanticException(ErrorCode.ERR_DB_ACCESS_DENIED, session.getQualifiedUser(), dbName);
            }
            return null;
        }

        @Override
        public Void visitDropHistogramStatement(DropHistogramStmt statement, ConnectContext session) {
            TableName tableName = statement.getTableName();

            if (!checkTblPriv(session, tableName, PrivPredicate.LOAD)) {
                ErrorReport.reportSemanticException(ErrorCode.ERR_TABLEACCESS_DENIED_ERROR, "LOAD",
                        session.getQualifiedUser(), session.getRemoteIP(), tableName.getTbl());
            }
            return null;
        }

        @Override
        public Void visitDropFunction(DropFunctionStmt statement, ConnectContext context) {
            // check operation privilege
            if (!GlobalStateMgr.getCurrentState().getAuth()
                    .checkGlobalPriv(ConnectContext.get(), PrivPredicate.ADMIN)) {
                ErrorReport.reportSemanticException(ErrorCode.ERR_SPECIFIC_ACCESS_DENIED_ERROR, "ADMIN");
            }
            return null;
        }

        @Override
        public Void visitCreateFunction(CreateFunctionStmt statement, ConnectContext context) {
            // check operation privilege
            if (!GlobalStateMgr.getCurrentState().getAuth()
                    .checkGlobalPriv(ConnectContext.get(), PrivPredicate.ADMIN)) {
                ErrorReport.reportSemanticException(ErrorCode.ERR_SPECIFIC_ACCESS_DENIED_ERROR, "ADMIN");
            }
            return null;
        }

        @Override
        public Void visitShowCreateDbStatement(ShowCreateDbStmt statement, ConnectContext session) {
            String db = statement.getDb();
            if (!GlobalStateMgr.getCurrentState().getAuth().checkDbPriv(ConnectContext.get(), db,
                    PrivPredicate.of(PrivBitSet.of(Privilege.ADMIN_PRIV,
                                    Privilege.ALTER_PRIV,
                                    Privilege.CREATE_PRIV,
                                    Privilege.DROP_PRIV),
                            CompoundPredicate.Operator.OR))) {
                ErrorReport.reportSemanticException(ErrorCode.ERR_DB_ACCESS_DENIED, session.getQualifiedUser(), db);
            }
            return null;
        }

        @Override
        public Void visitCreateDbStatement(CreateDbStmt statement, ConnectContext session) {
            String dbName = statement.getFullDbName();
            if (!GlobalStateMgr.getCurrentState().getAuth()
                    .checkDbPriv(session, dbName, PrivPredicate.CREATE)) {
                ErrorReport.reportSemanticException(ErrorCode.ERR_DB_ACCESS_DENIED, session.getQualifiedUser(), dbName);
            }
            return null;
        }

        @Override
        public Void visitDropDbStatement(DropDbStmt statement, ConnectContext session) {
            String dbName = statement.getDbName();
            if (!GlobalStateMgr.getCurrentState().getAuth().
                    checkDbPriv(ConnectContext.get(), dbName, PrivPredicate.DROP)) {
                ErrorReport.reportSemanticException(ErrorCode.ERR_DB_ACCESS_DENIED, session.getQualifiedUser(), dbName);
            }
            return null;
        }


        @Override
        public Void visitAlterDatabaseRename(AlterDatabaseRename statement, ConnectContext session) {
            String dbName = statement.getDbName();
            if (!GlobalStateMgr.getCurrentState().getAuth().checkDbPriv(ConnectContext.get(), dbName,
                    PrivPredicate.of(PrivBitSet.of(Privilege.ADMIN_PRIV,
                                    Privilege.ALTER_PRIV),
                            CompoundPredicate.Operator.OR))) {
                ErrorReport.reportSemanticException(ErrorCode.ERR_DB_ACCESS_DENIED, session.getQualifiedUser(), dbName);
            }
            return null;
        }

        @Override
        public Void visitRecoverDbStmt(RecoverDbStmt statement, ConnectContext session) {
            String dbName = statement.getDbName();
            if (!GlobalStateMgr.getCurrentState().getAuth().checkDbPriv(ConnectContext.get(), dbName,
                    PrivPredicate.of(PrivBitSet.of(Privilege.ALTER_PRIV,
                                    Privilege.CREATE_PRIV,
                                    Privilege.ADMIN_PRIV),
                            CompoundPredicate.Operator.OR))) {
                ErrorReport.reportSemanticException(ErrorCode.ERR_DB_ACCESS_DENIED, session.getQualifiedUser(), dbName);
            }
            return null;
        }

        @Override
        public Void visitShowFunctions(ShowFunctionsStmt statement, ConnectContext context) {
            String dbName = statement.getDbName();
            if (!GlobalStateMgr.getCurrentState().getAuth()
                    .checkDbPriv(ConnectContext.get(), dbName, PrivPredicate.SHOW)) {
                ErrorReport.reportSemanticException(
                        ErrorCode.ERR_DB_ACCESS_DENIED, ConnectContext.get().getQualifiedUser(), dbName);
            }
            return null;
        }

        @Override
        public Void visitShowDataStmt(ShowDataStmt statement, ConnectContext session) {
            String dbName = statement.getDbName();
            Database db = GlobalStateMgr.getCurrentState().getDb(dbName);
            if (db == null) {
                ErrorReport.reportSemanticException(ErrorCode.ERR_BAD_DB_ERROR, dbName);
            }
            db.readLock();
            try {
                String tableName = statement.getTableName();
                List<List<String>> totalRows = statement.getResultRows();
                if (tableName == null) {
                    long totalSize = 0;
                    long totalReplicaCount = 0;

                    // sort by table name
                    List<Table> tables = db.getTables();
                    SortedSet<Table> sortedTables = new TreeSet<>(new Comparator<Table>() {
                        @Override
                        public int compare(Table t1, Table t2) {
                            return t1.getName().compareTo(t2.getName());
                        }
                    });

                    for (Table table : tables) {
                        if (!GlobalStateMgr.getCurrentState().getAuth().checkTblPriv(ConnectContext.get(), dbName,
                                table.getName(),
                                PrivPredicate.SHOW)) {
                            continue;
                        }
                        sortedTables.add(table);
                    }

                    for (Table table : sortedTables) {
                        if (!table.isNativeTable()) {
                            continue;
                        }

                        OlapTable olapTable = (OlapTable) table;
                        long tableSize = olapTable.getDataSize();
                        long replicaCount = olapTable.getReplicaCount();

                        Pair<Double, String> tableSizePair = DebugUtil.getByteUint(tableSize);
                        String readableSize = DebugUtil.DECIMAL_FORMAT_SCALE_3.format(tableSizePair.first) + " "
                                + tableSizePair.second;

                        List<String> row = Arrays.asList(table.getName(), readableSize, String.valueOf(replicaCount));
                        totalRows.add(row);

                        totalSize += tableSize;
                        totalReplicaCount += replicaCount;
                    } // end for tables

                    Pair<Double, String> totalSizePair = DebugUtil.getByteUint(totalSize);
                    String readableSize = DebugUtil.DECIMAL_FORMAT_SCALE_3.format(totalSizePair.first) + " "
                            + totalSizePair.second;
                    List<String> total = Arrays.asList("Total", readableSize, String.valueOf(totalReplicaCount));
                    totalRows.add(total);

                    // quota
                    long quota = db.getDataQuota();
                    long replicaQuota = db.getReplicaQuota();
                    Pair<Double, String> quotaPair = DebugUtil.getByteUint(quota);
                    String readableQuota = DebugUtil.DECIMAL_FORMAT_SCALE_3.format(quotaPair.first) + " "
                            + quotaPair.second;

                    List<String> quotaRow = Arrays.asList("Quota", readableQuota, String.valueOf(replicaQuota));
                    totalRows.add(quotaRow);

                    // left
                    long left = Math.max(0, quota - totalSize);
                    long replicaCountLeft = Math.max(0, replicaQuota - totalReplicaCount);
                    Pair<Double, String> leftPair = DebugUtil.getByteUint(left);
                    String readableLeft = DebugUtil.DECIMAL_FORMAT_SCALE_3.format(leftPair.first) + " "
                            + leftPair.second;
                    List<String> leftRow = Arrays.asList("Left", readableLeft, String.valueOf(replicaCountLeft));
                    totalRows.add(leftRow);
                } else {
                    if (!GlobalStateMgr.getCurrentState().getAuth().checkTblPriv(ConnectContext.get(), dbName,
                            tableName,
                            PrivPredicate.SHOW)) {
                        ErrorReport.reportSemanticException(ErrorCode.ERR_TABLEACCESS_DENIED_ERROR, "SHOW DATA",
                                session.getQualifiedUser(),
                                session.getRemoteIP(),
                                tableName);
                    }

                    Table table = db.getTable(tableName);
                    if (table == null) {
                        ErrorReport.reportAnalysisException(ErrorCode.ERR_BAD_TABLE_ERROR, tableName);
                    }

                    if (table.getType() != Table.TableType.OLAP) {
                        ErrorReport.reportAnalysisException(ErrorCode.ERR_NOT_OLAP_TABLE, tableName);
                    }

                    OlapTable olapTable = (OlapTable) table;
                    int i = 0;
                    long totalSize = 0;
                    long totalReplicaCount = 0;

                    // sort by index name
                    Map<String, Long> indexNames = olapTable.getIndexNameToId();
                    Map<String, Long> sortedIndexNames = new TreeMap<String, Long>();
                    for (Map.Entry<String, Long> entry : indexNames.entrySet()) {
                        sortedIndexNames.put(entry.getKey(), entry.getValue());
                    }

                    for (Long indexId : sortedIndexNames.values()) {
                        long indexSize = 0;
                        long indexReplicaCount = 0;
                        long indexRowCount = 0;
                        for (Partition partition : olapTable.getAllPartitions()) {
                            MaterializedIndex mIndex = partition.getIndex(indexId);
                            indexSize += mIndex.getDataSize();
                            indexReplicaCount += mIndex.getReplicaCount();
                            indexRowCount += mIndex.getRowCount();
                        }

                        Pair<Double, String> indexSizePair = DebugUtil.getByteUint(indexSize);
                        String readableSize = DebugUtil.DECIMAL_FORMAT_SCALE_3.format(indexSizePair.first) + " "
                                + indexSizePair.second;

                        List<String> row = null;
                        if (i == 0) {
                            row = Arrays.asList(tableName,
                                    olapTable.getIndexNameById(indexId),
                                    readableSize, String.valueOf(indexReplicaCount),
                                    String.valueOf(indexRowCount));
                        } else {
                            row = Arrays.asList("",
                                    olapTable.getIndexNameById(indexId),
                                    readableSize, String.valueOf(indexReplicaCount),
                                    String.valueOf(indexRowCount));
                        }

                        totalSize += indexSize;
                        totalReplicaCount += indexReplicaCount;
                        totalRows.add(row);

                        i++;
                    } // end for indices

                    Pair<Double, String> totalSizePair = DebugUtil.getByteUint(totalSize);
                    String readableSize = DebugUtil.DECIMAL_FORMAT_SCALE_3.format(totalSizePair.first) + " "
                            + totalSizePair.second;
                    List<String> row = Arrays.asList("", "Total", readableSize, String.valueOf(totalReplicaCount), "");
                    totalRows.add(row);
                }
            } catch (AnalysisException e) {
                throw new SemanticException(e.getMessage());
            } finally {
                db.readUnlock();
            }
            return null;
        }

        @Override
        public Void visitDescTableStmt(DescribeStmt statement, ConnectContext session) {
            TableName tableName = statement.getDbTableName();
            if (!checkTblPriv(session, tableName, PrivPredicate.SHOW)) {
                ErrorReport.reportSemanticException(ErrorCode.ERR_TABLEACCESS_DENIED_ERROR, "DESCRIBE",
                        session.getQualifiedUser(), session.getRemoteIP(), tableName.getTbl());
            }
            return null;
        }

        @Override
        public Void visitShowProcStmt(ShowProcStmt statement, ConnectContext session) {
            if (!GlobalStateMgr.getCurrentState().getAuth().checkGlobalPriv(ConnectContext.get(), PrivPredicate.ADMIN)) {
                ErrorReport.reportSemanticException(ErrorCode.ERR_SPECIFIC_ACCESS_DENIED_ERROR,
                        "ADMIN");
            }
            return null;
        }

        @Override
        public Void visitShowPartitionsStmt(ShowPartitionsStmt statement, ConnectContext context) {
            if (!GlobalStateMgr.getCurrentState().getAuth()
                    .checkTblPriv(ConnectContext.get(), statement.getDbName(), statement.getTableName(),
                            PrivPredicate.SHOW)) {
                ErrorReport.reportSemanticException(ErrorCode.ERR_TABLEACCESS_DENIED_ERROR, "SHOW PARTITIONS",
                        context.getQualifiedUser(), context.getRemoteIP(), statement.getTableName());
            }
            return null;
        }
<<<<<<< HEAD
        
        @Override
        public Void visitShowRoutineLoadStatement(ShowRoutineLoadStmt statement, ConnectContext session) {
            String db = statement.getDbFullName();
            if (!GlobalStateMgr.getCurrentState().getAuth().checkDbPriv(session, db, PrivPredicate.SHOW)) {
                ErrorReport.reportSemanticException(ErrorCode.ERR_DB_ACCESS_DENIED, session.getQualifiedUser(), db);
=======

        public Void visitShowBrokerStmt(ShowBrokerStmt statement, ConnectContext context) {
            if (!GlobalStateMgr.getCurrentState().getAuth().checkGlobalPriv(ConnectContext.get(), PrivPredicate.ADMIN)
                    && !GlobalStateMgr.getCurrentState().getAuth().checkGlobalPriv(ConnectContext.get(),
                    PrivPredicate.OPERATOR)) {
                ErrorReport.reportSemanticException(ErrorCode.ERR_SPECIFIC_ACCESS_DENIED_ERROR, "ADMIN/OPERATOR");
>>>>>>> 10dfc5a1
            }
            return null;
        }
    }
}<|MERGE_RESOLUTION|>--- conflicted
+++ resolved
@@ -937,21 +937,39 @@
             }
             return null;
         }
-<<<<<<< HEAD
-        
+
+        @Override
+        public Void visitResumeRoutineLoadStatement(ResumeRoutineLoadStmt statement, ConnectContext session) {
+            String db = statement.getDbFullName();
+            if (!GlobalStateMgr.getCurrentState().getAuth().checkDbPriv(session, db, PrivPredicate.SHOW)) {
+                ErrorReport.reportSemanticException(ErrorCode.ERR_DB_ACCESS_DENIED, session.getQualifiedUser(), db);
+            }
+            return null;
+        }
+
+        @Override
+        public Void visitPauseRoutineLoadStatement(PauseRoutineLoadStmt statement, ConnectContext session) {
+            String db = statement.getDbFullName();
+            if (!GlobalStateMgr.getCurrentState().getAuth().checkDbPriv(session, db, PrivPredicate.SHOW)) {
+                ErrorReport.reportSemanticException(ErrorCode.ERR_DB_ACCESS_DENIED, session.getQualifiedUser(), db);
+            }
+            return null;
+        }
+
         @Override
         public Void visitShowRoutineLoadStatement(ShowRoutineLoadStmt statement, ConnectContext session) {
             String db = statement.getDbFullName();
             if (!GlobalStateMgr.getCurrentState().getAuth().checkDbPriv(session, db, PrivPredicate.SHOW)) {
                 ErrorReport.reportSemanticException(ErrorCode.ERR_DB_ACCESS_DENIED, session.getQualifiedUser(), db);
-=======
+            }
+            return null;
+        }
 
         public Void visitShowBrokerStmt(ShowBrokerStmt statement, ConnectContext context) {
             if (!GlobalStateMgr.getCurrentState().getAuth().checkGlobalPriv(ConnectContext.get(), PrivPredicate.ADMIN)
                     && !GlobalStateMgr.getCurrentState().getAuth().checkGlobalPriv(ConnectContext.get(),
                     PrivPredicate.OPERATOR)) {
                 ErrorReport.reportSemanticException(ErrorCode.ERR_SPECIFIC_ACCESS_DENIED_ERROR, "ADMIN/OPERATOR");
->>>>>>> 10dfc5a1
             }
             return null;
         }
