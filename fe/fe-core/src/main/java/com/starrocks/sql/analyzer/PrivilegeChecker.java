--- conflicted
+++ resolved
@@ -171,13 +171,16 @@
         }
 
         @Override
-<<<<<<< HEAD
         public Void visitGrantRevokeRoleStatement(BaseGrantRevokeRoleStmt statement, ConnectContext session) {
             // check if current user has GRANT priv on GLOBAL level.
             if (!GlobalStateMgr.getCurrentState().getAuth().checkGlobalPriv(
                     ConnectContext.get(), PrivPredicate.GRANT)) {
                 ErrorReport.reportSemanticException(ErrorCode.ERR_SPECIFIC_ACCESS_DENIED_ERROR, "GRANT");
-=======
+            }
+            return null;
+        }
+
+        @Override
         public Void visitShowMaterializedViewStmt(ShowMaterializedViewStmt statement, ConnectContext session) {
             String db = statement.getDb();
             if (!GlobalStateMgr.getCurrentState().getAuth().checkDbPriv(session, db, PrivPredicate.SHOW)) {
@@ -185,7 +188,6 @@
                         session.getQualifiedUser(),
                         session.getRemoteIP(),
                         db);
->>>>>>> 8d1f2c66
             }
             return null;
         }
