// This file is licensed under the Elastic License 2.0. Copyright 2021-present, StarRocks Limited.
package com.starrocks.sql.analyzer;

import com.starrocks.analysis.AdminSetConfigStmt;
import com.starrocks.analysis.AdminSetReplicaStatusStmt;
import com.starrocks.analysis.AlterSystemStmt;
import com.starrocks.analysis.AlterTableStmt;
import com.starrocks.analysis.AlterViewStmt;
import com.starrocks.analysis.AlterWorkGroupStmt;
import com.starrocks.analysis.CreateTableStmt;
import com.starrocks.analysis.CreateViewStmt;
import com.starrocks.analysis.CreateWorkGroupStmt;
import com.starrocks.analysis.DeleteStmt;
import com.starrocks.analysis.DropMaterializedViewStmt;
import com.starrocks.analysis.DropTableStmt;
import com.starrocks.analysis.DropWorkGroupStmt;
import com.starrocks.analysis.InsertStmt;
import com.starrocks.analysis.ShowMaterializedViewStmt;
import com.starrocks.analysis.ShowTableStatusStmt;
import com.starrocks.analysis.StatementBase;
import com.starrocks.analysis.TableName;
import com.starrocks.analysis.UpdateStmt;
import com.starrocks.catalog.Table;
import com.starrocks.common.ErrorCode;
import com.starrocks.common.ErrorReport;
import com.starrocks.mysql.privilege.PrivPredicate;
import com.starrocks.qe.ConnectContext;
import com.starrocks.server.CatalogMgr;
import com.starrocks.server.GlobalStateMgr;
import com.starrocks.sql.ast.AstVisitor;
import com.starrocks.sql.ast.BaseGrantRevokeImpersonateStmt;
import com.starrocks.sql.ast.BaseGrantRevokeRoleStmt;
import com.starrocks.sql.ast.CreateMaterializedViewStatement;
import com.starrocks.sql.ast.ExecuteAsStmt;
import com.starrocks.sql.ast.QueryStatement;

import java.util.Map;

public class PrivilegeChecker {
    public static void check(StatementBase statement, ConnectContext session) {
        new PrivilegeCheckerVisitor().check(statement, session);
    }

    public static boolean checkTblPriv(ConnectContext context,
                                       TableName tableName,
                                       PrivPredicate predicate) {
        return checkTblPriv(context, tableName.getCatalog(),
                tableName.getDb(), tableName.getTbl(), predicate);
    }

    public static boolean checkTblPriv(ConnectContext context,
                                       String catalogName,
                                       String dbName,
                                       String tableName,
                                       PrivPredicate predicate) {
        return !CatalogMgr.isInternalCatalog(catalogName) ||
                GlobalStateMgr.getCurrentState().getAuth().checkTblPriv(
                        context, dbName, tableName, predicate);
    }

    public static boolean checkDbPriv(ConnectContext context,
                                       String catalogName,
                                       String dbName,
                                       PrivPredicate predicate) {
        return !CatalogMgr.isInternalCatalog(catalogName) ||
                GlobalStateMgr.getCurrentState().getAuth().checkDbPriv(context, dbName, predicate);
    }

    private static class PrivilegeCheckerVisitor extends AstVisitor<Void, ConnectContext> {
        public void check(StatementBase statement, ConnectContext session) {
            visit(statement, session);
        }

        @Override
        public Void visitCreateTableStatement(CreateTableStmt statement, ConnectContext session) {
            String dbName = statement.getDbTbl().getDb();
            String tableName = statement.getDbTbl().getTbl();
            if (!GlobalStateMgr.getCurrentState().getAuth().checkTblPriv(session, dbName, tableName, PrivPredicate.CREATE)) {
                ErrorReport.reportSemanticException(ErrorCode.ERR_SPECIFIC_ACCESS_DENIED_ERROR, "CREATE");
            }
            return null;
        }

        @Override
        public Void visitAlterTableStatement(AlterTableStmt statement, ConnectContext session) {
<<<<<<< HEAD
            String dbName = statement.getTbl().getDb();
            String tableName = statement.getTbl().getTbl();
            if (!GlobalStateMgr.getCurrentState().getAuth().checkTblPriv(session, dbName, tableName, PrivPredicate.ALTER)) {
                ErrorReport.reportSemanticException(ErrorCode.ERR_SPECIFIC_ACCESS_DENIED_ERROR, "ALTER");
=======
            if (!checkTblPriv(session, statement.getTbl(), PrivPredicate.ALTER)) {
                ErrorReport.reportSemanticException(ErrorCode.ERR_SPECIFIC_ACCESS_DENIED_ERROR, "Alter");
>>>>>>> c2efada2
            }
            return null;
        }

        @Override
        public Void visitAlterWorkGroupStatement(AlterWorkGroupStmt statement, ConnectContext session) {
            if (!GlobalStateMgr.getCurrentState().getAuth().checkGlobalPriv(session, PrivPredicate.ADMIN)) {
                ErrorReport.reportSemanticException(ErrorCode.ERR_SPECIFIC_ACCESS_DENIED_ERROR, "ALTER RESOURCE_GROUP");
            }
            return null;
        }

        @Override
        public Void visitAlterViewStatement(AlterViewStmt statement, ConnectContext session) {
            TableName tableName = statement.getTableName();
            if (!checkTblPriv(session, tableName, PrivPredicate.ALTER)) {
                ErrorReport.reportSemanticException(ErrorCode.ERR_TABLEACCESS_DENIED_ERROR, "ALTER VIEW",
                        session.getQualifiedUser(), session.getRemoteIP(), tableName.getTbl());
            }
            check(statement.getQueryStatement(), session);
            return null;
        }

        @Override
        public Void visitAdminSetConfigStatement(AdminSetConfigStmt statement, ConnectContext session) {
            // check auth
            if (!GlobalStateMgr.getCurrentState().getAuth().checkGlobalPriv(session, PrivPredicate.ADMIN)) {
                ErrorReport.reportSemanticException(ErrorCode.ERR_SPECIFIC_ACCESS_DENIED_ERROR, "ADMIN");
            }
            return null;
        }

        @Override
        public Void visitAdminSetReplicaStatusStatement(AdminSetReplicaStatusStmt statement, ConnectContext session) {
            // check auth
            if (!GlobalStateMgr.getCurrentState().getAuth().checkGlobalPriv(session, PrivPredicate.ADMIN)) {
                ErrorReport.reportSemanticException(ErrorCode.ERR_SPECIFIC_ACCESS_DENIED_ERROR, "ADMIN");
            }
            return null;
        }

        @Override
        public Void visitCreateViewStatement(CreateViewStmt statement, ConnectContext session) {
            TableName tableName = statement.getTableName();
            if (!checkTblPriv(session, tableName, PrivPredicate.CREATE)) {
                ErrorReport.reportSemanticException(ErrorCode.ERR_SPECIFIC_ACCESS_DENIED_ERROR, "CREATE");
            }

            check(statement.getQueryStatement(), session);
            return null;
        }

        @Override
        public Void visitCreateWorkGroupStatement(CreateWorkGroupStmt statement, ConnectContext session) {
            if (!GlobalStateMgr.getCurrentState().getAuth().checkGlobalPriv(session, PrivPredicate.ADMIN)) {
                ErrorReport.reportSemanticException(ErrorCode.ERR_SPECIFIC_ACCESS_DENIED_ERROR,
                        "CREATE RESOURCE_GROUP");
            }
            return null;
        }

        @Override
        public Void visitDropTableStmt(DropTableStmt statement, ConnectContext session) {
            if (!checkTblPriv(session, statement.getTbl(), PrivPredicate.DROP)) {
                ErrorReport.reportSemanticException(ErrorCode.ERR_SPECIFIC_ACCESS_DENIED_ERROR, "DROP");
            }
            return null;
        }

        @Override
        public Void visitDropWorkGroupStatement(DropWorkGroupStmt statement, ConnectContext session) {
            if (!GlobalStateMgr.getCurrentState().getAuth().checkGlobalPriv(session, PrivPredicate.ADMIN)) {
                ErrorReport.reportSemanticException(ErrorCode.ERR_SPECIFIC_ACCESS_DENIED_ERROR, "DROP RESOURCE_GROUP");
            }
            return null;
        }

        @Override
        public Void visitInsertStatement(InsertStmt statement, ConnectContext session) {
            TableName tableName = statement.getTableName();
            if (!checkTblPriv(session, tableName, PrivPredicate.LOAD)) {
                ErrorReport.reportSemanticException(ErrorCode.ERR_TABLEACCESS_DENIED_ERROR, "LOAD",
                        session.getQualifiedUser(), session.getRemoteIP(), tableName.getTbl());
            }
            check(statement.getQueryStatement(), session);
            return null;
        }

        @Override
        public Void visitQueryStatement(QueryStatement stmt, ConnectContext session) {
            Map<TableName, Table> tables = AnalyzerUtils.collectAllTable(stmt);
            for (Map.Entry<TableName, Table> table : tables.entrySet()) {
                TableName tableName = table.getKey();
                if (!checkTblPriv(session, tableName, PrivPredicate.SELECT)) {
                    ErrorReport.reportSemanticException(ErrorCode.ERR_TABLEACCESS_DENIED_ERROR, "SELECT",
                            session.getQualifiedUser(), session.getRemoteIP(), tableName.getTbl());
                }
            }
            return null;
        }

        @Override
        public Void visitShowTableStatusStmt(ShowTableStatusStmt statement, ConnectContext session) {
            String db = statement.getDb();
            if (!GlobalStateMgr.getCurrentState().getAuth().checkDbPriv(session, db, PrivPredicate.SHOW)) {
                ErrorReport.reportSemanticException(ErrorCode.ERR_DB_ACCESS_DENIED, session.getQualifiedUser(), db);
            }
            return null;
        }

        @Override
        public Void visitCreateMaterializedViewStatement(CreateMaterializedViewStatement statement, ConnectContext session) {
            if (!checkTblPriv(session, statement.getTableName(), PrivPredicate.CREATE)) {
                ErrorReport.reportSemanticException(ErrorCode.ERR_SPECIFIC_ACCESS_DENIED_ERROR, "CREATE");
            }
            check(statement.getQueryStatement(), session);
            return null;
        }

        @Override
        public Void visitDropMaterializedViewStatement(DropMaterializedViewStmt statement, ConnectContext session) {
            if (!checkTblPriv(ConnectContext.get(), statement.getDbMvName(), PrivPredicate.DROP)) {
                ErrorReport.reportSemanticException(ErrorCode.ERR_SPECIFIC_ACCESS_DENIED_ERROR, "DROP");
            }
            return null;
        }

        @Override
        public Void visitAlterSystemStmt(AlterSystemStmt statement, ConnectContext session) {
            if (!GlobalStateMgr.getCurrentState().getAuth().checkGlobalPriv(ConnectContext.get(), PrivPredicate.OPERATOR)) {
                ErrorReport.reportSemanticException(ErrorCode.ERR_SPECIFIC_ACCESS_DENIED_ERROR,
                        session.getQualifiedUser());
            }
            return null;

        }

        @Override
        public Void visitGrantRevokeRoleStatement(BaseGrantRevokeRoleStmt statement, ConnectContext session) {
            // check if current user has GRANT priv on GLOBAL level.
            if (!GlobalStateMgr.getCurrentState().getAuth().checkGlobalPriv(
                    ConnectContext.get(), PrivPredicate.GRANT)) {
                ErrorReport.reportSemanticException(ErrorCode.ERR_SPECIFIC_ACCESS_DENIED_ERROR, "GRANT");
            }
            return null;
        }

        @Override
        public Void visitGrantRevokeImpersonateStatement(BaseGrantRevokeImpersonateStmt statement, ConnectContext session) {
            // check if current user has GRANT priv on GLOBAL level.
            if (!GlobalStateMgr.getCurrentState().getAuth().checkGlobalPriv(
                    ConnectContext.get(), PrivPredicate.GRANT)) {
                ErrorReport.reportSemanticException(ErrorCode.ERR_SPECIFIC_ACCESS_DENIED_ERROR, "GRANT");
            }
            return null;
        }

        @Override
        public Void visitExecuteAsStatement(ExecuteAsStmt stmt, ConnectContext session) {
            // check if current user has IMPERSONATE priv
            if (!GlobalStateMgr.getCurrentState().getAuth().canImpersonate(
                    session.getCurrentUserIdentity(), stmt.getToUser())) {
                ErrorReport.reportSemanticException(ErrorCode.ERR_SPECIFIC_ACCESS_DENIED_ERROR, "IMPERSONATE");
            }
            return null;
        }

        @Override
        public Void visitShowMaterializedViewStmt(ShowMaterializedViewStmt statement, ConnectContext session) {
            String db = statement.getDb();
            if (!GlobalStateMgr.getCurrentState().getAuth().checkDbPriv(session, db, PrivPredicate.SHOW)) {
                ErrorReport.reportSemanticException(ErrorCode.ERR_DB_ACCESS_DENIED, "SHOW MATERIALIZED VIEW",
                        session.getQualifiedUser(),
                        session.getRemoteIP(),
                        db);
            }
            return null;
        }

        @Override
        public Void visitUpdateStatement(UpdateStmt statement, ConnectContext session) {
            // For now, the `update` operation requires the `LOAD` privilege.
            // TODO We're planning to refactor the whole privilege framework to align with mainstream databases such as
            //      MySQL by fine-grained administrative permissions.
            TableName tableName = statement.getTableName();
            if (!checkTblPriv(session, tableName, PrivPredicate.LOAD)) {
                ErrorReport.reportSemanticException(ErrorCode.ERR_TABLEACCESS_DENIED_ERROR, "LOAD",
                        session.getQualifiedUser(), session.getRemoteIP(), tableName.getTbl());
            }
            return null;
        }

        @Override
        public Void visitDeleteStatement(DeleteStmt statement, ConnectContext session) {
            // For now, the `delete` operation requires the `LOAD` privilege.
            // TODO We're planning to refactor the whole privilege framework to align with mainstream databases such as
            //      MySQL by fine-grained administrative permissions.
            TableName tableName = statement.getTableName();
            if (!checkTblPriv(session, tableName, PrivPredicate.LOAD)) {
                ErrorReport.reportSemanticException(ErrorCode.ERR_TABLEACCESS_DENIED_ERROR, "LOAD",
                        session.getQualifiedUser(), session.getRemoteIP(), tableName.getTbl());
            }
            return null;
        }
    }
}<|MERGE_RESOLUTION|>--- conflicted
+++ resolved
@@ -83,15 +83,8 @@
 
         @Override
         public Void visitAlterTableStatement(AlterTableStmt statement, ConnectContext session) {
-<<<<<<< HEAD
-            String dbName = statement.getTbl().getDb();
-            String tableName = statement.getTbl().getTbl();
-            if (!GlobalStateMgr.getCurrentState().getAuth().checkTblPriv(session, dbName, tableName, PrivPredicate.ALTER)) {
-                ErrorReport.reportSemanticException(ErrorCode.ERR_SPECIFIC_ACCESS_DENIED_ERROR, "ALTER");
-=======
             if (!checkTblPriv(session, statement.getTbl(), PrivPredicate.ALTER)) {
                 ErrorReport.reportSemanticException(ErrorCode.ERR_SPECIFIC_ACCESS_DENIED_ERROR, "Alter");
->>>>>>> c2efada2
             }
             return null;
         }
