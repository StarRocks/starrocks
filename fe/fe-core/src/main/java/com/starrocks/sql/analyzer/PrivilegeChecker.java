// This file is licensed under the Elastic License 2.0. Copyright 2021-present, StarRocks Inc.
package com.starrocks.sql.analyzer;

import com.starrocks.analysis.CompoundPredicate;
import com.starrocks.analysis.CreateRepositoryStmt;
import com.starrocks.analysis.CreateRoutineLoadStmt;
import com.starrocks.analysis.DeleteStmt;
<<<<<<< HEAD
=======
import com.starrocks.analysis.DropRepositoryStmt;
import com.starrocks.analysis.DropRoleStmt;
import com.starrocks.analysis.DropUserStmt;
>>>>>>> c860b7f0
import com.starrocks.analysis.PauseRoutineLoadStmt;
import com.starrocks.analysis.ResourcePattern;
import com.starrocks.analysis.ResumeRoutineLoadStmt;
import com.starrocks.analysis.SetUserPropertyStmt;
import com.starrocks.analysis.SetUserPropertyVar;
import com.starrocks.analysis.SetVar;
import com.starrocks.analysis.ShowRoutineLoadStmt;
import com.starrocks.analysis.StatementBase;
import com.starrocks.analysis.StopRoutineLoadStmt;
import com.starrocks.analysis.TableName;
import com.starrocks.analysis.TablePattern;
import com.starrocks.analysis.TableRef;
import com.starrocks.analysis.UserIdentity;
import com.starrocks.catalog.Database;
import com.starrocks.catalog.InternalCatalog;
import com.starrocks.catalog.MaterializedIndex;
import com.starrocks.catalog.OlapTable;
import com.starrocks.catalog.Partition;
import com.starrocks.catalog.Table;
import com.starrocks.common.AnalysisException;
import com.starrocks.common.ErrorCode;
import com.starrocks.common.ErrorReport;
import com.starrocks.common.Pair;
import com.starrocks.common.util.DebugUtil;
import com.starrocks.mysql.privilege.Auth;
import com.starrocks.mysql.privilege.PrivBitSet;
import com.starrocks.mysql.privilege.PrivPredicate;
import com.starrocks.mysql.privilege.Privilege;
import com.starrocks.qe.ConnectContext;
import com.starrocks.server.CatalogMgr;
import com.starrocks.server.GlobalStateMgr;
import com.starrocks.sql.ast.AddSqlBlackListStmt;
import com.starrocks.sql.ast.AdminCancelRepairTableStmt;
import com.starrocks.sql.ast.AdminCheckTabletsStmt;
import com.starrocks.sql.ast.AdminRepairTableStmt;
import com.starrocks.sql.ast.AdminSetConfigStmt;
import com.starrocks.sql.ast.AdminSetReplicaStatusStmt;
import com.starrocks.sql.ast.AdminShowConfigStmt;
import com.starrocks.sql.ast.AdminShowReplicaDistributionStmt;
import com.starrocks.sql.ast.AdminShowReplicaStatusStmt;
import com.starrocks.sql.ast.AlterDatabaseQuotaStmt;
import com.starrocks.sql.ast.AlterDatabaseRename;
import com.starrocks.sql.ast.AlterMaterializedViewStmt;
import com.starrocks.sql.ast.AlterResourceGroupStmt;
import com.starrocks.sql.ast.AlterResourceStmt;
import com.starrocks.sql.ast.AlterSystemStmt;
import com.starrocks.sql.ast.AlterTableStmt;
import com.starrocks.sql.ast.AlterViewStmt;
import com.starrocks.sql.ast.AnalyzeStmt;
import com.starrocks.sql.ast.AstVisitor;
import com.starrocks.sql.ast.BackupStmt;
import com.starrocks.sql.ast.BaseCreateAlterUserStmt;
import com.starrocks.sql.ast.BaseGrantRevokePrivilegeStmt;
import com.starrocks.sql.ast.BaseGrantRevokeRoleStmt;
import com.starrocks.sql.ast.CTERelation;
import com.starrocks.sql.ast.CancelAlterTableStmt;
import com.starrocks.sql.ast.CancelBackupStmt;
import com.starrocks.sql.ast.CancelRefreshMaterializedViewStmt;
import com.starrocks.sql.ast.CreateAnalyzeJobStmt;
import com.starrocks.sql.ast.CreateDbStmt;
import com.starrocks.sql.ast.CreateFunctionStmt;
import com.starrocks.sql.ast.CreateMaterializedViewStatement;
import com.starrocks.sql.ast.CreateResourceGroupStmt;
import com.starrocks.sql.ast.CreateResourceStmt;
import com.starrocks.sql.ast.CreateRoleStmt;
import com.starrocks.sql.ast.CreateTableLikeStmt;
import com.starrocks.sql.ast.CreateTableStmt;
import com.starrocks.sql.ast.CreateViewStmt;
import com.starrocks.sql.ast.DelSqlBlackListStmt;
import com.starrocks.sql.ast.DescribeStmt;
import com.starrocks.sql.ast.DropDbStmt;
import com.starrocks.sql.ast.DropFunctionStmt;
import com.starrocks.sql.ast.DropHistogramStmt;
import com.starrocks.sql.ast.DropMaterializedViewStmt;
import com.starrocks.sql.ast.DropResourceGroupStmt;
import com.starrocks.sql.ast.DropResourceStmt;
import com.starrocks.sql.ast.DropRoleStmt;
import com.starrocks.sql.ast.DropTableStmt;
import com.starrocks.sql.ast.DropUserStmt;
import com.starrocks.sql.ast.ExecuteAsStmt;
import com.starrocks.sql.ast.InsertStmt;
import com.starrocks.sql.ast.JoinRelation;
import com.starrocks.sql.ast.QueryStatement;
import com.starrocks.sql.ast.RecoverDbStmt;
import com.starrocks.sql.ast.RecoverTableStmt;
import com.starrocks.sql.ast.RefreshMaterializedViewStatement;
import com.starrocks.sql.ast.RefreshTableStmt;
import com.starrocks.sql.ast.RestoreStmt;
import com.starrocks.sql.ast.SelectRelation;
import com.starrocks.sql.ast.SetOperationRelation;
import com.starrocks.sql.ast.ShowAlterStmt;
import com.starrocks.sql.ast.ShowAuthenticationStmt;
import com.starrocks.sql.ast.ShowBackendsStmt;
import com.starrocks.sql.ast.ShowBackupStmt;
import com.starrocks.sql.ast.ShowBrokerStmt;
import com.starrocks.sql.ast.ShowComputeNodesStmt;
import com.starrocks.sql.ast.ShowCreateDbStmt;
import com.starrocks.sql.ast.ShowCreateTableStmt;
import com.starrocks.sql.ast.ShowDataStmt;
import com.starrocks.sql.ast.ShowDeleteStmt;
import com.starrocks.sql.ast.ShowFrontendsStmt;
import com.starrocks.sql.ast.ShowFunctionsStmt;
import com.starrocks.sql.ast.ShowGrantsStmt;
import com.starrocks.sql.ast.ShowIndexStmt;
import com.starrocks.sql.ast.ShowMaterializedViewStmt;
import com.starrocks.sql.ast.ShowPartitionsStmt;
import com.starrocks.sql.ast.ShowProcStmt;
import com.starrocks.sql.ast.ShowRestoreStmt;
import com.starrocks.sql.ast.ShowRolesStmt;
import com.starrocks.sql.ast.ShowSqlBlackListStmt;
import com.starrocks.sql.ast.ShowTableStatusStmt;
import com.starrocks.sql.ast.ShowTabletStmt;
import com.starrocks.sql.ast.ShowUserPropertyStmt;
import com.starrocks.sql.ast.SubqueryRelation;
import com.starrocks.sql.ast.TableRelation;
import com.starrocks.sql.ast.TruncateTableStmt;
import com.starrocks.sql.ast.UpdateStmt;
import com.starrocks.sql.ast.ViewRelation;
import com.starrocks.sql.common.MetaUtils;
import com.starrocks.statistic.StatsConstants;

import java.util.Arrays;
import java.util.Comparator;
import java.util.List;
import java.util.Map;
import java.util.SortedSet;
import java.util.TreeMap;
import java.util.TreeSet;

public class PrivilegeChecker {
    public static void check(StatementBase statement, ConnectContext session) {
        if (session.getGlobalStateMgr().isUsingNewPrivilege()) {
            return;
        }
        new PrivilegeCheckerVisitor().check(statement, session);
    }

    public static boolean checkTblPriv(ConnectContext context,
                                       TableName tableName,
                                       PrivPredicate predicate) {
        return checkTblPriv(context, tableName.getCatalog(),
                tableName.getDb(), tableName.getTbl(), predicate);
    }

    public static boolean checkTblPriv(ConnectContext context,
                                       String catalogName,
                                       String dbName,
                                       String tableName,
                                       PrivPredicate predicate) {
        return !CatalogMgr.isInternalCatalog(catalogName) ||
                GlobalStateMgr.getCurrentState().getAuth().checkTblPriv(
                        context, dbName, tableName, predicate);
    }

    public static boolean checkDbPriv(ConnectContext context,
                                      String catalogName,
                                      String dbName,
                                      PrivPredicate predicate) {
        return !CatalogMgr.isInternalCatalog(catalogName) ||
                GlobalStateMgr.getCurrentState().getAuth().checkDbPriv(context, dbName, predicate);
    }

    private static class PrivilegeCheckerVisitor extends AstVisitor<Void, ConnectContext> {
        public void check(StatementBase statement, ConnectContext session) {
            visit(statement, session);
        }

        @Override
        public Void visitShowComputeNodes(ShowComputeNodesStmt statement, ConnectContext session) {
            if (!GlobalStateMgr.getCurrentState().getAuth().checkGlobalPriv(ConnectContext.get(), PrivPredicate.ADMIN)
                    && !GlobalStateMgr.getCurrentState().getAuth().checkGlobalPriv(ConnectContext.get(),
                    PrivPredicate.OPERATOR)) {
                ErrorReport.reportSemanticException(ErrorCode.ERR_SPECIFIC_ACCESS_DENIED_ERROR, "ADMIN/OPERATOR");
            }
            return null;
        }

        @Override
        public Void visitCreateTableStatement(CreateTableStmt statement, ConnectContext session) {
            String dbName = statement.getDbTbl().getDb();
            String tableName = statement.getDbTbl().getTbl();
            if (!GlobalStateMgr.getCurrentState().getAuth()
                    .checkTblPriv(session, dbName, tableName, PrivPredicate.CREATE)) {
                ErrorReport.reportSemanticException(ErrorCode.ERR_SPECIFIC_ACCESS_DENIED_ERROR, "CREATE");
            }
            return null;
        }

        @Override
        public Void visitCreateTableLikeStatement(CreateTableLikeStmt statement, ConnectContext session) {
            if (!GlobalStateMgr.getCurrentState().getAuth().checkTblPriv(session, statement.getExistedDbName(),
                    statement.getExistedTableName(), PrivPredicate.SELECT)) {
                ErrorReport.reportSemanticException(ErrorCode.ERR_SPECIFIC_ACCESS_DENIED_ERROR, "SELECT");
            }

            if (!GlobalStateMgr.getCurrentState().getAuth().checkTblPriv(session, statement.getDbName(),
                    statement.getTableName(), PrivPredicate.CREATE)) {
                ErrorReport.reportSemanticException(ErrorCode.ERR_SPECIFIC_ACCESS_DENIED_ERROR, "CREATE");
            }
            return null;
        }

        @Override
        public Void visitAlterTableStatement(AlterTableStmt statement, ConnectContext session) {
            if (!checkTblPriv(session, statement.getTbl(), PrivPredicate.ALTER)) {
                ErrorReport.reportSemanticException(ErrorCode.ERR_SPECIFIC_ACCESS_DENIED_ERROR, "Alter");
            }
            return null;
        }

        @Override
        public Void visitShowIndexStmt(ShowIndexStmt statement, ConnectContext session) {
            if (!checkTblPriv(session, statement.getTableName(), PrivPredicate.SHOW)) {
                ErrorReport.reportSemanticException(ErrorCode.ERR_TABLEACCESS_DENIED_ERROR, session.getQualifiedUser(),
                        statement.getTableName().toString());
            }
            return null;
        }

        @Override
        public Void visitCancelAlterTableStatement(CancelAlterTableStmt statement, ConnectContext session) {
            TableName dbTableName = statement.getDbTableName();
            if (!GlobalStateMgr.getCurrentState().getAuth().checkTblPriv(ConnectContext.get(), dbTableName.getDb(),
                    dbTableName.getTbl(),
                    PrivPredicate.ALTER)) {
                ErrorReport.reportSemanticException(ErrorCode.ERR_TABLEACCESS_DENIED_ERROR, "CANCEL ALTER TABLE",
                        ConnectContext.get().getQualifiedUser(),
                        ConnectContext.get().getRemoteIP(),
                        dbTableName.getTbl());
            }
            return null;
        }

        @Override
        public Void visitAlterResourceGroupStatement(AlterResourceGroupStmt statement, ConnectContext session) {
            if (!GlobalStateMgr.getCurrentState().getAuth().checkGlobalPriv(session, PrivPredicate.ADMIN)) {
                ErrorReport.reportSemanticException(ErrorCode.ERR_SPECIFIC_ACCESS_DENIED_ERROR, "ALTER RESOURCE_GROUP");
            }
            return null;
        }

        @Override
        public Void visitAlterViewStatement(AlterViewStmt statement, ConnectContext session) {
            TableName tableName = statement.getTableName();
            if (!checkTblPriv(session, tableName, PrivPredicate.ALTER)) {
                ErrorReport.reportSemanticException(ErrorCode.ERR_TABLEACCESS_DENIED_ERROR, "ALTER VIEW",
                        session.getQualifiedUser(), session.getRemoteIP(), tableName.getTbl());
            }
            check(statement.getQueryStatement(), session);
            return null;
        }

        @Override
        public Void visitAdminSetConfigStatement(AdminSetConfigStmt statement, ConnectContext session) {
            if (!GlobalStateMgr.getCurrentState().getAuth().checkGlobalPriv(session, PrivPredicate.ADMIN)) {
                ErrorReport.reportSemanticException(ErrorCode.ERR_SPECIFIC_ACCESS_DENIED_ERROR, "ADMIN");
            }
            return null;
        }

        @Override
        public Void visitAdminSetReplicaStatusStatement(AdminSetReplicaStatusStmt statement, ConnectContext session) {
            if (!GlobalStateMgr.getCurrentState().getAuth().checkGlobalPriv(session, PrivPredicate.ADMIN)) {
                ErrorReport.reportSemanticException(ErrorCode.ERR_SPECIFIC_ACCESS_DENIED_ERROR, "ADMIN");
            }
            return null;
        }

        @Override
        public Void visitAdminShowConfigStatement(AdminShowConfigStmt statement, ConnectContext session) {
            if (!GlobalStateMgr.getCurrentState().getAuth()
                    .checkGlobalPriv(ConnectContext.get(), PrivPredicate.ADMIN)) {
                ErrorReport.reportSemanticException(ErrorCode.ERR_SPECIFIC_ACCESS_DENIED_ERROR, "ADMIN");
            }
            return null;
        }

        @Override
        public Void visitAdminShowReplicaDistributionStatement(AdminShowReplicaDistributionStmt statement,
                                                               ConnectContext session) {
            if (!GlobalStateMgr.getCurrentState().getAuth()
                    .checkGlobalPriv(ConnectContext.get(), PrivPredicate.ADMIN)) {
                ErrorReport.reportSemanticException(ErrorCode.ERR_SPECIFIC_ACCESS_DENIED_ERROR, "ADMIN");
            }
            return null;
        }

        @Override
        public Void visitAdminShowReplicaStatusStatement(AdminShowReplicaStatusStmt statement, ConnectContext session) {
            if (!GlobalStateMgr.getCurrentState().getAuth().checkGlobalPriv(session, PrivPredicate.ADMIN)) {
                ErrorReport.reportSemanticException(ErrorCode.ERR_SPECIFIC_ACCESS_DENIED_ERROR, "ADMIN");
            }
            return null;
        }

        @Override
        public Void visitAdminRepairTableStatement(AdminRepairTableStmt statement, ConnectContext session) {
            if (!GlobalStateMgr.getCurrentState().getAuth().checkGlobalPriv(session, PrivPredicate.ADMIN)) {
                ErrorReport.reportSemanticException(ErrorCode.ERR_SPECIFIC_ACCESS_DENIED_ERROR, "ADMIN");
            }
            return null;
        }

        @Override
        public Void visitAdminCheckTabletsStatement(AdminCheckTabletsStmt statement, ConnectContext session) {
            if (!GlobalStateMgr.getCurrentState().getAuth().checkGlobalPriv(session, PrivPredicate.ADMIN)) {
                ErrorReport.reportSemanticException(ErrorCode.ERR_SPECIFIC_ACCESS_DENIED_ERROR, "ADMIN");
            }
            return null;
        }

        @Override
        public Void visitAdminCancelRepairTableStatement(AdminCancelRepairTableStmt statement, ConnectContext session) {
            if (!GlobalStateMgr.getCurrentState().getAuth().checkGlobalPriv(session, PrivPredicate.ADMIN)) {
                ErrorReport.reportSemanticException(ErrorCode.ERR_SPECIFIC_ACCESS_DENIED_ERROR, "ADMIN");
            }
            return null;
        }

        @Override
        public Void visitShowUserPropertyStmt(ShowUserPropertyStmt statement, ConnectContext session) {
            if (!GlobalStateMgr.getCurrentState().getAuth()
                    .checkGlobalPriv(ConnectContext.get(), PrivPredicate.GRANT)) {
                try {
                    ErrorReport.reportAnalysisException(ErrorCode.ERR_SPECIFIC_ACCESS_DENIED_ERROR, "GRANT");
                } catch (AnalysisException e) {
                    throw new SemanticException(e.getMessage());
                }
            }
            return null;
        }

        @Override
        public Void visitSetUserPropertyStmt(SetUserPropertyStmt statement, ConnectContext session) {
            if (statement.getPropertyList() == null || statement.getPropertyList().isEmpty()) {
                throw new SemanticException("Empty properties");
            }

            boolean isSelf = statement.getUser().equals(ConnectContext.get().getQualifiedUser());
            try {
                for (SetVar var : statement.getPropertyList()) {
                    ((SetUserPropertyVar) var).analyze(isSelf);
                }
            } catch (AnalysisException e) {
                throw new SemanticException(e.getMessage());
            }

            return null;
        }

        @Override
        public Void visitCreateViewStatement(CreateViewStmt statement, ConnectContext session) {
            TableName tableName = statement.getTableName();
            if (!checkTblPriv(session, tableName, PrivPredicate.CREATE)) {
                ErrorReport.reportSemanticException(ErrorCode.ERR_SPECIFIC_ACCESS_DENIED_ERROR, "CREATE");
            }

            check(statement.getQueryStatement(), session);
            return null;
        }

        @Override
        public Void visitCreateResourceGroupStatement(CreateResourceGroupStmt statement, ConnectContext session) {
            if (!GlobalStateMgr.getCurrentState().getAuth().checkGlobalPriv(session, PrivPredicate.ADMIN)) {
                ErrorReport.reportSemanticException(ErrorCode.ERR_SPECIFIC_ACCESS_DENIED_ERROR,
                        "CREATE RESOURCE_GROUP");
            }
            return null;
        }

        @Override
        public Void visitDropTableStmt(DropTableStmt statement, ConnectContext session) {
            if (!checkTblPriv(session, statement.getTbl(), PrivPredicate.DROP)) {
                ErrorReport.reportSemanticException(ErrorCode.ERR_SPECIFIC_ACCESS_DENIED_ERROR, "DROP");
            }
            return null;
        }

        @Override
        public Void visitAddSqlBlackListStatement(AddSqlBlackListStmt stmt, ConnectContext context) {
            if (!GlobalStateMgr.getCurrentState().getAuth().checkGlobalPriv(ConnectContext.get(), PrivPredicate.ADMIN)) {
                ErrorReport.reportSemanticException(ErrorCode.ERR_SPECIFIC_ACCESS_DENIED_ERROR, "ADMIN");
            }
            return null;
        }

        @Override
        public Void visitDelSqlBlackListStatement(DelSqlBlackListStmt stmt, ConnectContext context) {
            if (!GlobalStateMgr.getCurrentState().getAuth().checkGlobalPriv(ConnectContext.get(), PrivPredicate.ADMIN)) {
                ErrorReport.reportSemanticException(ErrorCode.ERR_SPECIFIC_ACCESS_DENIED_ERROR, "ADMIN");
            }
            return null;
        }

        @Override
        public Void visitShowSqlBlackListStatement(ShowSqlBlackListStmt stmt, ConnectContext context) {
            if (!GlobalStateMgr.getCurrentState().getAuth().checkGlobalPriv(ConnectContext.get(), PrivPredicate.ADMIN)) {
                ErrorReport.reportSemanticException(ErrorCode.ERR_SPECIFIC_ACCESS_DENIED_ERROR, "ADMIN");
            }
            return null;
        }

        @Override
        public Void visitCreateResourceStatement(CreateResourceStmt statement,
                                                 ConnectContext session) {
            if (!GlobalStateMgr.getCurrentState().getAuth().checkGlobalPriv(session, PrivPredicate.ADMIN)) {
                ErrorReport.reportSemanticException(ErrorCode.ERR_SPECIFIC_ACCESS_DENIED_ERROR, "ADMIN");
            }
            return null;
        }

        @Override
        public Void visitDropResourceStatement(DropResourceStmt statement,
                                               ConnectContext session) {
            if (!GlobalStateMgr.getCurrentState().getAuth().checkGlobalPriv(session, PrivPredicate.ADMIN)) {
                ErrorReport.reportSemanticException(ErrorCode.ERR_SPECIFIC_ACCESS_DENIED_ERROR, "ADMIN");
            }
            return null;
        }

        @Override
        public Void visitAlterResourceStatement(AlterResourceStmt statement,
                                                ConnectContext session) {
            if (!GlobalStateMgr.getCurrentState().getAuth().checkGlobalPriv(session, PrivPredicate.ADMIN)) {
                ErrorReport.reportSemanticException(ErrorCode.ERR_SPECIFIC_ACCESS_DENIED_ERROR, "ADMIN");
            }
            return null;
        }

        public Void visitRecoverTableStatement(RecoverTableStmt statement, ConnectContext session) {
            if (!GlobalStateMgr.getCurrentState().getAuth().checkTblPriv(ConnectContext.get(), statement.getDbName(),
                    statement.getTableName(),
                    PrivPredicate.of(PrivBitSet.of(Privilege.ALTER_PRIV,
                                    Privilege.CREATE_PRIV,
                                    Privilege.ADMIN_PRIV),
                            CompoundPredicate.Operator.OR))) {
                ErrorReport.reportSemanticException(ErrorCode.ERR_TABLEACCESS_DENIED_ERROR, "RECOVERY",
                        ConnectContext.get().getQualifiedUser(),
                        ConnectContext.get().getRemoteIP(),
                        statement.getTableName());
            }
            return null;
        }

        public Void visitTruncateTableStatement(TruncateTableStmt statement, ConnectContext session) {
            TableRef tblRef = statement.getTblRef();
            if (!GlobalStateMgr.getCurrentState().getAuth().checkTblPriv(ConnectContext.get(), tblRef.getName().getDb(),
                    tblRef.getName().getTbl(), PrivPredicate.LOAD)) {
                ErrorReport.reportSemanticException(ErrorCode.ERR_SPECIFIC_ACCESS_DENIED_ERROR, "LOAD");
            }
            return null;
        }

        @Override
        public Void visitDropResourceGroupStatement(DropResourceGroupStmt statement, ConnectContext session) {
            if (!GlobalStateMgr.getCurrentState().getAuth().checkGlobalPriv(session, PrivPredicate.ADMIN)) {
                ErrorReport.reportSemanticException(ErrorCode.ERR_SPECIFIC_ACCESS_DENIED_ERROR, "DROP RESOURCE_GROUP");
            }
            return null;
        }

        @Override
        public Void visitInsertStatement(InsertStmt statement, ConnectContext session) {
            TableName tableName = statement.getTableName();
            if (!checkTblPriv(session, tableName, PrivPredicate.LOAD)) {
                ErrorReport.reportSemanticException(ErrorCode.ERR_TABLEACCESS_DENIED_ERROR, "LOAD",
                        session.getQualifiedUser(), session.getRemoteIP(), tableName.getTbl());
            }
            check(statement.getQueryStatement(), session);
            return null;
        }

        @Override
        public Void visitQueryStatement(QueryStatement stmt, ConnectContext session) {
            new TablePrivilegeChecker(session).visit(stmt);
            return null;
        }

        @Override
        public Void visitShowTableStatusStmt(ShowTableStatusStmt statement, ConnectContext session) {
            String db = statement.getDb();
            if (!GlobalStateMgr.getCurrentState().getAuth().checkDbPriv(session, db, PrivPredicate.SHOW)) {
                ErrorReport.reportSemanticException(ErrorCode.ERR_DB_ACCESS_DENIED, session.getQualifiedUser(), db);
            }
            return null;
        }

        @Override
        public Void visitShowTabletStmt(ShowTabletStmt statement, ConnectContext session) {
            if (!GlobalStateMgr.getCurrentState().getAuth()
                    .checkGlobalPriv(session, PrivPredicate.ADMIN)) {
                ErrorReport.reportSemanticException(ErrorCode.ERR_SPECIFIC_ACCESS_DENIED_ERROR, "SHOW TABLET");
            }
            return null;
        }

        @Override
        public Void visitShowAlterStmt(ShowAlterStmt statement, ConnectContext session) {
            String db = statement.getDbName();
            if (!GlobalStateMgr.getCurrentState().getAuth().checkDbPriv(ConnectContext.get(), db, PrivPredicate.SHOW)) {
                ErrorReport.reportSemanticException(ErrorCode.ERR_DB_ACCESS_DENIED, session.getQualifiedUser(), db);
            }
            return null;
        }

        @Override
        public Void visitShowDeleteStmt(ShowDeleteStmt statement, ConnectContext session) {
            String db = statement.getDbName();
            if (!GlobalStateMgr.getCurrentState().getAuth().checkDbPriv(ConnectContext.get(), db, PrivPredicate.SHOW)) {
                ErrorReport.reportSemanticException(ErrorCode.ERR_DB_ACCESS_DENIED, session.getQualifiedUser(), db);
            }
            return null;
        }

        @Override
        public Void visitCreateMaterializedViewStatement(CreateMaterializedViewStatement statement,
                                                         ConnectContext session) {
            if (!checkTblPriv(session, statement.getTableName(), PrivPredicate.CREATE)) {
                ErrorReport.reportSemanticException(ErrorCode.ERR_SPECIFIC_ACCESS_DENIED_ERROR, "CREATE");
            }
            check(statement.getQueryStatement(), session);
            return null;
        }

        @Override
        public Void visitDropMaterializedViewStatement(DropMaterializedViewStmt statement, ConnectContext session) {
            if (!checkTblPriv(ConnectContext.get(), statement.getDbMvName(), PrivPredicate.DROP)) {
                ErrorReport.reportSemanticException(ErrorCode.ERR_SPECIFIC_ACCESS_DENIED_ERROR, "DROP");
            }
            return null;
        }

        @Override
        public Void visitAlterMaterializedViewStatement(AlterMaterializedViewStmt statement,
                                                        ConnectContext context) {
            if (!GlobalStateMgr.getCurrentState().getAuth()
                    .checkTblPriv(ConnectContext.get(), statement.getMvName().getDb(),
                            statement.getMvName().getTbl(), PrivPredicate.ALTER)) {
                ErrorReport.reportSemanticException(ErrorCode.ERR_SPECIFIC_ACCESS_DENIED_ERROR, "ALTER");
            }
            return null;
        }

        @Override
        public Void visitRefreshMaterializedViewStatement(RefreshMaterializedViewStatement statement,
                                                          ConnectContext context) {
            if (!checkTblPriv(ConnectContext.get(), statement.getMvName(), PrivPredicate.ALTER)) {
                ErrorReport.reportSemanticException(ErrorCode.ERR_SPECIFIC_ACCESS_DENIED_ERROR, "ALTER");
            }
            return null;

        }

        @Override
        public Void visitCancelRefreshMaterializedViewStatement(CancelRefreshMaterializedViewStmt statement,
                                                                ConnectContext context) {
            if (!checkTblPriv(ConnectContext.get(), statement.getMvName(), PrivPredicate.ALTER)) {
                ErrorReport.reportSemanticException(ErrorCode.ERR_SPECIFIC_ACCESS_DENIED_ERROR, "ALTER");
            }
            return null;
        }

        @Override
        public Void visitAlterSystemStmt(AlterSystemStmt statement, ConnectContext session) {
            if (!GlobalStateMgr.getCurrentState().getAuth()
                    .checkGlobalPriv(ConnectContext.get(), PrivPredicate.OPERATOR)) {
                ErrorReport.reportSemanticException(ErrorCode.ERR_SPECIFIC_ACCESS_DENIED_ERROR,
                        session.getQualifiedUser());
            }
            return null;

        }

        @Override
        public Void visitCreateAlterUserStmt(BaseCreateAlterUserStmt statement, ConnectContext context) {
            // check if current user has GRANT priv on GLOBAL or DATABASE level.
            if (!GlobalStateMgr.getCurrentState().getAuth()
                    .checkHasPriv(context, PrivPredicate.GRANT, Auth.PrivLevel.GLOBAL, Auth.PrivLevel.DATABASE)) {
                ErrorReport.reportSemanticException(ErrorCode.ERR_SPECIFIC_ACCESS_DENIED_ERROR, "GRANT");
            }
            return null;
        }

        @Override
        public Void visitDropRoleStatement(DropRoleStmt statement, ConnectContext context) {
            // check if current user has GRANT priv on GLOBAL level.
            if (!GlobalStateMgr.getCurrentState().getAuth().checkGlobalPriv(context, PrivPredicate.GRANT)) {
                ErrorReport.reportSemanticException(ErrorCode.ERR_SPECIFIC_ACCESS_DENIED_ERROR, "CREATE USER");
            }
            return null;
        }

        @Override
        public Void visitCreateRoleStatement(CreateRoleStmt statement, ConnectContext context) {
            // check if current user has GRANT priv on GLOBAL level.
            if (!GlobalStateMgr.getCurrentState().getAuth().checkGlobalPriv(context, PrivPredicate.GRANT)) {
                ErrorReport.reportSemanticException(ErrorCode.ERR_SPECIFIC_ACCESS_DENIED_ERROR, "CREATE USER");
            }
            return null;
        }

        @Override
        public Void visitShowRolesStatement(ShowRolesStmt statement, ConnectContext context) {
            if (!GlobalStateMgr.getCurrentState().getAuth().checkGlobalPriv(context, PrivPredicate.GRANT)) {
                ErrorReport.reportSemanticException(ErrorCode.ERR_SPECIFIC_ACCESS_DENIED_ERROR, "GRANT");
            }
            return null;
        }

        @Override
        public Void visitDropUserStatement(DropUserStmt statement, ConnectContext context) {
            // only user with GLOBAL level's GRANT_PRIV can drop user.
            if (!GlobalStateMgr.getCurrentState().getAuth().checkGlobalPriv(context, PrivPredicate.GRANT)) {
                ErrorReport.reportSemanticException(ErrorCode.ERR_SPECIFIC_ACCESS_DENIED_ERROR, "DROP USER");
            }
            return null;
        }

        @Override
        public Void visitGrantRevokeRoleStatement(BaseGrantRevokeRoleStmt statement, ConnectContext session) {
            // check if current user has GRANT priv on GLOBAL level.
            if (!GlobalStateMgr.getCurrentState().getAuth().checkGlobalPriv(
                    ConnectContext.get(), PrivPredicate.GRANT)) {
                ErrorReport.reportSemanticException(ErrorCode.ERR_SPECIFIC_ACCESS_DENIED_ERROR, "GRANT");
            }
            return null;
        }

        @Override
        public Void visitGrantRevokePrivilegeStatement(BaseGrantRevokePrivilegeStmt stmt, ConnectContext session) {
            if (stmt.getRole() != null || stmt.getPrivType().equals("USER")) {
                if (!GlobalStateMgr.getCurrentState().getAuth().checkGlobalPriv(
                        session, PrivPredicate.GRANT)) {
                    ErrorReport.reportSemanticException(ErrorCode.ERR_SPECIFIC_ACCESS_DENIED_ERROR, "GRANT");
                }
            } else {
                if (stmt.getPrivType().equals("TABLE")) {
                    TablePattern tblPattern = stmt.getTblPattern();
                    if (tblPattern.getPrivLevel() == Auth.PrivLevel.GLOBAL) {
                        if (!GlobalStateMgr.getCurrentState().getAuth()
                                .checkGlobalPriv(ConnectContext.get(), PrivPredicate.GRANT)) {
                            ErrorReport.reportSemanticException(ErrorCode.ERR_SPECIFIC_ACCESS_DENIED_ERROR, "GRANT");
                        }
                    } else if (tblPattern.getPrivLevel() == Auth.PrivLevel.DATABASE) {
                        if (!GlobalStateMgr.getCurrentState().getAuth()
                                .checkDbPriv(ConnectContext.get(), tblPattern.getQuolifiedDb(), PrivPredicate.GRANT)) {
                            ErrorReport.reportSemanticException(ErrorCode.ERR_SPECIFIC_ACCESS_DENIED_ERROR, "GRANT");
                        }
                    } else {
                        // table level
                        if (!GlobalStateMgr.getCurrentState().getAuth()
                                .checkTblPriv(ConnectContext.get(), tblPattern.getQuolifiedDb(), tblPattern.getTbl(),
                                        PrivPredicate.GRANT)) {
                            ErrorReport.reportSemanticException(ErrorCode.ERR_SPECIFIC_ACCESS_DENIED_ERROR, "GRANT");
                        }
                    }
                } else {
                    ResourcePattern resourcePattern = stmt.getResourcePattern();
                    if (resourcePattern.getPrivLevel() == Auth.PrivLevel.GLOBAL) {
                        if (!GlobalStateMgr.getCurrentState().getAuth()
                                .checkGlobalPriv(ConnectContext.get(), PrivPredicate.GRANT)) {
                            ErrorReport.reportSemanticException(ErrorCode.ERR_SPECIFIC_ACCESS_DENIED_ERROR, "GRANT");
                        }
                    } else {
                        if (!GlobalStateMgr.getCurrentState().getAuth()
                                .checkResourcePriv(ConnectContext.get(), resourcePattern.getResourceName(),
                                        PrivPredicate.GRANT)) {
                            ErrorReport.reportSemanticException(ErrorCode.ERR_SPECIFIC_ACCESS_DENIED_ERROR, "GRANT");
                        }
                    }
                }
            }
            return null;
        }

        @Override
        public Void visitShowGrantsStatement(ShowGrantsStmt statement, ConnectContext session) {
            // if show all grants, or show other user's grants, need global GRANT priv.
            UserIdentity self = session.getCurrentUserIdentity();
            if (statement.isAll() || !self.equals(statement.getUserIdent())) {
                if (!GlobalStateMgr.getCurrentState().getAuth()
                        .checkGlobalPriv(ConnectContext.get(), PrivPredicate.GRANT)) {
                    ErrorReport.reportSemanticException(ErrorCode.ERR_SPECIFIC_ACCESS_DENIED_ERROR, "GRANT");
                }
            }
            return null;
        }

        @Override
        public Void visitExecuteAsStatement(ExecuteAsStmt stmt, ConnectContext session) {
            // check if current user has IMPERSONATE priv
            if (!GlobalStateMgr.getCurrentState().getAuth().canImpersonate(
                    session.getCurrentUserIdentity(), stmt.getToUser())) {
                ErrorReport.reportSemanticException(ErrorCode.ERR_SPECIFIC_ACCESS_DENIED_ERROR, "IMPERSONATE");
            }
            return null;
        }

        @Override
        public Void visitShowMaterializedViewStmt(ShowMaterializedViewStmt statement, ConnectContext session) {
            String db = statement.getDb();
            if (!GlobalStateMgr.getCurrentState().getAuth().checkDbPriv(session, db, PrivPredicate.SHOW)) {
                ErrorReport.reportSemanticException(ErrorCode.ERR_DB_ACCESS_DENIED, "SHOW MATERIALIZED VIEW",
                        session.getQualifiedUser(),
                        session.getRemoteIP(),
                        db);
            }
            return null;
        }

        @Override
        public Void visitUpdateStatement(UpdateStmt statement, ConnectContext session) {
            // For now, the `update` operation requires the `LOAD` privilege.
            // TODO We're planning to refactor the whole privilege framework to align with mainstream databases such as
            //      MySQL by fine-grained administrative permissions.
            TableName tableName = statement.getTableName();
            if (!checkTblPriv(session, tableName, PrivPredicate.LOAD)) {
                ErrorReport.reportSemanticException(ErrorCode.ERR_TABLEACCESS_DENIED_ERROR, "LOAD",
                        session.getQualifiedUser(), session.getRemoteIP(), tableName.getTbl());
            }
            return null;
        }

        @Override
        public Void visitDeleteStatement(DeleteStmt statement, ConnectContext session) {
            // For now, the `delete` operation requires the `LOAD` privilege.
            // TODO We're planning to refactor the whole privilege framework to align with mainstream databases such as
            //      MySQL by fine-grained administrative permissions.
            TableName tableName = statement.getTableName();
            if (!checkTblPriv(session, tableName, PrivPredicate.LOAD)) {
                ErrorReport.reportSemanticException(ErrorCode.ERR_TABLEACCESS_DENIED_ERROR, "LOAD",
                        session.getQualifiedUser(), session.getRemoteIP(), tableName.getTbl());
            }
            return null;
        }

        @Override
        public Void visitRefreshTableStatement(RefreshTableStmt statement, ConnectContext context) {
            TableName tableName = statement.getTableName();
            MetaUtils.normalizationTableName(context, tableName);
            if (!checkTblPriv(ConnectContext.get(), tableName.getCatalog(),
                    tableName.getDb(), tableName.getTbl(), PrivPredicate.ALTER)) {
                ErrorReport.reportSemanticException(ErrorCode.ERR_TABLEACCESS_DENIED_ERROR,
                        "REFRESH EXTERNAL TABLE",
                        ConnectContext.get().getQualifiedUser(),
                        ConnectContext.get().getRemoteIP(),
                        tableName.getTbl());
            }
            return null;
        }

        @Override
        public Void visitShowCreateTableStmt(ShowCreateTableStmt statement, ConnectContext session) {
            if (!GlobalStateMgr.getCurrentState().getAuth()
                    .checkTblPriv(ConnectContext.get(), statement.getDb(), statement.getTable(),
                            PrivPredicate.SHOW)) {
                ErrorReport.reportSemanticException(ErrorCode.ERR_TABLEACCESS_DENIED_ERROR, "SHOW CREATE TABLE",
                        ConnectContext.get().getQualifiedUser(),
                        ConnectContext.get().getRemoteIP(),
                        statement.getTable());
            }
            return null;
        }

        @Override
        public Void visitAnalyzeStatement(AnalyzeStmt statement, ConnectContext session) {
            TableName tableName = statement.getTableName();
            if (!checkTblPriv(session, tableName, PrivPredicate.SELECT)) {
                ErrorReport.reportSemanticException(ErrorCode.ERR_TABLEACCESS_DENIED_ERROR, "SELECT",
                        session.getQualifiedUser(), session.getRemoteIP(), tableName.getTbl());
            }

            if (!checkTblPriv(session, tableName, PrivPredicate.LOAD)) {
                ErrorReport.reportSemanticException(ErrorCode.ERR_TABLEACCESS_DENIED_ERROR, "LOAD",
                        session.getQualifiedUser(), session.getRemoteIP(), tableName.getTbl());
            }
            return null;
        }

        @Override
        public Void visitCreateAnalyzeJobStatement(CreateAnalyzeJobStmt statement, ConnectContext session) {
            if (statement.getDbId() == StatsConstants.DEFAULT_ALL_ID) {
                List<Long> dbIds = GlobalStateMgr.getCurrentState().getDbIds();
                for (Long dbId : dbIds) {
                    Database db = GlobalStateMgr.getCurrentState().getDb(dbId);
                    if (!checkDbPriv(session, InternalCatalog.DEFAULT_INTERNAL_CATALOG_NAME,
                            db.getOriginName(),
                            PrivPredicate.SELECT)) {
                        ErrorReport.reportSemanticException(ErrorCode.ERR_DB_ACCESS_DENIED, "SELECT",
                                session.getQualifiedUser(), session.getRemoteIP(),
                                db.getOriginName());
                    }

                    if (!checkDbPriv(session, InternalCatalog.DEFAULT_INTERNAL_CATALOG_NAME,
                            db.getOriginName(),
                            PrivPredicate.LOAD)) {
                        ErrorReport.reportSemanticException(ErrorCode.ERR_DB_ACCESS_DENIED, "LOAD",
                                session.getQualifiedUser(), session.getRemoteIP(),
                                db.getOriginName());
                    }
                }
            } else if (StatsConstants.DEFAULT_ALL_ID == statement.getTableId()
                    && StatsConstants.DEFAULT_ALL_ID != statement.getDbId()) {
                Database db = GlobalStateMgr.getCurrentState().getDb(statement.getDbId());
                for (Table table : db.getTables()) {
                    TableName tableName = new TableName(InternalCatalog.DEFAULT_INTERNAL_CATALOG_NAME,
                            db.getFullName(), table.getName());
                    if (!checkTblPriv(session, tableName, PrivPredicate.SELECT)) {
                        ErrorReport.reportSemanticException(ErrorCode.ERR_TABLEACCESS_DENIED_ERROR, "SELECT",
                                session.getQualifiedUser(), session.getRemoteIP(), tableName.getTbl());
                    }

                    if (!checkTblPriv(session, tableName, PrivPredicate.LOAD)) {
                        ErrorReport.reportSemanticException(ErrorCode.ERR_TABLEACCESS_DENIED_ERROR, "LOAD",
                                session.getQualifiedUser(), session.getRemoteIP(), tableName.getTbl());
                    }
                }
            } else if (StatsConstants.DEFAULT_ALL_ID != statement.getTableId()
                    && StatsConstants.DEFAULT_ALL_ID != statement.getDbId()) {
                TableName tableName = statement.getTableName();

                if (!checkTblPriv(session, tableName, PrivPredicate.SELECT)) {
                    ErrorReport.reportSemanticException(ErrorCode.ERR_TABLEACCESS_DENIED_ERROR, "SELECT",
                            session.getQualifiedUser(), session.getRemoteIP(), tableName.getTbl());
                }

                if (!checkTblPriv(session, tableName, PrivPredicate.LOAD)) {
                    ErrorReport.reportSemanticException(ErrorCode.ERR_TABLEACCESS_DENIED_ERROR, "LOAD",
                            session.getQualifiedUser(), session.getRemoteIP(), tableName.getTbl());
                }
            }

            return null;
        }

        @Override
        public Void visitAlterDatabaseQuotaStmt(AlterDatabaseQuotaStmt statement, ConnectContext session) {
            String dbName = statement.getDbName();
            if (!GlobalStateMgr.getCurrentState().getAuth()
                    .checkGlobalPriv(ConnectContext.get(), PrivPredicate.ADMIN)) {
                ErrorReport.reportSemanticException(ErrorCode.ERR_DB_ACCESS_DENIED, session.getQualifiedUser(), dbName);
            }
            return null;
        }

        @Override
        public Void visitDropHistogramStatement(DropHistogramStmt statement, ConnectContext session) {
            TableName tableName = statement.getTableName();

            if (!checkTblPriv(session, tableName, PrivPredicate.LOAD)) {
                ErrorReport.reportSemanticException(ErrorCode.ERR_TABLEACCESS_DENIED_ERROR, "LOAD",
                        session.getQualifiedUser(), session.getRemoteIP(), tableName.getTbl());
            }
            return null;
        }

        @Override
        public Void visitDropFunctionStmt(DropFunctionStmt statement, ConnectContext context) {
            // check operation privilege
            if (!GlobalStateMgr.getCurrentState().getAuth()
                    .checkGlobalPriv(ConnectContext.get(), PrivPredicate.ADMIN)) {
                ErrorReport.reportSemanticException(ErrorCode.ERR_SPECIFIC_ACCESS_DENIED_ERROR, "ADMIN");
            }
            return null;
        }

        @Override
        public Void visitCreateFunctionStmt(CreateFunctionStmt statement, ConnectContext context) {
            // check operation privilege
            if (!GlobalStateMgr.getCurrentState().getAuth()
                    .checkGlobalPriv(ConnectContext.get(), PrivPredicate.ADMIN)) {
                ErrorReport.reportSemanticException(ErrorCode.ERR_SPECIFIC_ACCESS_DENIED_ERROR, "ADMIN");
            }
            return null;
        }

        @Override
        public Void visitShowCreateDbStatement(ShowCreateDbStmt statement, ConnectContext session) {
            String db = statement.getDb();
            if (!GlobalStateMgr.getCurrentState().getAuth().checkDbPriv(ConnectContext.get(), db,
                    PrivPredicate.of(PrivBitSet.of(Privilege.ADMIN_PRIV,
                                    Privilege.ALTER_PRIV,
                                    Privilege.CREATE_PRIV,
                                    Privilege.DROP_PRIV),
                            CompoundPredicate.Operator.OR))) {
                ErrorReport.reportSemanticException(ErrorCode.ERR_DB_ACCESS_DENIED, session.getQualifiedUser(), db);
            }
            return null;
        }

        @Override
        public Void visitCreateDbStatement(CreateDbStmt statement, ConnectContext session) {
            String dbName = statement.getFullDbName();
            if (!GlobalStateMgr.getCurrentState().getAuth()
                    .checkDbPriv(session, dbName, PrivPredicate.CREATE)) {
                ErrorReport.reportSemanticException(ErrorCode.ERR_DB_ACCESS_DENIED, session.getQualifiedUser(), dbName);
            }
            return null;
        }

        @Override
        public Void visitDropDbStatement(DropDbStmt statement, ConnectContext session) {
            String dbName = statement.getDbName();
            if (!GlobalStateMgr.getCurrentState().getAuth().
                    checkDbPriv(ConnectContext.get(), dbName, PrivPredicate.DROP)) {
                ErrorReport.reportSemanticException(ErrorCode.ERR_DB_ACCESS_DENIED, session.getQualifiedUser(), dbName);
            }
            return null;
        }

        @Override
        public Void visitAlterDatabaseRename(AlterDatabaseRename statement, ConnectContext session) {
            String dbName = statement.getDbName();
            if (!GlobalStateMgr.getCurrentState().getAuth().checkDbPriv(ConnectContext.get(), dbName,
                    PrivPredicate.of(PrivBitSet.of(Privilege.ADMIN_PRIV,
                                    Privilege.ALTER_PRIV),
                            CompoundPredicate.Operator.OR))) {
                ErrorReport.reportSemanticException(ErrorCode.ERR_DB_ACCESS_DENIED, session.getQualifiedUser(), dbName);
            }
            return null;
        }

        @Override
        public Void visitRecoverDbStmt(RecoverDbStmt statement, ConnectContext session) {
            String dbName = statement.getDbName();
            if (!GlobalStateMgr.getCurrentState().getAuth().checkDbPriv(ConnectContext.get(), dbName,
                    PrivPredicate.of(PrivBitSet.of(Privilege.ALTER_PRIV,
                                    Privilege.CREATE_PRIV,
                                    Privilege.ADMIN_PRIV),
                            CompoundPredicate.Operator.OR))) {
                ErrorReport.reportSemanticException(ErrorCode.ERR_DB_ACCESS_DENIED, session.getQualifiedUser(), dbName);
            }
            return null;
        }

        @Override
        public Void visitShowFunctionsStmt(ShowFunctionsStmt statement, ConnectContext context) {
            String dbName = statement.getDbName();
            if (!GlobalStateMgr.getCurrentState().getAuth()
                    .checkDbPriv(ConnectContext.get(), dbName, PrivPredicate.SHOW)) {
                ErrorReport.reportSemanticException(
                        ErrorCode.ERR_DB_ACCESS_DENIED, ConnectContext.get().getQualifiedUser(), dbName);
            }
            return null;
        }

        @Override
        public Void visitShowDataStmt(ShowDataStmt statement, ConnectContext session) {
            String dbName = statement.getDbName();
            Database db = GlobalStateMgr.getCurrentState().getDb(dbName);
            if (db == null) {
                ErrorReport.reportSemanticException(ErrorCode.ERR_BAD_DB_ERROR, dbName);
            }
            db.readLock();
            try {
                String tableName = statement.getTableName();
                List<List<String>> totalRows = statement.getResultRows();
                if (tableName == null) {
                    long totalSize = 0;
                    long totalReplicaCount = 0;

                    // sort by table name
                    List<Table> tables = db.getTables();
                    SortedSet<Table> sortedTables = new TreeSet<>(new Comparator<Table>() {
                        @Override
                        public int compare(Table t1, Table t2) {
                            return t1.getName().compareTo(t2.getName());
                        }
                    });

                    for (Table table : tables) {
                        if (!GlobalStateMgr.getCurrentState().getAuth().checkTblPriv(ConnectContext.get(), dbName,
                                table.getName(),
                                PrivPredicate.SHOW)) {
                            continue;
                        }
                        sortedTables.add(table);
                    }

                    for (Table table : sortedTables) {
                        if (!table.isNativeTable()) {
                            continue;
                        }

                        OlapTable olapTable = (OlapTable) table;
                        long tableSize = olapTable.getDataSize();
                        long replicaCount = olapTable.getReplicaCount();

                        Pair<Double, String> tableSizePair = DebugUtil.getByteUint(tableSize);
                        String readableSize = DebugUtil.DECIMAL_FORMAT_SCALE_3.format(tableSizePair.first) + " "
                                + tableSizePair.second;

                        List<String> row = Arrays.asList(table.getName(), readableSize, String.valueOf(replicaCount));
                        totalRows.add(row);

                        totalSize += tableSize;
                        totalReplicaCount += replicaCount;
                    } // end for tables

                    Pair<Double, String> totalSizePair = DebugUtil.getByteUint(totalSize);
                    String readableSize = DebugUtil.DECIMAL_FORMAT_SCALE_3.format(totalSizePair.first) + " "
                            + totalSizePair.second;
                    List<String> total = Arrays.asList("Total", readableSize, String.valueOf(totalReplicaCount));
                    totalRows.add(total);

                    // quota
                    long quota = db.getDataQuota();
                    long replicaQuota = db.getReplicaQuota();
                    Pair<Double, String> quotaPair = DebugUtil.getByteUint(quota);
                    String readableQuota = DebugUtil.DECIMAL_FORMAT_SCALE_3.format(quotaPair.first) + " "
                            + quotaPair.second;

                    List<String> quotaRow = Arrays.asList("Quota", readableQuota, String.valueOf(replicaQuota));
                    totalRows.add(quotaRow);

                    // left
                    long left = Math.max(0, quota - totalSize);
                    long replicaCountLeft = Math.max(0, replicaQuota - totalReplicaCount);
                    Pair<Double, String> leftPair = DebugUtil.getByteUint(left);
                    String readableLeft = DebugUtil.DECIMAL_FORMAT_SCALE_3.format(leftPair.first) + " "
                            + leftPair.second;
                    List<String> leftRow = Arrays.asList("Left", readableLeft, String.valueOf(replicaCountLeft));
                    totalRows.add(leftRow);
                } else {
                    if (!GlobalStateMgr.getCurrentState().getAuth().checkTblPriv(ConnectContext.get(), dbName,
                            tableName,
                            PrivPredicate.SHOW)) {
                        ErrorReport.reportSemanticException(ErrorCode.ERR_TABLEACCESS_DENIED_ERROR, "SHOW DATA",
                                session.getQualifiedUser(),
                                session.getRemoteIP(),
                                tableName);
                    }

                    Table table = db.getTable(tableName);
                    if (table == null) {
                        ErrorReport.reportAnalysisException(ErrorCode.ERR_BAD_TABLE_ERROR, tableName);
                    }

                    if (table.getType() != Table.TableType.OLAP) {
                        ErrorReport.reportAnalysisException(ErrorCode.ERR_NOT_OLAP_TABLE, tableName);
                    }

                    OlapTable olapTable = (OlapTable) table;
                    int i = 0;
                    long totalSize = 0;
                    long totalReplicaCount = 0;

                    // sort by index name
                    Map<String, Long> indexNames = olapTable.getIndexNameToId();
                    Map<String, Long> sortedIndexNames = new TreeMap<String, Long>();
                    for (Map.Entry<String, Long> entry : indexNames.entrySet()) {
                        sortedIndexNames.put(entry.getKey(), entry.getValue());
                    }

                    for (Long indexId : sortedIndexNames.values()) {
                        long indexSize = 0;
                        long indexReplicaCount = 0;
                        long indexRowCount = 0;
                        for (Partition partition : olapTable.getAllPartitions()) {
                            MaterializedIndex mIndex = partition.getIndex(indexId);
                            indexSize += mIndex.getDataSize();
                            indexReplicaCount += mIndex.getReplicaCount();
                            indexRowCount += mIndex.getRowCount();
                        }

                        Pair<Double, String> indexSizePair = DebugUtil.getByteUint(indexSize);
                        String readableSize = DebugUtil.DECIMAL_FORMAT_SCALE_3.format(indexSizePair.first) + " "
                                + indexSizePair.second;

                        List<String> row = null;
                        if (i == 0) {
                            row = Arrays.asList(tableName,
                                    olapTable.getIndexNameById(indexId),
                                    readableSize, String.valueOf(indexReplicaCount),
                                    String.valueOf(indexRowCount));
                        } else {
                            row = Arrays.asList("",
                                    olapTable.getIndexNameById(indexId),
                                    readableSize, String.valueOf(indexReplicaCount),
                                    String.valueOf(indexRowCount));
                        }

                        totalSize += indexSize;
                        totalReplicaCount += indexReplicaCount;
                        totalRows.add(row);

                        i++;
                    } // end for indices

                    Pair<Double, String> totalSizePair = DebugUtil.getByteUint(totalSize);
                    String readableSize = DebugUtil.DECIMAL_FORMAT_SCALE_3.format(totalSizePair.first) + " "
                            + totalSizePair.second;
                    List<String> row = Arrays.asList("", "Total", readableSize, String.valueOf(totalReplicaCount), "");
                    totalRows.add(row);
                }
            } catch (AnalysisException e) {
                throw new SemanticException(e.getMessage());
            } finally {
                db.readUnlock();
            }
            return null;
        }

        @Override
        public Void visitDescTableStmt(DescribeStmt statement, ConnectContext session) {
            TableName tableName = statement.getDbTableName();
            if (!checkTblPriv(session, tableName, PrivPredicate.SHOW)) {
                ErrorReport.reportSemanticException(ErrorCode.ERR_TABLEACCESS_DENIED_ERROR, "DESCRIBE",
                        session.getQualifiedUser(), session.getRemoteIP(), tableName.getTbl());
            }
            return null;
        }

        @Override
        public Void visitShowProcStmt(ShowProcStmt statement, ConnectContext session) {
            if (!GlobalStateMgr.getCurrentState().getAuth()
                    .checkGlobalPriv(ConnectContext.get(), PrivPredicate.ADMIN)) {
                ErrorReport.reportSemanticException(ErrorCode.ERR_SPECIFIC_ACCESS_DENIED_ERROR,
                        "ADMIN");
            }
            return null;
        }

        @Override
        public Void visitShowPartitionsStmt(ShowPartitionsStmt statement, ConnectContext context) {
            if (!GlobalStateMgr.getCurrentState().getAuth()
                    .checkTblPriv(ConnectContext.get(), statement.getDbName(), statement.getTableName(),
                            PrivPredicate.SHOW)) {
                ErrorReport.reportSemanticException(ErrorCode.ERR_TABLEACCESS_DENIED_ERROR, "SHOW PARTITIONS",
                        context.getQualifiedUser(), context.getRemoteIP(), statement.getTableName());
            }
            return null;
        }

        @Override
        public Void visitCreateRoutineLoadStatement(CreateRoutineLoadStmt statement, ConnectContext session) {
            String db = statement.getDBName();
            String table = statement.getTableName();
            if (!GlobalStateMgr.getCurrentState().getAuth().checkTblPriv(session, db, table, PrivPredicate.LOAD)) {
                ErrorReport.reportSemanticException(ErrorCode.ERR_DB_ACCESS_DENIED, session.getQualifiedUser(), db);
            }
            return null;
        }

        @Override
        public Void visitStopRoutineLoadStatement(StopRoutineLoadStmt statement, ConnectContext session) {
            String db = statement.getDbFullName();
            if (!GlobalStateMgr.getCurrentState().getAuth().checkDbPriv(session, db, PrivPredicate.SHOW)) {
                ErrorReport.reportSemanticException(ErrorCode.ERR_DB_ACCESS_DENIED, session.getQualifiedUser(), db);
            }
            return null;
        }

        @Override
        public Void visitResumeRoutineLoadStatement(ResumeRoutineLoadStmt statement, ConnectContext session) {
            String db = statement.getDbFullName();
            if (!GlobalStateMgr.getCurrentState().getAuth().checkDbPriv(session, db, PrivPredicate.SHOW)) {
                ErrorReport.reportSemanticException(ErrorCode.ERR_DB_ACCESS_DENIED, session.getQualifiedUser(), db);
            }
            return null;
        }

        @Override
        public Void visitPauseRoutineLoadStatement(PauseRoutineLoadStmt statement, ConnectContext session) {
            String db = statement.getDbFullName();
            if (!GlobalStateMgr.getCurrentState().getAuth().checkDbPriv(session, db, PrivPredicate.SHOW)) {
                ErrorReport.reportSemanticException(ErrorCode.ERR_DB_ACCESS_DENIED, session.getQualifiedUser(), db);
            }
            return null;
        }

        @Override
        public Void visitShowRoutineLoadStatement(ShowRoutineLoadStmt statement, ConnectContext session) {
            String db = statement.getDbFullName();
            if (!GlobalStateMgr.getCurrentState().getAuth().checkDbPriv(session, db, PrivPredicate.SHOW)) {
                ErrorReport.reportSemanticException(ErrorCode.ERR_DB_ACCESS_DENIED, session.getQualifiedUser(), db);
            }
            return null;
        }

        @Override
        public Void visitBackupStmt(BackupStmt statement, ConnectContext context) {
            TableRef tableRef = statement.getTableRefs().get(0);
            if (!GlobalStateMgr.getCurrentState().getAuth().checkDbPriv(ConnectContext.get(),
                    tableRef.getName().getDb(), PrivPredicate.LOAD)) {
                ErrorReport.reportSemanticException(ErrorCode.ERR_SPECIFIC_ACCESS_DENIED_ERROR, "LOAD");
            }
            return null;
        }

        @Override
        public Void visitCancelBackupStmt(CancelBackupStmt statement, ConnectContext context) {
            String dbName = statement.getDbName();
            if (!GlobalStateMgr.getCurrentState().getAuth().checkDbPriv(ConnectContext.get(), dbName, PrivPredicate.LOAD)) {
                ErrorReport.reportSemanticException(ErrorCode.ERR_SPECIFIC_ACCESS_DENIED_ERROR, "LOAD");
            }
            return null;
        }

        public Void visitShowBrokerStmt(ShowBrokerStmt statement, ConnectContext context) {
            if (!GlobalStateMgr.getCurrentState().getAuth().checkGlobalPriv(ConnectContext.get(), PrivPredicate.ADMIN)
                    && !GlobalStateMgr.getCurrentState().getAuth().checkGlobalPriv(ConnectContext.get(),
                    PrivPredicate.OPERATOR)) {
                ErrorReport.reportSemanticException(ErrorCode.ERR_SPECIFIC_ACCESS_DENIED_ERROR, "ADMIN/OPERATOR");
            }
            return null;
        }

        @Override
        public Void visitShowBackupStmt(ShowBackupStmt showBackupStmt, ConnectContext context) {
            String dbName = showBackupStmt.getDbName();
            if (!GlobalStateMgr.getCurrentState().getAuth()
                    .checkDbPriv(ConnectContext.get(), dbName, PrivPredicate.LOAD)) {
                ErrorReport.reportSemanticException(ErrorCode.ERR_DB_ACCESS_DENIED,
                        ConnectContext.get().getQualifiedUser(), dbName);
            }
            return null;
        }

        @Override
        public Void visitRestoreStmt(RestoreStmt statement, ConnectContext context) {
            String dbName = statement.getDbName();
            if (!GlobalStateMgr.getCurrentState().getAuth()
                    .checkDbPriv(ConnectContext.get(), dbName, PrivPredicate.LOAD)) {
                ErrorReport.reportSemanticException(ErrorCode.ERR_SPECIFIC_ACCESS_DENIED_ERROR, "LOAD");
            }
            return null;
        }

        @Override
        public Void visitShowRestoreStmt(ShowRestoreStmt showRestoreStmt, ConnectContext context) {
            String dbName = showRestoreStmt.getDbName();
            if (!GlobalStateMgr.getCurrentState().getAuth()
                    .checkDbPriv(ConnectContext.get(), dbName, PrivPredicate.LOAD)) {
                ErrorReport.reportSemanticException(ErrorCode.ERR_DB_ACCESS_DENIED,
                        ConnectContext.get().getQualifiedUser(), dbName);
            }
            return null;
        }

        @Override
        public Void visitShowAuthenticationStatement(ShowAuthenticationStmt statement, ConnectContext context) {
            if (statement.isAll() || !context.getCurrentUserIdentity().equals(statement.getUserIdent())) {
                if (!GlobalStateMgr.getCurrentState().getAuth()
                        .checkGlobalPriv(ConnectContext.get(), PrivPredicate.GRANT)) {
                    ErrorReport.reportSemanticException(ErrorCode.ERR_SPECIFIC_ACCESS_DENIED_ERROR, "GRANT");
                }
            }
            return null;
        }

        @Override
        public Void visitShowBackendsStmt(ShowBackendsStmt statement, ConnectContext context) {
            if (!GlobalStateMgr.getCurrentState().getAuth().checkGlobalPriv(ConnectContext.get(), PrivPredicate.ADMIN)
                    && !GlobalStateMgr.getCurrentState().getAuth().checkGlobalPriv(ConnectContext.get(),
                    PrivPredicate.OPERATOR)) {
                ErrorReport.reportSemanticException(ErrorCode.ERR_SPECIFIC_ACCESS_DENIED_ERROR, "ADMIN/OPERATOR");
            }
            return null;
        }

        @Override
        public Void visitShowFrontendsStmt(ShowFrontendsStmt statement, ConnectContext context) {
            if (!GlobalStateMgr.getCurrentState().getAuth().checkGlobalPriv(ConnectContext.get(), PrivPredicate.ADMIN)
                    && !GlobalStateMgr.getCurrentState().getAuth().checkGlobalPriv(ConnectContext.get(),
                    PrivPredicate.OPERATOR)) {
                ErrorReport.reportSemanticException(ErrorCode.ERR_SPECIFIC_ACCESS_DENIED_ERROR, "ADMIN/OPERATOR");
            }
            return null;
        }

        @Override
        public Void visitCreateRepositoryStmt(CreateRepositoryStmt statement, ConnectContext context) {
            if (!GlobalStateMgr.getCurrentState().getAuth().checkGlobalPriv(ConnectContext.get(), PrivPredicate.ADMIN)) {
                ErrorReport.reportSemanticException(ErrorCode.ERR_SPECIFIC_ACCESS_DENIED_ERROR, "ADMIN");
            }
            return null;
        }

        @Override
        public Void visitDropRepositoryStmt(DropRepositoryStmt statement, ConnectContext context) {
            if (!GlobalStateMgr.getCurrentState().getAuth().checkGlobalPriv(ConnectContext.get(), PrivPredicate.ADMIN)) {
                ErrorReport.reportSemanticException(ErrorCode.ERR_SPECIFIC_ACCESS_DENIED_ERROR, "ADMIN");
            }
            return null;
        }
    }

    private static class TablePrivilegeChecker extends AstVisitor<Void, Void> {
        private ConnectContext session;

        public TablePrivilegeChecker(ConnectContext session) {
            this.session = session;
        }

        @Override
        public Void visitQueryStatement(QueryStatement node, Void context) {
            return visit(node.getQueryRelation());
        }

        @Override
        public Void visitSubquery(SubqueryRelation node, Void context) {
            return visit(node.getQueryStatement());
        }

        @Override
        public Void visitView(ViewRelation node, Void context) {
            // if user has select privilege for the view, then there's no need to check base table
            if (checkTblPriv(session, node.getName(), PrivPredicate.SELECT)) {
                return null;
            }
            return visit(node.getQueryStatement());
        }

        @Override
        public Void visitSelect(SelectRelation node, Void context) {
            if (node.hasWithClause()) {
                node.getCteRelations().forEach(this::visit);
            }

            return visit(node.getRelation());
        }

        @Override
        public Void visitSetOp(SetOperationRelation node, Void context) {
            if (node.hasWithClause()) {
                node.getRelations().forEach(this::visit);
            }
            node.getRelations().forEach(this::visit);
            return null;
        }

        @Override
        public Void visitJoin(JoinRelation node, Void context) {
            visit(node.getLeft());
            visit(node.getRight());
            return null;
        }

        @Override
        public Void visitCTE(CTERelation node, Void context) {
            return visit(node.getCteQueryStatement());
        }

        @Override
        public Void visitTable(TableRelation node, Void context) {
            if (!checkTblPriv(session, node.getName(), PrivPredicate.SELECT)) {
                ErrorReport.reportSemanticException(ErrorCode.ERR_TABLEACCESS_DENIED_ERROR, "SELECT",
                        session.getQualifiedUser(), session.getRemoteIP(), node.getTable());
            }
            return null;
        }

    }

}<|MERGE_RESOLUTION|>--- conflicted
+++ resolved
@@ -2,24 +2,7 @@
 package com.starrocks.sql.analyzer;
 
 import com.starrocks.analysis.CompoundPredicate;
-import com.starrocks.analysis.CreateRepositoryStmt;
-import com.starrocks.analysis.CreateRoutineLoadStmt;
-import com.starrocks.analysis.DeleteStmt;
-<<<<<<< HEAD
-=======
-import com.starrocks.analysis.DropRepositoryStmt;
-import com.starrocks.analysis.DropRoleStmt;
-import com.starrocks.analysis.DropUserStmt;
->>>>>>> c860b7f0
-import com.starrocks.analysis.PauseRoutineLoadStmt;
 import com.starrocks.analysis.ResourcePattern;
-import com.starrocks.analysis.ResumeRoutineLoadStmt;
-import com.starrocks.analysis.SetUserPropertyStmt;
-import com.starrocks.analysis.SetUserPropertyVar;
-import com.starrocks.analysis.SetVar;
-import com.starrocks.analysis.ShowRoutineLoadStmt;
-import com.starrocks.analysis.StatementBase;
-import com.starrocks.analysis.StopRoutineLoadStmt;
 import com.starrocks.analysis.TableName;
 import com.starrocks.analysis.TablePattern;
 import com.starrocks.analysis.TableRef;
@@ -73,18 +56,22 @@
 import com.starrocks.sql.ast.CreateDbStmt;
 import com.starrocks.sql.ast.CreateFunctionStmt;
 import com.starrocks.sql.ast.CreateMaterializedViewStatement;
+import com.starrocks.sql.ast.CreateRepositoryStmt;
 import com.starrocks.sql.ast.CreateResourceGroupStmt;
 import com.starrocks.sql.ast.CreateResourceStmt;
 import com.starrocks.sql.ast.CreateRoleStmt;
+import com.starrocks.sql.ast.CreateRoutineLoadStmt;
 import com.starrocks.sql.ast.CreateTableLikeStmt;
 import com.starrocks.sql.ast.CreateTableStmt;
 import com.starrocks.sql.ast.CreateViewStmt;
 import com.starrocks.sql.ast.DelSqlBlackListStmt;
+import com.starrocks.sql.ast.DeleteStmt;
 import com.starrocks.sql.ast.DescribeStmt;
 import com.starrocks.sql.ast.DropDbStmt;
 import com.starrocks.sql.ast.DropFunctionStmt;
 import com.starrocks.sql.ast.DropHistogramStmt;
 import com.starrocks.sql.ast.DropMaterializedViewStmt;
+import com.starrocks.sql.ast.DropRepositoryStmt;
 import com.starrocks.sql.ast.DropResourceGroupStmt;
 import com.starrocks.sql.ast.DropResourceStmt;
 import com.starrocks.sql.ast.DropRoleStmt;
@@ -92,15 +79,21 @@
 import com.starrocks.sql.ast.DropUserStmt;
 import com.starrocks.sql.ast.ExecuteAsStmt;
 import com.starrocks.sql.ast.InsertStmt;
+import com.starrocks.sql.ast.InstallPluginStmt;
 import com.starrocks.sql.ast.JoinRelation;
+import com.starrocks.sql.ast.PauseRoutineLoadStmt;
 import com.starrocks.sql.ast.QueryStatement;
 import com.starrocks.sql.ast.RecoverDbStmt;
 import com.starrocks.sql.ast.RecoverTableStmt;
 import com.starrocks.sql.ast.RefreshMaterializedViewStatement;
 import com.starrocks.sql.ast.RefreshTableStmt;
 import com.starrocks.sql.ast.RestoreStmt;
+import com.starrocks.sql.ast.ResumeRoutineLoadStmt;
 import com.starrocks.sql.ast.SelectRelation;
 import com.starrocks.sql.ast.SetOperationRelation;
+import com.starrocks.sql.ast.SetUserPropertyStmt;
+import com.starrocks.sql.ast.SetUserPropertyVar;
+import com.starrocks.sql.ast.SetVar;
 import com.starrocks.sql.ast.ShowAlterStmt;
 import com.starrocks.sql.ast.ShowAuthenticationStmt;
 import com.starrocks.sql.ast.ShowBackendsStmt;
@@ -120,13 +113,18 @@
 import com.starrocks.sql.ast.ShowProcStmt;
 import com.starrocks.sql.ast.ShowRestoreStmt;
 import com.starrocks.sql.ast.ShowRolesStmt;
+import com.starrocks.sql.ast.ShowRoutineLoadStmt;
+import com.starrocks.sql.ast.ShowSmallFilesStmt;
 import com.starrocks.sql.ast.ShowSqlBlackListStmt;
 import com.starrocks.sql.ast.ShowTableStatusStmt;
 import com.starrocks.sql.ast.ShowTabletStmt;
 import com.starrocks.sql.ast.ShowUserPropertyStmt;
+import com.starrocks.sql.ast.StatementBase;
+import com.starrocks.sql.ast.StopRoutineLoadStmt;
 import com.starrocks.sql.ast.SubqueryRelation;
 import com.starrocks.sql.ast.TableRelation;
 import com.starrocks.sql.ast.TruncateTableStmt;
+import com.starrocks.sql.ast.UninstallPluginStmt;
 import com.starrocks.sql.ast.UpdateStmt;
 import com.starrocks.sql.ast.ViewRelation;
 import com.starrocks.sql.common.MetaUtils;
@@ -222,7 +220,7 @@
         }
 
         @Override
-        public Void visitShowIndexStmt(ShowIndexStmt statement, ConnectContext session) {
+        public Void visitShowIndexStatement(ShowIndexStmt statement, ConnectContext session) {
             if (!checkTblPriv(session, statement.getTableName(), PrivPredicate.SHOW)) {
                 ErrorReport.reportSemanticException(ErrorCode.ERR_TABLEACCESS_DENIED_ERROR, session.getQualifiedUser(),
                         statement.getTableName().toString());
@@ -331,7 +329,7 @@
         }
 
         @Override
-        public Void visitShowUserPropertyStmt(ShowUserPropertyStmt statement, ConnectContext session) {
+        public Void visitShowUserPropertyStatement(ShowUserPropertyStmt statement, ConnectContext session) {
             if (!GlobalStateMgr.getCurrentState().getAuth()
                     .checkGlobalPriv(ConnectContext.get(), PrivPredicate.GRANT)) {
                 try {
@@ -344,7 +342,7 @@
         }
 
         @Override
-        public Void visitSetUserPropertyStmt(SetUserPropertyStmt statement, ConnectContext session) {
+        public Void visitSetUserPropertyStatement(SetUserPropertyStmt statement, ConnectContext session) {
             if (statement.getPropertyList() == null || statement.getPropertyList().isEmpty()) {
                 throw new SemanticException("Empty properties");
             }
@@ -382,7 +380,7 @@
         }
 
         @Override
-        public Void visitDropTableStmt(DropTableStmt statement, ConnectContext session) {
+        public Void visitDropTableStatement(DropTableStmt statement, ConnectContext session) {
             if (!checkTblPriv(session, statement.getTbl(), PrivPredicate.DROP)) {
                 ErrorReport.reportSemanticException(ErrorCode.ERR_SPECIFIC_ACCESS_DENIED_ERROR, "DROP");
             }
@@ -490,7 +488,7 @@
         }
 
         @Override
-        public Void visitShowTableStatusStmt(ShowTableStatusStmt statement, ConnectContext session) {
+        public Void visitShowTableStatusStatement(ShowTableStatusStmt statement, ConnectContext session) {
             String db = statement.getDb();
             if (!GlobalStateMgr.getCurrentState().getAuth().checkDbPriv(session, db, PrivPredicate.SHOW)) {
                 ErrorReport.reportSemanticException(ErrorCode.ERR_DB_ACCESS_DENIED, session.getQualifiedUser(), db);
@@ -499,7 +497,7 @@
         }
 
         @Override
-        public Void visitShowTabletStmt(ShowTabletStmt statement, ConnectContext session) {
+        public Void visitShowTabletStatement(ShowTabletStmt statement, ConnectContext session) {
             if (!GlobalStateMgr.getCurrentState().getAuth()
                     .checkGlobalPriv(session, PrivPredicate.ADMIN)) {
                 ErrorReport.reportSemanticException(ErrorCode.ERR_SPECIFIC_ACCESS_DENIED_ERROR, "SHOW TABLET");
@@ -508,7 +506,7 @@
         }
 
         @Override
-        public Void visitShowAlterStmt(ShowAlterStmt statement, ConnectContext session) {
+        public Void visitShowAlterStatement(ShowAlterStmt statement, ConnectContext session) {
             String db = statement.getDbName();
             if (!GlobalStateMgr.getCurrentState().getAuth().checkDbPriv(ConnectContext.get(), db, PrivPredicate.SHOW)) {
                 ErrorReport.reportSemanticException(ErrorCode.ERR_DB_ACCESS_DENIED, session.getQualifiedUser(), db);
@@ -517,7 +515,7 @@
         }
 
         @Override
-        public Void visitShowDeleteStmt(ShowDeleteStmt statement, ConnectContext session) {
+        public Void visitShowDeleteStatement(ShowDeleteStmt statement, ConnectContext session) {
             String db = statement.getDbName();
             if (!GlobalStateMgr.getCurrentState().getAuth().checkDbPriv(ConnectContext.get(), db, PrivPredicate.SHOW)) {
                 ErrorReport.reportSemanticException(ErrorCode.ERR_DB_ACCESS_DENIED, session.getQualifiedUser(), db);
@@ -574,7 +572,7 @@
         }
 
         @Override
-        public Void visitAlterSystemStmt(AlterSystemStmt statement, ConnectContext session) {
+        public Void visitAlterSystemStatement(AlterSystemStmt statement, ConnectContext session) {
             if (!GlobalStateMgr.getCurrentState().getAuth()
                     .checkGlobalPriv(ConnectContext.get(), PrivPredicate.OPERATOR)) {
                 ErrorReport.reportSemanticException(ErrorCode.ERR_SPECIFIC_ACCESS_DENIED_ERROR,
@@ -585,7 +583,7 @@
         }
 
         @Override
-        public Void visitCreateAlterUserStmt(BaseCreateAlterUserStmt statement, ConnectContext context) {
+        public Void visitCreateAlterUserStatement(BaseCreateAlterUserStmt statement, ConnectContext context) {
             // check if current user has GRANT priv on GLOBAL or DATABASE level.
             if (!GlobalStateMgr.getCurrentState().getAuth()
                     .checkHasPriv(context, PrivPredicate.GRANT, Auth.PrivLevel.GLOBAL, Auth.PrivLevel.DATABASE)) {
@@ -710,7 +708,7 @@
         }
 
         @Override
-        public Void visitShowMaterializedViewStmt(ShowMaterializedViewStmt statement, ConnectContext session) {
+        public Void visitShowMaterializedViewStatement(ShowMaterializedViewStmt statement, ConnectContext session) {
             String db = statement.getDb();
             if (!GlobalStateMgr.getCurrentState().getAuth().checkDbPriv(session, db, PrivPredicate.SHOW)) {
                 ErrorReport.reportSemanticException(ErrorCode.ERR_DB_ACCESS_DENIED, "SHOW MATERIALIZED VIEW",
@@ -763,7 +761,7 @@
         }
 
         @Override
-        public Void visitShowCreateTableStmt(ShowCreateTableStmt statement, ConnectContext session) {
+        public Void visitShowCreateTableStatement(ShowCreateTableStmt statement, ConnectContext session) {
             if (!GlobalStateMgr.getCurrentState().getAuth()
                     .checkTblPriv(ConnectContext.get(), statement.getDb(), statement.getTable(),
                             PrivPredicate.SHOW)) {
@@ -847,7 +845,7 @@
         }
 
         @Override
-        public Void visitAlterDatabaseQuotaStmt(AlterDatabaseQuotaStmt statement, ConnectContext session) {
+        public Void visitAlterDatabaseQuotaStatement(AlterDatabaseQuotaStmt statement, ConnectContext session) {
             String dbName = statement.getDbName();
             if (!GlobalStateMgr.getCurrentState().getAuth()
                     .checkGlobalPriv(ConnectContext.get(), PrivPredicate.ADMIN)) {
@@ -868,7 +866,7 @@
         }
 
         @Override
-        public Void visitDropFunctionStmt(DropFunctionStmt statement, ConnectContext context) {
+        public Void visitDropFunctionStatement(DropFunctionStmt statement, ConnectContext context) {
             // check operation privilege
             if (!GlobalStateMgr.getCurrentState().getAuth()
                     .checkGlobalPriv(ConnectContext.get(), PrivPredicate.ADMIN)) {
@@ -878,7 +876,7 @@
         }
 
         @Override
-        public Void visitCreateFunctionStmt(CreateFunctionStmt statement, ConnectContext context) {
+        public Void visitCreateFunctionStatement(CreateFunctionStmt statement, ConnectContext context) {
             // check operation privilege
             if (!GlobalStateMgr.getCurrentState().getAuth()
                     .checkGlobalPriv(ConnectContext.get(), PrivPredicate.ADMIN)) {
@@ -934,7 +932,7 @@
         }
 
         @Override
-        public Void visitRecoverDbStmt(RecoverDbStmt statement, ConnectContext session) {
+        public Void visitRecoverDbStatement(RecoverDbStmt statement, ConnectContext session) {
             String dbName = statement.getDbName();
             if (!GlobalStateMgr.getCurrentState().getAuth().checkDbPriv(ConnectContext.get(), dbName,
                     PrivPredicate.of(PrivBitSet.of(Privilege.ALTER_PRIV,
@@ -947,7 +945,7 @@
         }
 
         @Override
-        public Void visitShowFunctionsStmt(ShowFunctionsStmt statement, ConnectContext context) {
+        public Void visitShowFunctionsStatement(ShowFunctionsStmt statement, ConnectContext context) {
             String dbName = statement.getDbName();
             if (!GlobalStateMgr.getCurrentState().getAuth()
                     .checkDbPriv(ConnectContext.get(), dbName, PrivPredicate.SHOW)) {
@@ -958,7 +956,7 @@
         }
 
         @Override
-        public Void visitShowDataStmt(ShowDataStmt statement, ConnectContext session) {
+        public Void visitShowDataStatement(ShowDataStmt statement, ConnectContext session) {
             String dbName = statement.getDbName();
             Database db = GlobalStateMgr.getCurrentState().getDb(dbName);
             if (db == null) {
@@ -1135,7 +1133,7 @@
         }
 
         @Override
-        public Void visitShowPartitionsStmt(ShowPartitionsStmt statement, ConnectContext context) {
+        public Void visitShowPartitionsStatement(ShowPartitionsStmt statement, ConnectContext context) {
             if (!GlobalStateMgr.getCurrentState().getAuth()
                     .checkTblPriv(ConnectContext.get(), statement.getDbName(), statement.getTableName(),
                             PrivPredicate.SHOW)) {
@@ -1192,7 +1190,7 @@
         }
 
         @Override
-        public Void visitBackupStmt(BackupStmt statement, ConnectContext context) {
+        public Void visitBackupStatement(BackupStmt statement, ConnectContext context) {
             TableRef tableRef = statement.getTableRefs().get(0);
             if (!GlobalStateMgr.getCurrentState().getAuth().checkDbPriv(ConnectContext.get(),
                     tableRef.getName().getDb(), PrivPredicate.LOAD)) {
@@ -1202,7 +1200,7 @@
         }
 
         @Override
-        public Void visitCancelBackupStmt(CancelBackupStmt statement, ConnectContext context) {
+        public Void visitCancelBackupStatement(CancelBackupStmt statement, ConnectContext context) {
             String dbName = statement.getDbName();
             if (!GlobalStateMgr.getCurrentState().getAuth().checkDbPriv(ConnectContext.get(), dbName, PrivPredicate.LOAD)) {
                 ErrorReport.reportSemanticException(ErrorCode.ERR_SPECIFIC_ACCESS_DENIED_ERROR, "LOAD");
@@ -1210,7 +1208,7 @@
             return null;
         }
 
-        public Void visitShowBrokerStmt(ShowBrokerStmt statement, ConnectContext context) {
+        public Void visitShowBrokerStatement(ShowBrokerStmt statement, ConnectContext context) {
             if (!GlobalStateMgr.getCurrentState().getAuth().checkGlobalPriv(ConnectContext.get(), PrivPredicate.ADMIN)
                     && !GlobalStateMgr.getCurrentState().getAuth().checkGlobalPriv(ConnectContext.get(),
                     PrivPredicate.OPERATOR)) {
@@ -1220,7 +1218,7 @@
         }
 
         @Override
-        public Void visitShowBackupStmt(ShowBackupStmt showBackupStmt, ConnectContext context) {
+        public Void visitShowBackupStatement(ShowBackupStmt showBackupStmt, ConnectContext context) {
             String dbName = showBackupStmt.getDbName();
             if (!GlobalStateMgr.getCurrentState().getAuth()
                     .checkDbPriv(ConnectContext.get(), dbName, PrivPredicate.LOAD)) {
@@ -1231,7 +1229,7 @@
         }
 
         @Override
-        public Void visitRestoreStmt(RestoreStmt statement, ConnectContext context) {
+        public Void visitRestoreStatement(RestoreStmt statement, ConnectContext context) {
             String dbName = statement.getDbName();
             if (!GlobalStateMgr.getCurrentState().getAuth()
                     .checkDbPriv(ConnectContext.get(), dbName, PrivPredicate.LOAD)) {
@@ -1241,7 +1239,7 @@
         }
 
         @Override
-        public Void visitShowRestoreStmt(ShowRestoreStmt showRestoreStmt, ConnectContext context) {
+        public Void visitShowRestoreStatement(ShowRestoreStmt showRestoreStmt, ConnectContext context) {
             String dbName = showRestoreStmt.getDbName();
             if (!GlobalStateMgr.getCurrentState().getAuth()
                     .checkDbPriv(ConnectContext.get(), dbName, PrivPredicate.LOAD)) {
@@ -1263,7 +1261,7 @@
         }
 
         @Override
-        public Void visitShowBackendsStmt(ShowBackendsStmt statement, ConnectContext context) {
+        public Void visitShowBackendsStatement(ShowBackendsStmt statement, ConnectContext context) {
             if (!GlobalStateMgr.getCurrentState().getAuth().checkGlobalPriv(ConnectContext.get(), PrivPredicate.ADMIN)
                     && !GlobalStateMgr.getCurrentState().getAuth().checkGlobalPriv(ConnectContext.get(),
                     PrivPredicate.OPERATOR)) {
@@ -1273,7 +1271,7 @@
         }
 
         @Override
-        public Void visitShowFrontendsStmt(ShowFrontendsStmt statement, ConnectContext context) {
+        public Void visitShowFrontendsStatement(ShowFrontendsStmt statement, ConnectContext context) {
             if (!GlobalStateMgr.getCurrentState().getAuth().checkGlobalPriv(ConnectContext.get(), PrivPredicate.ADMIN)
                     && !GlobalStateMgr.getCurrentState().getAuth().checkGlobalPriv(ConnectContext.get(),
                     PrivPredicate.OPERATOR)) {
@@ -1283,7 +1281,7 @@
         }
 
         @Override
-        public Void visitCreateRepositoryStmt(CreateRepositoryStmt statement, ConnectContext context) {
+        public Void visitCreateRepositoryStatement(CreateRepositoryStmt statement, ConnectContext context) {
             if (!GlobalStateMgr.getCurrentState().getAuth().checkGlobalPriv(ConnectContext.get(), PrivPredicate.ADMIN)) {
                 ErrorReport.reportSemanticException(ErrorCode.ERR_SPECIFIC_ACCESS_DENIED_ERROR, "ADMIN");
             }
@@ -1291,9 +1289,35 @@
         }
 
         @Override
-        public Void visitDropRepositoryStmt(DropRepositoryStmt statement, ConnectContext context) {
+        public Void visitDropRepositoryStatement(DropRepositoryStmt statement, ConnectContext context) {
             if (!GlobalStateMgr.getCurrentState().getAuth().checkGlobalPriv(ConnectContext.get(), PrivPredicate.ADMIN)) {
                 ErrorReport.reportSemanticException(ErrorCode.ERR_SPECIFIC_ACCESS_DENIED_ERROR, "ADMIN");
+            }
+            return null;
+        }
+
+        @Override
+        public Void visitInstallPluginStatement(InstallPluginStmt stmt, ConnectContext context) {
+            if (!GlobalStateMgr.getCurrentState().getAuth().checkGlobalPriv(ConnectContext.get(), PrivPredicate.ADMIN)) {
+                ErrorReport.reportSemanticException(ErrorCode.ERR_SPECIFIC_ACCESS_DENIED_ERROR, "ADMIN");
+            }
+            return null;
+        }
+
+        @Override
+        public Void visitUninstallPluginStatement(UninstallPluginStmt stmt, ConnectContext context) {
+            if (!GlobalStateMgr.getCurrentState().getAuth().checkGlobalPriv(ConnectContext.get(), PrivPredicate.ADMIN)) {
+                ErrorReport.reportSemanticException(ErrorCode.ERR_SPECIFIC_ACCESS_DENIED_ERROR, "ADMIN");
+            }
+            return null;
+        }
+
+        @Override
+        public Void visitShowSmallFilesStatement(ShowSmallFilesStmt statement, ConnectContext context) {
+            String dbName = statement.getDbName();
+            if (!GlobalStateMgr.getCurrentState().getAuth().checkDbPriv(ConnectContext.get(), dbName, PrivPredicate.SHOW)) {
+                ErrorReport.reportSemanticException(
+                        ErrorCode.ERR_DB_ACCESS_DENIED, ConnectContext.get().getQualifiedUser(), dbName);
             }
             return null;
         }
