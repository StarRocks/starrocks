// This file is licensed under the Elastic License 2.0. Copyright 2021-present, StarRocks Limited.
package com.starrocks.sql.analyzer;

import com.starrocks.analysis.AdminSetConfigStmt;
import com.starrocks.analysis.AdminSetReplicaStatusStmt;
import com.starrocks.analysis.AdminShowConfigStmt;
import com.starrocks.analysis.AdminShowReplicaDistributionStmt;
import com.starrocks.analysis.AdminShowReplicaStatusStmt;
import com.starrocks.analysis.AlterDatabaseQuotaStmt;
import com.starrocks.analysis.AlterDatabaseRename;
import com.starrocks.analysis.AlterSystemStmt;
import com.starrocks.analysis.AlterTableStmt;
import com.starrocks.analysis.AlterViewStmt;
import com.starrocks.analysis.AlterWorkGroupStmt;
import com.starrocks.analysis.CancelAlterTableStmt;
import com.starrocks.analysis.CompoundPredicate;
import com.starrocks.analysis.CreateDbStmt;
import com.starrocks.analysis.CreateTableLikeStmt;
import com.starrocks.analysis.CreateTableStmt;
import com.starrocks.analysis.CreateViewStmt;
import com.starrocks.analysis.CreateWorkGroupStmt;
import com.starrocks.analysis.DeleteStmt;
import com.starrocks.analysis.DescribeStmt;
import com.starrocks.analysis.DropDbStmt;
import com.starrocks.analysis.DropMaterializedViewStmt;
import com.starrocks.analysis.DropTableStmt;
import com.starrocks.analysis.DropWorkGroupStmt;
import com.starrocks.analysis.InsertStmt;
import com.starrocks.analysis.RecoverDbStmt;
import com.starrocks.analysis.RecoverTableStmt;
import com.starrocks.analysis.SetUserPropertyStmt;
import com.starrocks.analysis.SetUserPropertyVar;
import com.starrocks.analysis.SetVar;
import com.starrocks.analysis.ShowAlterStmt;
import com.starrocks.analysis.ShowCreateDbStmt;
import com.starrocks.analysis.ShowCreateTableStmt;
import com.starrocks.analysis.ShowDataStmt;
import com.starrocks.analysis.ShowDeleteStmt;
import com.starrocks.analysis.ShowIndexStmt;
import com.starrocks.analysis.ShowMaterializedViewStmt;
<<<<<<< HEAD
import com.starrocks.analysis.ShowPartitionsStmt;
=======
import com.starrocks.analysis.ShowProcStmt;
>>>>>>> 5ab51668
import com.starrocks.analysis.ShowTableStatusStmt;
import com.starrocks.analysis.ShowTabletStmt;
import com.starrocks.analysis.ShowUserPropertyStmt;
import com.starrocks.analysis.StatementBase;
import com.starrocks.analysis.TableName;
import com.starrocks.analysis.TableRef;
import com.starrocks.analysis.TruncateTableStmt;
import com.starrocks.analysis.UpdateStmt;
import com.starrocks.catalog.Database;
import com.starrocks.catalog.InternalCatalog;
import com.starrocks.catalog.MaterializedIndex;
import com.starrocks.catalog.OlapTable;
import com.starrocks.catalog.Partition;
import com.starrocks.catalog.Table;
import com.starrocks.cluster.ClusterNamespace;
import com.starrocks.common.AnalysisException;
import com.starrocks.common.ErrorCode;
import com.starrocks.common.ErrorReport;
import com.starrocks.common.Pair;
import com.starrocks.common.util.DebugUtil;
import com.starrocks.mysql.privilege.PrivBitSet;
import com.starrocks.mysql.privilege.PrivPredicate;
import com.starrocks.mysql.privilege.Privilege;
import com.starrocks.qe.ConnectContext;
import com.starrocks.server.CatalogMgr;
import com.starrocks.server.GlobalStateMgr;
import com.starrocks.sql.ast.AlterMaterializedViewStatement;
import com.starrocks.sql.ast.AnalyzeStmt;
import com.starrocks.sql.ast.AstVisitor;
import com.starrocks.sql.ast.BaseGrantRevokeImpersonateStmt;
import com.starrocks.sql.ast.BaseGrantRevokeRoleStmt;
import com.starrocks.sql.ast.CancelRefreshMaterializedViewStatement;
import com.starrocks.sql.ast.CreateAnalyzeJobStmt;
import com.starrocks.sql.ast.CreateMaterializedViewStatement;
import com.starrocks.sql.ast.DropHistogramStmt;
import com.starrocks.sql.ast.ExecuteAsStmt;
import com.starrocks.sql.ast.QueryStatement;
import com.starrocks.sql.ast.RefreshMaterializedViewStatement;
import com.starrocks.sql.ast.RefreshTableStmt;
import com.starrocks.sql.ast.ShowComputeNodesStmt;
import com.starrocks.sql.common.MetaUtils;
import com.starrocks.statistic.StatsConstants;

import java.util.Arrays;
import java.util.Comparator;
import java.util.List;
import java.util.Map;
import java.util.SortedSet;
import java.util.TreeMap;
import java.util.TreeSet;

public class PrivilegeChecker {
    public static void check(StatementBase statement, ConnectContext session) {
        new PrivilegeCheckerVisitor().check(statement, session);
    }

    public static boolean checkTblPriv(ConnectContext context,
                                       TableName tableName,
                                       PrivPredicate predicate) {
        return checkTblPriv(context, tableName.getCatalog(),
                tableName.getDb(), tableName.getTbl(), predicate);
    }

    public static boolean checkTblPriv(ConnectContext context,
                                       String catalogName,
                                       String dbName,
                                       String tableName,
                                       PrivPredicate predicate) {
        return !CatalogMgr.isInternalCatalog(catalogName) ||
                GlobalStateMgr.getCurrentState().getAuth().checkTblPriv(
                        context, dbName, tableName, predicate);
    }

    public static boolean checkDbPriv(ConnectContext context,
                                      String catalogName,
                                      String dbName,
                                      PrivPredicate predicate) {
        return !CatalogMgr.isInternalCatalog(catalogName) ||
                GlobalStateMgr.getCurrentState().getAuth().checkDbPriv(context, dbName, predicate);
    }

    private static class PrivilegeCheckerVisitor extends AstVisitor<Void, ConnectContext> {
        public void check(StatementBase statement, ConnectContext session) {
            visit(statement, session);
        }

        @Override
        public Void visitShowComputeNodes(ShowComputeNodesStmt statement, ConnectContext session) {
            if (!GlobalStateMgr.getCurrentState().getAuth().checkGlobalPriv(ConnectContext.get(), PrivPredicate.ADMIN)
                    && !GlobalStateMgr.getCurrentState().getAuth().checkGlobalPriv(ConnectContext.get(),
                    PrivPredicate.OPERATOR)) {
                ErrorReport.reportSemanticException(ErrorCode.ERR_SPECIFIC_ACCESS_DENIED_ERROR, "ADMIN/OPERATOR");
            }
            return null;
        }

        @Override
        public Void visitCreateTableStatement(CreateTableStmt statement, ConnectContext session) {
            String dbName = statement.getDbTbl().getDb();
            String tableName = statement.getDbTbl().getTbl();
            if (!GlobalStateMgr.getCurrentState().getAuth().checkTblPriv(session, dbName, tableName, PrivPredicate.CREATE)) {
                ErrorReport.reportSemanticException(ErrorCode.ERR_SPECIFIC_ACCESS_DENIED_ERROR, "CREATE");
            }
            return null;
        }

        @Override
        public Void visitCreateTableLikeStatement(CreateTableLikeStmt statement, ConnectContext session) {
            if (!GlobalStateMgr.getCurrentState().getAuth().checkTblPriv(session,  statement.getExistedDbName(),
                    statement.getExistedTableName(), PrivPredicate.SELECT)) {
                ErrorReport.reportSemanticException(ErrorCode.ERR_SPECIFIC_ACCESS_DENIED_ERROR, "SELECT");
            }

            if (!GlobalStateMgr.getCurrentState().getAuth().checkTblPriv(session, statement.getDbName(),
                    statement.getTableName(), PrivPredicate.CREATE)) {
                ErrorReport.reportSemanticException(ErrorCode.ERR_SPECIFIC_ACCESS_DENIED_ERROR, "CREATE");
            }
            return null;
        }

        @Override
        public Void visitAlterTableStatement(AlterTableStmt statement, ConnectContext session) {
            if (!checkTblPriv(session, statement.getTbl(), PrivPredicate.ALTER)) {
                ErrorReport.reportSemanticException(ErrorCode.ERR_SPECIFIC_ACCESS_DENIED_ERROR, "Alter");
            }
            return null;
        }

        @Override
        public Void visitShowIndexStmt(ShowIndexStmt statement, ConnectContext session) {
            if (!checkTblPriv(session, statement.getTableName(), PrivPredicate.SHOW)) {
                ErrorReport.reportSemanticException(ErrorCode.ERR_TABLEACCESS_DENIED_ERROR, session.getQualifiedUser(),
                        statement.getTableName().toString());
            }
            return null;
        }

        @Override
        public Void visitCancelAlterTableStatement(CancelAlterTableStmt statement, ConnectContext session) {
            TableName dbTableName = statement.getDbTableName();
            if (!GlobalStateMgr.getCurrentState().getAuth().checkTblPriv(ConnectContext.get(), dbTableName.getDb(),
                    dbTableName.getTbl(),
                    PrivPredicate.ALTER)) {
                ErrorReport.reportSemanticException(ErrorCode.ERR_TABLEACCESS_DENIED_ERROR, "CANCEL ALTER TABLE",
                        ConnectContext.get().getQualifiedUser(),
                        ConnectContext.get().getRemoteIP(),
                        dbTableName.getTbl());
            }
            return null;
        }

        @Override
        public Void visitAlterWorkGroupStatement(AlterWorkGroupStmt statement, ConnectContext session) {
            if (!GlobalStateMgr.getCurrentState().getAuth().checkGlobalPriv(session, PrivPredicate.ADMIN)) {
                ErrorReport.reportSemanticException(ErrorCode.ERR_SPECIFIC_ACCESS_DENIED_ERROR, "ALTER RESOURCE_GROUP");
            }
            return null;
        }

        @Override
        public Void visitAlterViewStatement(AlterViewStmt statement, ConnectContext session) {
            TableName tableName = statement.getTableName();
            if (!checkTblPriv(session, tableName, PrivPredicate.ALTER)) {
                ErrorReport.reportSemanticException(ErrorCode.ERR_TABLEACCESS_DENIED_ERROR, "ALTER VIEW",
                        session.getQualifiedUser(), session.getRemoteIP(), tableName.getTbl());
            }
            check(statement.getQueryStatement(), session);
            return null;
        }

        @Override
        public Void visitAdminSetConfigStatement(AdminSetConfigStmt statement, ConnectContext session) {
            if (!GlobalStateMgr.getCurrentState().getAuth().checkGlobalPriv(session, PrivPredicate.ADMIN)) {
                ErrorReport.reportSemanticException(ErrorCode.ERR_SPECIFIC_ACCESS_DENIED_ERROR, "ADMIN");
            }
            return null;
        }

        @Override
        public Void visitAdminSetReplicaStatusStatement(AdminSetReplicaStatusStmt statement, ConnectContext session) {
            if (!GlobalStateMgr.getCurrentState().getAuth().checkGlobalPriv(session, PrivPredicate.ADMIN)) {
                ErrorReport.reportSemanticException(ErrorCode.ERR_SPECIFIC_ACCESS_DENIED_ERROR, "ADMIN");
            }
            return null;
        }

        @Override
        public Void visitAdminShowConfigStatement(AdminShowConfigStmt statement, ConnectContext session) {
            if (!GlobalStateMgr.getCurrentState().getAuth().checkGlobalPriv(ConnectContext.get(), PrivPredicate.ADMIN)) {
                ErrorReport.reportSemanticException(ErrorCode.ERR_SPECIFIC_ACCESS_DENIED_ERROR, "ADMIN");
            }
            return null;
        }

        @Override
        public Void visitAdminShowReplicaDistributionStatement(AdminShowReplicaDistributionStmt statement,
                                                               ConnectContext session) {
            if (!GlobalStateMgr.getCurrentState().getAuth().checkGlobalPriv(ConnectContext.get(), PrivPredicate.ADMIN)) {
                ErrorReport.reportSemanticException(ErrorCode.ERR_SPECIFIC_ACCESS_DENIED_ERROR, "ADMIN");
            }
            return null;
        }

        @Override
        public Void visitAdminShowReplicaStatusStatement(AdminShowReplicaStatusStmt statement, ConnectContext session) {
            if (!GlobalStateMgr.getCurrentState().getAuth().checkGlobalPriv(session, PrivPredicate.ADMIN)) {
                ErrorReport.reportSemanticException(ErrorCode.ERR_SPECIFIC_ACCESS_DENIED_ERROR, "ADMIN");
            }
            return null;
        }

        @Override
        public Void visitShowUserPropertyStmt(ShowUserPropertyStmt statement, ConnectContext session) {
            if (!GlobalStateMgr.getCurrentState().getAuth().checkGlobalPriv(ConnectContext.get(), PrivPredicate.GRANT)) {
                try {
                    ErrorReport.reportAnalysisException(ErrorCode.ERR_SPECIFIC_ACCESS_DENIED_ERROR, "GRANT");
                } catch (AnalysisException e) {
                    throw new SemanticException(e.getMessage());
                }
            }
            return null;
        }

        @Override
        public Void visitSetUserPropertyStmt(SetUserPropertyStmt statement, ConnectContext session) {
            if (statement.getPropertyList() == null || statement.getPropertyList().isEmpty()) {
                throw new SemanticException("Empty properties");
            }

            boolean isSelf = statement.getUser().equals(ConnectContext.get().getQualifiedUser());
            try {
                for (SetVar var : statement.getPropertyList()) {
                    ((SetUserPropertyVar) var).analyze(isSelf);
                }
            } catch (AnalysisException e) {
                throw new SemanticException(e.getMessage());
            }

            return null;
        }

        @Override
        public Void visitCreateViewStatement(CreateViewStmt statement, ConnectContext session) {
            TableName tableName = statement.getTableName();
            if (!checkTblPriv(session, tableName, PrivPredicate.CREATE)) {
                ErrorReport.reportSemanticException(ErrorCode.ERR_SPECIFIC_ACCESS_DENIED_ERROR, "CREATE");
            }

            check(statement.getQueryStatement(), session);
            return null;
        }

        @Override
        public Void visitCreateWorkGroupStatement(CreateWorkGroupStmt statement, ConnectContext session) {
            if (!GlobalStateMgr.getCurrentState().getAuth().checkGlobalPriv(session, PrivPredicate.ADMIN)) {
                ErrorReport.reportSemanticException(ErrorCode.ERR_SPECIFIC_ACCESS_DENIED_ERROR,
                        "CREATE RESOURCE_GROUP");
            }
            return null;
        }

        @Override
        public Void visitDropTableStmt(DropTableStmt statement, ConnectContext session) {
            if (!checkTblPriv(session, statement.getTbl(), PrivPredicate.DROP)) {
                ErrorReport.reportSemanticException(ErrorCode.ERR_SPECIFIC_ACCESS_DENIED_ERROR, "DROP");
            }
            return null;
        }

        public Void visitRecoverTableStatement(RecoverTableStmt statement, ConnectContext session) {
            if (!GlobalStateMgr.getCurrentState().getAuth().checkTblPriv(ConnectContext.get(), statement.getDbName(),
                    statement.getTableName(),
                    PrivPredicate.of(PrivBitSet.of(Privilege.ALTER_PRIV,
                                    Privilege.CREATE_PRIV,
                                    Privilege.ADMIN_PRIV),
                            CompoundPredicate.Operator.OR))) {
                ErrorReport.reportSemanticException(ErrorCode.ERR_TABLEACCESS_DENIED_ERROR, "RECOVERY",
                        ConnectContext.get().getQualifiedUser(),
                        ConnectContext.get().getRemoteIP(),
                        statement.getTableName());
            }
            return null;
        }

        public Void visitTruncateTableStatement(TruncateTableStmt statement, ConnectContext session) {
            TableRef tblRef = statement.getTblRef();
            if (!GlobalStateMgr.getCurrentState().getAuth().checkTblPriv(ConnectContext.get(), tblRef.getName().getDb(),
                    tblRef.getName().getTbl(), PrivPredicate.LOAD)) {
                ErrorReport.reportSemanticException(ErrorCode.ERR_SPECIFIC_ACCESS_DENIED_ERROR, "LOAD");
            }
            return null;
        }

        @Override
        public Void visitDropWorkGroupStatement(DropWorkGroupStmt statement, ConnectContext session) {
            if (!GlobalStateMgr.getCurrentState().getAuth().checkGlobalPriv(session, PrivPredicate.ADMIN)) {
                ErrorReport.reportSemanticException(ErrorCode.ERR_SPECIFIC_ACCESS_DENIED_ERROR, "DROP RESOURCE_GROUP");
            }
            return null;
        }

        @Override
        public Void visitInsertStatement(InsertStmt statement, ConnectContext session) {
            TableName tableName = statement.getTableName();
            if (!checkTblPriv(session, tableName, PrivPredicate.LOAD)) {
                ErrorReport.reportSemanticException(ErrorCode.ERR_TABLEACCESS_DENIED_ERROR, "LOAD",
                        session.getQualifiedUser(), session.getRemoteIP(), tableName.getTbl());
            }
            check(statement.getQueryStatement(), session);
            return null;
        }

        @Override
        public Void visitQueryStatement(QueryStatement stmt, ConnectContext session) {
            Map<TableName, Table> tables = AnalyzerUtils.collectAllTable(stmt);
            for (Map.Entry<TableName, Table> table : tables.entrySet()) {
                TableName tableName = table.getKey();
                if (!checkTblPriv(session, tableName, PrivPredicate.SELECT)) {
                    ErrorReport.reportSemanticException(ErrorCode.ERR_TABLEACCESS_DENIED_ERROR, "SELECT",
                            session.getQualifiedUser(), session.getRemoteIP(), tableName.getTbl());
                }
            }
            return null;
        }

        @Override
        public Void visitShowTableStatusStmt(ShowTableStatusStmt statement, ConnectContext session) {
            String db = statement.getDb();
            if (!GlobalStateMgr.getCurrentState().getAuth().checkDbPriv(session, db, PrivPredicate.SHOW)) {
                ErrorReport.reportSemanticException(ErrorCode.ERR_DB_ACCESS_DENIED, session.getQualifiedUser(), db);
            }
            return null;
        }

        @Override
        public Void visitShowTabletStmt(ShowTabletStmt statement, ConnectContext session) {
            if (!GlobalStateMgr.getCurrentState().getAuth()
                    .checkGlobalPriv(session, PrivPredicate.ADMIN)) {
                ErrorReport.reportSemanticException(ErrorCode.ERR_SPECIFIC_ACCESS_DENIED_ERROR, "SHOW TABLET");
            }
            return null;
        }

        @Override
        public Void visitShowAlterStmt(ShowAlterStmt statement, ConnectContext session) {
            String db = statement.getDbName();
            if (!GlobalStateMgr.getCurrentState().getAuth().checkDbPriv(ConnectContext.get(), db, PrivPredicate.SHOW)) {
                ErrorReport.reportSemanticException(ErrorCode.ERR_DB_ACCESS_DENIED, session.getQualifiedUser(), db);
            }
            return null;
        }

        @Override
        public Void visitShowDeleteStmt(ShowDeleteStmt statement, ConnectContext session) {
            String db = statement.getDbName();
            if (!GlobalStateMgr.getCurrentState().getAuth().checkDbPriv(ConnectContext.get(), db, PrivPredicate.SHOW)) {
                ErrorReport.reportSemanticException(ErrorCode.ERR_DB_ACCESS_DENIED, session.getQualifiedUser(), db);
            }
            return null;
        }

        @Override
        public Void visitCreateMaterializedViewStatement(CreateMaterializedViewStatement statement, ConnectContext session) {
            if (!checkTblPriv(session, statement.getTableName(), PrivPredicate.CREATE)) {
                ErrorReport.reportSemanticException(ErrorCode.ERR_SPECIFIC_ACCESS_DENIED_ERROR, "CREATE");
            }
            check(statement.getQueryStatement(), session);
            return null;
        }

        @Override
        public Void visitDropMaterializedViewStatement(DropMaterializedViewStmt statement, ConnectContext session) {
            if (!checkTblPriv(ConnectContext.get(), statement.getDbMvName(), PrivPredicate.DROP)) {
                ErrorReport.reportSemanticException(ErrorCode.ERR_SPECIFIC_ACCESS_DENIED_ERROR, "DROP");
            }
            return null;
        }

        @Override
        public Void visitAlterMaterializedViewStatement(AlterMaterializedViewStatement statement,
                                                        ConnectContext context) {
            if (!GlobalStateMgr.getCurrentState().getAuth().checkTblPriv(ConnectContext.get(), statement.getMvName().getDb(),
                    statement.getMvName().getTbl(), PrivPredicate.ALTER)) {
                ErrorReport.reportSemanticException(ErrorCode.ERR_SPECIFIC_ACCESS_DENIED_ERROR, "ALTER");
            }
            return null;
        }

        @Override
        public Void visitRefreshMaterializedViewStatement(RefreshMaterializedViewStatement statement,
                                                          ConnectContext context) {
            if (!checkTblPriv(ConnectContext.get(), statement.getMvName(), PrivPredicate.ALTER)) {
                ErrorReport.reportSemanticException(ErrorCode.ERR_SPECIFIC_ACCESS_DENIED_ERROR, "ALTER");
            }
            return null;

        }

        @Override
        public Void visitCancelRefreshMaterializedViewStatement(CancelRefreshMaterializedViewStatement statement,
                                                                ConnectContext context) {
            if (!checkTblPriv(ConnectContext.get(), statement.getMvName(), PrivPredicate.ALTER)) {
                ErrorReport.reportSemanticException(ErrorCode.ERR_SPECIFIC_ACCESS_DENIED_ERROR, "ALTER");
            }
            return null;
        }

        @Override
        public Void visitAlterSystemStmt(AlterSystemStmt statement, ConnectContext session) {
            if (!GlobalStateMgr.getCurrentState().getAuth().checkGlobalPriv(ConnectContext.get(), PrivPredicate.OPERATOR)) {
                ErrorReport.reportSemanticException(ErrorCode.ERR_SPECIFIC_ACCESS_DENIED_ERROR,
                        session.getQualifiedUser());
            }
            return null;

        }

        @Override
        public Void visitGrantRevokeRoleStatement(BaseGrantRevokeRoleStmt statement, ConnectContext session) {
            // check if current user has GRANT priv on GLOBAL level.
            if (!GlobalStateMgr.getCurrentState().getAuth().checkGlobalPriv(
                    ConnectContext.get(), PrivPredicate.GRANT)) {
                ErrorReport.reportSemanticException(ErrorCode.ERR_SPECIFIC_ACCESS_DENIED_ERROR, "GRANT");
            }
            return null;
        }

        @Override
        public Void visitGrantRevokeImpersonateStatement(BaseGrantRevokeImpersonateStmt statement, ConnectContext session) {
            // check if current user has GRANT priv on GLOBAL level.
            if (!GlobalStateMgr.getCurrentState().getAuth().checkGlobalPriv(
                    ConnectContext.get(), PrivPredicate.GRANT)) {
                ErrorReport.reportSemanticException(ErrorCode.ERR_SPECIFIC_ACCESS_DENIED_ERROR, "GRANT");
            }
            return null;
        }

        @Override
        public Void visitExecuteAsStatement(ExecuteAsStmt stmt, ConnectContext session) {
            // check if current user has IMPERSONATE priv
            if (!GlobalStateMgr.getCurrentState().getAuth().canImpersonate(
                    session.getCurrentUserIdentity(), stmt.getToUser())) {
                ErrorReport.reportSemanticException(ErrorCode.ERR_SPECIFIC_ACCESS_DENIED_ERROR, "IMPERSONATE");
            }
            return null;
        }

        @Override
        public Void visitShowMaterializedViewStmt(ShowMaterializedViewStmt statement, ConnectContext session) {
            String db = statement.getDb();
            if (!GlobalStateMgr.getCurrentState().getAuth().checkDbPriv(session, db, PrivPredicate.SHOW)) {
                ErrorReport.reportSemanticException(ErrorCode.ERR_DB_ACCESS_DENIED, "SHOW MATERIALIZED VIEW",
                        session.getQualifiedUser(),
                        session.getRemoteIP(),
                        db);
            }
            return null;
        }

        @Override
        public Void visitUpdateStatement(UpdateStmt statement, ConnectContext session) {
            // For now, the `update` operation requires the `LOAD` privilege.
            // TODO We're planning to refactor the whole privilege framework to align with mainstream databases such as
            //      MySQL by fine-grained administrative permissions.
            TableName tableName = statement.getTableName();
            if (!checkTblPriv(session, tableName, PrivPredicate.LOAD)) {
                ErrorReport.reportSemanticException(ErrorCode.ERR_TABLEACCESS_DENIED_ERROR, "LOAD",
                        session.getQualifiedUser(), session.getRemoteIP(), tableName.getTbl());
            }
            return null;
        }

        @Override
        public Void visitDeleteStatement(DeleteStmt statement, ConnectContext session) {
            // For now, the `delete` operation requires the `LOAD` privilege.
            // TODO We're planning to refactor the whole privilege framework to align with mainstream databases such as
            //      MySQL by fine-grained administrative permissions.
            TableName tableName = statement.getTableName();
            if (!checkTblPriv(session, tableName, PrivPredicate.LOAD)) {
                ErrorReport.reportSemanticException(ErrorCode.ERR_TABLEACCESS_DENIED_ERROR, "LOAD",
                        session.getQualifiedUser(), session.getRemoteIP(), tableName.getTbl());
            }
            return null;
        }

        @Override
        public Void visitRefreshTableStatement(RefreshTableStmt statement, ConnectContext context) {
            TableName tableName = statement.getTableName();
            MetaUtils.normalizationTableName(context, tableName);
            if (!checkTblPriv(ConnectContext.get(), tableName.getCatalog(),
                    tableName.getDb(), tableName.getTbl(), PrivPredicate.ALTER)) {
                ErrorReport.reportSemanticException(ErrorCode.ERR_TABLEACCESS_DENIED_ERROR,
                        "REFRESH EXTERNAL TABLE",
                        ConnectContext.get().getQualifiedUser(),
                        ConnectContext.get().getRemoteIP(),
                        tableName.getTbl());
            }
            return null;
        }

        @Override
        public Void visitShowCreateTableStmt(ShowCreateTableStmt statement, ConnectContext session) {
            if (!GlobalStateMgr.getCurrentState().getAuth()
                    .checkTblPriv(ConnectContext.get(), statement.getDb(), statement.getTable(),
                            PrivPredicate.SHOW)) {
                ErrorReport.reportSemanticException(ErrorCode.ERR_TABLEACCESS_DENIED_ERROR, "SHOW CREATE TABLE",
                        ConnectContext.get().getQualifiedUser(),
                        ConnectContext.get().getRemoteIP(),
                        statement.getTable());
            }
            return null;
        }

        @Override
        public Void visitAnalyzeStatement(AnalyzeStmt statement, ConnectContext session) {
            TableName tableName = statement.getTableName();
            if (!checkTblPriv(session, tableName, PrivPredicate.SELECT)) {
                ErrorReport.reportSemanticException(ErrorCode.ERR_TABLEACCESS_DENIED_ERROR, "SELECT",
                        session.getQualifiedUser(), session.getRemoteIP(), tableName.getTbl());
            }

            if (!checkTblPriv(session, tableName, PrivPredicate.LOAD)) {
                ErrorReport.reportSemanticException(ErrorCode.ERR_TABLEACCESS_DENIED_ERROR, "LOAD",
                        session.getQualifiedUser(), session.getRemoteIP(), tableName.getTbl());
            }
            return null;
        }

        @Override
        public Void visitCreateAnalyzeJobStatement(CreateAnalyzeJobStmt statement, ConnectContext session) {
            if (statement.getDbId() == StatsConstants.DEFAULT_ALL_ID) {
                List<Long> dbIds = GlobalStateMgr.getCurrentState().getDbIds();
                for (Long dbId : dbIds) {
                    Database db = GlobalStateMgr.getCurrentState().getDb(dbId);
                    if (!checkDbPriv(session, InternalCatalog.DEFAULT_INTERNAL_CATALOG_NAME,
                            ClusterNamespace.getNameFromFullName(db.getFullName()),
                            PrivPredicate.SELECT)) {
                        ErrorReport.reportSemanticException(ErrorCode.ERR_DB_ACCESS_DENIED, "SELECT",
                                session.getQualifiedUser(), session.getRemoteIP(),
                                ClusterNamespace.getNameFromFullName(db.getFullName()));
                    }

                    if (!checkDbPriv(session, InternalCatalog.DEFAULT_INTERNAL_CATALOG_NAME,
                            ClusterNamespace.getNameFromFullName(db.getFullName()),
                            PrivPredicate.LOAD)) {
                        ErrorReport.reportSemanticException(ErrorCode.ERR_DB_ACCESS_DENIED, "LOAD",
                                session.getQualifiedUser(), session.getRemoteIP(),
                                ClusterNamespace.getNameFromFullName(db.getFullName()));
                    }
                }
            } else if (StatsConstants.DEFAULT_ALL_ID == statement.getTableId()
                    && StatsConstants.DEFAULT_ALL_ID != statement.getDbId()) {
                Database db = GlobalStateMgr.getCurrentState().getDb(statement.getDbId());
                for (Table table : db.getTables()) {
                    TableName tableName = new TableName(InternalCatalog.DEFAULT_INTERNAL_CATALOG_NAME,
                            db.getFullName(), table.getName());
                    if (!checkTblPriv(session, tableName, PrivPredicate.SELECT)) {
                        ErrorReport.reportSemanticException(ErrorCode.ERR_TABLEACCESS_DENIED_ERROR, "SELECT",
                                session.getQualifiedUser(), session.getRemoteIP(), tableName.getTbl());
                    }

                    if (!checkTblPriv(session, tableName, PrivPredicate.LOAD)) {
                        ErrorReport.reportSemanticException(ErrorCode.ERR_TABLEACCESS_DENIED_ERROR, "LOAD",
                                session.getQualifiedUser(), session.getRemoteIP(), tableName.getTbl());
                    }
                }
            } else if (StatsConstants.DEFAULT_ALL_ID != statement.getTableId()
                    && StatsConstants.DEFAULT_ALL_ID != statement.getDbId()) {
                TableName tableName = statement.getTableName();

                if (!checkTblPriv(session, tableName, PrivPredicate.SELECT)) {
                    ErrorReport.reportSemanticException(ErrorCode.ERR_TABLEACCESS_DENIED_ERROR, "SELECT",
                            session.getQualifiedUser(), session.getRemoteIP(), tableName.getTbl());
                }

                if (!checkTblPriv(session, tableName, PrivPredicate.LOAD)) {
                    ErrorReport.reportSemanticException(ErrorCode.ERR_TABLEACCESS_DENIED_ERROR, "LOAD",
                            session.getQualifiedUser(), session.getRemoteIP(), tableName.getTbl());
                }
            }

            return null;
        }

        @Override
        public Void visitAlterDbQuotaStmt(AlterDatabaseQuotaStmt statement, ConnectContext session) {
            String dbName = statement.getDbName();
            if (!GlobalStateMgr.getCurrentState().getAuth().checkGlobalPriv(ConnectContext.get(), PrivPredicate.ADMIN)) {
                ErrorReport.reportSemanticException(ErrorCode.ERR_DB_ACCESS_DENIED, session.getQualifiedUser(), dbName);
            }
            return null;
        }

        @Override
        public Void visitDropHistogramStatement(DropHistogramStmt statement, ConnectContext session) {
            TableName tableName = statement.getTableName();

            if (!checkTblPriv(session, tableName, PrivPredicate.LOAD)) {
                ErrorReport.reportSemanticException(ErrorCode.ERR_TABLEACCESS_DENIED_ERROR, "LOAD",
                        session.getQualifiedUser(), session.getRemoteIP(), tableName.getTbl());
            }
            return null;
        }

        @Override
        public Void visitShowCreateDbStatement(ShowCreateDbStmt statement, ConnectContext session) {
            String db = statement.getDb();
            if (!GlobalStateMgr.getCurrentState().getAuth().checkDbPriv(ConnectContext.get(), db,
                    PrivPredicate.of(PrivBitSet.of(Privilege.ADMIN_PRIV,
                                    Privilege.ALTER_PRIV,
                                    Privilege.CREATE_PRIV,
                                    Privilege.DROP_PRIV),
                            CompoundPredicate.Operator.OR))) {
                ErrorReport.reportSemanticException(ErrorCode.ERR_DB_ACCESS_DENIED, session.getQualifiedUser(), db);
            }
            return null;
        }

        @Override
        public Void visitCreateDbStatement(CreateDbStmt statement, ConnectContext session) {
            String dbName = statement.getFullDbName();
            if (!GlobalStateMgr.getCurrentState().getAuth()
                    .checkDbPriv(session, dbName, PrivPredicate.CREATE)) {
                ErrorReport.reportSemanticException(ErrorCode.ERR_DB_ACCESS_DENIED, session.getQualifiedUser(), dbName);
            }
            return null;
        }

        @Override
        public Void visitDropDbStatement(DropDbStmt statement, ConnectContext session) {
            String dbName = statement.getDbName();
            if (!GlobalStateMgr.getCurrentState().getAuth().
                    checkDbPriv(ConnectContext.get(), dbName, PrivPredicate.DROP)) {
                ErrorReport.reportSemanticException(ErrorCode.ERR_DB_ACCESS_DENIED, session.getQualifiedUser(), dbName);
            }
            return null;
        }


        @Override
        public Void visitAlterDatabaseRename(AlterDatabaseRename statement, ConnectContext session) {
            String dbName = statement.getDbName();
            if (!GlobalStateMgr.getCurrentState().getAuth().checkDbPriv(ConnectContext.get(), dbName,
                    PrivPredicate.of(PrivBitSet.of(Privilege.ADMIN_PRIV,
                                    Privilege.ALTER_PRIV),
                            CompoundPredicate.Operator.OR))) {
                ErrorReport.reportSemanticException(ErrorCode.ERR_DB_ACCESS_DENIED, session.getQualifiedUser(), dbName);
            }
            return null;
        }

        @Override
        public Void visitRecoverDbStmt(RecoverDbStmt statement, ConnectContext session) {
            String dbName = statement.getDbName();
            if (!GlobalStateMgr.getCurrentState().getAuth().checkDbPriv(ConnectContext.get(), dbName,
                    PrivPredicate.of(PrivBitSet.of(Privilege.ALTER_PRIV,
                                    Privilege.CREATE_PRIV,
                                    Privilege.ADMIN_PRIV),
                            CompoundPredicate.Operator.OR))) {
                ErrorReport.reportSemanticException(ErrorCode.ERR_DB_ACCESS_DENIED, session.getQualifiedUser(), dbName);
            }
            return null;
        }

        @Override
        public Void visitShowDataStmt(ShowDataStmt statement, ConnectContext session) {
            String dbName = statement.getDbName();
            Database db = GlobalStateMgr.getCurrentState().getDb(dbName);
            if (db == null) {
                ErrorReport.reportSemanticException(ErrorCode.ERR_BAD_DB_ERROR, dbName);
            }
            db.readLock();
            try {
                String tableName = statement.getTableName();
                List<List<String>> totalRows = statement.getResultRows();
                if (tableName == null) {
                    long totalSize = 0;
                    long totalReplicaCount = 0;

                    // sort by table name
                    List<Table> tables = db.getTables();
                    SortedSet<Table> sortedTables = new TreeSet<>(new Comparator<Table>() {
                        @Override
                        public int compare(Table t1, Table t2) {
                            return t1.getName().compareTo(t2.getName());
                        }
                    });

                    for (Table table : tables) {
                        if (!GlobalStateMgr.getCurrentState().getAuth().checkTblPriv(ConnectContext.get(), dbName,
                                table.getName(),
                                PrivPredicate.SHOW)) {
                            continue;
                        }
                        sortedTables.add(table);
                    }

                    for (Table table : sortedTables) {
                        if (!table.isNativeTable()) {
                            continue;
                        }

                        OlapTable olapTable = (OlapTable) table;
                        long tableSize = olapTable.getDataSize();
                        long replicaCount = olapTable.getReplicaCount();

                        Pair<Double, String> tableSizePair = DebugUtil.getByteUint(tableSize);
                        String readableSize = DebugUtil.DECIMAL_FORMAT_SCALE_3.format(tableSizePair.first) + " "
                                + tableSizePair.second;

                        List<String> row = Arrays.asList(table.getName(), readableSize, String.valueOf(replicaCount));
                        totalRows.add(row);

                        totalSize += tableSize;
                        totalReplicaCount += replicaCount;
                    } // end for tables

                    Pair<Double, String> totalSizePair = DebugUtil.getByteUint(totalSize);
                    String readableSize = DebugUtil.DECIMAL_FORMAT_SCALE_3.format(totalSizePair.first) + " "
                            + totalSizePair.second;
                    List<String> total = Arrays.asList("Total", readableSize, String.valueOf(totalReplicaCount));
                    totalRows.add(total);

                    // quota
                    long quota = db.getDataQuota();
                    long replicaQuota = db.getReplicaQuota();
                    Pair<Double, String> quotaPair = DebugUtil.getByteUint(quota);
                    String readableQuota = DebugUtil.DECIMAL_FORMAT_SCALE_3.format(quotaPair.first) + " "
                            + quotaPair.second;

                    List<String> quotaRow = Arrays.asList("Quota", readableQuota, String.valueOf(replicaQuota));
                    totalRows.add(quotaRow);

                    // left
                    long left = Math.max(0, quota - totalSize);
                    long replicaCountLeft = Math.max(0, replicaQuota - totalReplicaCount);
                    Pair<Double, String> leftPair = DebugUtil.getByteUint(left);
                    String readableLeft = DebugUtil.DECIMAL_FORMAT_SCALE_3.format(leftPair.first) + " "
                            + leftPair.second;
                    List<String> leftRow = Arrays.asList("Left", readableLeft, String.valueOf(replicaCountLeft));
                    totalRows.add(leftRow);
                } else {
                    if (!GlobalStateMgr.getCurrentState().getAuth().checkTblPriv(ConnectContext.get(), dbName,
                            tableName,
                            PrivPredicate.SHOW)) {
                        ErrorReport.reportSemanticException(ErrorCode.ERR_TABLEACCESS_DENIED_ERROR, "SHOW DATA",
                                session.getQualifiedUser(),
                                session.getRemoteIP(),
                                tableName);
                    }

                    Table table = db.getTable(tableName);
                    if (table == null) {
                        ErrorReport.reportAnalysisException(ErrorCode.ERR_BAD_TABLE_ERROR, tableName);
                    }

                    if (table.getType() != Table.TableType.OLAP) {
                        ErrorReport.reportAnalysisException(ErrorCode.ERR_NOT_OLAP_TABLE, tableName);
                    }

                    OlapTable olapTable = (OlapTable) table;
                    int i = 0;
                    long totalSize = 0;
                    long totalReplicaCount = 0;

                    // sort by index name
                    Map<String, Long> indexNames = olapTable.getIndexNameToId();
                    Map<String, Long> sortedIndexNames = new TreeMap<String, Long>();
                    for (Map.Entry<String, Long> entry : indexNames.entrySet()) {
                        sortedIndexNames.put(entry.getKey(), entry.getValue());
                    }

                    for (Long indexId : sortedIndexNames.values()) {
                        long indexSize = 0;
                        long indexReplicaCount = 0;
                        long indexRowCount = 0;
                        for (Partition partition : olapTable.getAllPartitions()) {
                            MaterializedIndex mIndex = partition.getIndex(indexId);
                            indexSize += mIndex.getDataSize();
                            indexReplicaCount += mIndex.getReplicaCount();
                            indexRowCount += mIndex.getRowCount();
                        }

                        Pair<Double, String> indexSizePair = DebugUtil.getByteUint(indexSize);
                        String readableSize = DebugUtil.DECIMAL_FORMAT_SCALE_3.format(indexSizePair.first) + " "
                                + indexSizePair.second;

                        List<String> row = null;
                        if (i == 0) {
                            row = Arrays.asList(tableName,
                                    olapTable.getIndexNameById(indexId),
                                    readableSize, String.valueOf(indexReplicaCount),
                                    String.valueOf(indexRowCount));
                        } else {
                            row = Arrays.asList("",
                                    olapTable.getIndexNameById(indexId),
                                    readableSize, String.valueOf(indexReplicaCount),
                                    String.valueOf(indexRowCount));
                        }

                        totalSize += indexSize;
                        totalReplicaCount += indexReplicaCount;
                        totalRows.add(row);

                        i++;
                    } // end for indices

                    Pair<Double, String> totalSizePair = DebugUtil.getByteUint(totalSize);
                    String readableSize = DebugUtil.DECIMAL_FORMAT_SCALE_3.format(totalSizePair.first) + " "
                            + totalSizePair.second;
                    List<String> row = Arrays.asList("", "Total", readableSize, String.valueOf(totalReplicaCount), "");
                    totalRows.add(row);
                }
            } catch (AnalysisException e) {
                throw new SemanticException(e.getMessage());
            } finally {
                db.readUnlock();
            }
            return null;
        }

        @Override
        public Void visitDescTableStmt(DescribeStmt statement, ConnectContext session) {
            TableName tableName = statement.getDbTableName();
            if (!checkTblPriv(session, tableName, PrivPredicate.SHOW)) {
                ErrorReport.reportSemanticException(ErrorCode.ERR_TABLEACCESS_DENIED_ERROR, "DESCRIBE",
                        session.getQualifiedUser(), session.getRemoteIP(), tableName.getTbl());
            }
            return null;
        }

        @Override
<<<<<<< HEAD
        public Void visitShowPartitionsStmt(ShowPartitionsStmt statement, ConnectContext context) {
            if (!GlobalStateMgr.getCurrentState().getAuth()
                    .checkTblPriv(ConnectContext.get(), statement.getDbName(), statement.getTableName(),
                            PrivPredicate.SHOW)) {
                ErrorReport.reportSemanticException(ErrorCode.ERR_TABLEACCESS_DENIED_ERROR, "SHOW PARTITIONS",
                        context.getQualifiedUser(), context.getRemoteIP(), statement.getTableName());
=======
        public Void visitShowProcStmt(ShowProcStmt statement, ConnectContext session) {
            if (!GlobalStateMgr.getCurrentState().getAuth().checkGlobalPriv(ConnectContext.get(), PrivPredicate.ADMIN)) {
                ErrorReport.reportSemanticException(ErrorCode.ERR_SPECIFIC_ACCESS_DENIED_ERROR,
                        "ADMIN");
>>>>>>> 5ab51668
            }
            return null;
        }
    }
}<|MERGE_RESOLUTION|>--- conflicted
+++ resolved
@@ -38,11 +38,8 @@
 import com.starrocks.analysis.ShowDeleteStmt;
 import com.starrocks.analysis.ShowIndexStmt;
 import com.starrocks.analysis.ShowMaterializedViewStmt;
-<<<<<<< HEAD
+import com.starrocks.analysis.ShowProcStmt;
 import com.starrocks.analysis.ShowPartitionsStmt;
-=======
-import com.starrocks.analysis.ShowProcStmt;
->>>>>>> 5ab51668
 import com.starrocks.analysis.ShowTableStatusStmt;
 import com.starrocks.analysis.ShowTabletStmt;
 import com.starrocks.analysis.ShowUserPropertyStmt;
@@ -875,19 +872,21 @@
         }
 
         @Override
-<<<<<<< HEAD
+        public Void visitShowProcStmt(ShowProcStmt statement, ConnectContext session) {
+            if (!GlobalStateMgr.getCurrentState().getAuth().checkGlobalPriv(ConnectContext.get(), PrivPredicate.ADMIN)) {
+                ErrorReport.reportSemanticException(ErrorCode.ERR_SPECIFIC_ACCESS_DENIED_ERROR,
+                        "ADMIN");
+            }
+            return null;
+        }
+
+        @Override
         public Void visitShowPartitionsStmt(ShowPartitionsStmt statement, ConnectContext context) {
             if (!GlobalStateMgr.getCurrentState().getAuth()
                     .checkTblPriv(ConnectContext.get(), statement.getDbName(), statement.getTableName(),
                             PrivPredicate.SHOW)) {
                 ErrorReport.reportSemanticException(ErrorCode.ERR_TABLEACCESS_DENIED_ERROR, "SHOW PARTITIONS",
                         context.getQualifiedUser(), context.getRemoteIP(), statement.getTableName());
-=======
-        public Void visitShowProcStmt(ShowProcStmt statement, ConnectContext session) {
-            if (!GlobalStateMgr.getCurrentState().getAuth().checkGlobalPriv(ConnectContext.get(), PrivPredicate.ADMIN)) {
-                ErrorReport.reportSemanticException(ErrorCode.ERR_SPECIFIC_ACCESS_DENIED_ERROR,
-                        "ADMIN");
->>>>>>> 5ab51668
             }
             return null;
         }
