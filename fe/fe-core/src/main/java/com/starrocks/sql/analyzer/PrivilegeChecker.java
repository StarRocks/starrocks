--- conflicted
+++ resolved
@@ -10,11 +10,8 @@
 import com.starrocks.analysis.AlterTableStmt;
 import com.starrocks.analysis.AlterViewStmt;
 import com.starrocks.analysis.AlterWorkGroupStmt;
-<<<<<<< HEAD
 import com.starrocks.analysis.CompoundPredicate;
-=======
 import com.starrocks.analysis.CreateDbStmt;
->>>>>>> b30174c6
 import com.starrocks.analysis.CreateTableStmt;
 import com.starrocks.analysis.CreateViewStmt;
 import com.starrocks.analysis.CreateWorkGroupStmt;
@@ -421,7 +418,6 @@
         }
 
         @Override
-<<<<<<< HEAD
         public Void visitShowCreateDbStatement(ShowCreateDbStmt statement, ConnectContext session) {
             String db = statement.getDb();
             if (!GlobalStateMgr.getCurrentState().getAuth().checkDbPriv(ConnectContext.get(), db,
@@ -431,13 +427,16 @@
                                     Privilege.DROP_PRIV),
                             CompoundPredicate.Operator.OR))) {
                 ErrorReport.reportSemanticException(ErrorCode.ERR_DB_ACCESS_DENIED, session.getQualifiedUser(), db);
-=======
+            }
+            return null;
+        }
+
+        @Override
         public Void visitCreateDbStatement(CreateDbStmt statement, ConnectContext session) {
             String dbName = statement.getFullDbName();
             if (!GlobalStateMgr.getCurrentState().getAuth()
                     .checkDbPriv(session, dbName, PrivPredicate.CREATE)) {
                 ErrorReport.reportSemanticException(ErrorCode.ERR_DB_ACCESS_DENIED, session.getQualifiedUser(), dbName);
->>>>>>> b30174c6
             }
             return null;
         }
