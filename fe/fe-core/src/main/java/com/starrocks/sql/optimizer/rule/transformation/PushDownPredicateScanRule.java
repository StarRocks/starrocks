// Copyright 2021-present StarRocks, Inc. All rights reserved.
//
// Licensed under the Apache License, Version 2.0 (the "License");
// you may not use this file except in compliance with the License.
// You may obtain a copy of the License at
//
//     https://www.apache.org/licenses/LICENSE-2.0
//
// Unless required by applicable law or agreed to in writing, software
// distributed under the License is distributed on an "AS IS" BASIS,
// WITHOUT WARRANTIES OR CONDITIONS OF ANY KIND, either express or implied.
// See the License for the specific language governing permissions and
// limitations under the License.

package com.starrocks.sql.optimizer.rule.transformation;

import com.google.common.base.Preconditions;
import com.google.common.collect.Lists;
import com.starrocks.sql.optimizer.OptExpression;
import com.starrocks.sql.optimizer.OptimizerContext;
import com.starrocks.sql.optimizer.Utils;
import com.starrocks.sql.optimizer.operator.Operator;
import com.starrocks.sql.optimizer.operator.OperatorBuilderFactory;
import com.starrocks.sql.optimizer.operator.OperatorType;
import com.starrocks.sql.optimizer.operator.logical.LogicalFilterOperator;
import com.starrocks.sql.optimizer.operator.logical.LogicalProjectOperator;
import com.starrocks.sql.optimizer.operator.logical.LogicalScanOperator;
import com.starrocks.sql.optimizer.operator.pattern.Pattern;
import com.starrocks.sql.optimizer.operator.scalar.ColumnRefOperator;
import com.starrocks.sql.optimizer.operator.scalar.ScalarOperator;
import com.starrocks.sql.optimizer.rewrite.ScalarOperatorRewriter;
import com.starrocks.sql.optimizer.rewrite.ScalarRangePredicateExtractor;
import com.starrocks.sql.optimizer.rewrite.scalar.PruneTediousPredicateRule;
import com.starrocks.sql.optimizer.rewrite.scalar.SimplifiedCaseWhenRule;
import com.starrocks.sql.optimizer.rule.RuleType;

import java.util.List;
import java.util.Map;
import java.util.function.Function;
import java.util.stream.Collectors;

public class PushDownPredicateScanRule extends TransformationRule {
    public static final PushDownPredicateScanRule OLAP_SCAN =
            new PushDownPredicateScanRule(OperatorType.LOGICAL_OLAP_SCAN);
    public static final PushDownPredicateScanRule HIVE_SCAN =
            new PushDownPredicateScanRule(OperatorType.LOGICAL_HIVE_SCAN);
    public static final PushDownPredicateScanRule ICEBERG_SCAN =
            new PushDownPredicateScanRule(OperatorType.LOGICAL_ICEBERG_SCAN);
    public static final PushDownPredicateScanRule HUDI_SCAN =
            new PushDownPredicateScanRule(OperatorType.LOGICAL_HUDI_SCAN);
    public static final PushDownPredicateScanRule DELTALAKE_SCAN =
            new PushDownPredicateScanRule(OperatorType.LOGICAL_DELTALAKE_SCAN);
    public static final PushDownPredicateScanRule FILE_SCAN =
            new PushDownPredicateScanRule(OperatorType.LOGICAL_FILE_SCAN);
    public static final PushDownPredicateScanRule PAIMON_SCAN =
            new PushDownPredicateScanRule(OperatorType.LOGICAL_PAIMON_SCAN);
<<<<<<< HEAD
    public static final PushDownPredicateScanRule ICEBERG_METADATA_SCAN =
            new PushDownPredicateScanRule(OperatorType.LOGICAL_ICEBERG_METADATA_SCAN);
=======
    public static final PushDownPredicateScanRule KUDU_SCAN =
            new PushDownPredicateScanRule(OperatorType.LOGICAL_KUDU_SCAN);
>>>>>>> f4e2f401
    public static final PushDownPredicateScanRule SCHEMA_SCAN =
            new PushDownPredicateScanRule(OperatorType.LOGICAL_SCHEMA_SCAN);
    public static final PushDownPredicateScanRule ES_SCAN = new PushDownPredicateScanRule(OperatorType.LOGICAL_ES_SCAN);
    public static final PushDownPredicateScanRule META_SCAN =
            new PushDownPredicateScanRule(OperatorType.LOGICAL_META_SCAN);
    public static final PushDownPredicateScanRule JDBC_SCAN =
            new PushDownPredicateScanRule(OperatorType.LOGICAL_JDBC_SCAN);
    public static final PushDownPredicateScanRule BINLOG_SCAN =
            new PushDownPredicateScanRule(OperatorType.LOGICAL_BINLOG_SCAN);
    public static final PushDownPredicateScanRule VIEW_SCAN =
            new PushDownPredicateScanRule(OperatorType.LOGICAL_VIEW_SCAN);

    public static final PushDownPredicateScanRule TABLE_FUNCTION_TABLE_SCAN =
            new PushDownPredicateScanRule(OperatorType.LOGICAL_TABLE_FUNCTION_TABLE_SCAN);

    public PushDownPredicateScanRule(OperatorType type) {
        super(RuleType.TF_PUSH_DOWN_PREDICATE_SCAN, Pattern.create(OperatorType.LOGICAL_FILTER, type));
    }

    @Override
    public List<OptExpression> transform(OptExpression input, OptimizerContext context) {
        LogicalFilterOperator lfo = (LogicalFilterOperator) input.getOp();

        OptExpression scan = input.getInputs().get(0);
        LogicalScanOperator logicalScanOperator = (LogicalScanOperator) scan.getOp();

        ScalarOperatorRewriter scalarOperatorRewriter = new ScalarOperatorRewriter();
        ScalarOperator predicates = Utils.compoundAnd(lfo.getPredicate(), logicalScanOperator.getPredicate());
        // simplify case-when
        if (context.getSessionVariable().isEnableSimplifyCaseWhen()) {
            predicates = scalarOperatorRewriter.rewrite(predicates, Lists.newArrayList(
                    SimplifiedCaseWhenRule.INSTANCE,
                    PruneTediousPredicateRule.INSTANCE
            ));
        }

        ScalarRangePredicateExtractor rangeExtractor = new ScalarRangePredicateExtractor();
        predicates = rangeExtractor.rewriteOnlyColumn(Utils.compoundAnd(Utils.extractConjuncts(predicates)
                .stream().map(rangeExtractor::rewriteOnlyColumn).collect(Collectors.toList())));
        Preconditions.checkState(predicates != null);

        predicates = scalarOperatorRewriter.rewrite(predicates,
                ScalarOperatorRewriter.DEFAULT_REWRITE_SCAN_PREDICATE_RULES);
        predicates = Utils.transTrue2Null(predicates);

        // clone a new scan operator and rewrite predicate.
        Operator.Builder builder = OperatorBuilderFactory.build(logicalScanOperator);
        LogicalScanOperator newScanOperator = (LogicalScanOperator) builder.withOperator(logicalScanOperator)
                .setPredicate(predicates)
                .build();
        newScanOperator.buildColumnFilters(predicates);
        Map<ColumnRefOperator, ScalarOperator> projectMap =
                newScanOperator.getOutputColumns().stream()
                        .collect(Collectors.toMap(Function.identity(), Function.identity()));
        LogicalProjectOperator logicalProjectOperator = new LogicalProjectOperator(projectMap);
        OptExpression project = OptExpression.create(logicalProjectOperator, OptExpression.create(newScanOperator));
        return Lists.newArrayList(project);
    }
}<|MERGE_RESOLUTION|>--- conflicted
+++ resolved
@@ -54,13 +54,10 @@
             new PushDownPredicateScanRule(OperatorType.LOGICAL_FILE_SCAN);
     public static final PushDownPredicateScanRule PAIMON_SCAN =
             new PushDownPredicateScanRule(OperatorType.LOGICAL_PAIMON_SCAN);
-<<<<<<< HEAD
     public static final PushDownPredicateScanRule ICEBERG_METADATA_SCAN =
             new PushDownPredicateScanRule(OperatorType.LOGICAL_ICEBERG_METADATA_SCAN);
-=======
     public static final PushDownPredicateScanRule KUDU_SCAN =
             new PushDownPredicateScanRule(OperatorType.LOGICAL_KUDU_SCAN);
->>>>>>> f4e2f401
     public static final PushDownPredicateScanRule SCHEMA_SCAN =
             new PushDownPredicateScanRule(OperatorType.LOGICAL_SCHEMA_SCAN);
     public static final PushDownPredicateScanRule ES_SCAN = new PushDownPredicateScanRule(OperatorType.LOGICAL_ES_SCAN);
