// Copyright 2021-present StarRocks, Inc. All rights reserved.
//
// Licensed under the Apache License, Version 2.0 (the "License");
// you may not use this file except in compliance with the License.
// You may obtain a copy of the License at
//
//     https://www.apache.org/licenses/LICENSE-2.0
//
// Unless required by applicable law or agreed to in writing, software
// distributed under the License is distributed on an "AS IS" BASIS,
// WITHOUT WARRANTIES OR CONDITIONS OF ANY KIND, either express or implied.
// See the License for the specific language governing permissions and
// limitations under the License.

package com.starrocks.sql.ast;

import com.starrocks.catalog.ResourceGroup;
import com.starrocks.sql.analyzer.SemanticException;
import com.starrocks.sql.parser.NodePosition;

// Drop ResourceGroup specified by name
// DROP RESOURCE GROUP <name>
public class DropResourceGroupStmt extends DdlStmt {
    private final boolean ifExists;
    private final String name;

    public DropResourceGroupStmt(String name, boolean ifExists) {
        this(name, NodePosition.ZERO, ifExists);
    }

    public DropResourceGroupStmt(String name, NodePosition pos, boolean ifExists) {
        super(pos);
        this.name = name;
        this.ifExists = ifExists;
    }

    public String getName() {
        return name;
    }

<<<<<<< HEAD
    public boolean isIfExists() {
        return ifExists;
=======
    public void analyze() {
        if (ResourceGroup.BUILTIN_WG_NAMES.contains(name)) {
            throw new SemanticException(String.format("cannot drop builtin resource group [%s]", name));
        }
>>>>>>> 0c902ad0
    }

    @Override
    public <R, C> R accept(AstVisitor<R, C> visitor, C context) {
        return visitor.visitDropResourceGroupStatement(this, context);
    }
}<|MERGE_RESOLUTION|>--- conflicted
+++ resolved
@@ -38,15 +38,14 @@
         return name;
     }
 
-<<<<<<< HEAD
     public boolean isIfExists() {
         return ifExists;
-=======
+    }
+
     public void analyze() {
         if (ResourceGroup.BUILTIN_WG_NAMES.contains(name)) {
             throw new SemanticException(String.format("cannot drop builtin resource group [%s]", name));
         }
->>>>>>> 0c902ad0
     }
 
     @Override
