// This file is licensed under the Elastic License 2.0. Copyright 2021-present, StarRocks Limited.

package com.starrocks.sql.optimizer.rule.transformation;

import com.google.common.collect.Lists;
import com.starrocks.analysis.JoinOperator;
import com.starrocks.sql.optimizer.OptExpression;
import com.starrocks.sql.optimizer.OptimizerContext;
import com.starrocks.sql.optimizer.Utils;
import com.starrocks.sql.optimizer.base.ColumnRefSet;
import com.starrocks.sql.optimizer.operator.OperatorType;
import com.starrocks.sql.optimizer.operator.logical.LogicalJoinOperator;
import com.starrocks.sql.optimizer.operator.logical.LogicalProjectOperator;
import com.starrocks.sql.optimizer.operator.pattern.Pattern;
import com.starrocks.sql.optimizer.operator.scalar.ColumnRefOperator;
import com.starrocks.sql.optimizer.operator.scalar.ScalarOperator;
import com.starrocks.sql.optimizer.rule.RuleType;

import java.util.ArrayList;
import java.util.Collections;
import java.util.HashMap;
import java.util.List;
import java.util.Map;
import java.util.function.Function;
import java.util.stream.Collectors;

/*
 *        Join          Join
 *       /    \        /    \
 *    Join     C  =>  A     Join
 *   /    \                /    \
 *  A     B               B      C
 * */
public class JoinAssociativityRule extends TransformationRule {
    private JoinAssociativityRule() {
        super(RuleType.TF_JOIN_ASSOCIATIVITY,
                Pattern.create(OperatorType.LOGICAL_JOIN).addChildren(
                        Pattern.create(OperatorType.LOGICAL_PROJECT).addChildren(
                                Pattern.create(OperatorType.LOGICAL_JOIN).addChildren(
                                        Pattern.create(OperatorType.PATTERN_MULTI_LEAF))),
                        Pattern.create(OperatorType.PATTERN_LEAF)));
    }

    private static final JoinAssociativityRule instance = new JoinAssociativityRule();

    public static JoinAssociativityRule getInstance() {
        return instance;
    }

    public boolean check(final OptExpression input, OptimizerContext context) {
        OptExpression topJoinOpt = input;
        OptExpression bottomJoinOpt = topJoinOpt.inputAt(0).inputAt(0);
        OptExpression optA = bottomJoinOpt.inputAt(0);
        OptExpression optB = bottomJoinOpt.inputAt(1);

        LogicalJoinOperator topJoin = (LogicalJoinOperator) input.getOp();
        if (!topJoin.getJoinHint().isEmpty() || bottomJoinOpt.getOp().hasLimit() ||
                !((LogicalJoinOperator) bottomJoinOpt.getOp()).getJoinHint().isEmpty()) {
            return false;
        }

        if (!topJoin.getJoinType().isInnerJoin()) {
            return false;
        }

        LogicalJoinOperator bottomJoin = (LogicalJoinOperator) bottomJoinOpt.getOp();
        if (!bottomJoin.getJoinType().isInnerJoin() && !bottomJoin.getJoinType().isCrossJoin()) {
            return false;
        }

        // 1. Forbidden expression column on join-reorder
        // 2. Forbidden on-predicate use columns from two children at same time
        LogicalProjectOperator bottomJoinProject = (LogicalProjectOperator) input.inputAt(0).getOp();
        for (Map.Entry<ColumnRefOperator, ScalarOperator> entry : bottomJoinProject.getColumnRefMap().entrySet()) {
            if (!entry.getValue().isColumnRef() &&
                    entry.getValue().getUsedColumns().isIntersect(optA.getOutputColumns()) &&
                    entry.getValue().getUsedColumns().isIntersect(optB.getOutputColumns())) {
                return false;
            }
        }
        return true;
    }

    @Override
    public List<OptExpression> transform(OptExpression input, OptimizerContext context) {
        OptExpression topJoinOpt = input;
        OptExpression bottomJoinOpt = topJoinOpt.inputAt(0).inputAt(0);
        OptExpression optA = bottomJoinOpt.inputAt(0);
        OptExpression optB = bottomJoinOpt.inputAt(1);
        OptExpression optC = topJoinOpt.inputAt(1);

        LogicalJoinOperator topJoin = (LogicalJoinOperator) topJoinOpt.getOp();
        LogicalJoinOperator bottomJoin = (LogicalJoinOperator) bottomJoinOpt.getOp();

        //re-allocate on-predicate of two join operator
        List<ScalarOperator> allOnPredicate = Lists.newArrayList();
        allOnPredicate.addAll(Utils.extractConjuncts(topJoin.getOnPredicate()));
        allOnPredicate.addAll(Utils.extractConjuncts(bottomJoin.getOnPredicate()));

        // todo
        //          join (b+c=a)                    join (b+c=a)
        //        /      \                          /   \
        //      join      C           ->           A    join
        //      /  \                                    /   \
        //     A    B                                  B     C
        // cross join on predicate b+c=a transform to inner join predicate, and it's equals on predicate, but it need to
        // generate projection xx = b+c on the new right join which we could not do now. so we just forbidden this
        // transform easily.
        for (ScalarOperator parentConjunct : Utils.extractConjuncts(topJoin.getOnPredicate())) {
            if (parentConjunct.getUsedColumns().isIntersect(optA.getOutputColumns()) &&
                    parentConjunct.getUsedColumns().isIntersect(optB.getOutputColumns()) &&
                    parentConjunct.getUsedColumns().isIntersect(optC.getOutputColumns())) {
                return Collections.emptyList();
            }
        }

        ColumnRefSet newBottomJoinInputColumns = new ColumnRefSet();
        newBottomJoinInputColumns.union(optB.getOutputColumns());
        newBottomJoinInputColumns.union(optC.getOutputColumns());

        List<ScalarOperator> newBottomJoinOnPredicate = Lists.newArrayList();
        List<ScalarOperator> newTopJoinOnPredicate = Lists.newArrayList();
        for (ScalarOperator conjunct : allOnPredicate) {
            if (newBottomJoinInputColumns.containsAll(conjunct.getUsedColumns())) {
                newBottomJoinOnPredicate.add(conjunct);
            } else {
                newTopJoinOnPredicate.add(conjunct);
            }
        }

        // Eliminate cross join
        if (newBottomJoinOnPredicate.isEmpty() || newTopJoinOnPredicate.isEmpty()) {
            return Collections.emptyList();
        }

        // If left child join contains predicate, it's means the predicate must can't push down to child, it's
        // will use columns which from all children, so we should add the predicate to new top join
        ScalarOperator newTopJoinPredicate = (topJoin.getPredicate() == null ? null : topJoin.getPredicate().clone());
        if (bottomJoin.getPredicate() != null) {
            newTopJoinPredicate = Utils.compoundAnd(newTopJoinPredicate, bottomJoin.getPredicate());
        }

        LogicalJoinOperator newTopJoin = new LogicalJoinOperator.Builder()
                .setOutputColumns(topJoin.getOutputColumns())
                .setJoinType(JoinOperator.INNER_JOIN)
                .setOnPredicate(Utils.compoundAnd(newTopJoinOnPredicate))
                .setPredicate(newTopJoinPredicate)
                .build();

<<<<<<< HEAD
        //ColumnRefSet newTopJoinRequiredColumns = topJoin.getOutputColumns(new ExpressionContext(input));
=======
>>>>>>> c55381a6
        ColumnRefSet newTopJoinRequiredColumns = new ColumnRefSet();
        newTopJoinRequiredColumns.union(newTopJoin.getRequiredChildInputColumns());
        newTopJoinRequiredColumns.union(topJoinOpt.getOutputColumns());
        List<ColumnRefOperator> newBottomJoinOutputColumns = newBottomJoinInputColumns.getStream()
                .filter(newTopJoinRequiredColumns::contains)
                .mapToObj(id -> context.getColumnRefFactory().getColumnRef(id)).collect(Collectors.toList());

        //re-allocate project of bottom join
        LogicalProjectOperator bottomJoinProject = (LogicalProjectOperator) input.inputAt(0).getOp();
        HashMap<ColumnRefOperator, ScalarOperator> rightExpression = new HashMap<>();
        HashMap<ColumnRefOperator, ScalarOperator> leftExpression = new HashMap<>();
        for (Map.Entry<ColumnRefOperator, ScalarOperator> entry : bottomJoinProject.getColumnRefMap().entrySet()) {
            if (!entry.getValue().isColumnRef() &&
                    newBottomJoinInputColumns.containsAll(entry.getValue().getUsedColumns())) {
                rightExpression.put(entry.getKey(), entry.getValue());
            } else if (!entry.getValue().isColumnRef() &&
                    optA.getOutputColumns().containsAll(entry.getValue().getUsedColumns())) {
                leftExpression.put(entry.getKey(), entry.getValue());
            }
        }

        //build new left child join
        OptExpression newTopJoinLeftChildOpt = buildNewTopLeftChild(context, optA, leftExpression);
        //build new right child join
        OptExpression newBottomJoinOpt =
<<<<<<< HEAD
                buildNewBottomJoin(newBottomJoinOutputColumns, newBottomJoinOnPredicate, optB, optC, rightExpression);

        OptExpression newTopJoinOpt = OptExpression.create(newTopJoin, newTopJoinLeftChildOpt, newBottomJoinOpt);

        ColumnRefSet left = new ColumnRefSet();
        if (!leftExpression.isEmpty()) {
            left.union(new ArrayList<>(leftExpression.keySet()));
            left.union(optA.getOutputColumns());
        } else {
            left.union(optA.getOutputColumns());
        }

        ColumnRefSet right = new ColumnRefSet();
        right.union(newBottomJoinOutputColumns);
        right.union(new ArrayList<>(rightExpression.keySet()));

        ColumnRefSet all = new ColumnRefSet();
        all.union(left);
        all.union(right);
        ColumnRefSet a = all;
        ColumnRefSet b = topJoinOpt.getOutputColumns();
=======
                buildNewBottomJoin(context, newBottomJoinOutputColumns, newBottomJoinInputColumns,
                        newBottomJoinOnPredicate, optB, optC, rightExpression);

        OptExpression newTopJoinOpt = OptExpression.create(newTopJoin, newTopJoinLeftChildOpt, newBottomJoinOpt);

        ColumnRefSet left = new ColumnRefSet();
        if (!leftExpression.isEmpty()) {
            left.union(new ArrayList<>(leftExpression.keySet()));
            left.union(optA.getOutputColumns());
        } else {
            left.union(optA.getOutputColumns());
        }

        ColumnRefSet right = new ColumnRefSet();
        right.union(newBottomJoinOutputColumns);
        right.union(new ArrayList<>(rightExpression.keySet()));
>>>>>>> c55381a6

        return Lists.newArrayList(newTopJoinOpt);
    }

    private OptExpression buildNewTopLeftChild(OptimizerContext context,
                                               OptExpression bottomJoinLeftChild,
                                               HashMap<ColumnRefOperator, ScalarOperator> leftExpression) {
        OptExpression newLeftOpt;
        if (!leftExpression.isEmpty()) {
            leftExpression.putAll(bottomJoinLeftChild.getOutputColumns().getStream()
                    .mapToObj(id -> context.getColumnRefFactory().getColumnRef(id))
                    .collect(Collectors.toMap(Function.identity(), Function.identity())));
            newLeftOpt = OptExpression.create(new LogicalProjectOperator(leftExpression),
                    Lists.newArrayList(bottomJoinLeftChild));
        } else {
            newLeftOpt = bottomJoinLeftChild;
        }
        return newLeftOpt;
    }

    private OptExpression buildNewBottomJoin(
<<<<<<< HEAD
            List<ColumnRefOperator> newBottomJoinOutputColumns,
=======
            OptimizerContext context,
            List<ColumnRefOperator> newBottomJoinOutputColumns,
            ColumnRefSet newBottomJoinInputColumns,
>>>>>>> c55381a6
            List<ScalarOperator> newBottomJoinOnPredicate,
            OptExpression optB, OptExpression optC,
            HashMap<ColumnRefOperator, ScalarOperator> rightExpression) {
        rightExpression.putAll(newBottomJoinOutputColumns.stream()
                .collect(Collectors.toMap(Function.identity(), Function.identity())));

        ColumnRefSet outputColumns = new ColumnRefSet();
        outputColumns.union(newBottomJoinOutputColumns);
        for (ScalarOperator expr : rightExpression.values()) {
            outputColumns.union(expr.getUsedColumns());
<<<<<<< HEAD
=======
        }
        if (outputColumns.isEmpty()) {
            ColumnRefOperator smallestColumn = Utils.findSmallestColumnRef(newBottomJoinInputColumns.getStream()
                    .mapToObj(context.getColumnRefFactory()::getColumnRef).collect(Collectors.toList()));
            outputColumns.union(smallestColumn);
            rightExpression.put(smallestColumn, smallestColumn);
>>>>>>> c55381a6
        }

        LogicalJoinOperator newBottomJoin = new LogicalJoinOperator.Builder()
                .setOutputColumns(outputColumns)
                .setJoinType(JoinOperator.INNER_JOIN)
                .setOnPredicate(Utils.compoundAnd(newBottomJoinOnPredicate))
                .build();
        LogicalProjectOperator newBottomJoinProject = new LogicalProjectOperator(rightExpression);
        OptExpression newBottomJoinOpt = OptExpression.create(
                newBottomJoinProject,
                Lists.newArrayList(OptExpression.create(newBottomJoin, Lists.newArrayList(optB, optC))));
        return newBottomJoinOpt;
    }
}<|MERGE_RESOLUTION|>--- conflicted
+++ resolved
@@ -147,10 +147,6 @@
                 .setPredicate(newTopJoinPredicate)
                 .build();
 
-<<<<<<< HEAD
-        //ColumnRefSet newTopJoinRequiredColumns = topJoin.getOutputColumns(new ExpressionContext(input));
-=======
->>>>>>> c55381a6
         ColumnRefSet newTopJoinRequiredColumns = new ColumnRefSet();
         newTopJoinRequiredColumns.union(newTopJoin.getRequiredChildInputColumns());
         newTopJoinRequiredColumns.union(topJoinOpt.getOutputColumns());
@@ -176,8 +172,8 @@
         OptExpression newTopJoinLeftChildOpt = buildNewTopLeftChild(context, optA, leftExpression);
         //build new right child join
         OptExpression newBottomJoinOpt =
-<<<<<<< HEAD
-                buildNewBottomJoin(newBottomJoinOutputColumns, newBottomJoinOnPredicate, optB, optC, rightExpression);
+                buildNewBottomJoin(context, newBottomJoinOutputColumns, newBottomJoinInputColumns,
+                        newBottomJoinOnPredicate, optB, optC, rightExpression);
 
         OptExpression newTopJoinOpt = OptExpression.create(newTopJoin, newTopJoinLeftChildOpt, newBottomJoinOpt);
 
@@ -192,30 +188,6 @@
         ColumnRefSet right = new ColumnRefSet();
         right.union(newBottomJoinOutputColumns);
         right.union(new ArrayList<>(rightExpression.keySet()));
-
-        ColumnRefSet all = new ColumnRefSet();
-        all.union(left);
-        all.union(right);
-        ColumnRefSet a = all;
-        ColumnRefSet b = topJoinOpt.getOutputColumns();
-=======
-                buildNewBottomJoin(context, newBottomJoinOutputColumns, newBottomJoinInputColumns,
-                        newBottomJoinOnPredicate, optB, optC, rightExpression);
-
-        OptExpression newTopJoinOpt = OptExpression.create(newTopJoin, newTopJoinLeftChildOpt, newBottomJoinOpt);
-
-        ColumnRefSet left = new ColumnRefSet();
-        if (!leftExpression.isEmpty()) {
-            left.union(new ArrayList<>(leftExpression.keySet()));
-            left.union(optA.getOutputColumns());
-        } else {
-            left.union(optA.getOutputColumns());
-        }
-
-        ColumnRefSet right = new ColumnRefSet();
-        right.union(newBottomJoinOutputColumns);
-        right.union(new ArrayList<>(rightExpression.keySet()));
->>>>>>> c55381a6
 
         return Lists.newArrayList(newTopJoinOpt);
     }
@@ -237,13 +209,9 @@
     }
 
     private OptExpression buildNewBottomJoin(
-<<<<<<< HEAD
-            List<ColumnRefOperator> newBottomJoinOutputColumns,
-=======
             OptimizerContext context,
             List<ColumnRefOperator> newBottomJoinOutputColumns,
             ColumnRefSet newBottomJoinInputColumns,
->>>>>>> c55381a6
             List<ScalarOperator> newBottomJoinOnPredicate,
             OptExpression optB, OptExpression optC,
             HashMap<ColumnRefOperator, ScalarOperator> rightExpression) {
@@ -254,15 +222,12 @@
         outputColumns.union(newBottomJoinOutputColumns);
         for (ScalarOperator expr : rightExpression.values()) {
             outputColumns.union(expr.getUsedColumns());
-<<<<<<< HEAD
-=======
         }
         if (outputColumns.isEmpty()) {
             ColumnRefOperator smallestColumn = Utils.findSmallestColumnRef(newBottomJoinInputColumns.getStream()
                     .mapToObj(context.getColumnRefFactory()::getColumnRef).collect(Collectors.toList()));
             outputColumns.union(smallestColumn);
             rightExpression.put(smallestColumn, smallestColumn);
->>>>>>> c55381a6
         }
 
         LogicalJoinOperator newBottomJoin = new LogicalJoinOperator.Builder()
