// This file is licensed under the Elastic License 2.0. Copyright 2021 StarRocks Limited.

package com.starrocks.sql.optimizer.rule.transformation;

import com.google.common.collect.Lists;
import com.google.common.collect.Streams;
import com.starrocks.analysis.JoinOperator;
import com.starrocks.sql.optimizer.ExpressionContext;
import com.starrocks.sql.optimizer.OptExpression;
import com.starrocks.sql.optimizer.OptimizerContext;
import com.starrocks.sql.optimizer.Utils;
import com.starrocks.sql.optimizer.base.ColumnRefSet;
import com.starrocks.sql.optimizer.operator.OperatorType;
import com.starrocks.sql.optimizer.operator.Projection;
import com.starrocks.sql.optimizer.operator.logical.LogicalJoinOperator;
import com.starrocks.sql.optimizer.operator.pattern.Pattern;
import com.starrocks.sql.optimizer.operator.scalar.ColumnRefOperator;
import com.starrocks.sql.optimizer.operator.scalar.ScalarOperator;
import com.starrocks.sql.optimizer.rule.RuleType;

import java.util.Collections;
import java.util.List;
import java.util.function.Function;
import java.util.stream.Collectors;

public class JoinAssociativityRule extends TransformationRule {
    private JoinAssociativityRule() {
        super(RuleType.TF_JOIN_ASSOCIATIVITY, Pattern.create(OperatorType.LOGICAL_JOIN)
                .addChildren(
                        Pattern.create(OperatorType.LOGICAL_JOIN).addChildren(
                                Pattern.create(OperatorType.PATTERN_LEAF),
                                Pattern.create(OperatorType.PATTERN_LEAF)),
                        Pattern.create(OperatorType.PATTERN_LEAF)));
    }

    private static final JoinAssociativityRule instance = new JoinAssociativityRule();

    public static JoinAssociativityRule getInstance() {
        return instance;
    }

    public boolean check(final OptExpression input, OptimizerContext context) {
        LogicalJoinOperator joinOperator = (LogicalJoinOperator) input.getOp();
        if (!joinOperator.getJoinHint().isEmpty() ||
                !((LogicalJoinOperator) input.inputAt(0).getOp()).getJoinHint().isEmpty()) {
            return false;
        }

        return joinOperator.getJoinType().isInnerJoin();
    }

    @Override
    public List<OptExpression> transform(OptExpression input, OptimizerContext context) {
        OptExpression leftChild = input.inputAt(0);
        OptExpression rightChild = input.inputAt(1);
        OptExpression leftChildLeftChild = leftChild.inputAt(0);
        OptExpression leftChildRightChild = leftChild.inputAt(1);

        LogicalJoinOperator parentJoin = (LogicalJoinOperator) input.getOp();
        LogicalJoinOperator leftChildJoin = (LogicalJoinOperator) leftChild.getOp();
        // We do this check here not in check method, because check here is very simple
        if (!leftChildJoin.getJoinType().isInnerJoin() && !leftChildJoin.getJoinType().isCrossJoin()) {
            return Collections.emptyList();
        }

        List<ScalarOperator> allConjuncts = Streams.concat(
                        Utils.extractConjuncts(parentJoin.getOnPredicate()).stream(),
                        Utils.extractConjuncts(leftChildJoin.getOnPredicate()).stream())
                .collect(Collectors.toList());

        ColumnRefSet newRightChildOutputColumns = new ColumnRefSet();
        newRightChildOutputColumns.union(rightChild.getOutputColumns());
        newRightChildOutputColumns.union(leftChildRightChild.getOutputColumns());

        List<ScalarOperator> newChildConjuncts = Lists.newArrayList();
        List<ScalarOperator> newParentConjuncts = Lists.newArrayList();
        for (ScalarOperator conjunct : allConjuncts) {
            if (newRightChildOutputColumns.contains(conjunct.getUsedColumns())) {
                newChildConjuncts.add(conjunct);
            } else {
                newParentConjuncts.add(conjunct);
            }
        }

        // Eliminate cross join
        if (newChildConjuncts.isEmpty() || newParentConjuncts.isEmpty()) {
            return Collections.emptyList();
        }

        // compute right child join output columns
        // right child join output columns not only contains the parent join output, but also contains the parent conjuncts used columns
        ColumnRefSet outputColumns = parentJoin.getOutputColumns(new ExpressionContext(input));
        outputColumns.union(parentJoin.getUsedColumns());
        newParentConjuncts.forEach(conjunct -> outputColumns.union(conjunct.getUsedColumns()));

        List<ColumnRefOperator> newRightOutputColumns =
                newRightChildOutputColumns.getStream().filter(outputColumns::contains).
                        mapToObj(id -> context.getColumnRefFactory().getColumnRef(id)).collect(Collectors.toList());

<<<<<<< HEAD
        //newRightOutputColumns =
        //        newRightChildOutputColumns.getStream().
        //                mapToObj(id -> context.getColumnRefFactory().getColumnRef(id)).collect(Collectors.toList());

        LogicalJoinOperator rightChildJoinOperator =
                new LogicalJoinOperator(JoinOperator.INNER_JOIN, Utils.compoundAnd(newChildConjuncts));
        rightChildJoinOperator.setProjection(
                new Projection(newRightOutputColumns.stream().collect(Collectors.toMap(Function.identity(),
                        Function.identity())), null));
        OptExpression newRightChildJoin = OptExpression.create(rightChildJoinOperator, leftChildRightChild, rightChild);

        LogicalJoinOperator topJoinOperator =
                new LogicalJoinOperator(JoinOperator.INNER_JOIN, Utils.compoundAnd(newParentConjuncts),
                        parentJoin.getLimit(), "");
        topJoinOperator.setProjection(parentJoin.getProjection());

=======
        LogicalJoinOperator rightChildJoinOperator = new LogicalJoinOperator(
                JoinOperator.INNER_JOIN,
                Utils.compoundAnd(newChildConjuncts),
                "", -1, null, newRightOutputColumns, false);
        OptExpression newRightChildJoin = OptExpression.create(rightChildJoinOperator, leftChild2, rightChild);

        LogicalJoinOperator topJoinOperator =
                new LogicalJoinOperator(JoinOperator.INNER_JOIN, Utils.compoundAnd(newParentConjuncts),
                        "", parentJoin.getLimit(),
                        parentJoin.getPredicate(),
                        parentJoin.getPruneOutputColumns(),
                        parentJoin.isHasPushDownJoinOnClause());
>>>>>>> 5f59621e
        OptExpression topJoin = OptExpression.create(
                topJoinOperator,
                leftChildLeftChild,
                newRightChildJoin);

        return Lists.newArrayList(topJoin);
    }
}<|MERGE_RESOLUTION|>--- conflicted
+++ resolved
@@ -3,15 +3,12 @@
 package com.starrocks.sql.optimizer.rule.transformation;
 
 import com.google.common.collect.Lists;
-import com.google.common.collect.Streams;
 import com.starrocks.analysis.JoinOperator;
-import com.starrocks.sql.optimizer.ExpressionContext;
 import com.starrocks.sql.optimizer.OptExpression;
 import com.starrocks.sql.optimizer.OptimizerContext;
 import com.starrocks.sql.optimizer.Utils;
 import com.starrocks.sql.optimizer.base.ColumnRefSet;
 import com.starrocks.sql.optimizer.operator.OperatorType;
-import com.starrocks.sql.optimizer.operator.Projection;
 import com.starrocks.sql.optimizer.operator.logical.LogicalJoinOperator;
 import com.starrocks.sql.optimizer.operator.pattern.Pattern;
 import com.starrocks.sql.optimizer.operator.scalar.ColumnRefOperator;
@@ -20,7 +17,6 @@
 
 import java.util.Collections;
 import java.util.List;
-import java.util.function.Function;
 import java.util.stream.Collectors;
 
 public class JoinAssociativityRule extends TransformationRule {
@@ -53,8 +49,6 @@
     public List<OptExpression> transform(OptExpression input, OptimizerContext context) {
         OptExpression leftChild = input.inputAt(0);
         OptExpression rightChild = input.inputAt(1);
-        OptExpression leftChildLeftChild = leftChild.inputAt(0);
-        OptExpression leftChildRightChild = leftChild.inputAt(1);
 
         LogicalJoinOperator parentJoin = (LogicalJoinOperator) input.getOp();
         LogicalJoinOperator leftChildJoin = (LogicalJoinOperator) leftChild.getOp();
@@ -63,19 +57,24 @@
             return Collections.emptyList();
         }
 
-        List<ScalarOperator> allConjuncts = Streams.concat(
-                        Utils.extractConjuncts(parentJoin.getOnPredicate()).stream(),
-                        Utils.extractConjuncts(leftChildJoin.getOnPredicate()).stream())
-                .collect(Collectors.toList());
+        List<ScalarOperator> parentConjuncts = Utils.extractConjuncts(parentJoin.getOnPredicate());
+        List<ScalarOperator> childConjuncts = Utils.extractConjuncts(leftChildJoin.getOnPredicate());
 
-        ColumnRefSet newRightChildOutputColumns = new ColumnRefSet();
-        newRightChildOutputColumns.union(rightChild.getOutputColumns());
-        newRightChildOutputColumns.union(leftChildRightChild.getOutputColumns());
+        List<ScalarOperator> allConjuncts = Lists.newArrayList();
+        allConjuncts.addAll(parentConjuncts);
+        allConjuncts.addAll(childConjuncts);
+
+        OptExpression leftChild1 = leftChild.inputAt(0);
+        OptExpression leftChild2 = leftChild.inputAt(1);
+
+        ColumnRefSet newRightChildColumns = new ColumnRefSet();
+        newRightChildColumns.union(rightChild.getOutputColumns());
+        newRightChildColumns.union(leftChild2.getOutputColumns());
 
         List<ScalarOperator> newChildConjuncts = Lists.newArrayList();
         List<ScalarOperator> newParentConjuncts = Lists.newArrayList();
         for (ScalarOperator conjunct : allConjuncts) {
-            if (newRightChildOutputColumns.contains(conjunct.getUsedColumns())) {
+            if (newRightChildColumns.contains(conjunct.getUsedColumns())) {
                 newChildConjuncts.add(conjunct);
             } else {
                 newParentConjuncts.add(conjunct);
@@ -89,32 +88,12 @@
 
         // compute right child join output columns
         // right child join output columns not only contains the parent join output, but also contains the parent conjuncts used columns
-        ColumnRefSet outputColumns = parentJoin.getOutputColumns(new ExpressionContext(input));
-        outputColumns.union(parentJoin.getUsedColumns());
+        ColumnRefSet outputColumns = new ColumnRefSet(parentJoin.getPruneOutputColumns());
         newParentConjuncts.forEach(conjunct -> outputColumns.union(conjunct.getUsedColumns()));
-
         List<ColumnRefOperator> newRightOutputColumns =
-                newRightChildOutputColumns.getStream().filter(outputColumns::contains).
+                newRightChildColumns.getStream().filter(outputColumns::contains).
                         mapToObj(id -> context.getColumnRefFactory().getColumnRef(id)).collect(Collectors.toList());
 
-<<<<<<< HEAD
-        //newRightOutputColumns =
-        //        newRightChildOutputColumns.getStream().
-        //                mapToObj(id -> context.getColumnRefFactory().getColumnRef(id)).collect(Collectors.toList());
-
-        LogicalJoinOperator rightChildJoinOperator =
-                new LogicalJoinOperator(JoinOperator.INNER_JOIN, Utils.compoundAnd(newChildConjuncts));
-        rightChildJoinOperator.setProjection(
-                new Projection(newRightOutputColumns.stream().collect(Collectors.toMap(Function.identity(),
-                        Function.identity())), null));
-        OptExpression newRightChildJoin = OptExpression.create(rightChildJoinOperator, leftChildRightChild, rightChild);
-
-        LogicalJoinOperator topJoinOperator =
-                new LogicalJoinOperator(JoinOperator.INNER_JOIN, Utils.compoundAnd(newParentConjuncts),
-                        parentJoin.getLimit(), "");
-        topJoinOperator.setProjection(parentJoin.getProjection());
-
-=======
         LogicalJoinOperator rightChildJoinOperator = new LogicalJoinOperator(
                 JoinOperator.INNER_JOIN,
                 Utils.compoundAnd(newChildConjuncts),
@@ -127,10 +106,9 @@
                         parentJoin.getPredicate(),
                         parentJoin.getPruneOutputColumns(),
                         parentJoin.isHasPushDownJoinOnClause());
->>>>>>> 5f59621e
         OptExpression topJoin = OptExpression.create(
                 topJoinOperator,
-                leftChildLeftChild,
+                leftChild1,
                 newRightChildJoin);
 
         return Lists.newArrayList(topJoin);
