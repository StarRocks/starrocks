// This file is licensed under the Elastic License 2.0. Copyright 2021-present, StarRocks Inc.

package com.starrocks.sql.optimizer.operator.physical.stream;

import com.starrocks.analysis.JoinOperator;
import com.starrocks.sql.optimizer.OptExpression;
import com.starrocks.sql.optimizer.OptExpressionVisitor;
import com.starrocks.sql.optimizer.operator.OperatorType;
import com.starrocks.sql.optimizer.operator.OperatorVisitor;
import com.starrocks.sql.optimizer.operator.Projection;
import com.starrocks.sql.optimizer.operator.scalar.ScalarOperator;

import java.util.Objects;

public class PhysicalStreamJoinOperator extends PhysicalStreamOperator {

    private final JoinOperator joinType;
    private final ScalarOperator onPredicate;
    private final String joinHint;

    public PhysicalStreamJoinOperator(JoinOperator joinType, ScalarOperator onPredicate, String joinHint, long limit,
                                      ScalarOperator predicate, Projection projection) {
<<<<<<< HEAD
        super(OperatorType.PHYSICAL_STREAM_JOIN, joinType, onPredicate, joinHint, limit, predicate, projection);
=======
        super(OperatorType.PHYSICAL_STREAM_JOIN);
        this.joinType = joinType;
        this.onPredicate = onPredicate;
        this.joinHint = joinHint;
        this.limit = limit;
        this.predicate = predicate;
        this.projection = projection;
    }

    public JoinOperator getJoinType() {
        return joinType;
    }

    public ScalarOperator getOnPredicate() {
        return onPredicate;
>>>>>>> 00b09889
    }

    public String getJoinHint() {
        return joinHint;
    }


    @Override
    public <R, C> R accept(OperatorVisitor<R, C> visitor, C context) {
        return visitor.visitPhysicalStreamJoin(this, context);
    }

    @Override
    public <R, C> R accept(OptExpressionVisitor<R, C> visitor, OptExpression optExpression, C context) {
        return visitor.visitPhysicalStreamJoin(optExpression, context);
    }

    @Override
    public String toString() {
        return "PhysicalStreamJoinOperator{"
                + "joinType=" + joinType + ", joinPredicate=" + onPredicate + ", limit=" + limit
                + ", predicate=" + predicate + '}';
    }

    @Override
    public boolean equals(Object o) {
        if (this == o) {
            return true;
        }
        if (o == null || getClass() != o.getClass()) {
            return false;
        }
        if (!super.equals(o)) {
            return false;
        }
        PhysicalStreamJoinOperator that = (PhysicalStreamJoinOperator) o;
        return joinType == that.joinType && Objects.equals(onPredicate, that.onPredicate);
    }

    @Override
    public int hashCode() {
        return Objects.hash(super.hashCode(), joinType, onPredicate);
    }
}<|MERGE_RESOLUTION|>--- conflicted
+++ resolved
@@ -20,9 +20,6 @@
 
     public PhysicalStreamJoinOperator(JoinOperator joinType, ScalarOperator onPredicate, String joinHint, long limit,
                                       ScalarOperator predicate, Projection projection) {
-<<<<<<< HEAD
-        super(OperatorType.PHYSICAL_STREAM_JOIN, joinType, onPredicate, joinHint, limit, predicate, projection);
-=======
         super(OperatorType.PHYSICAL_STREAM_JOIN);
         this.joinType = joinType;
         this.onPredicate = onPredicate;
@@ -38,7 +35,6 @@
 
     public ScalarOperator getOnPredicate() {
         return onPredicate;
->>>>>>> 00b09889
     }
 
     public String getJoinHint() {
