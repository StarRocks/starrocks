// This file is licensed under the Elastic License 2.0. Copyright 2021-present, StarRocks Limited.
package com.starrocks.sql.analyzer;

import com.google.common.base.Strings;
import com.google.common.collect.Lists;
import com.google.common.collect.Sets;
import com.starrocks.analysis.DefaultValueExpr;
import com.starrocks.analysis.Expr;
import com.starrocks.analysis.InsertStmt;
import com.starrocks.analysis.PartitionNames;
import com.starrocks.catalog.Column;
import com.starrocks.catalog.Database;
import com.starrocks.catalog.MaterializedView;
import com.starrocks.catalog.MysqlTable;
import com.starrocks.catalog.OlapTable;
import com.starrocks.catalog.Partition;
import com.starrocks.catalog.Table;
import com.starrocks.qe.ConnectContext;
import com.starrocks.sql.ast.QueryRelation;
import com.starrocks.sql.ast.ValuesRelation;
import com.starrocks.sql.common.MetaUtils;

import java.util.ArrayList;
import java.util.List;
import java.util.Set;
import java.util.stream.Collectors;

import static com.starrocks.catalog.OlapTable.OlapTableState.NORMAL;
import static com.starrocks.sql.common.UnsupportedException.unsupportedException;

public class InsertAnalyzer {
    public static void analyze(InsertStmt insertStmt, ConnectContext session) {
        QueryRelation query = insertStmt.getQueryStatement().getQueryRelation();
        new QueryAnalyzer(session).analyze(insertStmt.getQueryStatement());

        /*
         *  Target table
         */
        MetaUtils.normalizationTableName(session, insertStmt.getTableName());
        Database database = MetaUtils.getDatabase(session, insertStmt.getTableName());
        Table table = MetaUtils.getTable(session, insertStmt.getTableName());

<<<<<<< HEAD
        if (table instanceof MaterializedView && !insertStmt.isSystem()) {
            throw new SemanticException(
                    "The data of '%s' cannot be inserted because '%s' is a materialized view," +
                            "and the data of materialized view must be consistent with the base table.",
                    insertStmt.getTableName().getTbl(), insertStmt.getTableName().getTbl());
        }

        if (!(table instanceof OlapTable) && !(table instanceof MysqlTable)) {
=======
        if (insertStmt.isOverwrite()) {
            if (!(table instanceof OlapTable)) {
                throw unsupportedException("Only support insert overwrite olap table");
            }
            if (((OlapTable) table).getState() != NORMAL) {
                String msg = String.format("table state is %s, please wait to insert overwrite util table state is normal",
                        ((OlapTable) table).getState());
                throw unsupportedException(msg);
            }
        } else if (!(table instanceof OlapTable) && !(table instanceof MysqlTable)) {
>>>>>>> 93e15de4
            throw unsupportedException("Only support insert into olap table or mysql table");
        }

        List<Long> targetPartitionIds = Lists.newArrayList();
        if (table instanceof OlapTable) {
            OlapTable olapTable = (OlapTable) table;
            PartitionNames targetPartitionNames = insertStmt.getTargetPartitionNames();

            if (targetPartitionNames != null) {
                if (targetPartitionNames.getPartitionNames().isEmpty()) {
                    throw new SemanticException("No partition specified in partition lists");
                }

                for (String partitionName : targetPartitionNames.getPartitionNames()) {
                    if (Strings.isNullOrEmpty(partitionName)) {
                        throw new SemanticException("there are empty partition name");
                    }

                    Partition partition = olapTable.getPartition(partitionName, targetPartitionNames.isTemp());
                    if (partition == null) {
                        throw new SemanticException("Unknown partition '%s' in table '%s'", partitionName,
                                olapTable.getName());
                    }
                    targetPartitionIds.add(partition.getId());
                }
            } else {
                for (Partition partition : olapTable.getPartitions()) {
                    targetPartitionIds.add(partition.getId());
                }
                if (targetPartitionIds.isEmpty()) {
                    throw new SemanticException("data cannot be inserted into table with empty partition." +
                            "Use `SHOW PARTITIONS FROM %s` to see the currently partitions of this table. ",
                            olapTable.getName());
                }
            }
        }

        // Build target columns
        List<Column> targetColumns;
        Set<String> mentionedColumns = Sets.newTreeSet(String.CASE_INSENSITIVE_ORDER);
        if (insertStmt.getTargetColumnNames() == null) {
            targetColumns = new ArrayList<>(table.getBaseSchema());
            mentionedColumns =
                    table.getBaseSchema().stream().map(Column::getName).collect(Collectors.toSet());
        } else {
            targetColumns = new ArrayList<>();
            for (String colName : insertStmt.getTargetColumnNames()) {
                Column column = table.getColumn(colName);
                if (column == null) {
                    throw new SemanticException("Unknown column '%s' in '%s'", colName, table.getName());
                }
                if (!mentionedColumns.add(colName)) {
                    throw new SemanticException("Column '%s' specified twice", colName);
                }
                targetColumns.add(column);
            }
        }

        for (Column column : table.getBaseSchema()) {
            Column.DefaultValueType defaultValueType = column.getDefaultValueType();
            if (defaultValueType == Column.DefaultValueType.NULL && !column.isAllowNull() &&
                    !mentionedColumns.contains(column.getName())) {
                throw new SemanticException("'%s' must be explicitly mentioned in column permutation",
                        column.getName());
            }
        }

        if (query.getRelationFields().size() != mentionedColumns.size()) {
            throw new SemanticException("Column count doesn't match value count");
        }
        // check default value expr
        if (query instanceof ValuesRelation) {
            ValuesRelation valuesRelation = (ValuesRelation) query;
            for (List<Expr> row : valuesRelation.getRows()) {
                for (int columnIdx = 0; columnIdx < row.size(); ++columnIdx) {
                    Column column = targetColumns.get(columnIdx);
                    Column.DefaultValueType defaultValueType = column.getDefaultValueType();
                    if (row.get(columnIdx) instanceof DefaultValueExpr &&
                            defaultValueType == Column.DefaultValueType.NULL) {
                        throw new SemanticException("Column has no default value, column=%s", column.getName());
                    }

                    AnalyzerUtils.verifyNoAggregateFunctions(row.get(columnIdx), "Values");
                    AnalyzerUtils.verifyNoWindowFunctions(row.get(columnIdx), "Values");
                }
            }
        }

        insertStmt.setTargetTable(table);
        insertStmt.setTargetPartitionIds(targetPartitionIds);
        insertStmt.setTargetColumns(targetColumns);
        session.getDumpInfo().addTable(database.getFullName().split(":")[1], table);
    }
}<|MERGE_RESOLUTION|>--- conflicted
+++ resolved
@@ -40,7 +40,6 @@
         Database database = MetaUtils.getDatabase(session, insertStmt.getTableName());
         Table table = MetaUtils.getTable(session, insertStmt.getTableName());
 
-<<<<<<< HEAD
         if (table instanceof MaterializedView && !insertStmt.isSystem()) {
             throw new SemanticException(
                     "The data of '%s' cannot be inserted because '%s' is a materialized view," +
@@ -48,19 +47,17 @@
                     insertStmt.getTableName().getTbl(), insertStmt.getTableName().getTbl());
         }
 
-        if (!(table instanceof OlapTable) && !(table instanceof MysqlTable)) {
-=======
         if (insertStmt.isOverwrite()) {
             if (!(table instanceof OlapTable)) {
                 throw unsupportedException("Only support insert overwrite olap table");
             }
             if (((OlapTable) table).getState() != NORMAL) {
-                String msg = String.format("table state is %s, please wait to insert overwrite util table state is normal",
-                        ((OlapTable) table).getState());
+                String msg =
+                        String.format("table state is %s, please wait to insert overwrite util table state is normal",
+                                ((OlapTable) table).getState());
                 throw unsupportedException(msg);
             }
         } else if (!(table instanceof OlapTable) && !(table instanceof MysqlTable)) {
->>>>>>> 93e15de4
             throw unsupportedException("Only support insert into olap table or mysql table");
         }
 
