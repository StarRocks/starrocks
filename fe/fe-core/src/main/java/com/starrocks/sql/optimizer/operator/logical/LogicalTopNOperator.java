// This file is licensed under the Elastic License 2.0. Copyright 2021 StarRocks Limited.
package com.starrocks.sql.optimizer.operator.logical;

import com.starrocks.sql.optimizer.ExpressionContext;
import com.starrocks.sql.optimizer.OptExpression;
import com.starrocks.sql.optimizer.OptExpressionVisitor;
import com.starrocks.sql.optimizer.base.ColumnRefSet;
import com.starrocks.sql.optimizer.base.Ordering;
import com.starrocks.sql.optimizer.operator.OperatorType;
import com.starrocks.sql.optimizer.operator.OperatorVisitor;
import com.starrocks.sql.optimizer.operator.SortPhase;

import java.util.ArrayList;
import java.util.List;
import java.util.Objects;

public class LogicalTopNOperator extends LogicalOperator {
    private final List<Ordering> orderByElements;
    private final long offset;

    private final SortPhase sortPhase;
    private boolean isSplit = false;

    public LogicalTopNOperator(List<Ordering> orderByElements) {
        super(OperatorType.LOGICAL_TOPN);
        this.orderByElements = orderByElements;
        this.limit = -1;
        this.offset = 0;
        this.sortPhase = SortPhase.FINAL;
    }

    public LogicalTopNOperator(List<Ordering> orderByElements, long limit, long offset) {
        super(OperatorType.LOGICAL_TOPN);
        this.orderByElements = orderByElements;
        this.limit = limit;
        this.offset = offset;
        this.sortPhase = SortPhase.FINAL;
    }

    public LogicalTopNOperator(List<Ordering> orderByElements, long limit, long offset,
                               SortPhase sortPhase) {
        super(OperatorType.LOGICAL_TOPN);
        this.orderByElements = orderByElements;
        this.limit = limit;
        this.offset = offset;
        this.sortPhase = sortPhase;
    }

    private LogicalTopNOperator(Builder builder) {
<<<<<<< HEAD
        super(OperatorType.LOGICAL_TOPN, builder.getLimit(), builder.getPredicate(), builder.getProjection());
=======
        super(OperatorType.LOGICAL_TOPN, builder.getLimit(), builder.getPredicate());
>>>>>>> 17e9b113
        this.orderByElements = builder.orderByElements;
        this.offset = builder.offset;
        this.sortPhase = builder.sortPhase;
        this.isSplit = builder.isSplit;
    }

    public SortPhase getSortPhase() {
        return sortPhase;
    }

    public boolean isSplit() {
        return isSplit;
    }

    public void setSplit() {
        isSplit = true;
    }

    public ColumnRefSet getRequiredChildInputColumns() {
        ColumnRefSet columns = new ColumnRefSet();
        for (Ordering ordering : orderByElements) {
            columns.union(ordering.getColumnRef());
        }
        return columns;
    }

    public long getOffset() {
        return offset;
    }

    public List<Ordering> getOrderByElements() {
        return orderByElements;
    }

    @Override
    public ColumnRefSet getOutputColumns(ExpressionContext expressionContext) {
        if (projection != null) {
            return new ColumnRefSet(new ArrayList<>(projection.getColumnRefMap().keySet()));
        } else {
            ColumnRefSet columns = new ColumnRefSet();

            columns.union(expressionContext.getChildLogicalProperty(0).getOutputColumns());
            for (Ordering ordering : orderByElements) {
                columns.union(ordering.getColumnRef());
            }
            return columns;
        }
    }

    @Override
    public int hashCode() {
        return Objects.hash(sortPhase, orderByElements, limit, offset);
    }

    @Override
    public boolean equals(Object obj) {
        if (!(obj instanceof LogicalTopNOperator)) {
            return false;
        }

        LogicalTopNOperator rhs = (LogicalTopNOperator) obj;
        if (this == rhs) {
            return true;
        }

        return limit == rhs.limit &&
                offset == rhs.offset &&
                sortPhase.equals(rhs.sortPhase) &&
                orderByElements.equals(rhs.orderByElements);
    }

    @Override
    public <R, C> R accept(OperatorVisitor<R, C> visitor, C context) {
        return visitor.visitLogicalTopN(this, context);
    }

    @Override
    public <R, C> R accept(OptExpressionVisitor<R, C> visitor, OptExpression optExpression, C context) {
        return visitor.visitLogicalTopN(optExpression, context);
    }

    public static class Builder
            extends LogicalOperator.Builder<LogicalTopNOperator, LogicalTopNOperator.Builder> {
        private List<Ordering> orderByElements;
        private long offset;
        private SortPhase sortPhase;
        private boolean isSplit = false;

        @Override
        public LogicalTopNOperator build() {
            return new LogicalTopNOperator(this);
        }

        @Override
        public LogicalTopNOperator.Builder withOperator(LogicalTopNOperator topNOperator) {
            super.withOperator(topNOperator);
            this.orderByElements = topNOperator.orderByElements;
            this.offset = topNOperator.offset;
            this.sortPhase = topNOperator.sortPhase;
            this.isSplit = topNOperator.isSplit;
            return this;
        }
    }
}<|MERGE_RESOLUTION|>--- conflicted
+++ resolved
@@ -47,11 +47,7 @@
     }
 
     private LogicalTopNOperator(Builder builder) {
-<<<<<<< HEAD
         super(OperatorType.LOGICAL_TOPN, builder.getLimit(), builder.getPredicate(), builder.getProjection());
-=======
-        super(OperatorType.LOGICAL_TOPN, builder.getLimit(), builder.getPredicate());
->>>>>>> 17e9b113
         this.orderByElements = builder.orderByElements;
         this.offset = builder.offset;
         this.sortPhase = builder.sortPhase;
@@ -102,28 +98,6 @@
     }
 
     @Override
-    public int hashCode() {
-        return Objects.hash(sortPhase, orderByElements, limit, offset);
-    }
-
-    @Override
-    public boolean equals(Object obj) {
-        if (!(obj instanceof LogicalTopNOperator)) {
-            return false;
-        }
-
-        LogicalTopNOperator rhs = (LogicalTopNOperator) obj;
-        if (this == rhs) {
-            return true;
-        }
-
-        return limit == rhs.limit &&
-                offset == rhs.offset &&
-                sortPhase.equals(rhs.sortPhase) &&
-                orderByElements.equals(rhs.orderByElements);
-    }
-
-    @Override
     public <R, C> R accept(OperatorVisitor<R, C> visitor, C context) {
         return visitor.visitLogicalTopN(this, context);
     }
@@ -131,6 +105,27 @@
     @Override
     public <R, C> R accept(OptExpressionVisitor<R, C> visitor, OptExpression optExpression, C context) {
         return visitor.visitLogicalTopN(optExpression, context);
+    }
+
+    @Override
+    public boolean equals(Object o) {
+        if (this == o) {
+            return true;
+        }
+        if (o == null || getClass() != o.getClass()) {
+            return false;
+        }
+        if (!super.equals(o)) {
+            return false;
+        }
+        LogicalTopNOperator that = (LogicalTopNOperator) o;
+        return offset == that.offset && Objects.equals(orderByElements, that.orderByElements) &&
+                sortPhase == that.sortPhase;
+    }
+
+    @Override
+    public int hashCode() {
+        return Objects.hash(super.hashCode(), sortPhase, orderByElements, offset);
     }
 
     public static class Builder
