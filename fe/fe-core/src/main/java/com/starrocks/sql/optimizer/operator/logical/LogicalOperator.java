--- conflicted
+++ resolved
@@ -2,16 +2,14 @@
 
 package com.starrocks.sql.optimizer.operator.logical;
 
-import com.starrocks.sql.optimizer.operator.NodeOperator;
+import com.starrocks.sql.optimizer.ExpressionContext;
+import com.starrocks.sql.optimizer.base.ColumnRefSet;
+import com.starrocks.sql.optimizer.operator.Operator;
 import com.starrocks.sql.optimizer.operator.OperatorType;
-<<<<<<< HEAD
-=======
 import com.starrocks.sql.optimizer.operator.scalar.ScalarOperator;
 
 public abstract class LogicalOperator extends Operator {
->>>>>>> 187b7409
 
-public abstract class LogicalOperator extends NodeOperator {
     protected LogicalOperator(OperatorType opType) {
         super(opType);
     }
@@ -24,10 +22,6 @@
     public boolean isLogical() {
         return true;
     }
-}
 
-<<<<<<< HEAD
-=======
     public abstract ColumnRefSet getOutputColumns(ExpressionContext expressionContext);
-}
->>>>>>> 187b7409
+}