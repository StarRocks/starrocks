--- conflicted
+++ resolved
@@ -47,7 +47,6 @@
         return statements;
     }
 
-<<<<<<< HEAD
     /**
      * parse sql to expression, only supports new parser
      * @param expressionSql expression sql
@@ -63,10 +62,10 @@
         parser.addErrorListener(new ErrorHandler());
         StarRocksParser.ExpressionContext expressionContext = parser.expression();
         return ((Expr) new AstBuilder(sqlMode).visit(expressionContext));
-=======
+    }
+
     public static StatementBase parseFirstStatement(String originSql, long sqlMode) {
         return parse(originSql, sqlMode).get(0);
->>>>>>> 3e3aaf18
     }
 
     public static StatementBase parseWithOldParser(String originStmt, long sqlMode, int idx) {
