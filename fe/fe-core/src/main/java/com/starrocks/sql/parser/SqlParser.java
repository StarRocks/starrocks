// This file is licensed under the Elastic License 2.0. Copyright 2021-present, StarRocks Limited.
package com.starrocks.sql.parser;

import com.clearspring.analytics.util.Lists;
import com.starrocks.analysis.Expr;
import com.starrocks.analysis.QueryStmt;
import com.starrocks.analysis.SqlScanner;
import com.starrocks.analysis.StatementBase;
import com.starrocks.common.AnalysisException;
import com.starrocks.common.util.SqlParserUtils;
import com.starrocks.qe.OriginStatement;
import com.starrocks.sql.StatementPlanner;
import org.antlr.v4.runtime.CharStreams;
import org.antlr.v4.runtime.CommonTokenStream;

import java.io.StringReader;
import java.util.List;

public class SqlParser {
    public static List<StatementBase> parse(String originSql, long sqlMode) {
        List<String> splitSql = splitSQL(originSql);
        List<StatementBase> statements = Lists.newArrayList();

        for (int idx = 0; idx < splitSql.size(); ++idx) {
            String sql = splitSql.get(idx);
            try {
                StarRocksLexer lexer = new StarRocksLexer(new CaseInsensitiveStream(CharStreams.fromString(sql)));
                CommonTokenStream tokenStream = new CommonTokenStream(lexer);
                StarRocksParser parser = new StarRocksParser(tokenStream);
                StarRocksParser.sqlMode = sqlMode;
                parser.removeErrorListeners();
                parser.addErrorListener(new ErrorHandler());
                StarRocksParser.SqlStatementsContext sqlStatements = parser.sqlStatements();
                StatementBase statement = (StatementBase) new AstBuilder(sqlMode)
                        .visitSingleStatement(sqlStatements.singleStatement(0));
                statement.setOrigStmt(new OriginStatement(sql, idx));
                statements.add(statement);
            } catch (ParsingException parsingException) {
                try {
                    StatementBase statement = parseWithOldParser(sql, sqlMode, 0);
                    if (StatementPlanner.supportedByNewPlanner(statement) || statement instanceof QueryStmt) {
                        throw parsingException;
                    }
                    statements.add(statement);
                } catch (Throwable e) {
                    throw parsingException;
                }
            }
        }

        return statements;
    }

    /**
     * parse sql to expression, only supports new parser
     *
     * @param expressionSql expression sql
     * @param sqlMode       sqlMode
     * @return Expr
     */
    public static Expr parseSqlToExpr(String expressionSql, long sqlMode) {
        StarRocksLexer lexer = new StarRocksLexer(new CaseInsensitiveStream(CharStreams.fromString(expressionSql)));
        CommonTokenStream tokenStream = new CommonTokenStream(lexer);
        StarRocksParser parser = new StarRocksParser(tokenStream);
        StarRocksParser.sqlMode = sqlMode;
        parser.removeErrorListeners();
        parser.addErrorListener(new ErrorHandler());
        StarRocksParser.ExpressionContext expressionContext = parser.expression();
        return ((Expr) new AstBuilder(sqlMode).visit(expressionContext));
    }

<<<<<<< HEAD
    public static StatementBase parseFirstStatement(String originSql, long sqlMode) {
        return parse(originSql, sqlMode).get(0);
    }

    public static StatementBase parseWithOldParser(String originStmt, long sqlMode, int idx) {
=======
    public static StatementBase parseWithOldParser(String originStmt, long sqlMode, int idx) throws AnalysisException {
>>>>>>> 2a0bf0c6
        SqlScanner input = new SqlScanner(new StringReader(originStmt), sqlMode);
        com.starrocks.analysis.SqlParser parser = new com.starrocks.analysis.SqlParser(input);
        try {
            return SqlParserUtils.getStmt(parser, idx);
        } catch (AnalysisException e) {
            throw e;
        } catch (Throwable e) {
            String errorMessage = e.getMessage();
            if (errorMessage == null) {
                throw new AnalysisException("Internal Error");
            } else {
                throw new AnalysisException("Internal Error: " + errorMessage);
            }
        }
    }

    private static List<String> splitSQL(String sql) {
        List<String> sqlLists = Lists.newArrayList();
        boolean inString = false;
        int sqlStartOffset = 0;
        char inStringStart = '-';
        for (int i = 0; i < sql.length(); ++i) {
            if (!inString && (sql.charAt(i) == '\"' || sql.charAt(i) == '\'' || sql.charAt(i) == '`')) {
                inString = true;
                inStringStart = sql.charAt(i);
            } else if (inString && (sql.charAt(i) == inStringStart)) {
                inString = false;
            }

            if (sql.charAt(i) == ';') {
                if (!inString) {
                    sqlLists.add(sql.substring(sqlStartOffset, i));
                    sqlStartOffset = i + 1;
                }
            }
        }

        String last = sql.substring(sqlStartOffset).trim();
        if (!last.isEmpty()) {
            sqlLists.add(last);
        }
        return sqlLists;
    }
}<|MERGE_RESOLUTION|>--- conflicted
+++ resolved
@@ -69,15 +69,11 @@
         return ((Expr) new AstBuilder(sqlMode).visit(expressionContext));
     }
 
-<<<<<<< HEAD
     public static StatementBase parseFirstStatement(String originSql, long sqlMode) {
         return parse(originSql, sqlMode).get(0);
     }
 
-    public static StatementBase parseWithOldParser(String originStmt, long sqlMode, int idx) {
-=======
     public static StatementBase parseWithOldParser(String originStmt, long sqlMode, int idx) throws AnalysisException {
->>>>>>> 2a0bf0c6
         SqlScanner input = new SqlScanner(new StringReader(originStmt), sqlMode);
         com.starrocks.analysis.SqlParser parser = new com.starrocks.analysis.SqlParser(input);
         try {
