// This file is licensed under the Elastic License 2.0. Copyright 2021-present, StarRocks Limited.
package com.starrocks.sql.parser;

import com.clearspring.analytics.util.Lists;
import com.starrocks.analysis.AlterViewStmt;
import com.starrocks.analysis.CreateTableAsSelectStmt;
import com.starrocks.analysis.CreateViewStmt;
import com.starrocks.analysis.InsertStmt;
import com.starrocks.analysis.QueryStmt;
import com.starrocks.analysis.ShowDbStmt;
import com.starrocks.analysis.ShowTableStmt;
import com.starrocks.analysis.SqlScanner;
import com.starrocks.analysis.StatementBase;
import com.starrocks.common.AnalysisException;
import com.starrocks.common.util.SqlParserUtils;
import com.starrocks.qe.OriginStatement;
import org.antlr.v4.runtime.CharStreams;
import org.antlr.v4.runtime.CommonTokenStream;

import java.io.StringReader;
import java.util.List;

public class SqlParser {
    public static List<StatementBase> parse(String originSql, long sqlMode) {
        List<String> splitSql = splitSQL(originSql);
        List<StatementBase> statements = Lists.newArrayList();

        for (int idx = 0; idx < splitSql.size(); ++idx) {
            String sql = splitSql.get(idx);
            try {
                StarRocksLexer lexer = new StarRocksLexer(new CaseInsensitiveStream(CharStreams.fromString(sql)));
                CommonTokenStream tokenStream = new CommonTokenStream(lexer);
                StarRocksParser parser = new StarRocksParser(tokenStream);
                StarRocksParser.sqlMode = sqlMode;
                parser.removeErrorListeners();
                parser.addErrorListener(new ErrorHandler());
                StarRocksParser.SqlStatementsContext sqlStatements = parser.sqlStatements();
<<<<<<< HEAD
                StatementBase statement = (StatementBase) new AstBuilder(sqlMode)
                        .visitSingleStatement(sqlStatements.singleStatement(0));
                statement.setOrigStmt(new OriginStatement(sql, idx));
                statements.add(statement);
=======
                statements.add((StatementBase) new AstBuilder()
                        .visitSingleStatement(sqlStatements.singleStatement(0)));
>>>>>>> d721fb3a
            } catch (ParsingException parsingException) {
                StatementBase statement = parseWithOldParser(sql, sqlMode);
                if (statement instanceof QueryStmt
                        || statement instanceof InsertStmt
                        || statement instanceof CreateTableAsSelectStmt
                        || statement instanceof CreateViewStmt
                        || statement instanceof AlterViewStmt
                        || statement instanceof ShowDbStmt
                        || statement instanceof ShowTableStmt) {
                    throw parsingException;
                }
                statements.add(statement);
            }
        }

        return statements;
    }

    private static StatementBase parseWithOldParser(String originStmt, long sqlMode) {
        SqlScanner input = new SqlScanner(new StringReader(originStmt), sqlMode);
        com.starrocks.analysis.SqlParser parser = new com.starrocks.analysis.SqlParser(input);
        try {
            return SqlParserUtils.getFirstStmt(parser);
        } catch (Error e) {
            throw new ParsingException("Please check your sql, we meet an error when parsing.");
        } catch (AnalysisException e) {
            String errorMessage = parser.getErrorMsg(originStmt);
            if (errorMessage == null) {
                throw new ParsingException(e.getMessage());
            } else {
                throw new ParsingException(errorMessage);
            }
        } catch (Exception e) {
            String errorMessage = e.getMessage();
            if (errorMessage == null) {
                throw new ParsingException("Internal Error");
            } else {
                throw new ParsingException("Internal Error: " + errorMessage);
            }
        }
    }

    private static List<String> splitSQL(String sql) {
        List<String> sqlLists = Lists.newArrayList();
        boolean inString = false;
        int sqlStartOffset = 0;
        for (int i = 0; i < sql.length(); ++i) {
            if (sql.charAt(i) == '\"' || sql.charAt(i) == '\'' || sql.charAt(i) == '`') {
                inString = !inString;
            }

            if (sql.charAt(i) == ';') {
                if (!inString) {
                    sqlLists.add(sql.substring(sqlStartOffset, i));
                    sqlStartOffset = i + 1;
                }
            }
        }
        sqlLists.add(sql.substring(sqlStartOffset));
        return sqlLists;
    }
}<|MERGE_RESOLUTION|>--- conflicted
+++ resolved
@@ -35,15 +35,10 @@
                 parser.removeErrorListeners();
                 parser.addErrorListener(new ErrorHandler());
                 StarRocksParser.SqlStatementsContext sqlStatements = parser.sqlStatements();
-<<<<<<< HEAD
-                StatementBase statement = (StatementBase) new AstBuilder(sqlMode)
+                StatementBase statement = (StatementBase) new AstBuilder()
                         .visitSingleStatement(sqlStatements.singleStatement(0));
                 statement.setOrigStmt(new OriginStatement(sql, idx));
                 statements.add(statement);
-=======
-                statements.add((StatementBase) new AstBuilder()
-                        .visitSingleStatement(sqlStatements.singleStatement(0)));
->>>>>>> d721fb3a
             } catch (ParsingException parsingException) {
                 StatementBase statement = parseWithOldParser(sql, sqlMode);
                 if (statement instanceof QueryStmt
