--- conflicted
+++ resolved
@@ -30,10 +30,8 @@
 import io.trino.sql.parser.StatementSplitter;
 import org.antlr.v4.runtime.CharStreams;
 import org.antlr.v4.runtime.CommonTokenStream;
-import org.antlr.v4.runtime.Parser;
 import org.antlr.v4.runtime.ParserRuleContext;
 import org.antlr.v4.runtime.Token;
-import org.antlr.v4.runtime.TokenStream;
 import org.antlr.v4.runtime.atn.PredictionMode;
 import org.antlr.v4.runtime.misc.ParseCancellationException;
 import org.apache.logging.log4j.LogManager;
@@ -43,8 +41,6 @@
 import java.util.Objects;
 import java.util.function.Function;
 import java.util.stream.Collectors;
-
-import static com.starrocks.sql.common.ErrorMsgProxy.PARSER_ERROR_MSG;
 
 public class SqlParser {
     private static final Logger LOG = LogManager.getLogger(SqlParser.class);
@@ -104,37 +100,6 @@
         Pair<ParserRuleContext, StarRocksParser> pair = invokeParser(sql, sessionVariable, StarRocksParser::sqlStatements);
         StarRocksParser.SqlStatementsContext sqlStatementsContext = (StarRocksParser.SqlStatementsContext) pair.first;
         List<StarRocksParser.SingleStatementContext> singleStatementContexts = sqlStatementsContext.singleStatement();
-<<<<<<< HEAD
-
-        try {
-            for (int idx = 0; idx < singleStatementContexts.size(); ++idx) {
-                // collect hint info
-                HintCollector collector = new HintCollector((CommonTokenStream) pair.second.getTokenStream(), sessionVariable);
-                collector.collect(singleStatementContexts.get(idx));
-
-                AstBuilder astBuilder = new AstBuilder(sessionVariable.getSqlMode(), collector.getContextWithHintMap());
-                StatementBase statement = (StatementBase) astBuilder.visitSingleStatement(singleStatementContexts.get(idx));
-                if (astBuilder.getParameters() != null && astBuilder.getParameters().size() != 0
-                        && !(statement instanceof PrepareStmt)) {
-                    // for prepare stm1 from  '', here statement is inner statement
-                    statement = new PrepareStmt("", statement, astBuilder.getParameters());
-                } else {
-                    statement.setOrigStmt(new OriginStatement(sql, idx));
-                }
-                statements.add(statement);
-            }
-            return statements;
-        } catch (SyntaxNotSupportException e) {
-            Parser recognizer = pair.second;
-            TokenStream tokens = recognizer.getInputStream();
-            String input;
-            if (tokens != null) {
-                if (e.getStartToken().getType() == Token.EOF) {
-                    input = EOF;
-                } else {
-                    input = tokens.getText(e.getStartToken(), e.getOffendingToken());
-                }
-=======
         for (int idx = 0; idx < singleStatementContexts.size(); ++idx) {
             // collect hint info
             HintCollector collector = new HintCollector((CommonTokenStream) pair.second.getTokenStream(), sessionVariable);
@@ -146,12 +111,12 @@
                     && !(statement instanceof PrepareStmt)) {
                 // for prepare stm1 from  '', here statement is inner statement
                 statement = new PrepareStmt("", statement, astBuilder.getParameters());
->>>>>>> b53e06cb
             } else {
-                input = "<unknown input>";
-            }
-            throw new com.starrocks.sql.parser.ParsingException(PARSER_ERROR_MSG.noViableStatement(input));
-        }
+                statement.setOrigStmt(new OriginStatement(sql, idx));
+            }
+            statements.add(statement);
+        }
+        return statements;
     }
 
     /**
