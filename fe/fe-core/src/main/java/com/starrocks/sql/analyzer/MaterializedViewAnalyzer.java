// Copyright 2021-present StarRocks, Inc. All rights reserved.
//
// Licensed under the Apache License, Version 2.0 (the "License");
// you may not use this file except in compliance with the License.
// You may obtain a copy of the License at
//
//     https://www.apache.org/licenses/LICENSE-2.0
//
// Unless required by applicable law or agreed to in writing, software
// distributed under the License is distributed on an "AS IS" BASIS,
// WITHOUT WARRANTIES OR CONDITIONS OF ANY KIND, either express or implied.
// See the License for the specific language governing permissions and
// limitations under the License.

package com.starrocks.sql.analyzer;

import com.google.common.base.Preconditions;
import com.google.common.collect.ImmutableSet;
import com.google.common.collect.Lists;
import com.google.common.collect.Maps;
import com.google.common.collect.Sets;
import com.starrocks.analysis.Expr;
import com.starrocks.analysis.FunctionCallExpr;
import com.starrocks.analysis.IntLiteral;
import com.starrocks.analysis.SlotDescriptor;
import com.starrocks.analysis.SlotId;
import com.starrocks.analysis.SlotRef;
import com.starrocks.analysis.TableName;
import com.starrocks.catalog.AggregateType;
import com.starrocks.catalog.BaseTableInfo;
import com.starrocks.catalog.Column;
import com.starrocks.catalog.Database;
import com.starrocks.catalog.FunctionSet;
import com.starrocks.catalog.HiveMetaStoreTable;
import com.starrocks.catalog.HiveTable;
import com.starrocks.catalog.HudiTable;
import com.starrocks.catalog.IcebergTable;
import com.starrocks.catalog.JDBCTable;
import com.starrocks.catalog.MaterializedView;
import com.starrocks.catalog.MysqlTable;
import com.starrocks.catalog.OlapTable;
import com.starrocks.catalog.PartitionInfo;
import com.starrocks.catalog.PrimitiveType;
import com.starrocks.catalog.RangePartitionInfo;
import com.starrocks.catalog.SinglePartitionInfo;
import com.starrocks.catalog.Table;
import com.starrocks.catalog.Type;
import com.starrocks.common.DdlException;
import com.starrocks.common.ErrorCode;
import com.starrocks.common.ErrorReport;
import com.starrocks.common.FeConstants;
import com.starrocks.common.util.DateUtils;
import com.starrocks.common.util.PropertyAnalyzer;
import com.starrocks.qe.ConnectContext;
import com.starrocks.server.GlobalStateMgr;
import com.starrocks.sql.ast.AlterMaterializedViewStmt;
import com.starrocks.sql.ast.AstVisitor;
import com.starrocks.sql.ast.AsyncRefreshSchemeDesc;
import com.starrocks.sql.ast.CancelRefreshMaterializedViewStmt;
import com.starrocks.sql.ast.ColWithComment;
import com.starrocks.sql.ast.CreateMaterializedViewStatement;
import com.starrocks.sql.ast.DistributionDesc;
import com.starrocks.sql.ast.DropMaterializedViewStmt;
import com.starrocks.sql.ast.ExpressionPartitionDesc;
import com.starrocks.sql.ast.HashDistributionDesc;
import com.starrocks.sql.ast.IntervalLiteral;
import com.starrocks.sql.ast.PartitionRangeDesc;
import com.starrocks.sql.ast.QueryRelation;
import com.starrocks.sql.ast.QueryStatement;
import com.starrocks.sql.ast.RandomDistributionDesc;
import com.starrocks.sql.ast.RefreshMaterializedViewStatement;
import com.starrocks.sql.ast.RefreshSchemeDesc;
import com.starrocks.sql.ast.SelectRelation;
import com.starrocks.sql.ast.SetOperationRelation;
import com.starrocks.sql.ast.StatementBase;
import com.starrocks.sql.common.MetaUtils;
import com.starrocks.sql.optimizer.OptExpression;
import com.starrocks.sql.optimizer.Optimizer;
import com.starrocks.sql.optimizer.base.ColumnRefFactory;
import com.starrocks.sql.optimizer.base.ColumnRefSet;
import com.starrocks.sql.optimizer.base.PhysicalPropertySet;
import com.starrocks.sql.optimizer.operator.scalar.ColumnRefOperator;
import com.starrocks.sql.optimizer.operator.scalar.ScalarOperator;
import com.starrocks.sql.optimizer.transformer.LogicalPlan;
import com.starrocks.sql.optimizer.transformer.OptExprBuilder;
import com.starrocks.sql.optimizer.transformer.RelationTransformer;
import com.starrocks.sql.plan.ExecPlan;
import com.starrocks.sql.plan.PlanFragmentBuilder;
import org.apache.iceberg.PartitionField;
import org.apache.iceberg.PartitionSpec;
import org.apache.logging.log4j.util.Strings;

import java.time.LocalDateTime;
import java.time.format.DateTimeFormatter;
import java.util.ArrayList;
import java.util.Arrays;
import java.util.HashMap;
import java.util.List;
import java.util.Map;
import java.util.Set;
import java.util.stream.Collectors;

import static com.starrocks.server.CatalogMgr.ResourceMappingCatalog.isResourceMappingCatalog;
import static com.starrocks.server.CatalogMgr.isInternalCatalog;

public class MaterializedViewAnalyzer {

    private static final Set<Table.TableType> SUPPORTED_TABLE_TYPE =
            ImmutableSet.of(Table.TableType.OLAP,
                    Table.TableType.HIVE,
                    Table.TableType.HUDI,
                    Table.TableType.ICEBERG,
                    Table.TableType.JDBC,
                    Table.TableType.MYSQL);

    public static void analyze(StatementBase stmt, ConnectContext session) {
        new MaterializedViewAnalyzerVisitor().visit(stmt, session);
    }

    public static List<BaseTableInfo> getBaseTableInfos(Map<TableName, Table> tableNameTableMap) {
        List<BaseTableInfo> baseTableInfos = Lists.newArrayList();

        if (tableNameTableMap.isEmpty()) {
            throw new SemanticException("Can not find base table in query statement");
        }
        tableNameTableMap.forEach((tableNameInfo, table) -> {
            Preconditions.checkState(table != null, "Materialized view base table is null");
            if (!isSupportBasedOnTable(table)) {
                throw new SemanticException("Create materialized view do not support the table type: " +
                        table.getType(), tableNameInfo.getPos());
            }
            if (table instanceof MaterializedView && !((MaterializedView) table).isActive()) {
                throw new SemanticException(
                        "Create materialized view from inactive materialized view: " + table.getName(),
                        tableNameInfo.getPos());
            }
            if (isExternalTableFromResource(table)) {
                throw new SemanticException(
                        "Only supports creating materialized views based on the external table " +
                                "which created by catalog", tableNameInfo.getPos());
            }
            Database database = GlobalStateMgr.getCurrentState().getMetadataMgr().getDb(tableNameInfo.getCatalog(),
                    tableNameInfo.getDb());
            if (isInternalCatalog(tableNameInfo.getCatalog())) {
                baseTableInfos.add(new BaseTableInfo(database.getId(), database.getFullName(),
                        table.getId()));
            } else {
                baseTableInfos.add(new BaseTableInfo(tableNameInfo.getCatalog(),
                        tableNameInfo.getDb(), table.getTableIdentifier()));
            }
        });
        return baseTableInfos;
    }

    private static boolean isSupportBasedOnTable(Table table) {
        return SUPPORTED_TABLE_TYPE.contains(table.getType()) || table instanceof OlapTable;
    }

    private static boolean isExternalTableFromResource(Table table) {
        if (table instanceof OlapTable) {
            return false;
        } else if (table instanceof JDBCTable || table instanceof MysqlTable) {
            return false;
        } else if (table instanceof HiveTable || table instanceof HudiTable) {
            HiveMetaStoreTable hiveMetaStoreTable = (HiveMetaStoreTable) table;
            String catalogName = hiveMetaStoreTable.getCatalogName();
            return Strings.isBlank(catalogName) || isResourceMappingCatalog(catalogName);
        } else if (table instanceof IcebergTable) {
            IcebergTable icebergTable = (IcebergTable) table;
            String catalogName = icebergTable.getCatalogName();
            return Strings.isBlank(catalogName) || isResourceMappingCatalog(catalogName);
        } else {
            return true;
        }
    }

    static class MaterializedViewAnalyzerVisitor extends AstVisitor<Void, ConnectContext> {

        public enum RefreshTimeUnit {
            DAY,
            HOUR,
            MINUTE,
            SECOND
        }

<<<<<<< HEAD
        static class SelectRelationCollector extends AstVisitor<Void, Void> {
            private final List<SelectRelation> selectRelations = new ArrayList<>();

            public static List<SelectRelation> collectBaseRelations(QueryRelation queryRelation) {
                SelectRelationCollector collector = new SelectRelationCollector();
                queryRelation.accept(collector, null);
                return collector.selectRelations;
            }

            @Override
            public Void visitRelation(Relation node, Void context) {
                return null;
            }

            @Override
            public Void visitSelect(SelectRelation node, Void context) {
                selectRelations.add(node);
                return null;
            }

            @Override
            public Void visitSetOp(SetOperationRelation node, Void context) {
                for (QueryRelation sub : node.getRelations()) {
                    selectRelations.addAll(collectBaseRelations(sub));
                }
                return null;
=======
        private boolean isSupportBasedOnTable(Table table) {
            return SUPPORTED_TABLE_TYPE.contains(table.getType()) || table instanceof OlapTable;
        }

        private boolean isExternalTableFromResource(Table table) {
            if (table instanceof OlapTable) {
                return false;
            } else if (table instanceof JDBCTable || table instanceof MysqlTable) {
                return false;
            } else if (table instanceof HiveTable || table instanceof HudiTable) {
                HiveMetaStoreTable hiveMetaStoreTable = (HiveMetaStoreTable) table;
                String catalogName = hiveMetaStoreTable.getCatalogName();
                return Strings.isBlank(catalogName) || isResourceMappingCatalog(catalogName);
            } else if (table instanceof IcebergTable) {
                IcebergTable icebergTable = (IcebergTable) table;
                String catalogName = icebergTable.getCatalogName();
                return Strings.isBlank(catalogName) || isResourceMappingCatalog(catalogName);
            } else {
                return true;
>>>>>>> 7ad62bac
            }
        }

        @Override
        public Void visitCreateMaterializedViewStatement(CreateMaterializedViewStatement statement,
                                                         ConnectContext context) {
            final TableName tableNameObject = statement.getTableName();
            MetaUtils.normalizationTableName(context, tableNameObject);
            final String tableName = tableNameObject.getTbl();
            FeNameFormat.checkTableName(tableName);
            QueryStatement queryStatement = statement.getQueryStatement();
            // check query relation is select relation
            if (!(queryStatement.getQueryRelation() instanceof SelectRelation) &&
                    !(queryStatement.getQueryRelation() instanceof SetOperationRelation)) {
                throw new SemanticException("Materialized view query statement only support select or set operation",
                        queryStatement.getQueryRelation().getPos());
            }

            // analyze query statement, can check whether tables and columns exist in catalog
            Analyzer.analyze(queryStatement, context);
            AnalyzerUtils.checkNondeterministicFunction(queryStatement);

            // convert queryStatement to sql and set
            statement.setInlineViewDef(AstToSQLBuilder.toSQL(queryStatement));
            statement.setSimpleViewDef(AstToSQLBuilder.buildSimple(queryStatement));
            // collect table from query statement
            Map<TableName, Table> tableNameTableMap = AnalyzerUtils.collectAllConnectorTableAndView(queryStatement);
            Database db = context.getGlobalStateMgr().getDb(statement.getTableName().getDb());
            if (db == null) {
                throw new SemanticException("Can not find database:" + statement.getTableName().getDb(),
                        statement.getTableName().getPos());
            }
            List<BaseTableInfo> baseTableInfos = getBaseTableInfos(tableNameTableMap);
            statement.setBaseTableInfos(baseTableInfos);
            // set the columns into createMaterializedViewStatement
            List<Column> mvColumns = genMaterializedViewColumns(statement);
            statement.setMvColumnItems(mvColumns);

            Map<TableName, Table> aliasTableMap = AnalyzerUtils.collectAllTableAndViewWithAlias(queryStatement);
            Map<Column, Expr> columnExprMap = Maps.newHashMap();
            List<Expr> outputExpressions = queryStatement.getQueryRelation().getOutputExpression();
            for (int i = 0; i < outputExpressions.size(); ++i) {
                columnExprMap.put(mvColumns.get(i), outputExpressions.get(i));
            }
            // some check if partition exp exists
            if (statement.getPartitionExpDesc() != null) {
                // check partition expression all in column list and
                // write the expr into partitionExpDesc if partition expression exists
                checkExpInColumn(statement, columnExprMap);
                // check partition expression is supported
                checkPartitionColumnExprs(statement, columnExprMap);
                // check whether partition expression functions are allowed if it exists
                checkPartitionExpPatterns(statement);
                // check partition column must be base table's partition column
                checkPartitionColumnWithBaseTable(statement, aliasTableMap);
            }
            // check and analyze distribution
            checkDistribution(statement, aliasTableMap);

            planMVQuery(statement, queryStatement, context);
            return null;
        }

        // TODO(murphy) implement
        // Plan the query statement and store in memory
        private void planMVQuery(CreateMaterializedViewStatement createStmt, QueryStatement query, ConnectContext ctx) {
            if (!ctx.getSessionVariable().isEnableIncrementalRefreshMV()) {
                return;
            }
            if (!createStmt.getRefreshSchemeDesc().getType().equals(MaterializedView.RefreshType.INCREMENTAL)) {
                return;
            }

            try {
                ctx.getSessionVariable().setMVPlanner(true);

                QueryRelation queryRelation = query.getQueryRelation();
                ColumnRefFactory columnRefFactory = new ColumnRefFactory();
                LogicalPlan logicalPlan = new RelationTransformer(columnRefFactory, ctx).transform(queryRelation);
                Map<ColumnRefOperator, ScalarOperator> columnRefMap = new HashMap<>();
                List<ColumnRefOperator> outputColumns = new ArrayList<>();
                for (int colIdx = 0; colIdx < logicalPlan.getOutputColumn().size(); colIdx++) {
                    ColumnRefOperator ref = logicalPlan.getOutputColumn().get(colIdx);
                    outputColumns.add(ref);
                    columnRefMap.put(ref, ref);
                }

                // Build logical plan for view query
                OptExprBuilder optExprBuilder = logicalPlan.getRootBuilder();
                logicalPlan = new LogicalPlan(optExprBuilder, outputColumns, logicalPlan.getCorrelation());
                Optimizer optimizer = new Optimizer();
                PhysicalPropertySet requiredPropertySet = PhysicalPropertySet.EMPTY;
                OptExpression optimizedPlan = optimizer.optimize(
                        ctx,
                        logicalPlan.getRoot(),
                        requiredPropertySet,
                        new ColumnRefSet(logicalPlan.getOutputColumn()),
                        columnRefFactory);
                optimizedPlan.deriveMVProperty();

                // TODO: refine rules for mv plan
                // TODO: infer state
                // TODO: store the plan in create-mv statement and persist it at executor
                ExecPlan execPlan =
                        PlanFragmentBuilder.createPhysicalPlanForMV(ctx, createStmt, optimizedPlan, logicalPlan,
                                queryRelation, columnRefFactory);
            } catch (DdlException ex) {
                throw new RuntimeException(ex);
            } finally {
                ctx.getSessionVariable().setMVPlanner(false);
            }
        }

        private List<Column> genMaterializedViewColumns(CreateMaterializedViewStatement statement) {
            List<String> columnNames = statement.getQueryStatement().getQueryRelation()
                    .getRelationFields().getAllFields().stream()
                    .map(Field::getName).collect(Collectors.toList());
            List<Expr> outputExpressions = statement.getQueryStatement().getQueryRelation().getOutputExpression();

            List<Column> mvColumns = Lists.newArrayList();
            for (int i = 0; i < outputExpressions.size(); ++i) {
                Type type = AnalyzerUtils.transformTypeForMv(outputExpressions.get(i).getType());
                Column column = new Column(columnNames.get(i), type, outputExpressions.get(i).isNullable());
                // set default aggregate type, look comments in class Column
                column.setAggregationType(AggregateType.NONE, false);
                mvColumns.add(column);
            }

            if (statement.getColWithComments() != null) {
                List<ColWithComment> colWithComments = statement.getColWithComments();
                if (colWithComments.size() != mvColumns.size()) {
                    ErrorReport.reportSemanticException(ErrorCode.ERR_VIEW_WRONG_LIST);
                }
                for (int i = 0; i < colWithComments.size(); ++i) {
                    Column column = mvColumns.get(i);
                    ColWithComment colWithComment = colWithComments.get(i);
                    colWithComment.analyze();
                    column.setName(colWithComment.getColName());
                    column.setComment(colWithComment.getComment());
                }
            }

            // set duplicate key, when sort key is set, it is dup key col.
            List<String> keyCols = statement.getSortKeys();
            if (keyCols == null) {
                keyCols = Lists.newArrayList();
                int theBeginIndexOfValue = 0;
                int keySizeByte = 0;
                for (; theBeginIndexOfValue < mvColumns.size(); theBeginIndexOfValue++) {
                    Column column = mvColumns.get(theBeginIndexOfValue);
                    keySizeByte += column.getType().getIndexSize();
                    if (theBeginIndexOfValue + 1 > FeConstants.SHORTKEY_MAX_COLUMN_COUNT ||
                            keySizeByte > FeConstants.SHORTKEY_MAXSIZE_BYTES) {
                        if (theBeginIndexOfValue == 0 && column.getType().getPrimitiveType().isCharFamily()) {
                            keyCols.add(column.getName());
                            theBeginIndexOfValue++;
                        }
                        break;
                    }
                    if (!column.getType().canBeMVKey()) {
                        break;
                    }
                    if (column.getType().getPrimitiveType() == PrimitiveType.VARCHAR) {
                        keyCols.add(column.getName());
                        theBeginIndexOfValue++;
                        break;
                    }
                    keyCols.add(column.getName());
                }
                if (theBeginIndexOfValue == 0) {
                    throw new SemanticException("Data type of first column cannot be " + mvColumns.get(0).getType());
                }
            }

            if (keyCols.isEmpty()) {
                throw new SemanticException("The number of sort key is 0");
            }

            if (keyCols.size() > mvColumns.size()) {
                throw new SemanticException("The number of sort key should be less than the number of columns.");
            }

            for (int i = 0; i < keyCols.size(); i++) {
                Column column = mvColumns.get(i);
                if (!column.getName().equalsIgnoreCase(keyCols.get(i))) {
                    String keyName = keyCols.get(i);
                    if (mvColumns.stream().noneMatch(col -> col.getName().equalsIgnoreCase(keyName))) {
                        throw new SemanticException("Sort key(%s) doesn't exist.", keyCols.get(i));
                    }
                    throw new SemanticException("Sort key should be a ordered prefix of select cols.");
                }

                if (!column.getType().canBeMVKey()) {
                    throw new SemanticException("This col(%s) can't be mv sort key", keyCols.get(i));
                }
                column.setIsKey(true);
                column.setAggregationType(null, false);
            }
            return mvColumns;
        }

        private void checkExpInColumn(CreateMaterializedViewStatement statement,
                                      Map<Column, Expr> columnExprMap) {
            ExpressionPartitionDesc expressionPartitionDesc = statement.getPartitionExpDesc();
            List<Column> columns = statement.getMvColumnItems();
            SlotRef slotRef = getSlotRef(expressionPartitionDesc.getExpr());
            if (slotRef.getTblNameWithoutAnalyzed() != null) {
                throw new SemanticException("Materialized view partition exp: "
                        + slotRef.toSql() + " must related to column", expressionPartitionDesc.getExpr().getPos());
            }
            int columnId = 0;
            for (Column column : columns) {
                if (slotRef.getColumnName().equalsIgnoreCase(column.getName())) {
                    statement.setPartitionColumn(column);
                    SlotDescriptor slotDescriptor = new SlotDescriptor(new SlotId(columnId), slotRef.getColumnName(),
                            column.getType(), column.isAllowNull());
                    slotRef.setDesc(slotDescriptor);
                    break;
                }
                columnId++;
            }
            if (statement.getPartitionColumn() == null) {
                throw new SemanticException("Materialized view partition exp column:"
                        + slotRef.getColumnName() + " is not found in query statement");
            }
        }

        private boolean isValidPartitionExpr(Expr partitionExpr) {
            if (partitionExpr instanceof FunctionCallExpr) {
                FunctionCallExpr partitionColumnExpr = (FunctionCallExpr) partitionExpr;
                // support time_slice(dt, 'minute')
                if (partitionColumnExpr.getFnName().getFunction().equalsIgnoreCase(FunctionSet.TIME_SLICE)) {
                    if (!(partitionColumnExpr.getChild(0) instanceof SlotRef)) {
                        return false;
                    }
                    return true;
                }
            }
            if (!(partitionExpr instanceof SlotRef)) {
                return false;
            }
            return true;
        }

        private void checkPartitionColumnExprs(CreateMaterializedViewStatement statement,
                                               Map<Column, Expr> columnExprMap) {
            ExpressionPartitionDesc expressionPartitionDesc = statement.getPartitionExpDesc();
            Column partitionColumn = statement.getPartitionColumn();

            // partition column expr from input query
            Expr partitionColumnExpr = columnExprMap.get(partitionColumn);
            if (expressionPartitionDesc.isFunction()) {
                // e.g. partition by date_trunc('month', dt)
                FunctionCallExpr functionCallExpr = (FunctionCallExpr) expressionPartitionDesc.getExpr();
                String functionName = functionCallExpr.getFnName().getFunction();
                if (!MaterializedViewPartitionFunctionChecker.FN_NAME_TO_PATTERN.containsKey(functionName)) {
                    throw new SemanticException("Materialized view partition function " +
                            functionCallExpr.getFnName().getFunction() +
                            " is not supported yet.", functionCallExpr.getPos());
                }

                if (!isValidPartitionExpr(partitionColumnExpr)) {
                    throw new SemanticException("Materialized view partition function " +
                            functionCallExpr.getFnName().getFunction() +
                            " must related with column", functionCallExpr.getPos());
                }
                SlotRef slotRef = getSlotRef(functionCallExpr);
                slotRef.setType(partitionColumn.getType());
                // copy function and set it into partitionRefTableExpr
                Expr partitionRefTableExpr = functionCallExpr.clone();
                List<Expr> children = partitionRefTableExpr.getChildren();
                for (int i = 0; i < children.size(); i++) {
                    if (children.get(i) instanceof SlotRef) {
                        partitionRefTableExpr.setChild(i, partitionColumnExpr);
                    }
                }
                statement.setPartitionRefTableExpr(partitionRefTableExpr);
            } else {
                // e.g. partition by date_trunc('day',ss) or time_slice(dt, interval 1 day) or partition by ss
                if (partitionColumnExpr instanceof FunctionCallExpr || partitionColumnExpr instanceof SlotRef) {
                    statement.setPartitionRefTableExpr(partitionColumnExpr);
                } else {
                    throw new SemanticException(
                            "Materialized view partition function must related with column",
                            expressionPartitionDesc.getPos());
                }
            }
        }

        private void checkPartitionExpPatterns(CreateMaterializedViewStatement statement) {
            Expr expr = statement.getPartitionRefTableExpr();
            if (expr instanceof FunctionCallExpr) {
                FunctionCallExpr functionCallExpr = ((FunctionCallExpr) expr);
                String functionName = functionCallExpr.getFnName().getFunction();
                MaterializedViewPartitionFunctionChecker.CheckPartitionFunction checkPartitionFunction =
                        MaterializedViewPartitionFunctionChecker.FN_NAME_TO_PATTERN.get(functionName);
                if (checkPartitionFunction == null) {
                    throw new SemanticException("Materialized view partition function " +
                            functionName + " is not support", functionCallExpr.getPos());
                }
                if (!checkPartitionFunction.check(functionCallExpr)) {
                    throw new SemanticException("Materialized view partition function " +
                            functionName + " check failed", functionCallExpr.getPos());
                }
            }
        }

        private void checkPartitionColumnWithBaseTable(CreateMaterializedViewStatement statement,
                                                       Map<TableName, Table> tableNameTableMap) {
            SlotRef slotRef = getSlotRef(statement.getPartitionRefTableExpr());
            Table table = tableNameTableMap.get(slotRef.getTblNameWithoutAnalyzed());

            if (table == null) {
                throw new SemanticException("Materialized view partition expression %s could only ref to base table",
                        slotRef.toSql());
            } else if (table.isNativeTableOrMaterializedView()) {
                checkPartitionColumnWithBaseOlapTable(slotRef, (OlapTable) table);
            } else if (table.isHiveTable() || table.isHudiTable()) {
                checkPartitionColumnWithBaseHMSTable(slotRef, (HiveMetaStoreTable) table);
            } else if (table.isIcebergTable()) {
                checkPartitionColumnWithBaseIcebergTable(slotRef, (IcebergTable) table);
            } else {
                throw new SemanticException("Materialized view with partition does not support base table type : %s",
                        table.getType());
            }
            replaceTableAlias(slotRef, statement, tableNameTableMap);
        }

        private void checkPartitionColumnWithBaseOlapTable(SlotRef slotRef, OlapTable table) {
            PartitionInfo partitionInfo = table.getPartitionInfo();
            if (partitionInfo instanceof SinglePartitionInfo) {
                throw new SemanticException("Materialized view partition column in partition exp " +
                        "must be base table partition column");
            } else if (partitionInfo instanceof RangePartitionInfo) {
                RangePartitionInfo rangePartitionInfo = (RangePartitionInfo) partitionInfo;
                List<Column> partitionColumns = rangePartitionInfo.getPartitionColumns();
                if (partitionColumns.size() != 1) {
                    throw new SemanticException("Materialized view related base table partition columns " +
                            "only supports single column");
                }
                String partitionColumn = partitionColumns.get(0).getName();
                if (!partitionColumn.equalsIgnoreCase(slotRef.getColumnName())) {
                    throw new SemanticException("Materialized view partition column in partition exp " +
                            "must be base table partition column");
                }
                partitionColumns.forEach(partitionColumn1 -> checkPartitionColumnType(partitionColumn1));
            } else {
                throw new SemanticException("Materialized view related base table partition type:" +
                        partitionInfo.getType().name() + "not supports");
            }
        }

        private void checkPartitionColumnWithBaseHMSTable(SlotRef slotRef, HiveMetaStoreTable table) {
            List<Column> partitionColumns = table.getPartitionColumns();
            if (table.isUnPartitioned()) {
                throw new SemanticException("Materialized view partition column in partition exp " +
                        "must be base table partition column");
            } else {
                boolean found = false;
                for (Column partitionColumn : partitionColumns) {
                    if (partitionColumn.getName().equalsIgnoreCase(slotRef.getColumnName())) {
                        checkPartitionColumnType(partitionColumn);
                        found = true;
                        break;
                    }
                }
                if (!found) {
                    throw new SemanticException("Materialized view partition column in partition exp " +
                            "must be base table partition column");
                }
            }
        }

        private void checkPartitionColumnWithBaseIcebergTable(SlotRef slotRef, IcebergTable table) {
            org.apache.iceberg.Table icebergTable = table.getNativeTable();
            PartitionSpec partitionSpec = icebergTable.spec();
            if (partitionSpec.isUnpartitioned()) {
                throw new SemanticException("Materialized view partition column in partition exp " +
                        "must be base table partition column");
            } else {
                boolean found = false;
                for (PartitionField partitionField : partitionSpec.fields()) {
                    String partitionColumnName = partitionField.name();
                    if (partitionColumnName.equalsIgnoreCase(slotRef.getColumnName())) {
                        checkPartitionColumnType(table.getColumn(partitionColumnName));
                        found = true;
                        break;
                    }
                }
                if (!found) {
                    throw new SemanticException("Materialized view partition column in partition exp " +
                            "must be base table partition column");
                }
            }
        }

        private SlotRef getSlotRef(Expr expr) {
            if (expr instanceof SlotRef) {
                return ((SlotRef) expr);
            } else {
                List<SlotRef> slotRefs = Lists.newArrayList();
                expr.collect(SlotRef.class, slotRefs);
                Preconditions.checkState(slotRefs.size() == 1);
                return slotRefs.get(0);
            }
        }

        private void replaceTableAlias(SlotRef slotRef,
                                       CreateMaterializedViewStatement statement,
                                       Map<TableName, Table> tableNameTableMap) {
            TableName tableName = slotRef.getTblNameWithoutAnalyzed();
            Table table = tableNameTableMap.get(tableName);
            List<BaseTableInfo> baseTableInfos = statement.getBaseTableInfos();
            for (BaseTableInfo baseTableInfo : baseTableInfos) {
                if (table.isNativeTableOrMaterializedView()) {
                    if (baseTableInfo.getTable().equals(table)) {
                        slotRef.setTblName(new TableName(baseTableInfo.getCatalogName(),
                                baseTableInfo.getDbName(), table.getName()));
                        break;
                    }
                } else if (table.isHiveTable() || table.isHudiTable()) {
                    HiveMetaStoreTable hiveMetaStoreTable = (HiveMetaStoreTable) table;
                    if (hiveMetaStoreTable.getCatalogName().equals(baseTableInfo.getCatalogName()) &&
                            hiveMetaStoreTable.getDbName().equals(baseTableInfo.getDbName()) &&
                            table.getTableIdentifier().equals(baseTableInfo.getTableIdentifier())) {
                        slotRef.setTblName(new TableName(baseTableInfo.getCatalogName(),
                                baseTableInfo.getDbName(), table.getName()));
                        break;
                    }
                } else if (table.isIcebergTable()) {
                    IcebergTable icebergTable = (IcebergTable) table;
                    if (icebergTable.getCatalogName().equals(baseTableInfo.getCatalogName()) &&
                            icebergTable.getRemoteDbName().equals(baseTableInfo.getDbName()) &&
                            table.getTableIdentifier().equals(baseTableInfo.getTableIdentifier())) {
                        slotRef.setTblName(new TableName(baseTableInfo.getCatalogName(),
                                baseTableInfo.getDbName(), table.getName()));
                        break;
                    }
                }
            }
        }

        private void checkPartitionColumnType(Column partitionColumn) {
            PrimitiveType type = partitionColumn.getPrimitiveType();
            if (!type.isFixedPointType() && !type.isDateType()) {
                throw new SemanticException("Materialized view partition exp column:"
                        + partitionColumn.getName() + " with type " + type + " not supported");
            }
        }

        private void checkDistribution(CreateMaterializedViewStatement statement,
                                       Map<TableName, Table> tableNameTableMap) {
            DistributionDesc distributionDesc = statement.getDistributionDesc();
            List<Column> mvColumnItems = statement.getMvColumnItems();
            Map<String, String> properties = statement.getProperties();
            if (properties == null) {
                properties = Maps.newHashMap();
                statement.setProperties(properties);
            }
            if (!properties.containsKey(PropertyAnalyzer.PROPERTIES_REPLICATION_NUM)) {
                properties.put(PropertyAnalyzer.PROPERTIES_REPLICATION_NUM,
                        autoInferReplicationNum(tableNameTableMap).toString());
            }
            if (distributionDesc == null) {
                if (ConnectContext.get().getSessionVariable().isAllowDefaultPartition()) {
                    distributionDesc = new HashDistributionDesc(0,
                            Lists.newArrayList(mvColumnItems.get(0).getName()));
                } else {
                    distributionDesc = new RandomDistributionDesc();
                }
                statement.setDistributionDesc(distributionDesc);
            }
            Set<String> columnSet = Sets.newTreeSet(String.CASE_INSENSITIVE_ORDER);
            for (Column columnDef : mvColumnItems) {
                if (!columnSet.add(columnDef.getName())) {
                    ErrorReport.reportSemanticException(ErrorCode.ERR_DUP_FIELDNAME, columnDef.getName());
                }
            }
            distributionDesc.analyze(columnSet);
        }

        private Short autoInferReplicationNum(Map<TableName, Table> tableNameTableMap) {
            // For replication_num, we select the maximum value of all tables replication_num
            Short defaultReplicationNum = 1;
            for (Table table : tableNameTableMap.values()) {
                if (table instanceof OlapTable) {
                    OlapTable olapTable = (OlapTable) table;
                    Short replicationNum = olapTable.getDefaultReplicationNum();
                    if (replicationNum > defaultReplicationNum) {
                        defaultReplicationNum = replicationNum;
                    }
                }
            }
            return defaultReplicationNum;
        }

        @Override
        public Void visitDropMaterializedViewStatement(DropMaterializedViewStmt stmt, ConnectContext context) {
            stmt.getDbMvName().normalization(context);
            return null;
        }

        @Override
        public Void visitAlterMaterializedViewStatement(AlterMaterializedViewStmt statement,
                                                        ConnectContext context) {
            statement.getMvName().normalization(context);
            final RefreshSchemeDesc refreshSchemeDesc = statement.getRefreshSchemeDesc();
            final String newMvName = statement.getNewMvName();
            if (newMvName != null) {
                if (statement.getMvName().getTbl().equals(newMvName)) {
                    throw new SemanticException("Same materialized view name " + newMvName,
                            statement.getMvName().getPos());
                }
            } else if (refreshSchemeDesc != null) {
                if (refreshSchemeDesc.getType() == MaterializedView.RefreshType.SYNC) {
                    throw new SemanticException("Unsupported change to SYNC refresh type", refreshSchemeDesc.getPos());
                }
                if (refreshSchemeDesc instanceof AsyncRefreshSchemeDesc) {
                    AsyncRefreshSchemeDesc async = (AsyncRefreshSchemeDesc) refreshSchemeDesc;
                    final IntervalLiteral intervalLiteral = async.getIntervalLiteral();
                    if (intervalLiteral != null) {
                        long step = ((IntLiteral) intervalLiteral.getValue()).getLongValue();
                        if (step <= 0) {
                            throw new SemanticException("Unsupported negative or zero step value: " + step,
                                    async.getPos());
                        }
                        final String unit = intervalLiteral.getUnitIdentifier().getDescription().toUpperCase();
                        try {
                            RefreshTimeUnit.valueOf(unit);
                        } catch (IllegalArgumentException e) {
                            String msg =
                                    String.format("Unsupported interval unit: %s, only timeunit %s are supported", unit,
                                            Arrays.asList(RefreshTimeUnit.values()));
                            throw new SemanticException(msg, intervalLiteral.getUnitIdentifier().getPos());
                        }
                    }
                }
            } else if (statement.getModifyTablePropertiesClause() != null) {
                TableName mvName = statement.getMvName();
                Database db = context.getGlobalStateMgr().getDb(mvName.getDb());
                if (db == null) {
                    throw new SemanticException("Can not find database:" + mvName.getDb(), mvName.getPos());
                }
                OlapTable table = (OlapTable) db.getTable(mvName.getTbl());
                if (table == null) {
                    throw new SemanticException("Can not find materialized view:" + mvName.getTbl(), mvName.getPos());
                }
                if (!(table instanceof MaterializedView)) {
                    throw new SemanticException(mvName.getTbl() + " is not async materialized view", mvName.getPos());
                }
            } else if (statement.getStatus() != null) {
                String status = statement.getStatus();
                if (!"active".equalsIgnoreCase(status)) {
                    throw new SemanticException("Unsupported modification for materialized view status:" + status);
                }
            } else {
                throw new SemanticException("Unsupported modification for materialized view");
            }
            return null;
        }

        @Override
        public Void visitRefreshMaterializedViewStatement(RefreshMaterializedViewStatement statement,
                                                          ConnectContext context) {
            statement.getMvName().normalization(context);
            TableName mvName = statement.getMvName();
            Database db = context.getGlobalStateMgr().getDb(mvName.getDb());
            if (db == null) {
                throw new SemanticException("Can not find database:" + mvName.getDb(), mvName.getPos());
            }
            OlapTable table = (OlapTable) db.getTable(mvName.getTbl());
            if (table == null) {
                throw new SemanticException("Can not find materialized view:" + mvName.getTbl(), mvName.getPos());
            }
            Preconditions.checkState(table instanceof MaterializedView);
            MaterializedView mv = (MaterializedView) table;
            if (!mv.isActive()) {
                throw new SemanticException("Refresh materialized view failed because [" + mv.getName() +
                        "] is not active. You can try to active it with ALTER MATERIALIZED VIEW " + mv.getName()
                        + " ACTIVE; ", mvName.getPos());
            }
            if (statement.getPartitionRangeDesc() == null) {
                return null;
            }
            if (!(table.getPartitionInfo() instanceof RangePartitionInfo)) {
                throw new SemanticException("Not support refresh by partition for single partition mv",
                        mvName.getPos());
            }
            Column partitionColumn =
                    ((RangePartitionInfo) table.getPartitionInfo()).getPartitionColumns().get(0);
            if (partitionColumn.getType().isDateType()) {
                validateDateTypePartition(statement.getPartitionRangeDesc());
            } else if (partitionColumn.getType().isIntegerType()) {
                validateNumberTypePartition(statement.getPartitionRangeDesc());
            } else {
                throw new SemanticException(
                        "Unsupported batch partition build type:" + partitionColumn.getType());
            }
            return null;
        }

        private void validateNumberTypePartition(PartitionRangeDesc partitionRangeDesc)
                throws SemanticException {
            String start = partitionRangeDesc.getPartitionStart();
            String end = partitionRangeDesc.getPartitionEnd();
            long startNum;
            long endNum;
            try {
                startNum = Long.parseLong(start);
                endNum = Long.parseLong(end);
            } catch (NumberFormatException ex) {
                throw new SemanticException("Batch build partition EVERY is number type " +
                        "but START or END does not type match", partitionRangeDesc.getPos());
            }
            if (startNum >= endNum) {
                throw new SemanticException("Batch build partition start value should less then end value",
                        partitionRangeDesc.getPos());
            }
        }

        private void validateDateTypePartition(PartitionRangeDesc partitionRangeDesc)
                throws SemanticException {
            String start = partitionRangeDesc.getPartitionStart();
            String end = partitionRangeDesc.getPartitionEnd();
            LocalDateTime startTime;
            LocalDateTime endTime;
            DateTimeFormatter startDateTimeFormat;
            DateTimeFormatter endDateTimeFormat;
            try {
                startDateTimeFormat = DateUtils.probeFormat(start);
                endDateTimeFormat = DateUtils.probeFormat(end);
                startTime = DateUtils.parseStringWithDefaultHSM(start, startDateTimeFormat);
                endTime = DateUtils.parseStringWithDefaultHSM(end, endDateTimeFormat);
            } catch (Exception ex) {
                throw new SemanticException("Batch build partition EVERY is date type " +
                        "but START or END does not type match", partitionRangeDesc.getPos());
            }
            if (!startTime.isBefore(endTime)) {
                throw new SemanticException("Batch build partition start date should less than end date",
                        partitionRangeDesc.getPos());
            }
        }

        @Override
        public Void visitCancelRefreshMaterializedViewStatement(CancelRefreshMaterializedViewStmt statement,
                                                                ConnectContext context) {
            statement.getMvName().normalization(context);
            return null;
        }
    }
}<|MERGE_RESOLUTION|>--- conflicted
+++ resolved
@@ -183,7 +183,7 @@
             SECOND
         }
 
-<<<<<<< HEAD
+
         static class SelectRelationCollector extends AstVisitor<Void, Void> {
             private final List<SelectRelation> selectRelations = new ArrayList<>();
 
@@ -210,7 +210,7 @@
                     selectRelations.addAll(collectBaseRelations(sub));
                 }
                 return null;
-=======
+
         private boolean isSupportBasedOnTable(Table table) {
             return SUPPORTED_TABLE_TYPE.contains(table.getType()) || table instanceof OlapTable;
         }
@@ -230,7 +230,6 @@
                 return Strings.isBlank(catalogName) || isResourceMappingCatalog(catalogName);
             } else {
                 return true;
->>>>>>> 7ad62bac
             }
         }
 
