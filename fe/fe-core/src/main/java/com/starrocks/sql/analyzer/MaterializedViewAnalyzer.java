// This file is licensed under the Elastic License 2.0. Copyright 2021-present, StarRocks Inc.

package com.starrocks.sql.analyzer;

import com.google.common.base.Preconditions;
import com.google.common.collect.Lists;
import com.google.common.collect.Maps;
import com.google.common.collect.Sets;
import com.starrocks.analysis.Expr;
import com.starrocks.analysis.FunctionCallExpr;
import com.starrocks.analysis.IntLiteral;
import com.starrocks.analysis.SlotRef;
import com.starrocks.analysis.StatementBase;
import com.starrocks.analysis.StringLiteral;
import com.starrocks.analysis.TableName;
import com.starrocks.catalog.AggregateType;
import com.starrocks.catalog.Column;
import com.starrocks.catalog.Database;
import com.starrocks.catalog.FunctionSet;
import com.starrocks.catalog.MaterializedView;
import com.starrocks.catalog.OlapTable;
import com.starrocks.catalog.PartitionInfo;
import com.starrocks.catalog.PrimitiveType;
import com.starrocks.catalog.RangePartitionInfo;
import com.starrocks.catalog.SinglePartitionInfo;
import com.starrocks.catalog.Table;
import com.starrocks.common.AnalysisException;
import com.starrocks.common.Config;
import com.starrocks.common.ErrorCode;
import com.starrocks.common.ErrorReport;
import com.starrocks.common.FeConstants;
import com.starrocks.common.FeNameFormat;
import com.starrocks.common.util.PropertyAnalyzer;
import com.starrocks.qe.ConnectContext;
<<<<<<< HEAD
import com.starrocks.sql.ast.AlterMaterializedViewStmt;
=======
import com.starrocks.server.GlobalStateMgr;
import com.starrocks.sql.ast.AlterMaterializedViewStatement;
>>>>>>> 65be41ac
import com.starrocks.sql.ast.AstVisitor;
import com.starrocks.sql.ast.AsyncRefreshSchemeDesc;
import com.starrocks.sql.ast.CancelRefreshMaterializedViewStmt;
import com.starrocks.sql.ast.CreateMaterializedViewStatement;
import com.starrocks.sql.ast.DistributionDesc;
import com.starrocks.sql.ast.DropMaterializedViewStmt;
import com.starrocks.sql.ast.ExpressionPartitionDesc;
import com.starrocks.sql.ast.HashDistributionDesc;
import com.starrocks.sql.ast.IntervalLiteral;
import com.starrocks.sql.ast.QueryRelation;
import com.starrocks.sql.ast.QueryStatement;
import com.starrocks.sql.ast.RefreshMaterializedViewStatement;
import com.starrocks.sql.ast.RefreshSchemeDesc;
import com.starrocks.sql.ast.SelectListItem;
import com.starrocks.sql.ast.SelectRelation;
import com.starrocks.sql.common.MetaUtils;

import java.util.ArrayList;
import java.util.Arrays;
import java.util.List;
import java.util.Map;
import java.util.Set;

import static com.starrocks.server.CatalogMgr.isInternalCatalog;

public class MaterializedViewAnalyzer {

    public static void analyze(StatementBase stmt, ConnectContext session) {
        new MaterializedViewAnalyzerVisitor().visit(stmt, session);
    }

    static class MaterializedViewAnalyzerVisitor extends AstVisitor<Void, ConnectContext> {

        public enum RefreshTimeUnit {
            DAY,
            HOUR,
            MINUTE,
            SECOND
        }

        @Override
        public Void visitCreateMaterializedViewStatement(CreateMaterializedViewStatement statement,
                                                         ConnectContext context) {
            final TableName tableNameObject = statement.getTableName();
            MetaUtils.normalizationTableName(context, tableNameObject);
            final String tableName = tableNameObject.getTbl();
            try {
                FeNameFormat.checkTableName(tableName);
            } catch (AnalysisException e) {
                ErrorReport.reportSemanticException(ErrorCode.ERR_WRONG_TABLE_NAME, tableName);
            }
            QueryStatement queryStatement = statement.getQueryStatement();
            // check query relation is select relation
            if (!(queryStatement.getQueryRelation() instanceof SelectRelation)) {
                throw new SemanticException("Materialized view query statement only support select");
            }
            SelectRelation selectRelation = ((SelectRelation) queryStatement.getQueryRelation());
            // check cte
            if (selectRelation.hasWithClause()) {
                throw new SemanticException("Materialized view query statement not support cte");
            }
            // check subquery
            if (!AnalyzerUtils.collectAllSubQueryRelation(queryStatement).isEmpty()) {
                throw new SemanticException("Materialized view query statement not support subquery");
            }
            // check alias except * and SlotRef
            List<SelectListItem> selectListItems = selectRelation.getSelectList().getItems();
            for (SelectListItem selectListItem : selectListItems) {
                if (selectListItem.isStar()) {
                    throw new SemanticException("Select * is not supported in materialized view");
                } else if (!(selectListItem.getExpr() instanceof SlotRef)
                        && selectListItem.getAlias() == null) {
                    throw new SemanticException("Materialized view query statement select item " +
                            selectListItem.getExpr().toSql() + " must has an alias");
                }
                // check select item has nondeterministic function
                checkNondeterministicFunction(selectListItem.getExpr());
            }
            // analyze query statement, can check whether tables and columns exist in catalog
            Analyzer.analyze(queryStatement, context);
            // convert queryStatement to sql and set
            statement.setInlineViewDef(ViewDefBuilder.build(queryStatement));
            // collect table from query statement
            Map<TableName, Table> tableNameTableMap = AnalyzerUtils.collectAllTable(queryStatement);
            List<MaterializedView.BaseTableInfo> baseTableInfos = Lists.newArrayList();
            Database db = context.getGlobalStateMgr().getDb(statement.getTableName().getDb());
            if (db == null) {
                throw new SemanticException("Can not find database:" + statement.getTableName().getDb());
            }
            if (tableNameTableMap.isEmpty()) {
                throw new SemanticException("Can not find base table in query statement");
            }
            tableNameTableMap.forEach((tableNameInfo, table) -> {
                if (table == null) {
                    throw new SemanticException("Materialized view do not support table: " + tableNameInfo.getTbl() +
                                    " do not exist in database: " + tableNameInfo.getCatalog() + ":" +
                            tableNameInfo.getDb());
                }
                if (table instanceof MaterializedView) {
                    throw new SemanticException(
                            "Creating a materialized view from materialized view is not supported now. The type of table: " +
                                    table.getName() + " is: Materialized View");
                }
                Database database = GlobalStateMgr.getCurrentState().getMetadataMgr().getDb(tableNameInfo.getCatalog(),
                        tableNameInfo.getDb());
                if (isInternalCatalog(tableNameInfo.getCatalog())) {
                    baseTableInfos.add(new MaterializedView.BaseTableInfo(database.getId(), table.getId()));
                } else {
                    baseTableInfos.add(new MaterializedView.BaseTableInfo(tableNameInfo.getCatalog(),
                            tableNameInfo.getDb(), table.getTableIdentifier()));
                }
            });
            statement.setBaseTableInfos(baseTableInfos);
            Map<Column, Expr> columnExprMap = Maps.newHashMap();
            Map<TableName, Table> aliasTableMap = AnalyzerUtils.collectAllTableAndViewWithAlias(queryStatement);

            // get outputExpressions and convert it to columns which in selectRelation
            // set the columns into createMaterializedViewStatement
            // record the relationship between columns and outputExpressions for next check
            genColumnAndSetIntoStmt(statement, selectRelation, columnExprMap);
            // some check if partition exp exists
            if (statement.getPartitionExpDesc() != null) {
                // check partition expression all in column list and
                // write the expr into partitionExpDesc if partition expression exists
                checkExpInColumn(statement, columnExprMap);
                // check whether partition expression functions are allowed if it exists
                checkPartitionExpParams(statement);
                // check partition column must be base table's partition column
                checkPartitionColumnWithBaseTable(statement, aliasTableMap);
            }
            // check and analyze distribution
            checkDistribution(statement, aliasTableMap);
            return null;
        }

        private void checkNondeterministicFunction(Expr expr) {
            if (expr instanceof FunctionCallExpr) {
                if (((FunctionCallExpr) expr).isNondeterministicBuiltinFnName()) {
                    throw new SemanticException("Materialized view query statement select item " +
                            expr.toSql() + " not supported nondeterministic function");
                }
            }
            ArrayList<Expr> children = expr.getChildren();
            for (Expr child : children) {
                checkNondeterministicFunction(child);
            }
        }

        private void genColumnAndSetIntoStmt(CreateMaterializedViewStatement statement, QueryRelation queryRelation,
                                             Map<Column, Expr> columnExprMap) {
            List<Column> mvColumns = Lists.newArrayList();
            List<String> columnOutputNames = queryRelation.getColumnOutputNames();
            List<Expr> outputExpression = queryRelation.getOutputExpression();
            for (int i = 0; i < outputExpression.size(); ++i) {
                Column column = new Column(columnOutputNames.get(i), outputExpression.get(i).getType(),
                        outputExpression.get(i).isNullable());
                // set default aggregate type, look comments in class Column
                column.setAggregationType(AggregateType.NONE, false);
                mvColumns.add(column);
                columnExprMap.put(column, outputExpression.get(i));
            }
            // set duplicate key
            int theBeginIndexOfValue = 0;
            int keySizeByte = 0;
            for (; theBeginIndexOfValue < mvColumns.size(); theBeginIndexOfValue++) {
                Column column = mvColumns.get(theBeginIndexOfValue);
                keySizeByte += column.getType().getIndexSize();
                if (theBeginIndexOfValue + 1 > FeConstants.shortkey_max_column_count ||
                        keySizeByte > FeConstants.shortkey_maxsize_bytes) {
                    if (theBeginIndexOfValue == 0 && column.getType().getPrimitiveType().isCharFamily()) {
                        column.setIsKey(true);
                        column.setAggregationType(null, false);
                        theBeginIndexOfValue++;
                    }
                    break;
                }
                if (!column.getType().canBeMVKey()) {
                    break;
                }
                if (column.getType().getPrimitiveType() == PrimitiveType.VARCHAR) {
                    column.setIsKey(true);
                    column.setAggregationType(null, false);
                    theBeginIndexOfValue++;
                    break;
                }
                column.setIsKey(true);
                column.setAggregationType(null, false);
            }
            if (theBeginIndexOfValue == 0) {
                throw new SemanticException("Data type of first column cannot be " + mvColumns.get(0).getType());
            }
            statement.setMvColumnItems(mvColumns);
        }

        private void checkExpInColumn(CreateMaterializedViewStatement statement,
                                      Map<Column, Expr> columnExprMap) {
            ExpressionPartitionDesc expressionPartitionDesc = statement.getPartitionExpDesc();
            List<Column> columns = statement.getMvColumnItems();
            SlotRef slotRef = getSlotRef(expressionPartitionDesc.getExpr());
            if (slotRef.getTblNameWithoutAnalyzed() != null) {
                throw new SemanticException("Materialized view partition exp: "
                        + slotRef.toSql() + " must related to column");
            }
            for (Column column : columns) {
                if (slotRef.getColumnName().equalsIgnoreCase(column.getName())) {
                    statement.setPartitionColumn(column);
                    break;
                }
            }
            if (statement.getPartitionColumn() == null) {
                throw new SemanticException("Materialized view partition exp column:"
                        + slotRef.getColumnName() + " is not found in query statement");
            }
            checkExpWithRefExpr(statement, columnExprMap);
        }

        private void checkExpWithRefExpr(CreateMaterializedViewStatement statement,
                                         Map<Column, Expr> columnExprMap) {
            ExpressionPartitionDesc expressionPartitionDesc = statement.getPartitionExpDesc();
            Column partitionColumn = statement.getPartitionColumn();
            Expr refExpr = columnExprMap.get(partitionColumn);
            if (expressionPartitionDesc.isFunction()) {
                // e.g. partition by date_trunc('month', ss)
                FunctionCallExpr functionCallExpr = (FunctionCallExpr) expressionPartitionDesc.getExpr();
                if (!(refExpr instanceof SlotRef)) {
                    throw new SemanticException("Materialized view partition function " +
                            functionCallExpr.getFnName().getFunction() +
                            " must related with column");
                }
                SlotRef slotRef = getSlotRef(functionCallExpr);
                slotRef.setType(partitionColumn.getType());
                // copy function and set it into partitionRefTableExpr
                Expr partitionRefTableExpr = functionCallExpr.clone();
                List<Expr> children = partitionRefTableExpr.getChildren();
                for (int i = 0; i < children.size(); i++) {
                    if (children.get(i) instanceof SlotRef) {
                        partitionRefTableExpr.setChild(i, refExpr);
                    }
                }
                statement.setPartitionRefTableExpr(partitionRefTableExpr);
            } else {
                // e.g. partition by date_trunc('day',ss) or partition by ss
                if (refExpr instanceof FunctionCallExpr || refExpr instanceof SlotRef) {
                    statement.setPartitionRefTableExpr(refExpr);
                } else {
                    throw new SemanticException(
                            "Materialized view partition function must related with column");
                }
            }
        }

        private void checkPartitionExpParams(CreateMaterializedViewStatement statement) {
            Expr expr = statement.getPartitionRefTableExpr();
            if (expr instanceof FunctionCallExpr) {
                FunctionCallExpr functionCallExpr = ((FunctionCallExpr) expr);
                String functionName = functionCallExpr.getFnName().getFunction();
                CheckPartitionFunction checkPartitionFunction =
                        PartitionFunctionChecker.FN_NAME_TO_PATTERN.get(functionName);
                if (checkPartitionFunction == null) {
                    throw new SemanticException("Materialized view partition function " +
                            functionName + " is not support");
                }
                if (!checkPartitionFunction.check(functionCallExpr)) {
                    throw new SemanticException("Materialized view partition function " +
                            functionName + " check failed");
                }
            }
        }

        private void checkPartitionColumnWithBaseTable(CreateMaterializedViewStatement statement,
                                                       Map<TableName, Table> tableNameTableMap) {
            SlotRef slotRef = getSlotRef(statement.getPartitionRefTableExpr());
            Table table = tableNameTableMap.get(slotRef.getTblNameWithoutAnalyzed());
            PartitionInfo partitionInfo = ((OlapTable) table).getPartitionInfo();
            if (partitionInfo instanceof SinglePartitionInfo) {
                throw new SemanticException("Materialized view partition column in partition exp " +
                        "must be base table partition column");
            } else if (partitionInfo instanceof RangePartitionInfo) {
                RangePartitionInfo rangePartitionInfo = (RangePartitionInfo) partitionInfo;
                List<Column> partitionColumns = rangePartitionInfo.getPartitionColumns();
                if (partitionColumns.size() > 1) {
                    throw new SemanticException("Materialized view related base table partition columns " +
                            "only supports single column");
                }
                boolean isInPartitionColumns = false;
                for (Column basePartitionColumn : partitionColumns) {
                    if (basePartitionColumn.getName().equalsIgnoreCase(slotRef.getColumnName())) {
                        isInPartitionColumns = true;
                        break;
                    }
                }
                if (!isInPartitionColumns) {
                    throw new SemanticException("Materialized view partition column in partition exp " +
                            "must be base table partition column");
                }
            } else {
                throw new SemanticException("Materialized view related base table partition type:" +
                        partitionInfo.getType().name() + "not supports");
            }
            replaceTableAlias(slotRef, statement, tableNameTableMap);
        }

        private SlotRef getSlotRef(Expr expr) {
            if (expr instanceof SlotRef) {
                return ((SlotRef) expr);
            } else {
                List<SlotRef> slotRefs = Lists.newArrayList();
                expr.collect(SlotRef.class, slotRefs);
                Preconditions.checkState(slotRefs.size() == 1);
                return slotRefs.get(0);
            }
        }

        private void replaceTableAlias(SlotRef slotRef,
                                       CreateMaterializedViewStatement statement,
                                       Map<TableName, Table> tableNameTableMap) {
            if (slotRef.getTblNameWithoutAnalyzed().getDb() == null) {
                TableName tableName = slotRef.getTblNameWithoutAnalyzed();
                OlapTable table = ((OlapTable) tableNameTableMap.get(tableName));
                slotRef.setTblName(new TableName(null, statement.getTableName().getDb(), table.getName()));
            }
        }

        private void checkDistribution(CreateMaterializedViewStatement statement,
                                       Map<TableName, Table> tableNameTableMap) {
            DistributionDesc distributionDesc = statement.getDistributionDesc();
            List<Column> mvColumnItems = statement.getMvColumnItems();
            Map<String, String> properties = statement.getProperties();
            if (properties == null) {
                properties = Maps.newHashMap();
                statement.setProperties(properties);
            }
            if (!properties.containsKey(PropertyAnalyzer.PROPERTIES_REPLICATION_NUM)) {
                properties.put(PropertyAnalyzer.PROPERTIES_REPLICATION_NUM,
                        autoInferReplicationNum(tableNameTableMap).toString());
            }
            if (distributionDesc == null) {
                if (ConnectContext.get().getSessionVariable().isAllowDefaultPartition()) {
                    distributionDesc = new HashDistributionDesc(Config.default_bucket_num,
                            Lists.newArrayList(mvColumnItems.get(0).getName()));
                    statement.setDistributionDesc(distributionDesc);
                } else {
                    throw new SemanticException("Materialized view should contain distribution desc");
                }
            }
            Set<String> columnSet = Sets.newTreeSet(String.CASE_INSENSITIVE_ORDER);
            for (Column columnDef : mvColumnItems) {
                if (!columnSet.add(columnDef.getName())) {
                    ErrorReport.reportSemanticException(ErrorCode.ERR_DUP_FIELDNAME, columnDef.getName());
                }
            }
            distributionDesc.analyze(columnSet);
        }

        private Short autoInferReplicationNum(Map<TableName, Table> tableNameTableMap) {
            // For replication_num, we select the maximum value of all tables replication_num
            Short defaultReplicationNum = 1;
            for (Table table : tableNameTableMap.values()) {
                if (table instanceof OlapTable) {
                    OlapTable olapTable = (OlapTable) table;
                    Short replicationNum = olapTable.getDefaultReplicationNum();
                    if (replicationNum > defaultReplicationNum) {
                        defaultReplicationNum = replicationNum;
                    }
                }
            }
            return defaultReplicationNum;
        }

        @Override
        public Void visitDropMaterializedViewStatement(DropMaterializedViewStmt stmt, ConnectContext context) {
            stmt.getDbMvName().normalization(context);
            return null;
        }

        @Override
        public Void visitAlterMaterializedViewStatement(AlterMaterializedViewStmt statement,
                                                        ConnectContext context) {
            statement.getMvName().normalization(context);
            final RefreshSchemeDesc refreshSchemeDesc = statement.getRefreshSchemeDesc();
            final String newMvName = statement.getNewMvName();
            if (newMvName != null) {
                if (statement.getMvName().getTbl().equals(newMvName)) {
                    throw new SemanticException("Same materialized view name %s", newMvName);
                }
            } else if (refreshSchemeDesc != null) {
                if (refreshSchemeDesc.getType() == MaterializedView.RefreshType.SYNC) {
                    throw new SemanticException("Unsupported change to SYNC refresh type");
                }
                if (refreshSchemeDesc instanceof AsyncRefreshSchemeDesc) {
                    AsyncRefreshSchemeDesc async = (AsyncRefreshSchemeDesc) refreshSchemeDesc;
                    final IntervalLiteral intervalLiteral = async.getIntervalLiteral();
                    if (intervalLiteral != null) {
                        long step = ((IntLiteral) intervalLiteral.getValue()).getLongValue();
                        if (step <= 0) {
                            throw new SemanticException("Unsupported negative or zero step value: %s", step);
                        }
                        final String unit = intervalLiteral.getUnitIdentifier().getDescription().toUpperCase();
                        try {
                            RefreshTimeUnit.valueOf(unit);
                        } catch (IllegalArgumentException e) {
                            throw new SemanticException(
                                    "Unsupported interval unit: %s, only timeunit %s are supported.", unit,
                                    Arrays.asList(RefreshTimeUnit.values()));
                        }
                    }
                }
            } else {
                throw new SemanticException("Unsupported modification for materialized view");
            }
            return null;
        }

        @Override
        public Void visitRefreshMaterializedViewStatement(RefreshMaterializedViewStatement statement,
                                                          ConnectContext context) {
            statement.getMvName().normalization(context);
            TableName mvName = statement.getMvName();
            Database db = context.getGlobalStateMgr().getDb(mvName.getDb());
            if (db == null) {
                throw new SemanticException("Can not find database:" + mvName.getDb());
            }
            Table table = db.getTable(mvName.getTbl());
            if (table == null) {
                throw new SemanticException("Can not find materialized view:" + mvName.getTbl());
            }
            Preconditions.checkState(table instanceof MaterializedView);
            MaterializedView mv = (MaterializedView) table;
            if (!mv.isActive()) {
                throw new SemanticException(
                        "Refresh materialized view failed because " + mv.getName() + " is not active.");
            }
            return null;
        }

        @Override
        public Void visitCancelRefreshMaterializedViewStatement(CancelRefreshMaterializedViewStmt statement,
                                                                ConnectContext context) {
            statement.getMvName().normalization(context);
            return null;
        }
    }

    @FunctionalInterface
    public interface CheckPartitionFunction {

        boolean check(Expr expr);
    }

    static class PartitionFunctionChecker {

        public static final Map<String, CheckPartitionFunction> FN_NAME_TO_PATTERN;

        static {
            FN_NAME_TO_PATTERN = Maps.newHashMap();
            // can add some other functions
            FN_NAME_TO_PATTERN.put("date_trunc", PartitionFunctionChecker::checkDateTrunc);
        }

        public static boolean checkDateTrunc(Expr expr) {
            if (!(expr instanceof FunctionCallExpr)) {
                return false;
            }
            FunctionCallExpr fnExpr = (FunctionCallExpr) expr;
            String fnNameString = fnExpr.getFnName().getFunction();
            if (!fnNameString.equalsIgnoreCase(FunctionSet.DATE_TRUNC)) {
                return false;
            }
            if (fnExpr.getChild(0) instanceof StringLiteral && fnExpr.getChild(1) instanceof SlotRef) {
                String fmt = ((StringLiteral) fnExpr.getChild(0)).getValue();
                if (fmt.equalsIgnoreCase("week")) {
                    throw new SemanticException("The function date_trunc used by the materialized view for partition" +
                            " does not support week formatting");
                }
                SlotRef slotRef = (SlotRef) fnExpr.getChild(1);
                PrimitiveType primitiveType = slotRef.getType().getPrimitiveType();
                // must check slotRef type, because function analyze don't check it.
                return primitiveType == PrimitiveType.DATETIME || primitiveType == PrimitiveType.DATE;
            } else {
                return false;
            }
        }
    }
}<|MERGE_RESOLUTION|>--- conflicted
+++ resolved
@@ -32,12 +32,8 @@
 import com.starrocks.common.FeNameFormat;
 import com.starrocks.common.util.PropertyAnalyzer;
 import com.starrocks.qe.ConnectContext;
-<<<<<<< HEAD
+import com.starrocks.server.GlobalStateMgr;
 import com.starrocks.sql.ast.AlterMaterializedViewStmt;
-=======
-import com.starrocks.server.GlobalStateMgr;
-import com.starrocks.sql.ast.AlterMaterializedViewStatement;
->>>>>>> 65be41ac
 import com.starrocks.sql.ast.AstVisitor;
 import com.starrocks.sql.ast.AsyncRefreshSchemeDesc;
 import com.starrocks.sql.ast.CancelRefreshMaterializedViewStmt;
@@ -133,7 +129,7 @@
             tableNameTableMap.forEach((tableNameInfo, table) -> {
                 if (table == null) {
                     throw new SemanticException("Materialized view do not support table: " + tableNameInfo.getTbl() +
-                                    " do not exist in database: " + tableNameInfo.getCatalog() + ":" +
+                            " do not exist in database: " + tableNameInfo.getCatalog() + ":" +
                             tableNameInfo.getDb());
                 }
                 if (table instanceof MaterializedView) {
