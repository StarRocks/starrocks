// This file is licensed under the Elastic License 2.0. Copyright 2021 StarRocks Limited.

package com.starrocks.sql.optimizer.operator.logical;

import com.google.common.base.Preconditions;
import com.google.common.collect.Lists;
import com.google.common.collect.Maps;
import com.starrocks.analysis.PartitionNames;
import com.starrocks.catalog.Column;
import com.starrocks.catalog.OlapTable;
import com.starrocks.catalog.Table;
import com.starrocks.sql.optimizer.Utils;
import com.starrocks.sql.optimizer.base.HashDistributionSpec;
import com.starrocks.sql.optimizer.operator.OperatorType;
import com.starrocks.sql.optimizer.operator.OperatorVisitor;
import com.starrocks.sql.optimizer.operator.scalar.ColumnRefOperator;
import com.starrocks.sql.optimizer.operator.scalar.ScalarOperator;

<<<<<<< HEAD
import java.util.Collection;
=======
>>>>>>> 08809122
import java.util.List;
import java.util.Map;
import java.util.Objects;

public final class LogicalOlapScanOperator extends LogicalScanOperator {
    private final HashDistributionSpec hashDistributionSpec;
<<<<<<< HEAD
    private long selectedIndexId;
    private Collection<Long> selectedTabletId;
    private Collection<Long> selectedPartitionId;

    private PartitionNames partitionNames;
    private List<Long> hintsTabletIds;
=======
    private final long selectedIndexId;
    private final List<Long> selectedPartitionId;
    private final PartitionNames partitionNames;
    private final List<Long> selectedTabletId;
    private final List<Long> hintsTabletIds;
>>>>>>> 08809122

    // Only for UT
    public LogicalOlapScanOperator(Table table) {
        this(table, Lists.newArrayList(), Maps.newHashMap(), Maps.newHashMap(), null, -1, null);
    }

    public LogicalOlapScanOperator(
            Table table,
            List<ColumnRefOperator> outputColumns,
            Map<ColumnRefOperator, Column> colRefToColumnMetaMap,
            Map<Column, ColumnRefOperator> columnMetaToColRefMap,
            HashDistributionSpec hashDistributionSpec,
            long limit,
            ScalarOperator predicate) {
<<<<<<< HEAD
        super(OperatorType.LOGICAL_OLAP_SCAN, table, outputColumns,
                colRefToColumnMetaMap, columnMetaToColRefMap, limit, predicate);

        Preconditions.checkState(table instanceof OlapTable);
        this.hashDistributionSpec = hashDistributionSpec;
        selectedIndexId = ((OlapTable) table).getBaseIndexId();
        selectedTabletId = Lists.newArrayList();
        selectedPartitionId = Lists.newArrayList();
    }

    public OlapTable getOlapTable() {
        return (OlapTable) table;
    }

    public Collection<Long> getSelectedPartitionId() {
        return selectedPartitionId;
=======
        this(table, outputColumns, colRefToColumnMetaMap, columnMetaToColRefMap, hashDistributionSpec, limit, predicate,
                ((OlapTable) table).getBaseIndexId(),
                null,
                null,
                Lists.newArrayList(),
                Lists.newArrayList());
>>>>>>> 08809122
    }

    public LogicalOlapScanOperator(
            Table table,
            List<ColumnRefOperator> outputColumns,
            Map<ColumnRefOperator, Column> colRefToColumnMetaMap,
            Map<Column, ColumnRefOperator> columnMetaToColRefMap,
            HashDistributionSpec hashDistributionSpec,
            long limit,
            ScalarOperator predicate,
            long selectedIndexId,
            List<Long> selectedPartitionId,
            PartitionNames partitionNames,
            List<Long> selectedTabletId,
            List<Long> hintsTabletIds
    ) {
        super(OperatorType.LOGICAL_OLAP_SCAN, table, outputColumns,
                colRefToColumnMetaMap, columnMetaToColRefMap, limit, predicate);

        Preconditions.checkState(table instanceof OlapTable);
        this.hashDistributionSpec = hashDistributionSpec;
        this.selectedIndexId = selectedIndexId;
        this.selectedPartitionId = selectedPartitionId;
        this.partitionNames = partitionNames;
        this.selectedTabletId = selectedTabletId;
        this.hintsTabletIds = hintsTabletIds;
    }

    public HashDistributionSpec getDistributionSpec() {
        return hashDistributionSpec;
    }

    public long getSelectedIndexId() {
        return selectedIndexId;
    }

    public List<Long> getSelectedPartitionId() {
        return selectedPartitionId;
    }

    public PartitionNames getPartitionNames() {
        return partitionNames;
    }

<<<<<<< HEAD
    public HashDistributionSpec getDistributionSpec() {
        return hashDistributionSpec;
=======
    public List<Long> getSelectedTabletId() {
        return selectedTabletId;
    }

    public List<Long> getHintsTabletIds() {
        return hintsTabletIds;
>>>>>>> 08809122
    }

    public boolean canDoReplicatedJoin() {
        return Utils.canDoReplicatedJoin((OlapTable) table, selectedIndexId, selectedPartitionId, selectedTabletId);
    }

    @Override
    public <R, C> R accept(OperatorVisitor<R, C> visitor, C context) {
        return visitor.visitLogicalOlapScan(this, context);
    }

    @Override
    public boolean equals(Object o) {
        if (this == o) {
            return true;
        }
        if (o == null || getClass() != o.getClass()) {
            return false;
        }
        if (!super.equals(o)) {
            return false;
        }
        LogicalOlapScanOperator that = (LogicalOlapScanOperator) o;
        return selectedIndexId == that.selectedIndexId &&
                Objects.equals(hashDistributionSpec, that.hashDistributionSpec) &&
                Objects.equals(selectedPartitionId, that.selectedPartitionId) &&
                Objects.equals(partitionNames, that.partitionNames) &&
                Objects.equals(selectedTabletId, that.selectedTabletId) &&
                Objects.equals(hintsTabletIds, that.hintsTabletIds);
    }

    @Override
    public int hashCode() {
        return Objects.hash(super.hashCode(), hashDistributionSpec, selectedIndexId, selectedPartitionId,
                partitionNames,
                selectedTabletId, hintsTabletIds);
    }
}<|MERGE_RESOLUTION|>--- conflicted
+++ resolved
@@ -16,30 +16,17 @@
 import com.starrocks.sql.optimizer.operator.scalar.ColumnRefOperator;
 import com.starrocks.sql.optimizer.operator.scalar.ScalarOperator;
 
-<<<<<<< HEAD
-import java.util.Collection;
-=======
->>>>>>> 08809122
 import java.util.List;
 import java.util.Map;
 import java.util.Objects;
 
 public final class LogicalOlapScanOperator extends LogicalScanOperator {
     private final HashDistributionSpec hashDistributionSpec;
-<<<<<<< HEAD
-    private long selectedIndexId;
-    private Collection<Long> selectedTabletId;
-    private Collection<Long> selectedPartitionId;
-
-    private PartitionNames partitionNames;
-    private List<Long> hintsTabletIds;
-=======
     private final long selectedIndexId;
     private final List<Long> selectedPartitionId;
     private final PartitionNames partitionNames;
     private final List<Long> selectedTabletId;
     private final List<Long> hintsTabletIds;
->>>>>>> 08809122
 
     // Only for UT
     public LogicalOlapScanOperator(Table table) {
@@ -54,31 +41,12 @@
             HashDistributionSpec hashDistributionSpec,
             long limit,
             ScalarOperator predicate) {
-<<<<<<< HEAD
-        super(OperatorType.LOGICAL_OLAP_SCAN, table, outputColumns,
-                colRefToColumnMetaMap, columnMetaToColRefMap, limit, predicate);
-
-        Preconditions.checkState(table instanceof OlapTable);
-        this.hashDistributionSpec = hashDistributionSpec;
-        selectedIndexId = ((OlapTable) table).getBaseIndexId();
-        selectedTabletId = Lists.newArrayList();
-        selectedPartitionId = Lists.newArrayList();
-    }
-
-    public OlapTable getOlapTable() {
-        return (OlapTable) table;
-    }
-
-    public Collection<Long> getSelectedPartitionId() {
-        return selectedPartitionId;
-=======
         this(table, outputColumns, colRefToColumnMetaMap, columnMetaToColRefMap, hashDistributionSpec, limit, predicate,
                 ((OlapTable) table).getBaseIndexId(),
                 null,
                 null,
                 Lists.newArrayList(),
                 Lists.newArrayList());
->>>>>>> 08809122
     }
 
     public LogicalOlapScanOperator(
@@ -123,17 +91,12 @@
         return partitionNames;
     }
 
-<<<<<<< HEAD
-    public HashDistributionSpec getDistributionSpec() {
-        return hashDistributionSpec;
-=======
     public List<Long> getSelectedTabletId() {
         return selectedTabletId;
     }
 
     public List<Long> getHintsTabletIds() {
         return hintsTabletIds;
->>>>>>> 08809122
     }
 
     public boolean canDoReplicatedJoin() {
