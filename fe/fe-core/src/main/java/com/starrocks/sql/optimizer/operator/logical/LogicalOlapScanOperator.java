--- conflicted
+++ resolved
@@ -29,10 +29,8 @@
 
     private PartitionNames partitionNames;
     private List<Long> hintsTabletIds;
-<<<<<<< HEAD
-=======
+
     private HashDistributionSpec hashDistributionSpec;
->>>>>>> f250f490
 
     // Only for UT
     public LogicalOlapScanOperator(OlapTable table) {
@@ -106,25 +104,8 @@
         this.selectedTabletId = selectedTabletId;
     }
 
-<<<<<<< HEAD
-    // TODO(kks): combine this method with PhysicalOlapScan::getDistributionSpec
-    public HashDistributionSpec getDistributionSpec() {
-        DistributionInfo distributionInfo = ((OlapTable) table).getDefaultDistributionInfo();
-        Preconditions.checkState(distributionInfo instanceof HashDistributionInfo);
-        HashDistributionInfo hashDistributionInfo = (HashDistributionInfo) distributionInfo;
-        List<Column> distributedColumns = hashDistributionInfo.getDistributionColumns();
-        List<Integer> columnList = new ArrayList<>();
-        for (Column distributedColumn : distributedColumns) {
-            columnList.add(getColumnReference(distributedColumn).getId());
-        }
-
-        HashDistributionDesc leftHashDesc =
-                new HashDistributionDesc(columnList, HashDistributionDesc.SourceType.LOCAL);
-        return DistributionSpec.createHashDistributionSpec(leftHashDesc);
-=======
     public HashDistributionSpec getDistributionSpec() {
         return hashDistributionSpec;
->>>>>>> f250f490
     }
 
     @Override
