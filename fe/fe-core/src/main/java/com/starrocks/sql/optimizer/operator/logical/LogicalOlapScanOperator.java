// This file is licensed under the Elastic License 2.0. Copyright 2021 StarRocks Limited.

package com.starrocks.sql.optimizer.operator.logical;

import com.google.common.base.Preconditions;
import com.google.common.collect.Lists;
import com.google.common.collect.Maps;
import com.starrocks.analysis.PartitionNames;
import com.starrocks.catalog.Column;
import com.starrocks.catalog.OlapTable;
import com.starrocks.catalog.Table;
import com.starrocks.sql.optimizer.Utils;
import com.starrocks.sql.optimizer.base.HashDistributionSpec;
import com.starrocks.sql.optimizer.operator.OperatorType;
import com.starrocks.sql.optimizer.operator.OperatorVisitor;
import com.starrocks.sql.optimizer.operator.scalar.ColumnRefOperator;
import com.starrocks.sql.optimizer.operator.scalar.ScalarOperator;

import java.util.List;
import java.util.Map;
import java.util.Objects;

public final class LogicalOlapScanOperator extends LogicalScanOperator {
<<<<<<< HEAD
    private long selectedIndexId;
    private Collection<Long> selectedPartitionId;
    private Collection<Long> selectedTabletId;

    private PartitionNames partitionNames;
    private List<Long> hintsTabletIds;

    private HashDistributionSpec hashDistributionSpec;

    // Only for UT
    public LogicalOlapScanOperator(OlapTable table) {
        super(OperatorType.LOGICAL_OLAP_SCAN, table, Maps.newHashMap());
        selectedPartitionId = Lists.newArrayList();
        selectedIndexId = table.getBaseIndexId();
        selectedTabletId = Lists.newArrayList();
    }

    public LogicalOlapScanOperator(OlapTable table, Map<ColumnRefOperator, Column> colRefToColumnMetaMap) {
        super(OperatorType.LOGICAL_OLAP_SCAN, table, colRefToColumnMetaMap);
        selectedPartitionId = Lists.newArrayList();
        selectedIndexId = table.getBaseIndexId();
        selectedTabletId = Lists.newArrayList();

        DistributionInfo distributionInfo = table.getDefaultDistributionInfo();
        Preconditions.checkState(distributionInfo instanceof HashDistributionInfo);
        HashDistributionInfo hashDistributionInfo = (HashDistributionInfo) distributionInfo;
        List<Column> distributedColumns = hashDistributionInfo.getDistributionColumns();
        List<Integer> hashDistributeColumns = new ArrayList<>();
        for (Column distributedColumn : distributedColumns) {
            hashDistributeColumns.add(getColumnReference(distributedColumn).getId());
        }

        HashDistributionDesc leftHashDesc =
                new HashDistributionDesc(hashDistributeColumns, HashDistributionDesc.SourceType.LOCAL);
        hashDistributionSpec = DistributionSpec.createHashDistributionSpec(leftHashDesc);
    }

    public OlapTable getOlapTable() {
        return (OlapTable) table;
=======
    private final HashDistributionSpec hashDistributionSpec;
    private final long selectedIndexId;
    private final List<Long> selectedPartitionId;
    private final PartitionNames partitionNames;
    private final List<Long> selectedTabletId;
    private final List<Long> hintsTabletIds;

    // Only for UT
    public LogicalOlapScanOperator(Table table) {
        this(table, Lists.newArrayList(), Maps.newHashMap(), Maps.newHashMap(), null, -1, null);
    }

    public LogicalOlapScanOperator(
            Table table,
            List<ColumnRefOperator> outputColumns,
            Map<ColumnRefOperator, Column> colRefToColumnMetaMap,
            Map<Column, ColumnRefOperator> columnMetaToColRefMap,
            HashDistributionSpec hashDistributionSpec,
            long limit,
            ScalarOperator predicate) {
        this(table, outputColumns, colRefToColumnMetaMap, columnMetaToColRefMap, hashDistributionSpec, limit, predicate,
                ((OlapTable) table).getBaseIndexId(),
                null,
                null,
                Lists.newArrayList(),
                Lists.newArrayList());
>>>>>>> 187b7409
    }

    public LogicalOlapScanOperator(
            Table table,
            List<ColumnRefOperator> outputColumns,
            Map<ColumnRefOperator, Column> colRefToColumnMetaMap,
            Map<Column, ColumnRefOperator> columnMetaToColRefMap,
            HashDistributionSpec hashDistributionSpec,
            long limit,
            ScalarOperator predicate,
            long selectedIndexId,
            List<Long> selectedPartitionId,
            PartitionNames partitionNames,
            List<Long> selectedTabletId,
            List<Long> hintsTabletIds
    ) {
        super(OperatorType.LOGICAL_OLAP_SCAN, table, outputColumns,
                colRefToColumnMetaMap, columnMetaToColRefMap, limit, predicate);

        Preconditions.checkState(table instanceof OlapTable);
        this.hashDistributionSpec = hashDistributionSpec;
        this.selectedIndexId = selectedIndexId;
        this.selectedPartitionId = selectedPartitionId;
        this.partitionNames = partitionNames;
        this.selectedTabletId = selectedTabletId;
        this.hintsTabletIds = hintsTabletIds;
    }

    public HashDistributionSpec getDistributionSpec() {
        return hashDistributionSpec;
    }

    public long getSelectedIndexId() {
        return selectedIndexId;
    }

    public List<Long> getSelectedPartitionId() {
        return selectedPartitionId;
    }

    public PartitionNames getPartitionNames() {
        return partitionNames;
    }

    public List<Long> getSelectedTabletId() {
        return selectedTabletId;
    }

    public List<Long> getHintsTabletIds() {
        return hintsTabletIds;
    }

    public boolean canDoReplicatedJoin() {
        return Utils.canDoReplicatedJoin((OlapTable) table, selectedIndexId, selectedPartitionId, selectedTabletId);
    }

<<<<<<< HEAD
    public HashDistributionSpec getDistributionSpec() {
        return hashDistributionSpec;
=======
    @Override
    public <R, C> R accept(OperatorVisitor<R, C> visitor, C context) {
        return visitor.visitLogicalOlapScan(this, context);
    }

    @Override
    public boolean equals(Object o) {
        if (this == o) {
            return true;
        }
        if (o == null || getClass() != o.getClass()) {
            return false;
        }
        if (!super.equals(o)) {
            return false;
        }
        LogicalOlapScanOperator that = (LogicalOlapScanOperator) o;
        return selectedIndexId == that.selectedIndexId &&
                Objects.equals(hashDistributionSpec, that.hashDistributionSpec) &&
                Objects.equals(selectedPartitionId, that.selectedPartitionId) &&
                Objects.equals(partitionNames, that.partitionNames) &&
                Objects.equals(selectedTabletId, that.selectedTabletId) &&
                Objects.equals(hintsTabletIds, that.hintsTabletIds);
>>>>>>> 187b7409
    }

    @Override
    public int hashCode() {
        return Objects.hash(super.hashCode(), hashDistributionSpec, selectedIndexId, selectedPartitionId,
                partitionNames,
                selectedTabletId, hintsTabletIds);
    }
}<|MERGE_RESOLUTION|>--- conflicted
+++ resolved
@@ -21,47 +21,6 @@
 import java.util.Objects;
 
 public final class LogicalOlapScanOperator extends LogicalScanOperator {
-<<<<<<< HEAD
-    private long selectedIndexId;
-    private Collection<Long> selectedPartitionId;
-    private Collection<Long> selectedTabletId;
-
-    private PartitionNames partitionNames;
-    private List<Long> hintsTabletIds;
-
-    private HashDistributionSpec hashDistributionSpec;
-
-    // Only for UT
-    public LogicalOlapScanOperator(OlapTable table) {
-        super(OperatorType.LOGICAL_OLAP_SCAN, table, Maps.newHashMap());
-        selectedPartitionId = Lists.newArrayList();
-        selectedIndexId = table.getBaseIndexId();
-        selectedTabletId = Lists.newArrayList();
-    }
-
-    public LogicalOlapScanOperator(OlapTable table, Map<ColumnRefOperator, Column> colRefToColumnMetaMap) {
-        super(OperatorType.LOGICAL_OLAP_SCAN, table, colRefToColumnMetaMap);
-        selectedPartitionId = Lists.newArrayList();
-        selectedIndexId = table.getBaseIndexId();
-        selectedTabletId = Lists.newArrayList();
-
-        DistributionInfo distributionInfo = table.getDefaultDistributionInfo();
-        Preconditions.checkState(distributionInfo instanceof HashDistributionInfo);
-        HashDistributionInfo hashDistributionInfo = (HashDistributionInfo) distributionInfo;
-        List<Column> distributedColumns = hashDistributionInfo.getDistributionColumns();
-        List<Integer> hashDistributeColumns = new ArrayList<>();
-        for (Column distributedColumn : distributedColumns) {
-            hashDistributeColumns.add(getColumnReference(distributedColumn).getId());
-        }
-
-        HashDistributionDesc leftHashDesc =
-                new HashDistributionDesc(hashDistributeColumns, HashDistributionDesc.SourceType.LOCAL);
-        hashDistributionSpec = DistributionSpec.createHashDistributionSpec(leftHashDesc);
-    }
-
-    public OlapTable getOlapTable() {
-        return (OlapTable) table;
-=======
     private final HashDistributionSpec hashDistributionSpec;
     private final long selectedIndexId;
     private final List<Long> selectedPartitionId;
@@ -88,7 +47,6 @@
                 null,
                 Lists.newArrayList(),
                 Lists.newArrayList());
->>>>>>> 187b7409
     }
 
     public LogicalOlapScanOperator(
@@ -145,10 +103,6 @@
         return Utils.canDoReplicatedJoin((OlapTable) table, selectedIndexId, selectedPartitionId, selectedTabletId);
     }
 
-<<<<<<< HEAD
-    public HashDistributionSpec getDistributionSpec() {
-        return hashDistributionSpec;
-=======
     @Override
     public <R, C> R accept(OperatorVisitor<R, C> visitor, C context) {
         return visitor.visitLogicalOlapScan(this, context);
@@ -172,7 +126,6 @@
                 Objects.equals(partitionNames, that.partitionNames) &&
                 Objects.equals(selectedTabletId, that.selectedTabletId) &&
                 Objects.equals(hintsTabletIds, that.hintsTabletIds);
->>>>>>> 187b7409
     }
 
     @Override
