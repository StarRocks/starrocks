// This file is licensed under the Elastic License 2.0. Copyright 2021-present, StarRocks Limited.

package com.starrocks.sql.optimizer.rule.transformation;

import com.google.common.collect.Lists;
import com.google.common.collect.Maps;
import com.starrocks.sql.optimizer.ExpressionContext;
import com.starrocks.sql.optimizer.OptExpression;
import com.starrocks.sql.optimizer.OptimizerContext;
import com.starrocks.sql.optimizer.Utils;
import com.starrocks.sql.optimizer.base.ColumnRefSet;
import com.starrocks.sql.optimizer.operator.OperatorType;
import com.starrocks.sql.optimizer.operator.logical.LogicalJoinOperator;
import com.starrocks.sql.optimizer.operator.logical.LogicalOperator;
import com.starrocks.sql.optimizer.operator.logical.LogicalProjectOperator;
import com.starrocks.sql.optimizer.operator.logical.LogicalScanOperator;
import com.starrocks.sql.optimizer.operator.pattern.Pattern;
import com.starrocks.sql.optimizer.operator.scalar.ColumnRefOperator;
import com.starrocks.sql.optimizer.operator.scalar.ScalarOperator;
import com.starrocks.sql.optimizer.rule.RuleType;

import java.util.List;
import java.util.Map;
import java.util.stream.Collectors;

public class PruneProjectColumnsRule extends TransformationRule {

    public PruneProjectColumnsRule() {
        super(RuleType.TF_PRUNE_PROJECT_COLUMNS, Pattern.create(OperatorType.LOGICAL_PROJECT).
                addChildren(Pattern.create(OperatorType.PATTERN_LEAF, OperatorType.PATTERN_MULTI_LEAF)));
    }

    @Override
    public List<OptExpression> transform(OptExpression input, OptimizerContext context) {
        LogicalProjectOperator projectOperator = (LogicalProjectOperator) input.getOp();

        ColumnRefSet requiredInputColumns = new ColumnRefSet();
        ColumnRefSet requiredOutputColumns = context.getTaskContext().get(0).getRequiredColumns();

        Map<ColumnRefOperator, ScalarOperator> newMap = Maps.newHashMap();
        projectOperator.getColumnRefMap().forEach(((columnRefOperator, operator) -> {
            if (requiredOutputColumns.contains(columnRefOperator)) {
                requiredInputColumns.union(operator.getUsedColumns());
                newMap.put(columnRefOperator, operator);
            }
        }));

        if (input.inputAt(0).getOp() instanceof LogicalJoinOperator ||
                input.inputAt(0).getOp() instanceof LogicalScanOperator) {
<<<<<<< HEAD
            //LogicalJoinOperator joinOperator = (LogicalJoinOperator) input.inputAt(0).getOp();
=======
>>>>>>> c55381a6
            LogicalOperator operator = (LogicalOperator) input.inputAt(0).getOp();
            ColumnRefSet requiredColumns = requiredInputColumns;
            ColumnRefSet outputColumns =
                    (ColumnRefSet) operator.getOutputColumns(new ExpressionContext(input)).clone();
            outputColumns.intersect(requiredColumns);
            if (outputColumns.isEmpty()) {
                if (operator instanceof LogicalJoinOperator &&
                        ((LogicalJoinOperator) operator).getOnPredicate() != null) {
                    outputColumns.union(((LogicalJoinOperator) operator).getOnPredicate().getUsedColumns());
                    outputColumns.intersect(input.inputAt(0).getOutputColumns());
                }
                if (operator.getPredicate() != null) {
                    outputColumns.union(operator.getPredicate().getUsedColumns());
                    outputColumns.intersect(input.inputAt(0).getOutputColumns());
                }
                if (outputColumns.isEmpty()) {
                    outputColumns.union(input.inputAt(0).getOutputColumns());
                }

                ColumnRefOperator smallestColumn = Utils.findSmallestColumnRef(
                        outputColumns.getStream().mapToObj(context.getColumnRefFactory()::getColumnRef)
                                .collect(Collectors.toList()));
                if (newMap.isEmpty()) {
                    newMap.put(smallestColumn, smallestColumn);
                }
                requiredOutputColumns.union(smallestColumn);
            }
        }

        // Change the requiredOutputColumns in context
        requiredOutputColumns.union(requiredInputColumns);

        return Lists.newArrayList(OptExpression.create(new LogicalProjectOperator(newMap), input.getInputs()));
    }
}<|MERGE_RESOLUTION|>--- conflicted
+++ resolved
@@ -47,10 +47,6 @@
 
         if (input.inputAt(0).getOp() instanceof LogicalJoinOperator ||
                 input.inputAt(0).getOp() instanceof LogicalScanOperator) {
-<<<<<<< HEAD
-            //LogicalJoinOperator joinOperator = (LogicalJoinOperator) input.inputAt(0).getOp();
-=======
->>>>>>> c55381a6
             LogicalOperator operator = (LogicalOperator) input.inputAt(0).getOp();
             ColumnRefSet requiredColumns = requiredInputColumns;
             ColumnRefSet outputColumns =
