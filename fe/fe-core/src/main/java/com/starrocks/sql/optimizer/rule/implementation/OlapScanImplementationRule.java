--- conflicted
+++ resolved
@@ -23,11 +23,7 @@
     public List<OptExpression> transform(OptExpression input, OptimizerContext context) {
         LogicalOlapScanOperator scan = (LogicalOlapScanOperator) input.getOp();
         PhysicalOlapScanOperator physicalOlapScan =
-<<<<<<< HEAD
-                new PhysicalOlapScanOperator(scan.getOlapTable(), scan.getColRefToColumnMetaMap());
-=======
                 new PhysicalOlapScanOperator(scan.getOlapTable(), scan.getColRefToColumnMetaMap(), scan.getDistributionSpec());
->>>>>>> f250f490
 
         physicalOlapScan.setSelectedIndexId(scan.getSelectedIndexId());
         physicalOlapScan.setSelectedPartitionId(Lists.newArrayList(scan.getSelectedPartitionId()));
