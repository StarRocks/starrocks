// This file is licensed under the Elastic License 2.0. Copyright 2021 StarRocks Limited.

package com.starrocks.sql.optimizer.operator.logical;

import com.google.common.base.Preconditions;
import com.starrocks.catalog.Column;
import com.starrocks.catalog.MysqlTable;
import com.starrocks.catalog.Table;
import com.starrocks.sql.optimizer.operator.OperatorType;
import com.starrocks.sql.optimizer.operator.OperatorVisitor;
import com.starrocks.sql.optimizer.operator.scalar.ColumnRefOperator;
import com.starrocks.sql.optimizer.operator.scalar.ScalarOperator;

import java.util.Map;

public class LogicalMysqlScanOperator extends LogicalScanOperator {
<<<<<<< HEAD
    public LogicalMysqlScanOperator(Table table, Map<ColumnRefOperator, Column> columnRefMap) {
        super(OperatorType.LOGICAL_MYSQL_SCAN, table, columnRefMap);
=======
    public LogicalMysqlScanOperator(Table table,
                                    List<ColumnRefOperator> outputColumns,
                                    Map<ColumnRefOperator, Column> colRefToColumnMetaMap,
                                    Map<Column, ColumnRefOperator> columnMetaToColRefMap,
                                    long limit,
                                    ScalarOperator predicate) {
        super(OperatorType.LOGICAL_MYSQL_SCAN, table, outputColumns,
                colRefToColumnMetaMap, columnMetaToColRefMap, limit, predicate);
        Preconditions.checkState(table instanceof MysqlTable);
>>>>>>> 187b7409
    }

    @Override
    public <R, C> R accept(OperatorVisitor<R, C> visitor, C context) {
        return visitor.visitLogicalMysqlScan(this, context);
    }
}<|MERGE_RESOLUTION|>--- conflicted
+++ resolved
@@ -11,13 +11,10 @@
 import com.starrocks.sql.optimizer.operator.scalar.ColumnRefOperator;
 import com.starrocks.sql.optimizer.operator.scalar.ScalarOperator;
 
+import java.util.List;
 import java.util.Map;
 
 public class LogicalMysqlScanOperator extends LogicalScanOperator {
-<<<<<<< HEAD
-    public LogicalMysqlScanOperator(Table table, Map<ColumnRefOperator, Column> columnRefMap) {
-        super(OperatorType.LOGICAL_MYSQL_SCAN, table, columnRefMap);
-=======
     public LogicalMysqlScanOperator(Table table,
                                     List<ColumnRefOperator> outputColumns,
                                     Map<ColumnRefOperator, Column> colRefToColumnMetaMap,
@@ -27,7 +24,6 @@
         super(OperatorType.LOGICAL_MYSQL_SCAN, table, outputColumns,
                 colRefToColumnMetaMap, columnMetaToColRefMap, limit, predicate);
         Preconditions.checkState(table instanceof MysqlTable);
->>>>>>> 187b7409
     }
 
     @Override
