--- conflicted
+++ resolved
@@ -82,11 +82,7 @@
                 if (!setVar.getType().equals(SetType.DEFAULT)) {
                     sb.append(setVar.getType().toString() + " ");
                 }
-<<<<<<< HEAD
-                sb.append(setVar.getVariable() + " = " + setVar.getResolvedExpression().toSql());
-=======
                 sb.append(setVar.getVariable() + " = " + setVar.getExpression().toSql());
->>>>>>> bfef5fae
                 idx++;
             }
             return sb.toString();
