// This file is licensed under the Elastic License 2.0. Copyright 2021 StarRocks Limited.

package com.starrocks.sql.optimizer.rule.implementation;

import com.google.common.collect.Lists;
import com.starrocks.sql.optimizer.OptExpression;
import com.starrocks.sql.optimizer.OptimizerContext;
import com.starrocks.sql.optimizer.operator.OperatorType;
import com.starrocks.sql.optimizer.operator.logical.LogicalMysqlScanOperator;
import com.starrocks.sql.optimizer.operator.pattern.Pattern;
import com.starrocks.sql.optimizer.operator.physical.PhysicalMysqlScanOperator;
import com.starrocks.sql.optimizer.rule.RuleType;

import java.util.List;

public class MysqlScanImplementationRule extends ImplementationRule {
    public MysqlScanImplementationRule() {
        super(RuleType.IMP_MYSQL_LSCAN_TO_PSCAN, Pattern.create(OperatorType.LOGICAL_MYSQL_SCAN));
    }

    @Override
    public List<OptExpression> transform(OptExpression input, OptimizerContext context) {
        LogicalMysqlScanOperator logical = (LogicalMysqlScanOperator) input.getOp();
<<<<<<< HEAD
        PhysicalMysqlScanOperator physical = new PhysicalMysqlScanOperator(logical.getTable(), logical.getColRefToColumnMetaMap());
=======
        PhysicalMysqlScanOperator physical = new PhysicalMysqlScanOperator(logical.getTable(),
                logical.getOutputColumns(), logical.getColRefToColumnMetaMap());
>>>>>>> 187b7409

        physical.setPredicate(logical.getPredicate());
        physical.setLimit(logical.getLimit());
        physical.setProjection(logical.getProjection());

        OptExpression result = new OptExpression(physical);
        return Lists.newArrayList(result);
    }
}<|MERGE_RESOLUTION|>--- conflicted
+++ resolved
@@ -21,16 +21,11 @@
     @Override
     public List<OptExpression> transform(OptExpression input, OptimizerContext context) {
         LogicalMysqlScanOperator logical = (LogicalMysqlScanOperator) input.getOp();
-<<<<<<< HEAD
-        PhysicalMysqlScanOperator physical = new PhysicalMysqlScanOperator(logical.getTable(), logical.getColRefToColumnMetaMap());
-=======
         PhysicalMysqlScanOperator physical = new PhysicalMysqlScanOperator(logical.getTable(),
                 logical.getOutputColumns(), logical.getColRefToColumnMetaMap());
->>>>>>> 187b7409
 
         physical.setPredicate(logical.getPredicate());
         physical.setLimit(logical.getLimit());
-        physical.setProjection(logical.getProjection());
 
         OptExpression result = new OptExpression(physical);
         return Lists.newArrayList(result);
