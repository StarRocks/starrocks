// This file is licensed under the Elastic License 2.0. Copyright 2021 StarRocks Limited.

package com.starrocks.sql.optimizer.rule.transformation;

import com.google.common.collect.Lists;
import com.google.common.collect.Maps;
import com.starrocks.analysis.JoinOperator;
import com.starrocks.sql.analyzer.SemanticException;
import com.starrocks.sql.optimizer.OptExpression;
import com.starrocks.sql.optimizer.OptimizerContext;
import com.starrocks.sql.optimizer.SubqueryUtils;
import com.starrocks.sql.optimizer.Utils;
import com.starrocks.sql.optimizer.operator.AggType;
import com.starrocks.sql.optimizer.operator.OperatorType;
import com.starrocks.sql.optimizer.operator.logical.LogicalAggregationOperator;
import com.starrocks.sql.optimizer.operator.logical.LogicalApplyOperator;
import com.starrocks.sql.optimizer.operator.logical.LogicalFilterOperator;
import com.starrocks.sql.optimizer.operator.logical.LogicalJoinOperator;
import com.starrocks.sql.optimizer.operator.logical.LogicalLimitOperator;
import com.starrocks.sql.optimizer.operator.logical.LogicalProjectOperator;
import com.starrocks.sql.optimizer.operator.pattern.Pattern;
import com.starrocks.sql.optimizer.operator.scalar.BinaryPredicateOperator;
import com.starrocks.sql.optimizer.operator.scalar.CallOperator;
import com.starrocks.sql.optimizer.operator.scalar.ColumnRefOperator;
import com.starrocks.sql.optimizer.operator.scalar.ConstantOperator;
import com.starrocks.sql.optimizer.operator.scalar.ExistsPredicateOperator;
import com.starrocks.sql.optimizer.operator.scalar.ScalarOperator;
import com.starrocks.sql.optimizer.rule.RuleType;

import java.util.Arrays;
import java.util.List;
import java.util.Map;

public class ExistentialApply2OuterJoinRule extends BaseApply2OuterJoinRule {
    public ExistentialApply2OuterJoinRule() {
        super(RuleType.TF_EXISTENTIAL_APPLY_TO_OUTER_JOIN,
                Pattern.create(OperatorType.LOGICAL_APPLY, OperatorType.PATTERN_LEAF, OperatorType.PATTERN_LEAF));
    }

    @Override
    public boolean check(OptExpression input, OptimizerContext context) {
        LogicalApplyOperator apply = (LogicalApplyOperator) input.getOp();
        return !apply.isUseSemiAnti() && apply.isExistential()
                && !Utils.containsCorrelationSubquery(input.getGroupExpression());
    }

    @Override
    public List<OptExpression> transform(OptExpression input, OptimizerContext context) {
        LogicalApplyOperator apply = (LogicalApplyOperator) input.getOp();

        // Exists/Not Exists
        ExistsPredicateOperator epo = (ExistsPredicateOperator) apply.getSubqueryOperator();

        // correlation subquery
        if (null != apply.getCorrelationConjuncts()) {
            return transformCorrelation(input, apply, epo, context);
        } else {
            return transformUnCorrelation(input, apply, epo, context);
        }
    }

    private List<OptExpression> transformCorrelation(OptExpression input, LogicalApplyOperator apply,
                                                     ExistsPredicateOperator epo, OptimizerContext context) {
        boolean hasEqPredicate = Utils.extractConjuncts(apply.getCorrelationConjuncts()).stream()
                .anyMatch(d -> OperatorType.BINARY.equals(d.getOpType()) && BinaryPredicateOperator.BinaryType.EQ
                        .equals(((BinaryPredicateOperator) d).getBinaryType()));

        if (hasEqPredicate) {
            return transformCorrelationWithEQ(input, apply, epo, context);
        } else {
            return transformCorrelationWithOther();
        }
    }

    // @Todo: right plan
    // Exists:
    //       PROJECT(Apply-OutputRef, COUNT(Correlation And Predicate) > 0)
    //          |
    //      Aggregate(Group by UniqueKey, COUNT(Correlation And Predicate))
    //          |
    //      Cross-Join
    //       /      \
    //  UniqueKey    \
    //    /           \
    //  LEFT          RIGHT
    //
    // Not Exists:
    //       PROJECT(Apply-OutputRef, COUNT(Correlation And Predicate) = 0)
    //          |
    //      Aggregate(Group by UniqueKey, COUNT(Correlation And Predicate))
    //          |
    //      Cross-Join
    //       /      \
    //  UniqueKey    \
    //    /           \
    //  LEFT          RIGHT
    private List<OptExpression> transformCorrelationWithOther() {
        throw new SemanticException("Not support exists correlation subquery with Non-EQ predicate");
    }

    // Exists:
    //      Project [..., join-key is not null]
    //         |
    //     Left-Outer-Join (left table always output all rows)
    //     /       \
    //  LEFT      AGG(GROUP BY join-key)
    //               \
    //            Project(correlation columns: expression)[optional]
    //                 \
    //                 Filter(UnCorrelation)
    //
    // Not Exists:
    //      Project [..., join-key is null]
    //         |
    //     Left-Outer-Join
    //     /       \
    //  LEFT      AGG(GROUP BY join-key)
    //               \
    //             Project(correlation columns: expression)[optional]
    //                  \
    //                  Filter(UnCorrelation)
    private List<OptExpression> transformCorrelationWithEQ(OptExpression input, LogicalApplyOperator apply,
                                                           ExistsPredicateOperator epo, OptimizerContext context) {
        if (null == apply.getCorrelationConjuncts()) {
            // If the correlation predicate doesn't appear in here,
            // it's should not be a situation that we currently support.
            throw new SemanticException("Not support none correlation predicate correlation subquery");
        }

        List<ScalarOperator> correlationPredicates = Utils.extractConjuncts(apply.getCorrelationConjuncts());
        return transform2OuterJoin(context, input, apply, correlationPredicates, apply.getCorrelationColumnRefs(),
                epo.isNotExists());
    }

    // Exists:
    //      Project [..., COUNT(1) > 0]
    //         |
    //     Cross-Join
    //     /       \
    //  LEFT      AGG(COUNT(1))
    //               \
    //              Limit 1
    //                 \
    //               Filter(UnCorrelation)
    //
    // Not Exists:
    //      Project [..., COUNT(1) = 0]
    //         |
    //     Cross-Join
    //     /       \
    //  LEFT      AGG(COUNT(1))
    //               \
    //              Limit 1
    //                 \
    //               Filter(UnCorrelation)
    private List<OptExpression> transformUnCorrelation(OptExpression input, LogicalApplyOperator apply,
                                                       ExistsPredicateOperator epo, OptimizerContext context) {
        boolean isNotExists = epo.isNotExists();
        // limit
        OptExpression limitExpression = OptExpression.create(new LogicalLimitOperator(1), input.getInputs().get(1));

        // agg count(1)
        CallOperator countOp = SubqueryUtils.createCountRowsOperator();
        ColumnRefOperator count =
                context.getColumnRefFactory().create("COUNT(1)", countOp.getType(), countOp.isNullable());
        Map<ColumnRefOperator, CallOperator> aggregates = Maps.newHashMap();
        aggregates.put(count, countOp);
        OptExpression aggregateExpression =
<<<<<<< HEAD
                OptExpression.create(new LogicalAggregationOperator(AggType.GLOBAL, Lists.newArrayList(), aggregates), limitExpression);
=======
                OptExpression.create(new LogicalAggregationOperator(AggType.GLOBAL, Lists.newArrayList(), aggregates),
                        limitExpression);
>>>>>>> a40eeb74

        // cross join
        OptExpression joinExpression = new OptExpression(new LogicalJoinOperator(JoinOperator.CROSS_JOIN, null));
        joinExpression.getInputs().add(input.getInputs().get(0));
        joinExpression.getInputs().add(aggregateExpression);

        // project
        Map<ColumnRefOperator, ScalarOperator> projectMap = Maps.newHashMap();
        Arrays.stream(input.getInputs().get(0).getOutputColumns().getColumnIds())
                .mapToObj(context.getColumnRefFactory()::getColumnRef).forEach(d -> projectMap.put(d, d));
        Arrays.stream(input.getInputs().get(1).getOutputColumns().getColumnIds())
                .mapToObj(context.getColumnRefFactory()::getColumnRef).forEach(d -> projectMap.put(d, d));

        if (isNotExists) {
            projectMap.put(apply.getOutput(), new BinaryPredicateOperator(BinaryPredicateOperator.BinaryType.EQ, count,
                    ConstantOperator.createBigint(0)));
        } else {
            projectMap.put(apply.getOutput(), new BinaryPredicateOperator(BinaryPredicateOperator.BinaryType.GT, count,
                    ConstantOperator.createBigint(0)));
        }
        OptExpression projectExpression = OptExpression.create(new LogicalProjectOperator(projectMap), joinExpression);

        // filter
        if (null != apply.getPredicate()) {
            OptExpression filterExpression = new OptExpression(new LogicalFilterOperator(apply.getPredicate()));
            filterExpression.getInputs().add(input.getInputs().get(1));

            limitExpression.getInputs().clear();
            limitExpression.getInputs().add(filterExpression);
        }

        return Lists.newArrayList(projectExpression);
    }

}<|MERGE_RESOLUTION|>--- conflicted
+++ resolved
@@ -166,12 +166,8 @@
         Map<ColumnRefOperator, CallOperator> aggregates = Maps.newHashMap();
         aggregates.put(count, countOp);
         OptExpression aggregateExpression =
-<<<<<<< HEAD
-                OptExpression.create(new LogicalAggregationOperator(AggType.GLOBAL, Lists.newArrayList(), aggregates), limitExpression);
-=======
                 OptExpression.create(new LogicalAggregationOperator(AggType.GLOBAL, Lists.newArrayList(), aggregates),
                         limitExpression);
->>>>>>> a40eeb74
 
         // cross join
         OptExpression joinExpression = new OptExpression(new LogicalJoinOperator(JoinOperator.CROSS_JOIN, null));
