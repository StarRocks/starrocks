--- conflicted
+++ resolved
@@ -11,6 +11,7 @@
 // WITHOUT WARRANTIES OR CONDITIONS OF ANY KIND, either express or implied.
 // See the License for the specific language governing permissions and
 // limitations under the License.
+
 
 package com.starrocks.sql.optimizer.rewrite;
 
@@ -408,18 +409,12 @@
     private static boolean containsNullValue(PartitionKey minRange) {
         PartitionKey nullValue = new PartitionKey();
         try {
-<<<<<<< HEAD
-            //nullValue.pushColumn(LiteralExpr.createInfinity(column.getType(), false), column.getPrimitiveType());
-            nullValue.pushColumn(LiteralExpr.createInfinity(minRange.getKeys().get(0).getType(), false),
-                    minRange.getTypes().get(0));
-=======
             for (int i = 0; i < minRange.getKeys().size(); ++i) {
                 LiteralExpr rangeKey = minRange.getKeys().get(i);
                 PrimitiveType type = minRange.getTypes().get(i);
                 nullValue.pushColumn(LiteralExpr.createInfinity(rangeKey.getType(), false), type);
             }
 
->>>>>>> 30ddb3eb
             return minRange.compareTo(nullValue) <= 0;
         } catch (AnalysisException e) {
             return false;
