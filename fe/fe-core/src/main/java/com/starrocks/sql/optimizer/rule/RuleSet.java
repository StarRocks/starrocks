--- conflicted
+++ resolved
@@ -180,11 +180,8 @@
             new DeltaLakeScanImplementationRule(),
             new PaimonScanImplementationRule(),
             new OdpsScanImplementationRule(),
-<<<<<<< HEAD
             new IcebergMetadataScanImplementationRule(),
-=======
             new KuduScanImplementationRule(),
->>>>>>> f4e2f401
             new SchemaScanImplementationRule(),
             new MysqlScanImplementationRule(),
             new EsScanImplementationRule(),
@@ -315,11 +312,8 @@
                 PushDownPredicateScanRule.DELTALAKE_SCAN,
                 PushDownPredicateScanRule.FILE_SCAN,
                 PushDownPredicateScanRule.PAIMON_SCAN,
-<<<<<<< HEAD
                 PushDownPredicateScanRule.ICEBERG_METADATA_SCAN,
-=======
                 PushDownPredicateScanRule.KUDU_SCAN,
->>>>>>> f4e2f401
                 PushDownPredicateScanRule.SCHEMA_SCAN,
                 PushDownPredicateScanRule.ES_SCAN,
                 PushDownPredicateScanRule.META_SCAN,
