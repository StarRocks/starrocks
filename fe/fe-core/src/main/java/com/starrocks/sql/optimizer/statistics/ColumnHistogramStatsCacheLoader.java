// This file is licensed under the Elastic License 2.0. Copyright 2021-present, StarRocks Limited.
package com.starrocks.sql.optimizer.statistics;

import com.github.benmanes.caffeine.cache.AsyncCacheLoader;
import com.google.common.collect.Lists;
import com.google.gson.JsonArray;
import com.google.gson.JsonObject;
import com.google.gson.JsonParser;
import com.starrocks.statistic.StatisticExecutor;
import com.starrocks.thrift.TStatisticData;
import org.apache.logging.log4j.LogManager;
import org.apache.logging.log4j.Logger;
import org.checkerframework.checker.nullness.qual.NonNull;

import java.util.ArrayList;
import java.util.HashMap;
import java.util.List;
import java.util.Map;
import java.util.Optional;
import java.util.concurrent.CompletableFuture;
import java.util.concurrent.CompletionException;
import java.util.concurrent.Executor;

public class ColumnHistogramStatsCacheLoader implements AsyncCacheLoader<ColumnStatsCacheKey, Optional<Histogram>> {
    private static final Logger LOG = LogManager.getLogger(ColumnBasicStatsCacheLoader.class);
    private final StatisticExecutor statisticExecutor = new StatisticExecutor();

    @Override
    public @NonNull CompletableFuture<Optional<Histogram>> asyncLoad(@NonNull ColumnStatsCacheKey cacheKey,
                                                                     @NonNull Executor executor) {
        return CompletableFuture.supplyAsync(() -> {
            try {
                List<TStatisticData> statisticData =
                        queryHistogramStatistics(cacheKey.tableId, Lists.newArrayList(cacheKey.column));
                // check TStatisticData is not empty, There may be no such column Statistics in BE

                if (!statisticData.isEmpty()) {
                    List<Bucket> buckets = convert(statisticData.get(0).histogram);
<<<<<<< HEAD
                    Map<Double, Long> mcv = convertMCV(statisticData.get(0).histogram);
                    Histogram histogram = new Histogram(buckets, mcv);
=======
                    Map<Double, Long> topn = convertTOPN(statisticData.get(0).histogram);
                    Histogram histogram = new Histogram(buckets, topn);
>>>>>>> dc83d47a
                    return Optional.of(histogram);
                } else {
                    return Optional.empty();
                }
            } catch (RuntimeException e) {
                throw e;
            } catch (Exception e) {
                throw new CompletionException(e);
            }
        }, executor);
    }

    @Override
    public CompletableFuture<Map<@NonNull ColumnStatsCacheKey, @NonNull Optional<Histogram>>> asyncLoadAll(
            @NonNull Iterable<? extends @NonNull ColumnStatsCacheKey> keys, @NonNull Executor executor) {
        return CompletableFuture.supplyAsync(() -> {
            Map<ColumnStatsCacheKey, Optional<Histogram>> result = new HashMap<>();
            try {
                long tableId = -1;
                List<String> columns = new ArrayList<>();
                for (ColumnStatsCacheKey key : keys) {
                    tableId = key.tableId;
                    columns.add(key.column);
                }
                List<TStatisticData> histogramStatsDataList = queryHistogramStatistics(tableId, columns);
                for (TStatisticData histogramStatsData : histogramStatsDataList) {
                    List<Bucket> buckets = convert(histogramStatsData.histogram);
<<<<<<< HEAD
                    Map<Double, Long> mcv = convertMCV(histogramStatsData.histogram);
                    Histogram histogram = new Histogram(buckets, mcv);
=======
                    Map<Double, Long> topn = convertTOPN(histogramStatsData.histogram);
                    Histogram histogram = new Histogram(buckets, topn);
>>>>>>> dc83d47a
                    result.put(new ColumnStatsCacheKey(histogramStatsData.tableId, histogramStatsData.columnName),
                            Optional.of(histogram));
                }

                return result;
            } catch (RuntimeException e) {
                throw e;
            } catch (Exception e) {
                throw new CompletionException(e);
            }
        }, executor);
    }

    @Override
    public CompletableFuture<Optional<Histogram>> asyncReload(
            @NonNull ColumnStatsCacheKey key, @NonNull Optional<Histogram> oldValue,
            @NonNull Executor executor) {
        return asyncLoad(key, executor);
    }

    public List<TStatisticData> queryHistogramStatistics(long tableId, List<String> column) throws Exception {
        return statisticExecutor.queryHistogram(tableId, column);
    }

    private List<Bucket> convert(String histogramString) {
        JsonObject jsonObject = JsonParser.parseString(histogramString).getAsJsonObject();
        JsonArray histogramObj = jsonObject.getAsJsonArray("buckets");

        List<Bucket> buckets = Lists.newArrayList();
        for (int i = 0; i < histogramObj.size(); ++i) {
            JsonArray bucketJsonArray = histogramObj.get(i).getAsJsonArray();
            Bucket bucket = new Bucket(
                    Double.parseDouble(bucketJsonArray.get(0).getAsString()),
                    Double.parseDouble(bucketJsonArray.get(1).getAsString()),
                    Long.parseLong(bucketJsonArray.get(2).getAsString()),
                    Long.parseLong(bucketJsonArray.get(3).getAsString()));
            buckets.add(bucket);
        }
        return buckets;
    }

<<<<<<< HEAD
    private Map<Double, Long> convertMCV(String histogramString) {
=======
    private Map<Double, Long> convertTOPN(String histogramString) {
>>>>>>> dc83d47a
        JsonObject jsonObject = JsonParser.parseString(histogramString).getAsJsonObject();
        JsonArray histogramObj = jsonObject.getAsJsonArray("top-n");

        Map<Double, Long> mcv = new HashMap<>();
        for (int i = 0; i < histogramObj.size(); ++i) {
            JsonArray bucketJsonArray = histogramObj.get(i).getAsJsonArray();
            mcv.put(Double.parseDouble(bucketJsonArray.get(0).getAsString()),
                    Long.parseLong(bucketJsonArray.get(1).getAsString()));
        }
        return mcv;
    }
}<|MERGE_RESOLUTION|>--- conflicted
+++ resolved
@@ -36,13 +36,8 @@
 
                 if (!statisticData.isEmpty()) {
                     List<Bucket> buckets = convert(statisticData.get(0).histogram);
-<<<<<<< HEAD
-                    Map<Double, Long> mcv = convertMCV(statisticData.get(0).histogram);
-                    Histogram histogram = new Histogram(buckets, mcv);
-=======
                     Map<Double, Long> topn = convertTOPN(statisticData.get(0).histogram);
                     Histogram histogram = new Histogram(buckets, topn);
->>>>>>> dc83d47a
                     return Optional.of(histogram);
                 } else {
                     return Optional.empty();
@@ -70,13 +65,8 @@
                 List<TStatisticData> histogramStatsDataList = queryHistogramStatistics(tableId, columns);
                 for (TStatisticData histogramStatsData : histogramStatsDataList) {
                     List<Bucket> buckets = convert(histogramStatsData.histogram);
-<<<<<<< HEAD
-                    Map<Double, Long> mcv = convertMCV(histogramStatsData.histogram);
-                    Histogram histogram = new Histogram(buckets, mcv);
-=======
                     Map<Double, Long> topn = convertTOPN(histogramStatsData.histogram);
                     Histogram histogram = new Histogram(buckets, topn);
->>>>>>> dc83d47a
                     result.put(new ColumnStatsCacheKey(histogramStatsData.tableId, histogramStatsData.columnName),
                             Optional.of(histogram));
                 }
@@ -118,11 +108,7 @@
         return buckets;
     }
 
-<<<<<<< HEAD
-    private Map<Double, Long> convertMCV(String histogramString) {
-=======
     private Map<Double, Long> convertTOPN(String histogramString) {
->>>>>>> dc83d47a
         JsonObject jsonObject = JsonParser.parseString(histogramString).getAsJsonObject();
         JsonArray histogramObj = jsonObject.getAsJsonArray("top-n");
 
