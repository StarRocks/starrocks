// This file is licensed under the Elastic License 2.0. Copyright 2021-present, StarRocks Limited.
package com.starrocks.sql.optimizer.statistics;

import com.github.benmanes.caffeine.cache.AsyncCacheLoader;
import com.google.common.collect.Lists;
import com.google.gson.JsonArray;
import com.google.gson.JsonElement;
import com.google.gson.JsonObject;
import com.google.gson.JsonParser;
import com.starrocks.catalog.Column;
import com.starrocks.catalog.Database;
import com.starrocks.catalog.OlapTable;
import com.starrocks.catalog.Table;
import com.starrocks.catalog.Type;
import com.starrocks.common.AnalysisException;
import com.starrocks.common.ErrorCode;
import com.starrocks.common.ErrorReport;
import com.starrocks.common.util.DateUtils;
import com.starrocks.server.GlobalStateMgr;
import com.starrocks.statistic.StatisticExecutor;
import com.starrocks.thrift.TStatisticData;
import org.apache.logging.log4j.LogManager;
import org.apache.logging.log4j.Logger;
import org.checkerframework.checker.nullness.qual.NonNull;

import java.util.ArrayList;
import java.util.Collections;
import java.util.HashMap;
import java.util.List;
import java.util.Map;
import java.util.Optional;
import java.util.concurrent.CompletableFuture;
import java.util.concurrent.CompletionException;
import java.util.concurrent.Executor;

import static com.starrocks.sql.optimizer.Utils.getLongFromDateTime;

public class ColumnHistogramStatsCacheLoader implements AsyncCacheLoader<ColumnStatsCacheKey, Optional<Histogram>> {
    private static final Logger LOG = LogManager.getLogger(ColumnBasicStatsCacheLoader.class);
    private final StatisticExecutor statisticExecutor = new StatisticExecutor();

    @Override
    public @NonNull
    CompletableFuture<Optional<Histogram>> asyncLoad(@NonNull ColumnStatsCacheKey cacheKey,
                                                     @NonNull Executor executor) {
        return CompletableFuture.supplyAsync(() -> {
            try {
                List<TStatisticData> statisticData =
                        queryHistogramStatistics(cacheKey.tableId, Lists.newArrayList(cacheKey.column));
                // check TStatisticData is not empty, There may be no such column Statistics in BE
                if (!statisticData.isEmpty()) {
                    return Optional.of(convert2Histogram(statisticData.get(0)));
                } else {
                    return Optional.empty();
                }
            } catch (RuntimeException e) {
                throw e;
            } catch (Exception e) {
                throw new CompletionException(e);
            }
        }, executor);
    }

    @Override
    public CompletableFuture<Map<@NonNull ColumnStatsCacheKey, @NonNull Optional<Histogram>>> asyncLoadAll(
            @NonNull Iterable<? extends @NonNull ColumnStatsCacheKey> keys, @NonNull Executor executor) {
        return CompletableFuture.supplyAsync(() -> {
            Map<ColumnStatsCacheKey, Optional<Histogram>> result = new HashMap<>();
            try {
                long tableId = -1;
                List<String> columns = new ArrayList<>();
                for (ColumnStatsCacheKey key : keys) {
                    tableId = key.tableId;
                    columns.add(key.column);
                    result.put(key, Optional.empty());
                }
                List<TStatisticData> histogramStatsDataList = queryHistogramStatistics(tableId, columns);
                for (TStatisticData histogramStatsData : histogramStatsDataList) {
                    Histogram histogram = convert2Histogram(histogramStatsData);
                    result.put(new ColumnStatsCacheKey(histogramStatsData.tableId, histogramStatsData.columnName),
                            Optional.of(histogram));
                }

                return result;
            } catch (RuntimeException e) {
                throw e;
            } catch (Exception e) {
                throw new CompletionException(e);
            }
        }, executor);
    }

    @Override
    public CompletableFuture<Optional<Histogram>> asyncReload(
            @NonNull ColumnStatsCacheKey key, @NonNull Optional<Histogram> oldValue,
            @NonNull Executor executor) {
        return asyncLoad(key, executor);
    }

    public List<TStatisticData> queryHistogramStatistics(long tableId, List<String> column) throws Exception {
        return statisticExecutor.queryHistogram(tableId, column);
    }

    private Histogram convert2Histogram(TStatisticData statisticData) throws AnalysisException {
        Database db = GlobalStateMgr.getCurrentState().getDb(statisticData.dbId);
        if (db == null) {
            ErrorReport.reportAnalysisException(ErrorCode.ERR_BAD_DB_ERROR, statisticData.dbId);
        }
        Table table = db.getTable(statisticData.tableId);
        if (!(table instanceof OlapTable)) {
            ErrorReport.reportAnalysisException(ErrorCode.ERR_BAD_TABLE_ERROR, statisticData.tableId);
        }
        Column column = table.getColumn(statisticData.columnName);
        if (column == null) {
            ErrorReport.reportAnalysisException(ErrorCode.ERR_BAD_FIELD_ERROR, statisticData.columnName);
        }

        List<Bucket> buckets = convertBuckets(statisticData.histogram, column.getType());
        Map<String, Long> mcv = convertMCV(statisticData.histogram, column.getType());
        return new Histogram(buckets, mcv);
    }

    private List<Bucket> convertBuckets(String histogramString, Type type) {
        JsonObject jsonObject = JsonParser.parseString(histogramString).getAsJsonObject();

        JsonElement jsonElement = jsonObject.get("buckets");
        if (jsonElement.isJsonNull()) {
            return Collections.emptyList();
        }

        JsonArray histogramObj = (JsonArray) jsonElement;
        List<Bucket> buckets = Lists.newArrayList();
        for (int i = 0; i < histogramObj.size(); ++i) {
            JsonArray bucketJsonArray = histogramObj.get(i).getAsJsonArray();

            double low;
            double high;
            if (type.isDate()) {
                low = (double) getLongFromDateTime(DateUtils.parseStringWithDefaultHSM(
                        bucketJsonArray.get(0).getAsString(), DateUtils.DATEKEY_FORMATTER_UNIX));
                high = (double) getLongFromDateTime(DateUtils.parseStringWithDefaultHSM(
                        bucketJsonArray.get(1).getAsString(), DateUtils.DATEKEY_FORMATTER_UNIX));
            } else if (type.isDatetime()) {
                low = (double) getLongFromDateTime(DateUtils.parseStringWithDefaultHSM(
                        bucketJsonArray.get(0).getAsString(), DateUtils.DATETIMEKEY_FORMATTER_UNIX));
                high = (double) getLongFromDateTime(DateUtils.parseStringWithDefaultHSM(
                        bucketJsonArray.get(1).getAsString(), DateUtils.DATETIMEKEY_FORMATTER_UNIX));
            } else {
                low = Double.parseDouble(bucketJsonArray.get(0).getAsString());
                high = Double.parseDouble(bucketJsonArray.get(1).getAsString());
            }

            Bucket bucket = new Bucket(low, high,
                    Long.parseLong(bucketJsonArray.get(2).getAsString()),
                    Long.parseLong(bucketJsonArray.get(3).getAsString()));
            buckets.add(bucket);
        }
        return buckets;
    }

    private Map<String, Long> convertMCV(String histogramString, Type type) {
        JsonObject jsonObject = JsonParser.parseString(histogramString).getAsJsonObject();
        JsonElement jsonElement = jsonObject.get("mcv");
        if (jsonElement.isJsonNull()) {
            return Collections.emptyMap();
        }

        JsonArray histogramObj = (JsonArray) jsonElement;
        Map<String, Long> mcv = new HashMap<>();
        for (int i = 0; i < histogramObj.size(); ++i) {
            JsonArray bucketJsonArray = histogramObj.get(i).getAsJsonArray();

            String key;
            if (type.isDate()) {
<<<<<<< HEAD
                key = String.valueOf(getLongFromDateTime(
                        LocalDate.parse(bucketJsonArray.get(0).getAsString(), dateFormatter).atStartOfDay()));
            } else if (type.isDatetime()) {
                key = String.valueOf(getLongFromDateTime(
                        LocalDateTime.parse(bucketJsonArray.get(0).getAsString(), dateTimeFormatter)));
=======
                key = (double) getLongFromDateTime(DateUtils.parseStringWithDefaultHSM(
                        bucketJsonArray.get(0).getAsString(), DateUtils.DATEKEY_FORMATTER_UNIX));
            } else if (type.isDatetime()) {
                key = (double) getLongFromDateTime(DateUtils.parseStringWithDefaultHSM(
                        bucketJsonArray.get(0).getAsString(), DateUtils.DATETIMEKEY_FORMATTER_UNIX));
>>>>>>> 5b02d800
            } else {
                key = bucketJsonArray.get(0).getAsString();
            }

            mcv.put(key, Long.parseLong(bucketJsonArray.get(1).getAsString()));
        }
        return mcv;
    }
}<|MERGE_RESOLUTION|>--- conflicted
+++ resolved
@@ -172,19 +172,11 @@
 
             String key;
             if (type.isDate()) {
-<<<<<<< HEAD
-                key = String.valueOf(getLongFromDateTime(
-                        LocalDate.parse(bucketJsonArray.get(0).getAsString(), dateFormatter).atStartOfDay()));
-            } else if (type.isDatetime()) {
-                key = String.valueOf(getLongFromDateTime(
-                        LocalDateTime.parse(bucketJsonArray.get(0).getAsString(), dateTimeFormatter)));
-=======
                 key = (double) getLongFromDateTime(DateUtils.parseStringWithDefaultHSM(
                         bucketJsonArray.get(0).getAsString(), DateUtils.DATEKEY_FORMATTER_UNIX));
             } else if (type.isDatetime()) {
                 key = (double) getLongFromDateTime(DateUtils.parseStringWithDefaultHSM(
                         bucketJsonArray.get(0).getAsString(), DateUtils.DATETIMEKEY_FORMATTER_UNIX));
->>>>>>> 5b02d800
             } else {
                 key = bucketJsonArray.get(0).getAsString();
             }
