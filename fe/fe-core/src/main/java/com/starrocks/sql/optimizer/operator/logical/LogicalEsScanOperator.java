--- conflicted
+++ resolved
@@ -18,13 +18,6 @@
 import java.util.Map;
 
 public class LogicalEsScanOperator extends LogicalScanOperator {
-<<<<<<< HEAD
-    private EsTablePartitions esTablePartitions;
-    private List<EsShardPartitions> selectedIndex = Lists.newArrayList();
-
-    public LogicalEsScanOperator(Table table, Map<ColumnRefOperator, Column> columnRefMap) {
-        super(OperatorType.LOGICAL_ES_SCAN, table, columnRefMap);
-=======
     private final EsTablePartitions esTablePartitions;
     private final List<EsShardPartitions> selectedIndex = Lists.newArrayList();
 
@@ -41,7 +34,6 @@
                 columnMetaToColRefMap,
                 limit, predicate);
         Preconditions.checkState(table instanceof EsTable);
->>>>>>> 187b7409
         this.esTablePartitions = ((EsTable) table).getEsTablePartitions();
     }
 
