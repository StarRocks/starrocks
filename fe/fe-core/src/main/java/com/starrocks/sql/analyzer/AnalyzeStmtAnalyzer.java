--- conflicted
+++ resolved
@@ -11,7 +11,6 @@
 // WITHOUT WARRANTIES OR CONDITIONS OF ANY KIND, either express or implied.
 // See the License for the specific language governing permissions and
 // limitations under the License.
-
 
 package com.starrocks.sql.analyzer;
 
@@ -118,11 +117,8 @@
                 }
                 if (!analyzeTable.isHiveTable() && !analyzeTable.isIcebergTable() && !analyzeTable.isHudiTable() &&
                         !analyzeTable.isOdpsTable()) {
-<<<<<<< HEAD
-                    throw new SemanticException("Analyze external table only support hive, iceberg, hudi and odps table",
-=======
-                    throw new SemanticException("Analyze external table only support hive and iceberg table",
->>>>>>> b26fe868
+                    throw new SemanticException(
+                            "Analyze external table only support hive, iceberg and odps table",
                             statement.getTableName().toString());
                 }
                 statement.setExternal(true);
@@ -158,7 +154,7 @@
                     Table analyzeTable = MetaUtils.getTable(session, statement.getTableName());
                     if (!analyzeTable.isHiveTable() && !analyzeTable.isIcebergTable() && !analyzeTable.isHudiTable() &&
                             !analyzeTable.isOdpsTable()) {
-                        throw new SemanticException("Analyze external table only support hive and iceberg table",
+                        throw new SemanticException("Analyze external table only support hive, iceberg and odps table",
                                 statement.getTableName().toString());
                     }
                 }
