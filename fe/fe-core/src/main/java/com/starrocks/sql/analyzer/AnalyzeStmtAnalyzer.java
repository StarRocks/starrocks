// This file is licensed under the Elastic License 2.0. Copyright 2021-present, StarRocks Limited.

package com.starrocks.sql.analyzer;

import com.google.common.collect.Maps;
import com.google.common.collect.Sets;
import com.starrocks.analysis.StatementBase;
import com.starrocks.analysis.TableName;
import com.starrocks.catalog.Column;
import com.starrocks.catalog.Database;
import com.starrocks.catalog.OlapTable;
import com.starrocks.catalog.Table;
import com.starrocks.cluster.ClusterNamespace;
import com.starrocks.qe.ConnectContext;
import com.starrocks.sql.ast.AnalyzeHistogramDesc;
import com.starrocks.sql.ast.AnalyzeStmt;
import com.starrocks.sql.ast.AnalyzeTypeDesc;
import com.starrocks.sql.ast.AstVisitor;
import com.starrocks.sql.ast.CreateAnalyzeJobStmt;
import com.starrocks.sql.common.MetaUtils;
import com.starrocks.statistic.AnalyzeJob;
import com.starrocks.statistic.StatisticUtils;
import org.apache.commons.lang3.StringUtils;

import java.util.List;
import java.util.Map;
import java.util.Set;
import java.util.stream.Collectors;

public class AnalyzeStmtAnalyzer {
    public static void analyze(StatementBase statement, ConnectContext session) {
        new AnalyzeStatementAnalyzerVisitor().analyze(statement, session);
    }

    static class AnalyzeStatementAnalyzerVisitor extends AstVisitor<Void, ConnectContext> {
        public void analyze(StatementBase statement, ConnectContext session) {
            visit(statement, session);
        }

        @Override
        public Void visitAnalyzeStatement(AnalyzeStmt statement, ConnectContext session) {
            MetaUtils.normalizationTableName(session, statement.getTableName());
            Table analyzeTable = MetaUtils.getTable(session, statement.getTableName());

            if (StatisticUtils.statisticDatabaseBlackListCheck(statement.getTableName().getDb())) {
                throw new SemanticException("Forbidden collect database: %s", statement.getTableName().getDb());
            }
            if (analyzeTable.getType() != Table.TableType.OLAP) {
                throw new SemanticException("Table '%s' is not a OLAP table", analyzeTable.getName());
            }

            // Analyze columns mentioned in the statement.
            Set<String> mentionedColumns = Sets.newTreeSet(String.CASE_INSENSITIVE_ORDER);

            List<String> columnNames = statement.getColumnNames();
            if (columnNames == null || columnNames.isEmpty()) {
                statement.setColumnNames(
                        analyzeTable.getBaseSchema().stream().map(Column::getName).collect(Collectors.toList()));
            } else {
                for (String colName : columnNames) {
                    Column col = analyzeTable.getColumn(colName);
                    if (col == null) {
                        throw new SemanticException("Unknown column '%s' in '%s'", colName, analyzeTable.getName());
                    }
                    if (!mentionedColumns.add(colName)) {
                        throw new SemanticException("Column '%s' specified twice", colName);
                    }
                }
            }

            Map<String, String> properties = statement.getProperties();

            if (null == properties) {
                statement.setProperties(Maps.newHashMap());
                return null;
            }

            for (String key : AnalyzeJob.NUMBER_PROP_KEY_LIST) {
                if (properties.containsKey(key) && !StringUtils.isNumeric(properties.get(key))) {
                    throw new SemanticException("Property '%s' value must be numeric", key);
                }
            }

            analyzeAnalyzeTypeDesc(session, statement, statement.getAnalyzeTypeDesc());
            return null;
        }

        public Void visitCreateAnalyzeJobStatement(CreateAnalyzeJobStmt statement, ConnectContext session) {
            if (null != statement.getTableName()) {
                TableName tbl = statement.getTableName();

                if (null != tbl.getDb() && null == tbl.getTbl()) {
                    tbl.setDb(ClusterNamespace.getFullName(statement.getClusterName(), tbl.getDb()));
                    Database db = MetaUtils.getDatabase(session, statement.getTableName());

                    if (StatisticUtils.statisticDatabaseBlackListCheck(statement.getTableName().getDb())) {
                        throw new SemanticException("Forbidden collect database: %s", statement.getTableName().getDb());
                    }

                    statement.setDbId(db.getId());
                } else if (null != statement.getTableName().getTbl()) {
                    MetaUtils.normalizationTableName(session, statement.getTableName());
                    Database db = MetaUtils.getDatabase(session, statement.getTableName());
                    Table table = MetaUtils.getTable(session, statement.getTableName());

                    if (!(table instanceof OlapTable)) {
                        throw new SemanticException("Table '%s' is not a OLAP table", table.getName());
                    }

                    // Analyze columns mentioned in the statement.
                    Set<String> mentionedColumns = Sets.newTreeSet(String.CASE_INSENSITIVE_ORDER);

                    List<String> columnNames = statement.getColumnNames();
                    if (columnNames != null && !columnNames.isEmpty()) {
                        for (String colName : columnNames) {
                            Column col = table.getColumn(colName);
                            if (col == null) {
                                throw new SemanticException("Unknown column '%s' in '%s'", colName, table.getName());
                            }
                            if (!mentionedColumns.add(colName)) {
                                throw new SemanticException("Column '%s' specified twice", colName);
                            }
                        }
                    }

                    statement.setDbId(db.getId());
                    statement.setTableId(table.getId());
                }
            }

            Map<String, String> properties = statement.getProperties();

            if (null == properties) {
                statement.setProperties(Maps.newHashMap());
                return null;
            }

            for (String key : AnalyzeJob.NUMBER_PROP_KEY_LIST) {
                if (properties.containsKey(key) && !StringUtils.isNumeric(properties.get(key))) {
                    throw new SemanticException("Property '%s' value must be numeric", key);
                }
            }
            return null;
        }

<<<<<<< HEAD
        void analyzeAnalyzeTypeDesc(ConnectContext session, AnalyzeStmt statement, AnalyzeTypeDesc analyzeTypeDesc) {
            if (analyzeTypeDesc instanceof AnalyzeHistogramDesc) {
                List<String> columns = statement.getColumnNames();
                OlapTable analyzeTable = (OlapTable) MetaUtils.getTable(session, statement.getTableName());
=======
        private void analyzeAnalyzeTypeDesc(ConnectContext session, AnalyzeStmt statement, AnalyzeTypeDesc analyzeTypeDesc) {
            if (analyzeTypeDesc instanceof AnalyzeHistogramDesc) {
                List<String> columns = statement.getColumnNames();
                OlapTable analyzeTable = (OlapTable) MetaUtils.getStarRocksTable(session, statement.getTableName());
>>>>>>> ff5cd436

                for (String columnName : columns) {
                    Column column = analyzeTable.getColumn(columnName);
                    if (column.getType().isComplexType()
                            || column.getType().isJsonType()
                            || column.getType().isOnlyMetricType()) {
                        throw new SemanticException("Can't create histogram statistics on column type is %s",
                                column.getType().toSql());
                    }
                }
            }
        }
    }
}<|MERGE_RESOLUTION|>--- conflicted
+++ resolved
@@ -2,7 +2,8 @@
 
 package com.starrocks.sql.analyzer;
 
-import com.google.common.collect.Maps;
+import com.google.common.collect.ImmutableList;
+import com.google.common.collect.Lists;
 import com.google.common.collect.Sets;
 import com.starrocks.analysis.StatementBase;
 import com.starrocks.analysis.TableName;
@@ -11,6 +12,7 @@
 import com.starrocks.catalog.OlapTable;
 import com.starrocks.catalog.Table;
 import com.starrocks.cluster.ClusterNamespace;
+import com.starrocks.common.Config;
 import com.starrocks.qe.ConnectContext;
 import com.starrocks.sql.ast.AnalyzeHistogramDesc;
 import com.starrocks.sql.ast.AnalyzeStmt;
@@ -18,7 +20,7 @@
 import com.starrocks.sql.ast.AstVisitor;
 import com.starrocks.sql.ast.CreateAnalyzeJobStmt;
 import com.starrocks.sql.common.MetaUtils;
-import com.starrocks.statistic.AnalyzeJob;
+import com.starrocks.statistic.Constants;
 import com.starrocks.statistic.StatisticUtils;
 import org.apache.commons.lang3.StringUtils;
 
@@ -31,6 +33,16 @@
     public static void analyze(StatementBase statement, ConnectContext session) {
         new AnalyzeStatementAnalyzerVisitor().analyze(statement, session);
     }
+
+    private static final List<String> VALID_PROPERTIES = Lists.newArrayList(
+            Constants.PRO_SAMPLE_RATIO,
+            Constants.PRO_AUTO_COLLECT_STATISTICS_RATIO,
+            Constants.PROP_UPDATE_INTERVAL_SEC_KEY,
+            Constants.PROP_SAMPLE_COLLECT_ROWS_KEY);
+
+    public static final List<String> NUMBER_PROP_KEY_LIST = ImmutableList.<String>builder()
+            .add(Constants.PROP_UPDATE_INTERVAL_SEC_KEY)
+            .add(Constants.PROP_SAMPLE_COLLECT_ROWS_KEY).build();
 
     static class AnalyzeStatementAnalyzerVisitor extends AstVisitor<Void, ConnectContext> {
         public void analyze(StatementBase statement, ConnectContext session) {
@@ -68,19 +80,7 @@
                 }
             }
 
-            Map<String, String> properties = statement.getProperties();
-
-            if (null == properties) {
-                statement.setProperties(Maps.newHashMap());
-                return null;
-            }
-
-            for (String key : AnalyzeJob.NUMBER_PROP_KEY_LIST) {
-                if (properties.containsKey(key) && !StringUtils.isNumeric(properties.get(key))) {
-                    throw new SemanticException("Property '%s' value must be numeric", key);
-                }
-            }
-
+            analyzeProperties(statement.getProperties());
             analyzeAnalyzeTypeDesc(session, statement, statement.getAnalyzeTypeDesc());
             return null;
         }
@@ -127,33 +127,28 @@
                     statement.setTableId(table.getId());
                 }
             }
+            analyzeProperties(statement.getProperties());
+            return null;
+        }
 
-            Map<String, String> properties = statement.getProperties();
-
-            if (null == properties) {
-                statement.setProperties(Maps.newHashMap());
-                return null;
+        private void analyzeProperties(Map<String, String> properties) {
+            for (String property : properties.keySet()) {
+                if (!VALID_PROPERTIES.contains(property)) {
+                    throw new SemanticException("Property '%s' is not valid", property);
+                }
             }
 
-            for (String key : AnalyzeJob.NUMBER_PROP_KEY_LIST) {
+            for (String key : NUMBER_PROP_KEY_LIST) {
                 if (properties.containsKey(key) && !StringUtils.isNumeric(properties.get(key))) {
                     throw new SemanticException("Property '%s' value must be numeric", key);
                 }
             }
-            return null;
         }
 
-<<<<<<< HEAD
-        void analyzeAnalyzeTypeDesc(ConnectContext session, AnalyzeStmt statement, AnalyzeTypeDesc analyzeTypeDesc) {
+        private void analyzeAnalyzeTypeDesc(ConnectContext session, AnalyzeStmt statement, AnalyzeTypeDesc analyzeTypeDesc) {
             if (analyzeTypeDesc instanceof AnalyzeHistogramDesc) {
                 List<String> columns = statement.getColumnNames();
                 OlapTable analyzeTable = (OlapTable) MetaUtils.getTable(session, statement.getTableName());
-=======
-        private void analyzeAnalyzeTypeDesc(ConnectContext session, AnalyzeStmt statement, AnalyzeTypeDesc analyzeTypeDesc) {
-            if (analyzeTypeDesc instanceof AnalyzeHistogramDesc) {
-                List<String> columns = statement.getColumnNames();
-                OlapTable analyzeTable = (OlapTable) MetaUtils.getStarRocksTable(session, statement.getTableName());
->>>>>>> ff5cd436
 
                 for (String columnName : columns) {
                     Column column = analyzeTable.getColumn(columnName);
@@ -164,6 +159,14 @@
                                 column.getType().toSql());
                     }
                 }
+
+                Map<String, String> properties = statement.getProperties();
+                statement.getProperties().put(Constants.PRO_BUCKET_NUM,
+                        String.valueOf(((AnalyzeHistogramDesc) analyzeTypeDesc).getBuckets()));
+
+                if (properties.get(Constants.PRO_SAMPLE_RATIO) == null) {
+                    properties.put(Constants.PRO_SAMPLE_RATIO, String.valueOf(Config.histogram_sample_ratio));
+                }
             }
         }
     }
