--- conflicted
+++ resolved
@@ -16,11 +16,8 @@
 import com.starrocks.sql.optimizer.rule.implementation.PreAggregateTurnOnRule;
 import com.starrocks.sql.optimizer.rule.join.ReorderJoinRule;
 import com.starrocks.sql.optimizer.rule.mv.MaterializedViewRule;
-<<<<<<< HEAD
+import com.starrocks.sql.optimizer.rule.transformation.JoinForceLimitRule;
 import com.starrocks.sql.optimizer.rule.transformation.MergeProjectWithChildRule;
-=======
-import com.starrocks.sql.optimizer.rule.transformation.JoinForceLimitRule;
->>>>>>> 9d5f5e64
 import com.starrocks.sql.optimizer.rule.transformation.MergeTwoAggRule;
 import com.starrocks.sql.optimizer.rule.transformation.MergeTwoProjectRule;
 import com.starrocks.sql.optimizer.rule.transformation.PruneEmptyWindowRule;
@@ -105,14 +102,10 @@
 
         ruleRewriteOnlyOnce(memo, rootTaskContext, RuleSetType.PARTITION_PRUNE);
         ruleRewriteIterative(memo, rootTaskContext, new PruneProjectRule());
-<<<<<<< HEAD
+        ruleRewriteOnlyOnce(memo, rootTaskContext, new JoinForceLimitRule());
         ruleRewriteIterative(memo, rootTaskContext, new MergeProjectWithChildRule());
-
         ruleRewriteOnlyOnce(memo, rootTaskContext, new ScalarOperatorsReuseRule());
-=======
-        ruleRewriteIterative(memo, rootTaskContext, new ScalarOperatorsReuseRule());
-        ruleRewriteOnlyOnce(memo, rootTaskContext, new JoinForceLimitRule());
->>>>>>> 9d5f5e64
+
 
         // Rewrite maybe produce empty groups, we need to remove them.
         memo.removeAllEmptyGroup();
