// Copyright 2021-present StarRocks, Inc. All rights reserved.
//
// Licensed under the Apache License, Version 2.0 (the "License");
// you may not use this file except in compliance with the License.
// You may obtain a copy of the License at
//
//     https://www.apache.org/licenses/LICENSE-2.0
//
// Unless required by applicable law or agreed to in writing, software
// distributed under the License is distributed on an "AS IS" BASIS,
// WITHOUT WARRANTIES OR CONDITIONS OF ANY KIND, either express or implied.
// See the License for the specific language governing permissions and
// limitations under the License.

package com.starrocks.sql.optimizer;

import com.google.common.annotations.VisibleForTesting;
import com.google.common.base.Preconditions;
import com.google.common.collect.Lists;
import com.starrocks.analysis.JoinOperator;
import com.starrocks.analysis.ParseNode;
import com.starrocks.catalog.MaterializedView;
import com.starrocks.catalog.OlapTable;
import com.starrocks.common.profile.Timer;
import com.starrocks.common.profile.Tracers;
import com.starrocks.qe.ConnectContext;
import com.starrocks.qe.SessionVariable;
import com.starrocks.sql.Explain;
import com.starrocks.sql.ast.StatementBase;
import com.starrocks.sql.optimizer.base.ColumnRefFactory;
import com.starrocks.sql.optimizer.base.ColumnRefSet;
import com.starrocks.sql.optimizer.base.PhysicalPropertySet;
import com.starrocks.sql.optimizer.cost.CostEstimate;
import com.starrocks.sql.optimizer.operator.Operator;
import com.starrocks.sql.optimizer.operator.logical.LogicalOlapScanOperator;
import com.starrocks.sql.optimizer.operator.logical.LogicalTreeAnchorOperator;
import com.starrocks.sql.optimizer.operator.logical.LogicalViewScanOperator;
import com.starrocks.sql.optimizer.operator.physical.PhysicalOlapScanOperator;
import com.starrocks.sql.optimizer.rule.Rule;
import com.starrocks.sql.optimizer.rule.RuleSetType;
import com.starrocks.sql.optimizer.rule.implementation.OlapScanImplementationRule;
import com.starrocks.sql.optimizer.rule.join.ReorderJoinRule;
import com.starrocks.sql.optimizer.rule.mv.MaterializedViewRule;
import com.starrocks.sql.optimizer.rule.transformation.ApplyExceptionRule;
import com.starrocks.sql.optimizer.rule.transformation.ArrayDistinctAfterAggRule;
import com.starrocks.sql.optimizer.rule.transformation.CTEProduceAddProjectionRule;
import com.starrocks.sql.optimizer.rule.transformation.ConvertToEqualForNullRule;
import com.starrocks.sql.optimizer.rule.transformation.DeriveRangeJoinPredicateRule;
import com.starrocks.sql.optimizer.rule.transformation.EliminateAggRule;
import com.starrocks.sql.optimizer.rule.transformation.ForceCTEReuseRule;
import com.starrocks.sql.optimizer.rule.transformation.GroupByCountDistinctRewriteRule;
import com.starrocks.sql.optimizer.rule.transformation.JoinLeftAsscomRule;
import com.starrocks.sql.optimizer.rule.transformation.MaterializedViewTransparentRewriteRule;
import com.starrocks.sql.optimizer.rule.transformation.MergeProjectWithChildRule;
import com.starrocks.sql.optimizer.rule.transformation.MergeTwoAggRule;
import com.starrocks.sql.optimizer.rule.transformation.MergeTwoProjectRule;
import com.starrocks.sql.optimizer.rule.transformation.OnPredicateMoveAroundRule;
import com.starrocks.sql.optimizer.rule.transformation.PartitionColumnValueOnlyOnScanRule;
import com.starrocks.sql.optimizer.rule.transformation.PruneEmptyWindowRule;
import com.starrocks.sql.optimizer.rule.transformation.PushDownAggregateGroupingSetsRule;
import com.starrocks.sql.optimizer.rule.transformation.PushDownJoinOnExpressionToChildProject;
import com.starrocks.sql.optimizer.rule.transformation.PushDownLimitRankingWindowRule;
import com.starrocks.sql.optimizer.rule.transformation.PushDownPredicateRankingWindowRule;
import com.starrocks.sql.optimizer.rule.transformation.PushDownProjectLimitRule;
import com.starrocks.sql.optimizer.rule.transformation.PushDownTopNBelowOuterJoinRule;
import com.starrocks.sql.optimizer.rule.transformation.PushDownTopNBelowUnionRule;
import com.starrocks.sql.optimizer.rule.transformation.PushLimitAndFilterToCTEProduceRule;
import com.starrocks.sql.optimizer.rule.transformation.RemoveAggregationFromAggTable;
import com.starrocks.sql.optimizer.rule.transformation.RewriteGroupingSetsByCTERule;
import com.starrocks.sql.optimizer.rule.transformation.RewriteMultiDistinctRule;
import com.starrocks.sql.optimizer.rule.transformation.RewriteSimpleAggToHDFSScanRule;
import com.starrocks.sql.optimizer.rule.transformation.SeparateProjectRule;
import com.starrocks.sql.optimizer.rule.transformation.SkewJoinOptimizeRule;
import com.starrocks.sql.optimizer.rule.transformation.SplitScanORToUnionRule;
import com.starrocks.sql.optimizer.rule.transformation.UnionToValuesRule;
import com.starrocks.sql.optimizer.rule.transformation.materialization.MvRewriteStrategy;
import com.starrocks.sql.optimizer.rule.transformation.materialization.MvUtils;
import com.starrocks.sql.optimizer.rule.transformation.materialization.rule.TextMatchBasedRewriteRule;
import com.starrocks.sql.optimizer.rule.transformation.pruner.CboTablePruneRule;
import com.starrocks.sql.optimizer.rule.transformation.pruner.PrimaryKeyUpdateTableRule;
import com.starrocks.sql.optimizer.rule.transformation.pruner.RboTablePruneRule;
import com.starrocks.sql.optimizer.rule.transformation.pruner.UniquenessBasedTablePruneRule;
import com.starrocks.sql.optimizer.rule.tree.AddDecodeNodeForDictStringRule;
import com.starrocks.sql.optimizer.rule.tree.AddIndexOnlyPredicateRule;
import com.starrocks.sql.optimizer.rule.tree.CloneDuplicateColRefRule;
import com.starrocks.sql.optimizer.rule.tree.DataCachePopulateRewriteRule;
import com.starrocks.sql.optimizer.rule.tree.ExchangeSortToMergeRule;
import com.starrocks.sql.optimizer.rule.tree.ExtractAggregateColumn;
import com.starrocks.sql.optimizer.rule.tree.JoinLocalShuffleRule;
import com.starrocks.sql.optimizer.rule.tree.PhysicalDistributionAggOptRule;
import com.starrocks.sql.optimizer.rule.tree.PreAggregateTurnOnRule;
import com.starrocks.sql.optimizer.rule.tree.PredicateReorderRule;
import com.starrocks.sql.optimizer.rule.tree.PruneAggregateNodeRule;
import com.starrocks.sql.optimizer.rule.tree.PruneShuffleColumnRule;
import com.starrocks.sql.optimizer.rule.tree.PruneSubfieldsForComplexType;
import com.starrocks.sql.optimizer.rule.tree.PushDownAggregateRule;
import com.starrocks.sql.optimizer.rule.tree.PushDownDistinctAggregateRule;
import com.starrocks.sql.optimizer.rule.tree.ScalarOperatorsReuseRule;
import com.starrocks.sql.optimizer.rule.tree.SimplifyCaseWhenPredicateRule;
import com.starrocks.sql.optimizer.rule.tree.SubfieldExprNoCopyRule;
import com.starrocks.sql.optimizer.rule.tree.lowcardinality.LowCardinalityRewriteRule;
import com.starrocks.sql.optimizer.rule.tree.prunesubfield.PruneSubfieldRule;
import com.starrocks.sql.optimizer.rule.tree.prunesubfield.PushDownSubfieldRule;
import com.starrocks.sql.optimizer.task.OptimizeGroupTask;
import com.starrocks.sql.optimizer.task.PrepareCollectMetaTask;
import com.starrocks.sql.optimizer.task.RewriteAtMostOnceTask;
import com.starrocks.sql.optimizer.task.RewriteDownTopTask;
import com.starrocks.sql.optimizer.task.RewriteTreeTask;
import com.starrocks.sql.optimizer.task.TaskContext;
import com.starrocks.sql.optimizer.validate.MVRewriteValidator;
import com.starrocks.sql.optimizer.validate.OptExpressionValidator;
import com.starrocks.sql.optimizer.validate.PlanValidator;
import org.apache.logging.log4j.LogManager;
import org.apache.logging.log4j.Logger;

import java.util.Collections;
import java.util.List;
import java.util.Map;
import java.util.Optional;
import java.util.Set;
import java.util.stream.Collectors;

import static com.starrocks.sql.optimizer.rule.RuleType.TF_MATERIALIZED_VIEW;

/**
 * Optimizer's entrance class
 */
public class Optimizer {
    private static final Logger LOG = LogManager.getLogger(Optimizer.class);
    private OptimizerContext context;
    private final OptimizerConfig optimizerConfig;
    private MvRewriteStrategy mvRewriteStrategy = new MvRewriteStrategy();

    private long updateTableId = -1;

    private Set<OlapTable> queryTables;

    public Optimizer() {
        this(OptimizerConfig.defaultConfig());
    }

    public Optimizer(OptimizerConfig config) {
        this.optimizerConfig = config;
    }

    @VisibleForTesting
    public OptimizerConfig getOptimizerConfig() {
        return optimizerConfig;
    }

    public OptimizerContext getContext() {
        return context;
    }

    @VisibleForTesting
    public MvRewriteStrategy getMvRewriteStrategy() {
        return mvRewriteStrategy;
    }

    public OptExpression optimize(ConnectContext connectContext,
                                  OptExpression logicOperatorTree,
                                  PhysicalPropertySet requiredProperty,
                                  ColumnRefSet requiredColumns,
                                  ColumnRefFactory columnRefFactory) {
        return optimize(connectContext, logicOperatorTree, null, null, requiredProperty,
                requiredColumns, columnRefFactory);
    }

    public OptExpression optimize(ConnectContext connectContext,
                                  OptExpression logicOperatorTree,
                                  Map<Operator, ParseNode> optToAstMap,
                                  StatementBase stmt,
                                  PhysicalPropertySet requiredProperty,
                                  ColumnRefSet requiredColumns,
                                  ColumnRefFactory columnRefFactory) {
        try {
            // prepare for optimizer
            prepare(connectContext, columnRefFactory, logicOperatorTree);

<<<<<<< HEAD
            // try text based mv rewrite first before mv rewrite prepare so can deduce mv prepare time if it can be rewritten.
            try (Timer ignored = Tracers.watchScope("MVTextRewrite")) {
                logicOperatorTree = new TextMatchBasedRewriteRule(connectContext, stmt, optToAstMap)
                        .transform(logicOperatorTree, context).get(0);
            }

=======
>>>>>>> 847a7552
            // prepare for mv rewrite
            prepareMvRewrite(connectContext, logicOperatorTree, columnRefFactory, requiredColumns);

            logicOperatorTree = new TextMatchBasedRewriteRule(connectContext, stmt, optToAstMap)
                    .transform(logicOperatorTree, context).get(0);

            OptExpression result = optimizerConfig.isRuleBased() ?
                    optimizeByRule(logicOperatorTree, requiredProperty, requiredColumns) :
                    optimizeByCost(connectContext, logicOperatorTree, requiredProperty, requiredColumns);
            return result;
        } finally {
            // make sure clear caches in OptimizerContext
            context.clear();
            connectContext.setQueryMVContext(null);
        }
    }

    public void setQueryTables(Set<OlapTable> queryTables) {
        this.queryTables = queryTables;
    }

    public void setUpdateTableId(long updateTableId) {
        this.updateTableId = updateTableId;
    }

    // Optimize by rule will return logical plan.
    // Used by materialized view query rewrite optimization.
    private OptExpression optimizeByRule(OptExpression logicOperatorTree,
                                         PhysicalPropertySet requiredProperty,
                                         ColumnRefSet requiredColumns) {
        OptimizerTraceUtil.logOptExpression("origin logicOperatorTree:\n%s", logicOperatorTree);
        TaskContext rootTaskContext =
                new TaskContext(context, requiredProperty, requiredColumns.clone(), Double.MAX_VALUE);
        logicOperatorTree = rewriteAndValidatePlan(logicOperatorTree, rootTaskContext);
        OptimizerTraceUtil.log("after logical rewrite, new logicOperatorTree:\n%s", logicOperatorTree);
        return logicOperatorTree;
    }

    /**
     * Optimizer will transform and implement the logical operator based on
     * the {@see Rule}, then cost the physical operator, and finally find the
     * lowest cost physical operator tree
     *
     * @param logicOperatorTree the input for query Optimizer
     * @param requiredProperty  the required physical property from sql or groupExpression
     * @param requiredColumns   the required output columns from sql or groupExpression
     * @return the lowest cost physical operator for this query
     */
    private OptExpression optimizeByCost(ConnectContext connectContext,
                                         OptExpression logicOperatorTree,
                                         PhysicalPropertySet requiredProperty,
                                         ColumnRefSet requiredColumns) {
        // Phase 1: none
        OptimizerTraceUtil.logOptExpression("origin logicOperatorTree:\n%s", logicOperatorTree);
        // Phase 2: rewrite based on memo and group
        Memo memo = context.getMemo();
        TaskContext rootTaskContext =
                new TaskContext(context, requiredProperty, requiredColumns.clone(), Double.MAX_VALUE);

        try (Timer ignored = Tracers.watchScope("RuleBaseOptimize")) {
            logicOperatorTree = rewriteAndValidatePlan(logicOperatorTree, rootTaskContext);
        }

        if (logicOperatorTree.getShortCircuit()) {
            return logicOperatorTree;
        }

        memo.init(logicOperatorTree);
        if (context.getQueryMaterializationContext() != null) {
            // LogicalTreeWithView is logically equivalent to logicOperatorTree
            addViewBasedPlanIntoMemo(context.getQueryMaterializationContext().getLogicalTreeWithView());
        }
        OptimizerTraceUtil.log("after logical rewrite, root group:\n%s", memo.getRootGroup());

        // Currently, we cache output columns in logic property.
        // We derive logic property Bottom Up firstly when new group added to memo,
        // but we do column prune rewrite top down later.
        // So after column prune rewrite, the output columns for each operator maybe change,
        // but the logic property is cached and never change.
        // So we need to explicitly derive all group logic property again
        memo.deriveAllGroupLogicalProperty();

        // Phase 3: optimize based on memo and group
        try (Timer ignored = Tracers.watchScope("CostBaseOptimize")) {
            memoOptimize(connectContext, memo, rootTaskContext);
        }

        OptExpression result;
        if (connectContext.getSessionVariable().isSetUseNthExecPlan()) {
            // extract the nth execution plan
            int nthExecPlan = connectContext.getSessionVariable().getUseNthExecPlan();
            result = EnumeratePlan.extractNthPlan(requiredProperty, memo.getRootGroup(), nthExecPlan);
        } else {
            result = extractBestPlan(requiredProperty, memo.getRootGroup());
        }
        OptimizerTraceUtil.logOptExpression("after extract best plan:\n%s", result);

        // set costs audio log before physicalRuleRewrite
        // statistics won't set correctly after physicalRuleRewrite.
        // we need set plan costs before physical rewrite stage.
        final CostEstimate costs = Explain.buildCost(result);
        connectContext.getAuditEventBuilder().setPlanCpuCosts(costs.getCpuCost())
                .setPlanMemCosts(costs.getMemoryCost());
        OptExpression finalPlan;
        try (Timer ignored = Tracers.watchScope("PhysicalRewrite")) {
            finalPlan = physicalRuleRewrite(connectContext, rootTaskContext, result);
            OptimizerTraceUtil.logOptExpression("final plan after physical rewrite:\n%s", finalPlan);
        }

        // collect all mv scan operator
        collectAllPhysicalOlapScanOperators(result, rootTaskContext);
        List<PhysicalOlapScanOperator> mvScan = rootTaskContext.getAllPhysicalOlapScanOperators().stream().
                filter(scan -> scan.getTable().isMaterializedView()).collect(Collectors.toList());
        // add mv db id to currentSqlDbIds, the resource group could use this to distinguish sql patterns
        Set<Long> currentSqlDbIds = rootTaskContext.getOptimizerContext().getCurrentSqlDbIds();
        mvScan.stream().map(scan -> ((MaterializedView) scan.getTable()).getDbId()).forEach(currentSqlDbIds::add);

        try (Timer ignored = Tracers.watchScope("PlanValidate")) {
            // valid the final plan
            PlanValidator.getInstance().validatePlan(finalPlan, rootTaskContext);
            // validate mv and log tracer if needed
            MVRewriteValidator.getInstance().validateMV(connectContext, finalPlan, rootTaskContext);
            // audit mv
            MVRewriteValidator.getInstance().auditMv(connectContext, finalPlan, rootTaskContext);
            return finalPlan;
        }
    }

    private void addViewBasedPlanIntoMemo(OptExpression logicalTreeWithView) {
        if (logicalTreeWithView == null) {
            return;
        }
        Memo memo = context.getMemo();
        memo.copyIn(memo.getRootGroup(), logicalTreeWithView);
    }

    private void prepare(ConnectContext connectContext,
                         ColumnRefFactory columnRefFactory,
                         OptExpression logicOperatorTree) {
        Memo memo = null;
        if (!optimizerConfig.isRuleBased()) {
            memo = new Memo();
        }

        context = new OptimizerContext(memo, columnRefFactory, connectContext, optimizerConfig);
        context.setQueryTables(queryTables);
        context.setUpdateTableId(updateTableId);

        // collect all olap scan operator
        collectAllLogicalOlapScanOperators(logicOperatorTree, context);

    }

    private void prepareMvRewrite(ConnectContext connectContext, OptExpression logicOperatorTree,
                                  ColumnRefFactory columnRefFactory, ColumnRefSet requiredColumns) {
        // prepare related mvs if needed and initialize mv rewrite strategy
        new MvRewritePreprocessor(connectContext, columnRefFactory, context, requiredColumns)
                .prepare(logicOperatorTree, mvRewriteStrategy);
    }

    private void pruneTables(OptExpression tree, TaskContext rootTaskContext, ColumnRefSet requiredColumns) {
        if (rootTaskContext.getOptimizerContext().getSessionVariable().isEnableRboTablePrune()) {
            // PARTITION_PRUNE is required to run before ReorderJoinRule because ReorderJoinRule's
            // Statistics calculation on Operators depends on row count yielded by the PARTITION_PRUNE.
            ruleRewriteOnlyOnce(tree, rootTaskContext, RuleSetType.PARTITION_PRUNE);
            // ReorderJoinRule is a in-memo rule, when it is used outside memo, we must apply
            // MergeProjectWithChildRule to merge LogicalProjectionOperator into its child's
            // projection before ReorderJoinRule's application, after that, we must separate operator's
            // projection as LogicalProjectionOperator from the operator by applying SeparateProjectRule.
            ruleRewriteIterative(tree, rootTaskContext, new MergeTwoProjectRule());
            ruleRewriteIterative(tree, rootTaskContext, new MergeProjectWithChildRule());
            CTEUtils.collectForceCteStatisticsOutsideMemo(tree, context);
            tree = new UniquenessBasedTablePruneRule().rewrite(tree, rootTaskContext);
            deriveLogicalProperty(tree);
            tree = new ReorderJoinRule().rewrite(tree, context);
            tree = new SeparateProjectRule().rewrite(tree, rootTaskContext);
            deriveLogicalProperty(tree);
            // TODO(by satanson): bucket shuffle join interpolation in PK table's update query can adjust layout
            //  of the data ingested by OlapTableSink and eliminate race introduced by multiple concurrent write
            //  operations on the same tablets, pruning this bucket shuffle join make update statement performance
            //  regression, so we can turn on this rule after we put an bucket-shuffle exchange in front of
            //  OlapTableSink in future, at present we turn off this rule.
            if (rootTaskContext.getOptimizerContext().getSessionVariable().isEnableTablePruneOnUpdate()) {
                tree = new PrimaryKeyUpdateTableRule().rewrite(tree, rootTaskContext);
                deriveLogicalProperty(tree);
            }
            tree = new RboTablePruneRule().rewrite(tree, rootTaskContext);
            ruleRewriteIterative(tree, rootTaskContext, new MergeTwoProjectRule());
            rootTaskContext.setRequiredColumns(requiredColumns.clone());
            ruleRewriteOnlyOnce(tree, rootTaskContext, RuleSetType.PRUNE_COLUMNS);
            context.setEnableLeftRightJoinEquivalenceDerive(true);
            ruleRewriteIterative(tree, rootTaskContext, RuleSetType.PUSH_DOWN_PREDICATE);
        }
    }

    /**
     * Rewrite transparent materialized view.
     */
    private OptExpression transparentMVRewrite(OptExpression tree, TaskContext rootTaskContext) {
        ruleRewriteOnlyOnce(tree, rootTaskContext, new MaterializedViewTransparentRewriteRule());
        if (Utils.isOptHasAppliedRule(tree, Operator.OP_TRANSPARENT_MV_BIT)) {
            tree = new SeparateProjectRule().rewrite(tree, rootTaskContext);
        }
        return tree;
    }

    private void ruleBasedMaterializedViewRewrite(OptExpression tree,
                                                  TaskContext rootTaskContext) {
        if (!mvRewriteStrategy.enableMaterializedViewRewrite || context.getQueryMaterializationContext() == null) {
            return;
        }
        if (mvRewriteStrategy.enableViewBasedRewrite) {
            // try view based mv rewrite first, then try normal mv rewrite rules
            viewBasedMvRuleRewrite(tree, rootTaskContext);
        }
        if (mvRewriteStrategy.enableForceRBORewrite) {
            // use rule based mv rewrite strategy to do mv rewrite for multi tables query
            if (mvRewriteStrategy.enableMultiTableRewrite) {
                ruleRewriteIterative(tree, rootTaskContext, RuleSetType.MULTI_TABLE_MV_REWRITE);
            }
            if (mvRewriteStrategy.enableSingleTableRewrite) {
                ruleRewriteIterative(tree, rootTaskContext, RuleSetType.SINGLE_TABLE_MV_REWRITE);
            }
        } else if (mvRewriteStrategy.enableSingleTableRewrite) {
            // now add single table materialized view rewrite rules in rule based rewrite phase to boost optimization
            ruleRewriteIterative(tree, rootTaskContext, RuleSetType.SINGLE_TABLE_MV_REWRITE);
        }

        // NOTE: Since union rewrite will generate Filter -> Union -> OlapScan -> OlapScan, need to push filter below Union
        // and do partition predicate again.
        // TODO: Do it in CBO if needed later.
        if (MvUtils.isAppliedMVUnionRewrite(tree)) {
            // Do predicate push down if union rewrite successes.
            tree = new SeparateProjectRule().rewrite(tree, rootTaskContext);
            deriveLogicalProperty(tree);
            ruleRewriteIterative(tree, rootTaskContext, RuleSetType.PUSH_DOWN_PREDICATE);
            // It's necessary for external table since its predicate is not used directly after push down.
            ruleRewriteIterative(tree, rootTaskContext, RuleSetType.PARTITION_PRUNE);
            ruleRewriteIterative(tree, rootTaskContext, new MergeTwoProjectRule());
        }
    }

    private OptExpression logicalRuleRewrite(
            OptExpression tree,
            TaskContext rootTaskContext) {
        rootTaskContext.getOptimizerContext().setShortCircuit(tree.getShortCircuit());
        tree = OptExpression.createForShortCircuit(new LogicalTreeAnchorOperator(), tree, tree.getShortCircuit());
        // for short circuit
        Optional<OptExpression> result = ruleRewriteForShortCircuit(tree, rootTaskContext);
        if (result.isPresent()) {
            return result.get();
        }

        ColumnRefSet requiredColumns = rootTaskContext.getRequiredColumns().clone();
        deriveLogicalProperty(tree);

        SessionVariable sessionVariable = rootTaskContext.getOptimizerContext().getSessionVariable();
        CTEContext cteContext = context.getCteContext();
        CTEUtils.collectCteOperators(tree, context);
        if (sessionVariable.isEnableRboTablePrune()) {
            context.setEnableLeftRightJoinEquivalenceDerive(false);
        }

        // inline CTE if consume use once
        while (cteContext.hasInlineCTE()) {
            ruleRewriteOnlyOnce(tree, rootTaskContext, RuleSetType.INLINE_CTE);
            CTEUtils.collectCteOperators(tree, context);
        }

        ruleRewriteIterative(tree, rootTaskContext, RuleSetType.AGGREGATE_REWRITE);
        ruleRewriteIterative(tree, rootTaskContext, RuleSetType.PUSH_DOWN_SUBQUERY);
        ruleRewriteIterative(tree, rootTaskContext, RuleSetType.SUBQUERY_REWRITE_COMMON);
        ruleRewriteIterative(tree, rootTaskContext, RuleSetType.SUBQUERY_REWRITE_TO_WINDOW);
        ruleRewriteIterative(tree, rootTaskContext, RuleSetType.SUBQUERY_REWRITE_TO_JOIN);
        ruleRewriteOnlyOnce(tree, rootTaskContext, new ApplyExceptionRule());
        CTEUtils.collectCteOperators(tree, context);

        if (sessionVariable.isEnableFineGrainedRangePredicate()) {
            ruleRewriteAtMostOnce(tree, rootTaskContext, RuleSetType.FINE_GRAINED_RANGE_PREDICATE);
        }

        // rewrite transparent materialized view
        tree = transparentMVRewrite(tree, rootTaskContext);

        // Note: PUSH_DOWN_PREDICATE tasks should be executed before MERGE_LIMIT tasks
        // because of the Filter node needs to be merged first to avoid the Limit node
        // cannot merge
        ruleRewriteIterative(tree, rootTaskContext, RuleSetType.PUSH_DOWN_PREDICATE);

        ruleRewriteIterative(tree, rootTaskContext, new MergeTwoProjectRule());
        ruleRewriteOnlyOnce(tree, rootTaskContext, RuleSetType.ELIMINATE_GROUP_BY);
        ruleRewriteOnlyOnce(tree, rootTaskContext, EliminateAggRule.getInstance());
        ruleRewriteOnlyOnce(tree, rootTaskContext, new PushDownPredicateRankingWindowRule());

        ruleRewriteOnlyOnce(tree, rootTaskContext, new ConvertToEqualForNullRule());
        ruleRewriteOnlyOnce(tree, rootTaskContext, RuleSetType.PRUNE_COLUMNS);
        ruleRewriteIterative(tree, rootTaskContext, RuleSetType.PRUNE_UKFK_JOIN);
        deriveLogicalProperty(tree);

        ruleRewriteOnlyOnce(tree, rootTaskContext, new PushDownJoinOnExpressionToChildProject());

        ruleRewriteIterative(tree, rootTaskContext, new PruneEmptyWindowRule());
        // @todo: resolve recursive optimization question:
        //  MergeAgg -> PruneColumn -> PruneEmptyWindow -> MergeAgg/Project -> PruneColumn...
        ruleRewriteIterative(tree, rootTaskContext, new MergeTwoAggRule());

        rootTaskContext.setRequiredColumns(requiredColumns.clone());
        ruleRewriteOnlyOnce(tree, rootTaskContext, RuleSetType.PRUNE_COLUMNS);

        pruneTables(tree, rootTaskContext, requiredColumns);

        ruleRewriteIterative(tree, rootTaskContext, new PruneEmptyWindowRule());
        ruleRewriteIterative(tree, rootTaskContext, new MergeTwoProjectRule());

        // Limit push must be after the column prune,
        // otherwise the Node containing limit may be prune
        ruleRewriteIterative(tree, rootTaskContext, RuleSetType.MERGE_LIMIT);
        ruleRewriteIterative(tree, rootTaskContext, new PushDownProjectLimitRule());

        ruleRewriteOnlyOnce(tree, rootTaskContext, new PushDownLimitRankingWindowRule());
        rewriteGroupingSets(tree, rootTaskContext, sessionVariable);

        // No heavy metadata operation before external table partition prune
        prepareMetaOnlyOnce(tree, rootTaskContext);

        // apply skew join optimize after push down join on expression to child project,
        // we need to compute the stats of child project(like subfield).
        skewJoinOptimize(tree, rootTaskContext);

        tree = pruneSubfield(tree, rootTaskContext, requiredColumns);

        ruleRewriteIterative(tree, rootTaskContext, RuleSetType.PRUNE_ASSERT_ROW);
        ruleRewriteIterative(tree, rootTaskContext, RuleSetType.PRUNE_PROJECT);

        CTEUtils.collectCteOperators(tree, context);
        if (cteContext.needOptimizeCTE()) {
            cteContext.reset();
            ruleRewriteOnlyOnce(tree, rootTaskContext, RuleSetType.COLLECT_CTE);
            rootTaskContext.setRequiredColumns(requiredColumns.clone());
            ruleRewriteOnlyOnce(tree, rootTaskContext, RuleSetType.PRUNE_COLUMNS);
            if (cteContext.needPushLimit() || cteContext.needPushPredicate()) {
                ruleRewriteOnlyOnce(tree, rootTaskContext, new PushLimitAndFilterToCTEProduceRule());
            }

            if (cteContext.needPushPredicate()) {
                ruleRewriteOnlyOnce(tree, rootTaskContext, RuleSetType.PUSH_DOWN_PREDICATE);
            }

            if (cteContext.needPushLimit()) {
                ruleRewriteOnlyOnce(tree, rootTaskContext, RuleSetType.MERGE_LIMIT);
            }

            ruleRewriteOnlyOnce(tree, rootTaskContext, new ForceCTEReuseRule());
        }

        // Add a config to decide whether to rewrite sync mv.
        if (!optimizerConfig.isRuleDisable(TF_MATERIALIZED_VIEW)
                && sessionVariable.isEnableSyncMaterializedViewRewrite()) {
            // Split or predicates to union all so can be used by mv rewrite to choose the best sort key indexes.
            // TODO: support adaptive for or-predicates to union all.
            if (SplitScanORToUnionRule.isForceRewrite()) {
                ruleRewriteOnlyOnce(tree, rootTaskContext, SplitScanORToUnionRule.getInstance());
            }

            OptimizerTraceUtil.logOptExpression("before MaterializedViewRule:\n%s", tree);
            tree = new MaterializedViewRule().transform(tree, context).get(0);
            OptimizerTraceUtil.logOptExpression("after MaterializedViewRule:\n%s", tree);

            deriveLogicalProperty(tree);
        }

        ruleRewriteDownTop(tree, rootTaskContext, OnPredicateMoveAroundRule.INSTANCE);
        ruleRewriteIterative(tree, rootTaskContext, RuleSetType.PUSH_DOWN_PREDICATE);


        ruleRewriteOnlyOnce(tree, rootTaskContext, RuleSetType.PARTITION_PRUNE);
        ruleRewriteIterative(tree, rootTaskContext, new RewriteMultiDistinctRule());
        ruleRewriteIterative(tree, rootTaskContext, RuleSetType.PUSH_DOWN_PREDICATE);
        ruleRewriteIterative(tree, rootTaskContext, RuleSetType.PRUNE_EMPTY_OPERATOR);
        ruleRewriteIterative(tree, rootTaskContext, new CTEProduceAddProjectionRule());
        ruleRewriteIterative(tree, rootTaskContext, RuleSetType.PRUNE_PROJECT);

        // ArrayDistinctAfterAggRule must run before pushDownAggregation,
        // because push down agg won't have array_distinct project
        if (sessionVariable.getEnableArrayDistinctAfterAggOpt()) {
            ruleRewriteOnlyOnce(tree, rootTaskContext, new ArrayDistinctAfterAggRule());
        }

        tree = pushDownAggregation(tree, rootTaskContext, requiredColumns);
        ruleRewriteOnlyOnce(tree, rootTaskContext, RuleSetType.MERGE_LIMIT);

        CTEUtils.collectCteOperators(tree, context);
        // inline CTE if consume use once
        while (cteContext.hasInlineCTE()) {
            ruleRewriteOnlyOnce(tree, rootTaskContext, RuleSetType.INLINE_CTE);
            CTEUtils.collectCteOperators(tree, context);
        }

        ruleRewriteIterative(tree, rootTaskContext, new MergeTwoProjectRule());
        ruleRewriteOnlyOnce(tree, rootTaskContext, RuleSetType.META_SCAN_REWRITE);
        ruleRewriteOnlyOnce(tree, rootTaskContext, new PartitionColumnValueOnlyOnScanRule());

        // After this rule, we shouldn't generate logical project operator
        ruleRewriteIterative(tree, rootTaskContext, new MergeProjectWithChildRule());

        ruleRewriteOnlyOnce(tree, rootTaskContext, new PushDownTopNBelowOuterJoinRule());
        ruleRewriteOnlyOnce(tree, rootTaskContext, RuleSetType.INTERSECT_REWRITE);
        ruleRewriteIterative(tree, rootTaskContext, new RemoveAggregationFromAggTable());

        ruleRewriteOnlyOnce(tree, rootTaskContext, SplitScanORToUnionRule.getInstance());
        ruleRewriteOnlyOnce(tree, rootTaskContext, new PushDownTopNBelowUnionRule());

        // rule based materialized view rewrite
        ruleBasedMaterializedViewRewrite(tree, rootTaskContext);

        // this rewrite rule should be after mv.
        ruleRewriteIterative(tree, rootTaskContext, RewriteSimpleAggToHDFSScanRule.HIVE_SCAN_NO_PROJECT);
        ruleRewriteIterative(tree, rootTaskContext, RewriteSimpleAggToHDFSScanRule.ICEBERG_SCAN_NO_PROJECT);
        ruleRewriteIterative(tree, rootTaskContext, RewriteSimpleAggToHDFSScanRule.FILE_SCAN_NO_PROJECT);

        // NOTE: This rule should be after MV Rewrite because MV Rewrite cannot handle
        // select count(distinct c) from t group by a, b
        // if this rule has applied before MV.
        ruleRewriteOnlyOnce(tree, rootTaskContext, new GroupByCountDistinctRewriteRule());

        ruleRewriteOnlyOnce(tree, rootTaskContext, new DeriveRangeJoinPredicateRule());

        ruleRewriteOnlyOnce(tree, rootTaskContext, UnionToValuesRule.getInstance());

        tree = SimplifyCaseWhenPredicateRule.INSTANCE.rewrite(tree, rootTaskContext);
        deriveLogicalProperty(tree);
        return tree.getInputs().get(0);
    }

    private void rewriteGroupingSets(OptExpression tree, TaskContext rootTaskContext, SessionVariable sessionVariable) {
        if (sessionVariable.isEnableRewriteGroupingsetsToUnionAll()) {
            ruleRewriteIterative(tree, rootTaskContext, new RewriteGroupingSetsByCTERule());
        }
        if (sessionVariable.isCboPushDownGroupingSet()) {
            ruleRewriteOnlyOnce(tree, rootTaskContext, new PushDownAggregateGroupingSetsRule());
        }
    }

    private Optional<OptExpression> ruleRewriteForShortCircuit(OptExpression tree, TaskContext rootTaskContext) {
        Boolean isShortCircuit = tree.getShortCircuit();

        if (isShortCircuit) {
            deriveLogicalProperty(tree);
            ruleRewriteIterative(tree, rootTaskContext, RuleSetType.SHORT_CIRCUIT_SET);
            ruleRewriteOnlyOnce(tree, rootTaskContext, new MergeProjectWithChildRule());
            OptExpression result = tree.getInputs().get(0);
            result.setShortCircuit(true);
            return Optional.of(result);
        }
        return Optional.empty();
    }

    // for single scan node, to make sure we can rewrite
    private void viewBasedMvRuleRewrite(OptExpression tree, TaskContext rootTaskContext) {
        QueryMaterializationContext queryMaterializationContext = context.getQueryMaterializationContext();
        Preconditions.checkArgument(queryMaterializationContext != null);
        try {
            OptimizerTraceUtil.logMVRewriteRule("VIEW_BASED_MV_REWRITE", "try VIEW_BASED_MV_REWRITE");
            OptExpression treeWithView = queryMaterializationContext.getLogicalTreeWithView();
            // should add a LogicalTreeAnchorOperator for rewrite
            treeWithView = OptExpression.create(new LogicalTreeAnchorOperator(), treeWithView);
            if (mvRewriteStrategy.enableMultiTableRewrite) {
                ruleRewriteIterative(treeWithView, rootTaskContext, RuleSetType.MULTI_TABLE_MV_REWRITE);
            }
            if (mvRewriteStrategy.enableSingleTableRewrite) {
                ruleRewriteIterative(treeWithView, rootTaskContext, RuleSetType.SINGLE_TABLE_MV_REWRITE);
            }
            ruleRewriteIterative(tree, rootTaskContext, RuleSetType.ALL_MV_REWRITE);
            List<Operator> viewScanOperators = Lists.newArrayList();
            MvUtils.collectViewScanOperator(treeWithView, viewScanOperators);

            List<LogicalViewScanOperator> mvViewScanOperators = queryMaterializationContext.getViewScans();
            if (viewScanOperators.size() < mvViewScanOperators.size()) {
                // replace original tree plan
                tree.setChild(0, treeWithView.inputAt(0));
                deriveLogicalProperty(tree);
                if (!viewScanOperators.isEmpty()) {
                    // if there are view scan operator left, we should replace it back to original plans
                    MvUtils.replaceLogicalViewScanOperator(tree, queryMaterializationContext);
                }
                OptimizerTraceUtil.logMVRewriteRule("VIEW_BASED_MV_REWRITE",
                        "original view scans size: {}, left view scans size: {}",
                        mvViewScanOperators.size(), viewScanOperators.size());
            }
            OptimizerTraceUtil.logMVRewriteRule("VIEW_BASED_MV_REWRITE", "VIEW_BASED_MV_REWRITE applied");
        } catch (Exception e) {
            OptimizerTraceUtil.logMVRewriteRule("VIEW_BASED_MV_REWRITE",
                    "single table view based mv rule rewrite failed.", e);
        }
    }

    private OptExpression rewriteAndValidatePlan(
            OptExpression tree,
            TaskContext rootTaskContext) {
        OptExpression result = logicalRuleRewrite(tree, rootTaskContext);
        OptExpressionValidator validator = new OptExpressionValidator();
        validator.validate(result);
        // skip memo
        if (result.getShortCircuit()) {
            result = new OlapScanImplementationRule().transform(result, null).get(0);
            result.setShortCircuit(true);
        }
        return result;
    }

    private OptExpression pushDownAggregation(OptExpression tree, TaskContext rootTaskContext,
                                              ColumnRefSet requiredColumns) {
        boolean pushDistinctFlag = false;
        boolean pushAggFlag = false;
        if (context.getSessionVariable().isCboPushDownDistinctBelowWindow()) {
            // TODO(by satanson): in future, PushDownDistinctAggregateRule and PushDownAggregateRule should be
            //  fused one rule to tackle with all scenarios of agg push-down.
            PushDownDistinctAggregateRule rule = new PushDownDistinctAggregateRule(rootTaskContext);
            tree = rule.rewrite(tree, rootTaskContext);
            pushDistinctFlag = rule.getRewriter().hasRewrite();
        }

        if (context.getSessionVariable().getCboPushDownAggregateMode() != -1) {
            PushDownAggregateRule rule = new PushDownAggregateRule(rootTaskContext);
            rule.getRewriter().collectRewriteContext(tree);
            if (rule.getRewriter().isNeedRewrite()) {
                pushAggFlag = true;
                tree = rule.rewrite(tree, rootTaskContext);
            }
        }

        if (pushDistinctFlag || pushAggFlag) {
            deriveLogicalProperty(tree);
            rootTaskContext.setRequiredColumns(requiredColumns.clone());
            ruleRewriteOnlyOnce(tree, rootTaskContext, RuleSetType.PRUNE_COLUMNS);
        }

        return tree;
    }

    private void skewJoinOptimize(OptExpression tree, TaskContext rootTaskContext) {
        SkewJoinOptimizeRule rule = new SkewJoinOptimizeRule();
        if (context.getSessionVariable().isEnableStatsToOptimizeSkewJoin()) {
            // merge projects before calculate statistics
            ruleRewriteOnlyOnce(tree, rootTaskContext, new MergeTwoProjectRule());
            Utils.calculateStatistics(tree, rootTaskContext.getOptimizerContext());
        }
        if (ruleRewriteOnlyOnce(tree, rootTaskContext, rule)) {
            // skew join generate new join and on predicate, need to push down join on expression to child project again
            ruleRewriteOnlyOnce(tree, rootTaskContext, new PushDownJoinOnExpressionToChildProject());
        }
    }

    private OptExpression pruneSubfield(OptExpression tree, TaskContext rootTaskContext, ColumnRefSet requiredColumns) {
        if (!context.getSessionVariable().isCboPruneSubfield()) {
            return tree;
        }

        PushDownSubfieldRule pushDownRule = new PushDownSubfieldRule();
        tree = pushDownRule.rewrite(tree, rootTaskContext);

        if (pushDownRule.hasRewrite()) {
            rootTaskContext.setRequiredColumns(requiredColumns.clone());
            ruleRewriteOnlyOnce(tree, rootTaskContext, RuleSetType.PRUNE_COLUMNS);
        }
        ruleRewriteOnlyOnce(tree, rootTaskContext, new PruneSubfieldRule());

        return tree;
    }

    private void deriveLogicalProperty(OptExpression root) {
        for (OptExpression child : root.getInputs()) {
            deriveLogicalProperty(child);
        }

        ExpressionContext context = new ExpressionContext(root);
        context.deriveLogicalProperty();
        root.setLogicalProperty(context.getRootProperty());
    }

    void memoOptimize(ConnectContext connectContext, Memo memo, TaskContext rootTaskContext) {
        context.setInMemoPhase(true);
        OptExpression tree = memo.getRootGroup().extractLogicalTree();
        SessionVariable sessionVariable = connectContext.getSessionVariable();
        // add CboTablePruneRule
        if (Utils.countJoinNodeSize(tree, CboTablePruneRule.JOIN_TYPES) < 10 &&
                sessionVariable.isEnableCboTablePrune()) {
            context.getRuleSet().addCboTablePruneRule();
        }
        // Join reorder
        int innerCrossJoinNode = Utils.countJoinNodeSize(tree, JoinOperator.innerCrossJoinSet());
        if (!sessionVariable.isDisableJoinReorder() && innerCrossJoinNode < sessionVariable.getCboMaxReorderNode()) {
            if (innerCrossJoinNode > sessionVariable.getCboMaxReorderNodeUseExhaustive()) {
                CTEUtils.collectForceCteStatistics(memo, context);

                OptimizerTraceUtil.logOptExpression("before ReorderJoinRule:\n%s", tree);
                new ReorderJoinRule().transform(tree, context);
                OptimizerTraceUtil.logOptExpression("after ReorderJoinRule:\n%s", tree);

                context.getRuleSet().addJoinCommutativityWithoutInnerRule();
            } else {
                if (Utils.countJoinNodeSize(tree, JoinOperator.semiAntiJoinSet()) <
                        sessionVariable.getCboMaxReorderNodeUseExhaustive()) {
                    context.getRuleSet().getTransformRules().add(JoinLeftAsscomRule.INNER_JOIN_LEFT_ASSCOM_RULE);
                }
                context.getRuleSet().addJoinTransformationRules();
            }
        }

        if (!sessionVariable.isDisableJoinReorder() && sessionVariable.isEnableOuterJoinReorder()
                && Utils.capableOuterReorder(tree, sessionVariable.getCboReorderThresholdUseExhaustive())) {
            context.getRuleSet().addOuterJoinTransformationRules();
        }

        if (!sessionVariable.isMVPlanner()) {
            // add join implementRule
            String joinImplementationMode = connectContext.getSessionVariable().getJoinImplementationMode();
            if ("merge".equalsIgnoreCase(joinImplementationMode)) {
                context.getRuleSet().addMergeJoinImplementationRule();
            } else if ("hash".equalsIgnoreCase(joinImplementationMode)) {
                context.getRuleSet().addHashJoinImplementationRule();
            } else if ("nestloop".equalsIgnoreCase(joinImplementationMode)) {
                context.getRuleSet().addNestLoopJoinImplementationRule();
            } else {
                context.getRuleSet().addAutoJoinImplementationRule();
            }
        } else {
            context.getRuleSet().addRealtimeMVRules();
        }

        if (mvRewriteStrategy.enableMultiTableRewrite) {
            context.getRuleSet().addSingleTableMvRewriteRule();
            context.getRuleSet().addMultiTableMvRewriteRule();
        }

        context.getTaskScheduler().pushTask(new OptimizeGroupTask(rootTaskContext, memo.getRootGroup()));
        context.getTaskScheduler().executeTasks(rootTaskContext);
    }

    private OptExpression physicalRuleRewrite(ConnectContext connectContext, TaskContext rootTaskContext, OptExpression result) {
        Preconditions.checkState(result.getOp().isPhysical());

        int planCount = result.getPlanCount();

        // Since there may be many different plans in the logic phase, it's possible
        // that this switch can't turned on after logical optimization, so we only determine
        // whether the PreAggregate can be turned on in the final
        result = new PreAggregateTurnOnRule().rewrite(result, rootTaskContext);

        // Rewrite Exchange on top of Sort to Final Sort
        result = new ExchangeSortToMergeRule().rewrite(result, rootTaskContext);
        result = new PruneAggregateNodeRule().rewrite(result, rootTaskContext);
        result = new PruneShuffleColumnRule().rewrite(result, rootTaskContext);
        result = new PhysicalDistributionAggOptRule().rewrite(result, rootTaskContext);
        result = new AddDecodeNodeForDictStringRule().rewrite(result, rootTaskContext);
        result = new LowCardinalityRewriteRule().rewrite(result, rootTaskContext);
        // This rule should be last
        result = new ScalarOperatorsReuseRule().rewrite(result, rootTaskContext);
        // Reorder predicates
        result = new PredicateReorderRule(rootTaskContext.getOptimizerContext().getSessionVariable()).rewrite(result,
                rootTaskContext);
        result = new ExtractAggregateColumn().rewrite(result, rootTaskContext);
        result = new PruneSubfieldsForComplexType().rewrite(result, rootTaskContext);
        result = new JoinLocalShuffleRule().rewrite(result, rootTaskContext);

        // This must be put at last of the optimization. Because wrapping reused ColumnRefOperator with CloneOperator
        // too early will prevent it from certain optimizations that depend on the equivalence of the ColumnRefOperator.
        result = new CloneDuplicateColRefRule().rewrite(result, rootTaskContext);

        // set subfield expr copy flag
        if (rootTaskContext.getOptimizerContext().getSessionVariable().getEnableSubfieldNoCopy()) {
            result = new SubfieldExprNoCopyRule().rewrite(result, rootTaskContext);
        }

        result = new AddIndexOnlyPredicateRule().rewrite(result, rootTaskContext);
        result = new DataCachePopulateRewriteRule(connectContext).rewrite(result, rootTaskContext);

        result.setPlanCount(planCount);
        return result;
    }

    /**
     * Extract the lowest cost physical operator tree from memo
     *
     * @param requiredProperty the required physical property from sql or groupExpression
     * @param rootGroup        the current group to find the lowest cost physical operator
     * @return the lowest cost physical operator for this query
     */
    private OptExpression extractBestPlan(PhysicalPropertySet requiredProperty,
                                          Group rootGroup) {
        GroupExpression groupExpression = rootGroup.getBestExpression(requiredProperty);
        if (groupExpression == null) {
            String msg = "no executable plan for this sql. group: %s. required property: %s";
            throw new IllegalArgumentException(String.format(msg, rootGroup, requiredProperty));
        }
        List<PhysicalPropertySet> inputProperties = groupExpression.getInputProperties(requiredProperty);

        List<OptExpression> childPlans = Lists.newArrayList();
        for (int i = 0; i < groupExpression.arity(); ++i) {
            OptExpression childPlan = extractBestPlan(inputProperties.get(i), groupExpression.inputAt(i));
            childPlans.add(childPlan);
        }

        OptExpression expression = OptExpression.create(groupExpression.getOp(),
                childPlans);
        // record inputProperties at optExpression, used for planFragment builder to determine join type
        expression.setRequiredProperties(inputProperties);
        expression.setStatistics(groupExpression.getGroup().getStatistics());
        expression.setCost(groupExpression.getCost(requiredProperty));
        expression.setOutputProperty(requiredProperty);

        // When build plan fragment, we need the output column of logical property
        expression.setLogicalProperty(rootGroup.getLogicalProperty());
        return expression;
    }

    private void collectAllLogicalOlapScanOperators(OptExpression tree, OptimizerContext optimizerContext) {
        List<LogicalOlapScanOperator> list = Lists.newArrayList();
        Utils.extractOperator(tree, list, op -> op instanceof LogicalOlapScanOperator);
        optimizerContext.setAllLogicalOlapScanOperators(Collections.unmodifiableList(list));
    }

    private void collectAllPhysicalOlapScanOperators(OptExpression tree, TaskContext rootTaskContext) {
        List<PhysicalOlapScanOperator> list = Lists.newArrayList();
        Utils.extractOperator(tree, list, op -> op instanceof PhysicalOlapScanOperator);
        rootTaskContext.setAllPhysicalOlapScanOperators(Collections.unmodifiableList(list));
    }

    private void ruleRewriteIterative(OptExpression tree, TaskContext rootTaskContext, RuleSetType ruleSetType) {
        if (optimizerConfig.isRuleSetTypeDisable(ruleSetType)) {
            return;
        }
        List<Rule> rules = rootTaskContext.getOptimizerContext().getRuleSet().getRewriteRulesByType(ruleSetType);
        if (optimizerConfig.isRuleBased()) {
            rules = rules.stream().filter(r -> !optimizerConfig.isRuleDisable(r.type())).collect(Collectors.toList());
        }
        context.getTaskScheduler().pushTask(new RewriteTreeTask(rootTaskContext, tree, rules, false));
        context.getTaskScheduler().executeTasks(rootTaskContext);
    }

    private void ruleRewriteIterative(OptExpression tree, TaskContext rootTaskContext, Rule rule) {
        if (optimizerConfig.isRuleDisable(rule.type())) {
            return;
        }
        List<Rule> rules = Collections.singletonList(rule);
        context.getTaskScheduler().pushTask(new RewriteTreeTask(rootTaskContext, tree, rules, false));
        context.getTaskScheduler().executeTasks(rootTaskContext);
    }

    private void ruleRewriteOnlyOnce(OptExpression tree, TaskContext rootTaskContext, RuleSetType ruleSetType) {
        if (optimizerConfig.isRuleSetTypeDisable(ruleSetType)) {
            return;
        }
        List<Rule> rules = rootTaskContext.getOptimizerContext().getRuleSet().getRewriteRulesByType(ruleSetType);
        if (optimizerConfig.isRuleBased()) {
            rules = rules.stream().filter(r -> !optimizerConfig.isRuleDisable(r.type())).collect(Collectors.toList());
        }
        context.getTaskScheduler().pushTask(new RewriteTreeTask(rootTaskContext, tree, rules, true));
        context.getTaskScheduler().executeTasks(rootTaskContext);
    }

    private boolean ruleRewriteOnlyOnce(OptExpression tree, TaskContext rootTaskContext, Rule rule) {
        if (optimizerConfig.isRuleDisable(rule.type())) {
            return false;
        }
        List<Rule> rules = Collections.singletonList(rule);
        RewriteTreeTask rewriteTreeTask = new RewriteTreeTask(rootTaskContext, tree, rules, true);
        context.getTaskScheduler().pushTask(rewriteTreeTask);
        context.getTaskScheduler().executeTasks(rootTaskContext);
        return rewriteTreeTask.hasChange();
    }

    private void prepareMetaOnlyOnce(OptExpression tree, TaskContext rootTaskContext) {
        if (rootTaskContext.getOptimizerContext().getSessionVariable().enableParallelPrepareMetadata()) {
            context.getTaskScheduler().pushTask(new PrepareCollectMetaTask(rootTaskContext, tree));
            context.getTaskScheduler().executeTasks(rootTaskContext);
        }
    }

    private void ruleRewriteAtMostOnce(OptExpression tree, TaskContext rootTaskContext, RuleSetType ruleSetType) {
        if (optimizerConfig.isRuleSetTypeDisable(ruleSetType)) {
            return;
        }
        List<Rule> rules = rootTaskContext.getOptimizerContext().getRuleSet().getRewriteRulesByType(ruleSetType);
        if (optimizerConfig.isRuleBased()) {
            rules = rules.stream().filter(r -> !optimizerConfig.isRuleDisable(r.type())).collect(Collectors.toList());
        }
        context.getTaskScheduler().pushTask(new RewriteAtMostOnceTask(rootTaskContext, tree, rules));
        context.getTaskScheduler().executeTasks(rootTaskContext);
    }

    private void ruleRewriteAtMostOnce(OptExpression tree, TaskContext rootTaskContext, Rule rule) {
        if (optimizerConfig.isRuleDisable(rule.type())) {
            return;
        }
        List<Rule> rules = Collections.singletonList(rule);
        context.getTaskScheduler().pushTask(new RewriteAtMostOnceTask(rootTaskContext, tree, rules));
        context.getTaskScheduler().executeTasks(rootTaskContext);
    }

    private void ruleRewriteDownTop(OptExpression tree, TaskContext rootTaskContext, Rule rule) {
        if (optimizerConfig.isRuleDisable(rule.type())) {
            return;
        }
        List<Rule> rules = Collections.singletonList(rule);
        context.getTaskScheduler().pushTask(new RewriteDownTopTask(rootTaskContext, tree, rules));
        context.getTaskScheduler().executeTasks(rootTaskContext);
    }
}<|MERGE_RESOLUTION|>--- conflicted
+++ resolved
@@ -177,15 +177,12 @@
             // prepare for optimizer
             prepare(connectContext, columnRefFactory, logicOperatorTree);
 
-<<<<<<< HEAD
             // try text based mv rewrite first before mv rewrite prepare so can deduce mv prepare time if it can be rewritten.
             try (Timer ignored = Tracers.watchScope("MVTextRewrite")) {
                 logicOperatorTree = new TextMatchBasedRewriteRule(connectContext, stmt, optToAstMap)
                         .transform(logicOperatorTree, context).get(0);
             }
 
-=======
->>>>>>> 847a7552
             // prepare for mv rewrite
             prepareMvRewrite(connectContext, logicOperatorTree, columnRefFactory, requiredColumns);
 
