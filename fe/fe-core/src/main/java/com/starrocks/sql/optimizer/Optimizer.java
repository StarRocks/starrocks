// This file is licensed under the Elastic License 2.0. Copyright 2021 StarRocks Limited.
package com.starrocks.sql.optimizer;

import com.google.common.base.Preconditions;
import com.google.common.collect.Lists;
import com.starrocks.qe.ConnectContext;
import com.starrocks.sql.optimizer.base.ColumnRefFactory;
import com.starrocks.sql.optimizer.base.ColumnRefSet;
import com.starrocks.sql.optimizer.base.PhysicalPropertySet;
import com.starrocks.sql.optimizer.operator.logical.LogicalOlapScanOperator;
import com.starrocks.sql.optimizer.rewrite.ExchangeSortToMergeRule;
import com.starrocks.sql.optimizer.rule.Rule;
import com.starrocks.sql.optimizer.rule.RuleSetType;
import com.starrocks.sql.optimizer.rule.implementation.PreAggregateTurnOnRule;
import com.starrocks.sql.optimizer.rule.mv.MaterializedViewRule;
<<<<<<< HEAD
import com.starrocks.sql.optimizer.rule.transformation.MergeProjectWithChildRule;
=======
>>>>>>> c031f01a
import com.starrocks.sql.optimizer.rule.transformation.MergeTwoAggRule;
import com.starrocks.sql.optimizer.rule.transformation.MergeTwoProjectRule;
import com.starrocks.sql.optimizer.rule.transformation.PruneEmptyWindowRule;
import com.starrocks.sql.optimizer.rule.transformation.PruneProjectRule;
<<<<<<< HEAD
import com.starrocks.sql.optimizer.rule.transformation.PushDownJoinOnExpressionToChildProject;
=======
>>>>>>> c031f01a
import com.starrocks.sql.optimizer.rule.transformation.ScalarOperatorsReuseRule;
import com.starrocks.sql.optimizer.task.DeriveStatsTask;
import com.starrocks.sql.optimizer.task.OptimizeGroupTask;
import com.starrocks.sql.optimizer.task.TaskContext;
import com.starrocks.sql.optimizer.task.TopDownRewriteIterativeTask;
import com.starrocks.sql.optimizer.task.TopDownRewriteOnceTask;

import java.util.Collections;
import java.util.List;

/**
 * Optimizer's entrance class
 */
public class Optimizer {
    private OptimizerContext context;

    public OptimizerContext getContext() {
        return context;
    }

    /**
     * Optimizer will transform and implement the logical operator based on
     * the {@see Rule}, then cost the physical operator, and finally find the
     * lowest cost physical operator tree
     *
     * @param logicOperatorTree the input for query Optimizer
     * @param requiredProperty  the required physical property from sql or groupExpression
     * @param requiredColumns   the required output columns from sql or groupExpression
     * @return the lowest cost physical operator for this query
     */
    public OptExpression optimize(ConnectContext connectContext,
                                  OptExpression logicOperatorTree,
                                  PhysicalPropertySet requiredProperty,
                                  ColumnRefSet requiredColumns,
                                  ColumnRefFactory columnRefFactory) {
        // Phase 1: none
        // Phase 2: rewrite based on memo and group
        Memo memo = new Memo();
        memo.init(logicOperatorTree);

        context = new OptimizerContext(memo, columnRefFactory, connectContext.getSessionVariable(),
                connectContext.getDumpInfo());

        TaskContext rootTaskContext = new TaskContext(context,
                requiredProperty, (ColumnRefSet) requiredColumns.clone(), Double.MAX_VALUE);
        context.addTaskContext(rootTaskContext);

        // Note: root group of memo maybe change after rewrite,
        // so we should always get root group and root group expression
        // directly from memo.

        ruleRewriteIterative(memo, rootTaskContext, RuleSetType.MULTI_DISTINCT_REWRITE);
        ruleRewriteIterative(memo, rootTaskContext, RuleSetType.SUBQUERY_REWRITE);
        // Note: PUSH_DOWN_PREDICATE tasks should be executed before MERGE_LIMIT tasks
        // because of the Filter node needs to be merged first to avoid the Limit node
        // cannot merge
        ruleRewriteIterative(memo, rootTaskContext, RuleSetType.PUSH_DOWN_PREDICATE);
<<<<<<< HEAD
        ruleRewriteOnlyOnce(memo, rootTaskContext, new PushDownJoinOnExpressionToChildProject());
=======
>>>>>>> c031f01a
        ruleRewriteOnlyOnce(memo, rootTaskContext, RuleSetType.PRUNE_COLUMNS);
        ruleRewriteIterative(memo, rootTaskContext, new PruneEmptyWindowRule());
        ruleRewriteIterative(memo, rootTaskContext, new MergeTwoProjectRule());
        //Limit push must be after the column prune,
        //otherwise the Node containing limit may be prune
        ruleRewriteIterative(memo, rootTaskContext, RuleSetType.MERGE_LIMIT);
        ruleRewriteIterative(memo, rootTaskContext, new MergeTwoAggRule());
        //After the MERGE_LIMIT, ProjectNode that can be merged may appear.
<<<<<<< HEAD
        //So we do another column cropping
=======
        //So we do another MergeTwoProjectRule
>>>>>>> c031f01a
        ruleRewriteIterative(memo, rootTaskContext, new MergeTwoProjectRule());
        ruleRewriteIterative(memo, rootTaskContext, RuleSetType.PRUNE_ASSERT_ROW);

        OptExpression tree = memo.getRootGroup().extractLogicalTree();
        tree = new MaterializedViewRule().transform(tree, context).get(0);
        memo.replaceRewriteExpression(memo.getRootGroup(), tree);

        ruleRewriteOnlyOnce(memo, rootTaskContext, RuleSetType.PARTITION_PRUNE);
        ruleRewriteIterative(memo, rootTaskContext, new PruneProjectRule());
        ruleRewriteIterative(memo, rootTaskContext, new ScalarOperatorsReuseRule());
<<<<<<< HEAD

        //merge project with child
        ruleRewriteIterative(memo, rootTaskContext, new MergeProjectWithChildRule());
=======
>>>>>>> c031f01a

        // Rewrite maybe produce empty groups, we need to remove them.
        memo.removeAllEmptyGroup();
        memo.func();

        // collect all olap scan operator
        collectAllScanOperators(memo, rootTaskContext);

        // Currently, we cache output columns in logic property.
        // We derive logic property Bottom Up firstly when new group added to memo,
        // but we do column prune rewrite top down later.
        // So after column prune rewrite, the output columns for each operator maybe change,
        // but the logic property is cached and never change.
        // So we need to explicitly derive all group logic property again
        memo.deriveAllGroupLogicalProperty();

        // Phase 3: optimize based on memo and group
        tree = memo.getRootGroup().extractLogicalTree();

        /*
        if (!connectContext.getSessionVariable().isDisableJoinReorder()) {
            if (Utils.countInnerJoinNodeSize(tree) >
                    connectContext.getSessionVariable().getCboMaxReorderNodeUseExhaustive()) {
                //If there is no statistical information, the DP and greedy reorder algorithm are disabled,
                //and the query plan degenerates to the left deep tree
                if (Utils.hasUnknownColumnsStats(tree) && !FeConstants.runningUnitTest) {
                    connectContext.getSessionVariable().disableDPJoinReorder();
                    connectContext.getSessionVariable().disableGreedyJoinReorder();
                }
                new ReorderJoinRule().transform(tree, context);
                context.getRuleSet().addJoinCommutativityWithOutInnerRule();
            } else {
                context.getRuleSet().addJoinTransformationRules();
            }
        }
         */
        //System.out.println(Utils.countInnerJoinNodeSize(tree));
        context.getRuleSet().addJoinTransformationRules();
        //if (connectContext.getSessionVariable().isEnableNewPlannerPushDownJoinToAgg()) {
        //     context.getRuleSet().addPushDownJoinToAggRule();
        //}

        context.getTaskScheduler().pushTask(new OptimizeGroupTask(
                rootTaskContext, memo.getRootGroup()));

        context.getTaskScheduler().pushTask(new DeriveStatsTask(
                rootTaskContext, memo.getRootGroup().getFirstLogicalExpression()));

        context.getTaskScheduler().executeTasks(rootTaskContext, memo.getRootGroup());

        //System.out.println("Memo size : " + memo.getGroups().size());

        OptExpression result = extractBestPlan(requiredProperty, memo.getRootGroup());
        tryOpenPreAggregate(result);
        //result = new AddProjectForJoinOnBinaryPredicatesRule().rewrite(result, columnRefFactory);
        //result = new AddProjectForJoinPruneRule((ColumnRefSet) requiredColumns.clone()).rewrite(result, columnRefFactory);
        // Rewrite Exchange on top of Sort to Final Sort
        result = new ExchangeSortToMergeRule().rewrite(result);

        // Add project will case output change, re-derive output columns in property
        result = new DeriveOutputColumnsRule((ColumnRefSet) requiredColumns.clone()).rewrite(result, columnRefFactory);

        return result;
    }

    /**
     * Extract the lowest cost physical operator tree from memo
     *
     * @param requiredProperty the required physical property from sql or groupExpression
     * @param rootGroup        the current group to find the lowest cost physical operator
     * @return the lowest cost physical operator for this query
     */
    private OptExpression extractBestPlan(PhysicalPropertySet requiredProperty,
                                          Group rootGroup) {
        GroupExpression groupExpression = rootGroup.getBestExpression(requiredProperty);
        List<PhysicalPropertySet> inputProperties = groupExpression.getInputProperties(requiredProperty);

        List<OptExpression> childPlans = Lists.newArrayList();
        for (int i = 0; i < groupExpression.arity(); ++i) {
            OptExpression childPlan = extractBestPlan(inputProperties.get(i), groupExpression.inputAt(i));
            childPlans.add(childPlan);
        }

        OptExpression expression = OptExpression.create(groupExpression.getOp(),
                childPlans);
        expression.setStatistics(groupExpression.getGroup().getConfidenceStatistics() != null ?
                groupExpression.getGroup().getConfidenceStatistics() :
                groupExpression.getGroup().getStatistics());

        // When build plan fragment, we need the output column of logical property
        expression.setLogicalProperty(rootGroup.getLogicalProperty());
        return expression;
    }

    // Since there may be many different plans in the logic phase, it's possible
    // that this switch can't turned on after logical optimization, so we only determine
    // whether the PreAggregate can be turned on in the final
    private void tryOpenPreAggregate(OptExpression optExpression) {
        Preconditions.checkState(optExpression.getOp().isPhysical());
        PreAggregateTurnOnRule.tryOpenPreAggregate(optExpression);
    }

    private void collectAllScanOperators(Memo memo, TaskContext rootTaskContext) {
        OptExpression tree = memo.getRootGroup().extractLogicalTree();
        List<LogicalOlapScanOperator> list = Lists.newArrayList();
        Utils.extractOlapScanOperator(tree.getGroupExpression(), list);
        rootTaskContext.setAllScanOperators(Collections.unmodifiableList(list));
    }

    void ruleRewriteIterative(Memo memo, TaskContext rootTaskContext, RuleSetType ruleSetType) {
        context.getTaskScheduler().pushTask(new TopDownRewriteIterativeTask(rootTaskContext,
                memo.getRootGroup(), ruleSetType));
        context.getTaskScheduler().executeTasks(rootTaskContext, memo.getRootGroup());
    }

    void ruleRewriteIterative(Memo memo, TaskContext rootTaskContext, Rule rule) {
        context.getTaskScheduler().pushTask(new TopDownRewriteIterativeTask(rootTaskContext,
                memo.getRootGroup(), rule));
        context.getTaskScheduler().executeTasks(rootTaskContext, memo.getRootGroup());
    }

    void ruleRewriteOnlyOnce(Memo memo, TaskContext rootTaskContext, RuleSetType ruleSetType) {
        context.getTaskScheduler().pushTask(new TopDownRewriteOnceTask(rootTaskContext,
                memo.getRootGroup(), ruleSetType));
        context.getTaskScheduler().executeTasks(rootTaskContext, memo.getRootGroup());
    }
<<<<<<< HEAD

    void ruleRewriteOnlyOnce(Memo memo, TaskContext rootTaskContext, Rule rule) {
        context.getTaskScheduler().pushTask(new TopDownRewriteOnceTask(rootTaskContext,
                memo.getRootGroup(), rule));
        context.getTaskScheduler().executeTasks(rootTaskContext, memo.getRootGroup());
    }
=======
>>>>>>> c031f01a
}<|MERGE_RESOLUTION|>--- conflicted
+++ resolved
@@ -3,6 +3,7 @@
 
 import com.google.common.base.Preconditions;
 import com.google.common.collect.Lists;
+import com.starrocks.common.FeConstants;
 import com.starrocks.qe.ConnectContext;
 import com.starrocks.sql.optimizer.base.ColumnRefFactory;
 import com.starrocks.sql.optimizer.base.ColumnRefSet;
@@ -12,19 +13,14 @@
 import com.starrocks.sql.optimizer.rule.Rule;
 import com.starrocks.sql.optimizer.rule.RuleSetType;
 import com.starrocks.sql.optimizer.rule.implementation.PreAggregateTurnOnRule;
+import com.starrocks.sql.optimizer.rule.join.ReorderJoinRule;
 import com.starrocks.sql.optimizer.rule.mv.MaterializedViewRule;
-<<<<<<< HEAD
 import com.starrocks.sql.optimizer.rule.transformation.MergeProjectWithChildRule;
-=======
->>>>>>> c031f01a
 import com.starrocks.sql.optimizer.rule.transformation.MergeTwoAggRule;
 import com.starrocks.sql.optimizer.rule.transformation.MergeTwoProjectRule;
 import com.starrocks.sql.optimizer.rule.transformation.PruneEmptyWindowRule;
 import com.starrocks.sql.optimizer.rule.transformation.PruneProjectRule;
-<<<<<<< HEAD
 import com.starrocks.sql.optimizer.rule.transformation.PushDownJoinOnExpressionToChildProject;
-=======
->>>>>>> c031f01a
 import com.starrocks.sql.optimizer.rule.transformation.ScalarOperatorsReuseRule;
 import com.starrocks.sql.optimizer.task.DeriveStatsTask;
 import com.starrocks.sql.optimizer.task.OptimizeGroupTask;
@@ -82,10 +78,7 @@
         // because of the Filter node needs to be merged first to avoid the Limit node
         // cannot merge
         ruleRewriteIterative(memo, rootTaskContext, RuleSetType.PUSH_DOWN_PREDICATE);
-<<<<<<< HEAD
         ruleRewriteOnlyOnce(memo, rootTaskContext, new PushDownJoinOnExpressionToChildProject());
-=======
->>>>>>> c031f01a
         ruleRewriteOnlyOnce(memo, rootTaskContext, RuleSetType.PRUNE_COLUMNS);
         ruleRewriteIterative(memo, rootTaskContext, new PruneEmptyWindowRule());
         ruleRewriteIterative(memo, rootTaskContext, new MergeTwoProjectRule());
@@ -94,11 +87,7 @@
         ruleRewriteIterative(memo, rootTaskContext, RuleSetType.MERGE_LIMIT);
         ruleRewriteIterative(memo, rootTaskContext, new MergeTwoAggRule());
         //After the MERGE_LIMIT, ProjectNode that can be merged may appear.
-<<<<<<< HEAD
-        //So we do another column cropping
-=======
         //So we do another MergeTwoProjectRule
->>>>>>> c031f01a
         ruleRewriteIterative(memo, rootTaskContext, new MergeTwoProjectRule());
         ruleRewriteIterative(memo, rootTaskContext, RuleSetType.PRUNE_ASSERT_ROW);
 
@@ -108,13 +97,9 @@
 
         ruleRewriteOnlyOnce(memo, rootTaskContext, RuleSetType.PARTITION_PRUNE);
         ruleRewriteIterative(memo, rootTaskContext, new PruneProjectRule());
-        ruleRewriteIterative(memo, rootTaskContext, new ScalarOperatorsReuseRule());
-<<<<<<< HEAD
-
-        //merge project with child
         ruleRewriteIterative(memo, rootTaskContext, new MergeProjectWithChildRule());
-=======
->>>>>>> c031f01a
+
+        ruleRewriteOnlyOnce(memo, rootTaskContext, new ScalarOperatorsReuseRule());
 
         // Rewrite maybe produce empty groups, we need to remove them.
         memo.removeAllEmptyGroup();
@@ -134,7 +119,6 @@
         // Phase 3: optimize based on memo and group
         tree = memo.getRootGroup().extractLogicalTree();
 
-        /*
         if (!connectContext.getSessionVariable().isDisableJoinReorder()) {
             if (Utils.countInnerJoinNodeSize(tree) >
                     connectContext.getSessionVariable().getCboMaxReorderNodeUseExhaustive()) {
@@ -150,9 +134,7 @@
                 context.getRuleSet().addJoinTransformationRules();
             }
         }
-         */
-        //System.out.println(Utils.countInnerJoinNodeSize(tree));
-        context.getRuleSet().addJoinTransformationRules();
+
         //if (connectContext.getSessionVariable().isEnableNewPlannerPushDownJoinToAgg()) {
         //     context.getRuleSet().addPushDownJoinToAggRule();
         //}
@@ -241,13 +223,10 @@
                 memo.getRootGroup(), ruleSetType));
         context.getTaskScheduler().executeTasks(rootTaskContext, memo.getRootGroup());
     }
-<<<<<<< HEAD
 
     void ruleRewriteOnlyOnce(Memo memo, TaskContext rootTaskContext, Rule rule) {
         context.getTaskScheduler().pushTask(new TopDownRewriteOnceTask(rootTaskContext,
                 memo.getRootGroup(), rule));
         context.getTaskScheduler().executeTasks(rootTaskContext, memo.getRootGroup());
     }
-=======
->>>>>>> c031f01a
 }