// This file is licensed under the Elastic License 2.0. Copyright 2021-present, StarRocks Inc.
package com.starrocks.sql.optimizer;

import com.google.common.base.Preconditions;
import com.google.common.collect.Lists;
import com.starrocks.qe.ConnectContext;
import com.starrocks.qe.SessionVariable;
import com.starrocks.sql.Explain;
import com.starrocks.sql.optimizer.base.ColumnRefFactory;
import com.starrocks.sql.optimizer.base.ColumnRefSet;
import com.starrocks.sql.optimizer.base.PhysicalPropertySet;
import com.starrocks.sql.optimizer.cost.CostEstimate;
import com.starrocks.sql.optimizer.operator.logical.LogicalOlapScanOperator;
import com.starrocks.sql.optimizer.operator.logical.LogicalTreeAnchor;
import com.starrocks.sql.optimizer.rule.Rule;
import com.starrocks.sql.optimizer.rule.RuleSetType;
import com.starrocks.sql.optimizer.rule.join.ReorderJoinRule;
import com.starrocks.sql.optimizer.rule.mv.MaterializedViewRule;
import com.starrocks.sql.optimizer.rule.transformation.ApplyExceptionRule;
import com.starrocks.sql.optimizer.rule.transformation.GroupByCountDistinctRewriteRule;
import com.starrocks.sql.optimizer.rule.transformation.LimitPruneTabletsRule;
import com.starrocks.sql.optimizer.rule.transformation.MergeProjectWithChildRule;
import com.starrocks.sql.optimizer.rule.transformation.MergeTwoAggRule;
import com.starrocks.sql.optimizer.rule.transformation.MergeTwoProjectRule;
import com.starrocks.sql.optimizer.rule.transformation.PruneEmptyWindowRule;
import com.starrocks.sql.optimizer.rule.transformation.PushDownAggToMetaScanRule;
import com.starrocks.sql.optimizer.rule.transformation.PushDownJoinOnExpressionToChildProject;
import com.starrocks.sql.optimizer.rule.transformation.PushDownLimitRankingWindowRule;
import com.starrocks.sql.optimizer.rule.transformation.PushDownPredicateRankingWindowRule;
import com.starrocks.sql.optimizer.rule.transformation.PushDownProjectLimitRule;
import com.starrocks.sql.optimizer.rule.transformation.PushLimitAndFilterToCTEProduceRule;
import com.starrocks.sql.optimizer.rule.transformation.RemoveAggregationFromAggTable;
import com.starrocks.sql.optimizer.rule.transformation.ReorderIntersectRule;
import com.starrocks.sql.optimizer.rule.transformation.RewriteGroupingSetsByCTERule;
import com.starrocks.sql.optimizer.rule.transformation.SemiReorderRule;
import com.starrocks.sql.optimizer.rule.tree.AddDecodeNodeForDictStringRule;
<<<<<<< HEAD
import com.starrocks.sql.optimizer.rule.tree.BottomUp;
import com.starrocks.sql.optimizer.rule.tree.EquivalentConstantExpressionRewrite;
import com.starrocks.sql.optimizer.rule.tree.ExchangeSortToMergeRule;
import com.starrocks.sql.optimizer.rule.tree.PreAggregateTurnOnRule;
=======
import com.starrocks.sql.optimizer.rule.tree.EquivalentConstantExpressionRewrite;
import com.starrocks.sql.optimizer.rule.tree.ExchangeSortToMergeRule;
import com.starrocks.sql.optimizer.rule.tree.JoinEquivalentPredicatePushDown;
>>>>>>> f9ba0f95
import com.starrocks.sql.optimizer.rule.tree.PredicateReorderRule;
import com.starrocks.sql.optimizer.rule.tree.PruneAggregateNodeRule;
import com.starrocks.sql.optimizer.rule.tree.PruneShuffleColumnRule;
import com.starrocks.sql.optimizer.rule.tree.ScalarOperatorsReuseRule;
import com.starrocks.sql.optimizer.task.OptimizeGroupTask;
import com.starrocks.sql.optimizer.task.RewriteTreeTask;
import com.starrocks.sql.optimizer.task.TaskContext;
import org.apache.logging.log4j.LogManager;
import org.apache.logging.log4j.Logger;

import java.util.Collections;
import java.util.List;

/**
 * Optimizer's entrance class
 */
public class Optimizer {
    private static final Logger LOG = LogManager.getLogger(Optimizer.class);
    private OptimizerContext context;

    public OptimizerContext getContext() {
        return context;
    }

    /**
     * Optimizer will transform and implement the logical operator based on
     * the {@see Rule}, then cost the physical operator, and finally find the
     * lowest cost physical operator tree
     *
     * @param logicOperatorTree the input for query Optimizer
     * @param requiredProperty  the required physical property from sql or groupExpression
     * @param requiredColumns   the required output columns from sql or groupExpression
     * @return the lowest cost physical operator for this query
     */
    public OptExpression optimize(ConnectContext connectContext,
                                  OptExpression logicOperatorTree,
                                  PhysicalPropertySet requiredProperty,
                                  ColumnRefSet requiredColumns,
                                  ColumnRefFactory columnRefFactory) {
        // Phase 1: none
        OptimizerTraceUtil.logOptExpression(connectContext, "origin logicOperatorTree:\n%s", logicOperatorTree);
        // Phase 2: rewrite based on memo and group
        Memo memo = new Memo();

        context = new OptimizerContext(memo, columnRefFactory, connectContext);
        context.setTraceInfo(new OptimizerTraceInfo(connectContext.getQueryId()));
        TaskContext rootTaskContext =
                new TaskContext(context, requiredProperty, requiredColumns.clone(), Double.MAX_VALUE);

        logicOperatorTree = logicalRuleRewrite(logicOperatorTree, rootTaskContext);

        memo.init(logicOperatorTree);
        OptimizerTraceUtil.log(connectContext, "after logical rewrite, root group:\n%s", memo.getRootGroup());

        // collect all olap scan operator
        collectAllScanOperators(memo, rootTaskContext);

        // Currently, we cache output columns in logic property.
        // We derive logic property Bottom Up firstly when new group added to memo,
        // but we do column prune rewrite top down later.
        // So after column prune rewrite, the output columns for each operator maybe change,
        // but the logic property is cached and never change.
        // So we need to explicitly derive all group logic property again
        memo.deriveAllGroupLogicalProperty();

        // Phase 3: optimize based on memo and group
        memoOptimize(connectContext, memo, rootTaskContext);

        OptExpression result;
        if (!connectContext.getSessionVariable().isSetUseNthExecPlan()) {
            result = extractBestPlan(requiredProperty, memo.getRootGroup());
        } else {
            // extract the nth execution plan
            int nthExecPlan = connectContext.getSessionVariable().getUseNthExecPlan();
            result = EnumeratePlan.extractNthPlan(requiredProperty, memo.getRootGroup(), nthExecPlan);
        }
        OptimizerTraceUtil.logOptExpression(connectContext, "after extract best plan:\n%s", result);

        // set costs audio log before physicalRuleRewrite
        // statistics won't set correctly after physicalRuleRewrite.
        // we need set plan costs before physical rewrite stage.
        final CostEstimate costs = Explain.buildCost(result);
        connectContext.getAuditEventBuilder().setPlanCpuCosts(costs.getCpuCost())
                .setPlanMemCosts(costs.getMemoryCost());

        OptExpression finalPlan = physicalRuleRewrite(rootTaskContext, result);
        OptimizerTraceUtil.logOptExpression(connectContext, "final plan after physical rewrite:\n%s", finalPlan);
        OptimizerTraceUtil.log(connectContext, context.getTraceInfo());
        return finalPlan;
    }

    private OptExpression logicalRuleRewrite(OptExpression tree, TaskContext rootTaskContext) {
        tree = OptExpression.create(new LogicalTreeAnchor(), tree);
        deriveLogicalProperty(tree);

        SessionVariable sessionVariable = rootTaskContext.getOptimizerContext().getSessionVariable();
        CTEContext cteContext = context.getCteContext();
        CTEUtils.collectCteOperators(tree, context);
        // inline CTE if consume use once
        while (cteContext.hasInlineCTE()) {
            ruleRewriteOnlyOnce(tree, rootTaskContext, RuleSetType.INLINE_CTE);
            CTEUtils.collectCteOperators(tree, context);
        }

        ruleRewriteIterative(tree, rootTaskContext, RuleSetType.AGGREGATE_REWRITE);
        ruleRewriteIterative(tree, rootTaskContext, RuleSetType.PUSH_DOWN_SUBQUERY);
        ruleRewriteIterative(tree, rootTaskContext, RuleSetType.SUBQUERY_REWRITE);
        ruleRewriteOnlyOnce(tree, rootTaskContext, new ApplyExceptionRule());
        CTEUtils.collectCteOperators(tree, context);

        // Add full cte required columns, and save orig required columns
        // If cte was inline, the columns don't effect normal prune
        ColumnRefSet requiredColumns = rootTaskContext.getRequiredColumns().clone();
        rootTaskContext.getRequiredColumns().union(cteContext.getAllRequiredColumns());

        tree = new BottomUp().rewrite(tree, context.getTaskContext());

        // Note: PUSH_DOWN_PREDICATE tasks should be executed before MERGE_LIMIT tasks
        // because of the Filter node needs to be merged first to avoid the Limit node
        // cannot merge
        ruleRewriteIterative(tree, rootTaskContext, RuleSetType.PUSH_DOWN_PREDICATE);

        ruleRewriteIterative(tree, rootTaskContext, new MergeTwoProjectRule());
        ruleRewriteOnlyOnce(tree, rootTaskContext, new PushDownAggToMetaScanRule());
        ruleRewriteOnlyOnce(tree, rootTaskContext, new PushDownPredicateRankingWindowRule());
        ruleRewriteOnlyOnce(tree, rootTaskContext, new PushDownJoinOnExpressionToChildProject());
        ruleRewriteOnlyOnce(tree, rootTaskContext, RuleSetType.PRUNE_COLUMNS);

        tree = new JoinEquivalentPredicatePushDown().rewrite(tree, context.getTaskContext());
        deriveLogicalProperty(tree);
        ruleRewriteIterative(tree, rootTaskContext, RuleSetType.PUSH_DOWN_PREDICATE);

        ruleRewriteIterative(tree, rootTaskContext, new PruneEmptyWindowRule());
        ruleRewriteIterative(tree, rootTaskContext, new MergeTwoProjectRule());
        //Limit push must be after the column prune,
        //otherwise the Node containing limit may be prune
        ruleRewriteIterative(tree, rootTaskContext, RuleSetType.MERGE_LIMIT);
        ruleRewriteIterative(tree, rootTaskContext, new MergeTwoAggRule());
        ruleRewriteIterative(tree, rootTaskContext, new PushDownProjectLimitRule());

        ruleRewriteOnlyOnce(tree, rootTaskContext, new PushDownLimitRankingWindowRule());
        if (sessionVariable.isEnableRewriteGroupingsetsToUnionAll()) {
            ruleRewriteIterative(tree, rootTaskContext, new RewriteGroupingSetsByCTERule());
        }

        ruleRewriteIterative(tree, rootTaskContext, RuleSetType.PRUNE_ASSERT_ROW);
        ruleRewriteIterative(tree, rootTaskContext, RuleSetType.PRUNE_PROJECT);
        ruleRewriteIterative(tree, rootTaskContext, RuleSetType.PRUNE_SET_OPERATOR);

        CTEUtils.collectCteOperators(tree, context);
        if (cteContext.needOptimizeCTE()) {
            cteContext.reset();
            ruleRewriteOnlyOnce(tree, rootTaskContext, RuleSetType.COLLECT_CTE);

            // Prune CTE produce plan columns
            requiredColumns.union(cteContext.getAllRequiredColumns());
            rootTaskContext.setRequiredColumns(requiredColumns);
            ruleRewriteOnlyOnce(tree, rootTaskContext, RuleSetType.PRUNE_COLUMNS);
            // After prune columns, the output column in the logical property may outdated, because of the following rule
            // will use the output column, we need to derive the logical property here.

            if (cteContext.needPushLimit() || cteContext.needPushPredicate()) {
                ruleRewriteOnlyOnce(tree, rootTaskContext, new PushLimitAndFilterToCTEProduceRule());
            }

            if (cteContext.needPushPredicate()) {
                ruleRewriteOnlyOnce(tree, rootTaskContext, RuleSetType.PUSH_DOWN_PREDICATE);
            }

            if (cteContext.needPushLimit()) {
                ruleRewriteOnlyOnce(tree, rootTaskContext, RuleSetType.MERGE_LIMIT);
            }
        }

        tree = new MaterializedViewRule().transform(tree, context).get(0);
        deriveLogicalProperty(tree);

        ruleRewriteIterative(tree, rootTaskContext, RuleSetType.MULTI_DISTINCT_REWRITE);
        ruleRewriteIterative(tree, rootTaskContext, RuleSetType.PUSH_DOWN_PREDICATE);

        ruleRewriteOnlyOnce(tree, rootTaskContext, RuleSetType.PARTITION_PRUNE);
        ruleRewriteOnlyOnce(tree, rootTaskContext, LimitPruneTabletsRule.getInstance());
        ruleRewriteIterative(tree, rootTaskContext, RuleSetType.PRUNE_PROJECT);

        CTEUtils.collectCteOperators(tree, context);
        // inline CTE if consume use once
        while (cteContext.hasInlineCTE()) {
            ruleRewriteOnlyOnce(tree, rootTaskContext, RuleSetType.INLINE_CTE);
            CTEUtils.collectCteOperators(tree, context);
        }

        tree = new EquivalentConstantExpressionRewrite().rewrite(tree, context.getTaskContext());
        deriveLogicalProperty(tree);

        ruleRewriteIterative(tree, rootTaskContext, new MergeTwoProjectRule());
        ruleRewriteIterative(tree, rootTaskContext, new MergeProjectWithChildRule());
        ruleRewriteOnlyOnce(tree, rootTaskContext, new GroupByCountDistinctRewriteRule());
        ruleRewriteOnlyOnce(tree, rootTaskContext, new ReorderIntersectRule());
        ruleRewriteIterative(tree, rootTaskContext, new RemoveAggregationFromAggTable());

        return tree.getInputs().get(0);
    }

    private void deriveLogicalProperty(OptExpression root) {
        for (OptExpression child : root.getInputs()) {
            deriveLogicalProperty(child);
        }

        ExpressionContext context = new ExpressionContext(root);
        context.deriveLogicalProperty();
        root.setLogicalProperty(context.getRootProperty());
    }

    void memoOptimize(ConnectContext connectContext, Memo memo, TaskContext rootTaskContext) {
        OptExpression tree = memo.getRootGroup().extractLogicalTree();
        // Join reorder
        SessionVariable sessionVariable = connectContext.getSessionVariable();
        if (!sessionVariable.isDisableJoinReorder()
                && Utils.countInnerJoinNodeSize(tree) < sessionVariable.getCboMaxReorderNode()) {
            if (Utils.countInnerJoinNodeSize(tree) > sessionVariable.getCboMaxReorderNodeUseExhaustive()) {
                CTEUtils.collectForceCteStatistics(memo, context);
                new ReorderJoinRule().transform(tree, context);
                context.getRuleSet().addJoinCommutativityWithOutInnerRule();
            } else {
                if (Utils.capableSemiReorder(tree, false, 0, sessionVariable.getCboMaxReorderNodeUseExhaustive())) {
                    context.getRuleSet().getTransformRules().add(new SemiReorderRule());
                }
                context.getRuleSet().addJoinTransformationRules();
            }
        }

        //add join implementRule
        String joinImplementationMode = ConnectContext.get().getSessionVariable().getJoinImplementationMode();
        if ("merge".equalsIgnoreCase(joinImplementationMode)) {
            context.getRuleSet().addMergeJoinImplementationRule();
        } else if ("hash".equalsIgnoreCase(joinImplementationMode)) {
            context.getRuleSet().addHashJoinImplementationRule();
        } else if ("nestloop".equalsIgnoreCase(joinImplementationMode)) {
            context.getRuleSet().addNestLoopJoinImplementationRule();
        } else {
            context.getRuleSet().addAutoJoinImplementationRule();
        }

        context.getTaskScheduler().pushTask(new OptimizeGroupTask(rootTaskContext, memo.getRootGroup()));
        context.getTaskScheduler().executeTasks(rootTaskContext);
    }

    private OptExpression physicalRuleRewrite(TaskContext rootTaskContext, OptExpression result) {
        Preconditions.checkState(result.getOp().isPhysical());

        // Since there may be many different plans in the logic phase, it's possible
        // that this switch can't turned on after logical optimization, so we only determine
        // whether the PreAggregate can be turned on in the final
        result = new PreAggregateTurnOnRule().rewrite(result, rootTaskContext);

        // Rewrite Exchange on top of Sort to Final Sort
        result = new ExchangeSortToMergeRule().rewrite(result, rootTaskContext);
        result = new PruneAggregateNodeRule().rewrite(result, rootTaskContext);
        result = new PruneShuffleColumnRule().rewrite(result, rootTaskContext);
        result = new AddDecodeNodeForDictStringRule().rewrite(result, rootTaskContext);
        // This rule should be last
        result = new ScalarOperatorsReuseRule().rewrite(result, rootTaskContext);
        // Reorder predicates
        result = new PredicateReorderRule(rootTaskContext.getOptimizerContext().getSessionVariable()).rewrite(result,
                rootTaskContext);
        return result;
    }

    /**
     * Extract the lowest cost physical operator tree from memo
     *
     * @param requiredProperty the required physical property from sql or groupExpression
     * @param rootGroup        the current group to find the lowest cost physical operator
     * @return the lowest cost physical operator for this query
     */
    private OptExpression extractBestPlan(PhysicalPropertySet requiredProperty,
                                          Group rootGroup) {
        GroupExpression groupExpression = rootGroup.getBestExpression(requiredProperty);
        Preconditions.checkNotNull(groupExpression, "no executable plan for this sql");
        List<PhysicalPropertySet> inputProperties = groupExpression.getInputProperties(requiredProperty);

        List<OptExpression> childPlans = Lists.newArrayList();
        for (int i = 0; i < groupExpression.arity(); ++i) {
            OptExpression childPlan = extractBestPlan(inputProperties.get(i), groupExpression.inputAt(i));
            childPlans.add(childPlan);
        }

        OptExpression expression = OptExpression.create(groupExpression.getOp(),
                childPlans);
        // record inputProperties at optExpression, used for planFragment builder to determine join type
        expression.setRequiredProperties(inputProperties);
        expression.setStatistics(groupExpression.getGroup().hasConfidenceStatistic(requiredProperty) ?
                groupExpression.getGroup().getConfidenceStatistic(requiredProperty) :
                groupExpression.getGroup().getStatistics());
        expression.setCost(groupExpression.getCost(requiredProperty));

        // When build plan fragment, we need the output column of logical property
        expression.setLogicalProperty(rootGroup.getLogicalProperty());
        return expression;
    }

    private void collectAllScanOperators(Memo memo, TaskContext rootTaskContext) {
        OptExpression tree = memo.getRootGroup().extractLogicalTree();
        List<LogicalOlapScanOperator> list = Lists.newArrayList();
        Utils.extractOlapScanOperator(tree.getGroupExpression(), list);
        rootTaskContext.setAllScanOperators(Collections.unmodifiableList(list));
    }

    private void ruleRewriteIterative(OptExpression tree, TaskContext rootTaskContext, RuleSetType ruleSetType) {
        List<Rule> rules = rootTaskContext.getOptimizerContext().getRuleSet().getRewriteRulesByType(ruleSetType);
        context.getTaskScheduler().pushTask(new RewriteTreeTask(rootTaskContext, tree, rules, false));
        context.getTaskScheduler().executeTasks(rootTaskContext);
    }

    private void ruleRewriteIterative(OptExpression tree, TaskContext rootTaskContext, Rule rule) {
        List<Rule> rules = Collections.singletonList(rule);
        context.getTaskScheduler().pushTask(new RewriteTreeTask(rootTaskContext, tree, rules, false));
        context.getTaskScheduler().executeTasks(rootTaskContext);
    }

    private void ruleRewriteOnlyOnce(OptExpression tree, TaskContext rootTaskContext, RuleSetType ruleSetType) {
        List<Rule> rules = rootTaskContext.getOptimizerContext().getRuleSet().getRewriteRulesByType(ruleSetType);
        context.getTaskScheduler().pushTask(new RewriteTreeTask(rootTaskContext, tree, rules, true));
        context.getTaskScheduler().executeTasks(rootTaskContext);
    }

    private void ruleRewriteOnlyOnce(OptExpression tree, TaskContext rootTaskContext, Rule rule) {
        List<Rule> rules = Collections.singletonList(rule);
        context.getTaskScheduler().pushTask(new RewriteTreeTask(rootTaskContext, tree, rules, true));
        context.getTaskScheduler().executeTasks(rootTaskContext);
    }
}<|MERGE_RESOLUTION|>--- conflicted
+++ resolved
@@ -34,16 +34,10 @@
 import com.starrocks.sql.optimizer.rule.transformation.RewriteGroupingSetsByCTERule;
 import com.starrocks.sql.optimizer.rule.transformation.SemiReorderRule;
 import com.starrocks.sql.optimizer.rule.tree.AddDecodeNodeForDictStringRule;
-<<<<<<< HEAD
 import com.starrocks.sql.optimizer.rule.tree.BottomUp;
 import com.starrocks.sql.optimizer.rule.tree.EquivalentConstantExpressionRewrite;
 import com.starrocks.sql.optimizer.rule.tree.ExchangeSortToMergeRule;
 import com.starrocks.sql.optimizer.rule.tree.PreAggregateTurnOnRule;
-=======
-import com.starrocks.sql.optimizer.rule.tree.EquivalentConstantExpressionRewrite;
-import com.starrocks.sql.optimizer.rule.tree.ExchangeSortToMergeRule;
-import com.starrocks.sql.optimizer.rule.tree.JoinEquivalentPredicatePushDown;
->>>>>>> f9ba0f95
 import com.starrocks.sql.optimizer.rule.tree.PredicateReorderRule;
 import com.starrocks.sql.optimizer.rule.tree.PruneAggregateNodeRule;
 import com.starrocks.sql.optimizer.rule.tree.PruneShuffleColumnRule;
@@ -160,6 +154,7 @@
         rootTaskContext.getRequiredColumns().union(cteContext.getAllRequiredColumns());
 
         tree = new BottomUp().rewrite(tree, context.getTaskContext());
+        deriveLogicalProperty(tree);
 
         // Note: PUSH_DOWN_PREDICATE tasks should be executed before MERGE_LIMIT tasks
         // because of the Filter node needs to be merged first to avoid the Limit node
@@ -172,9 +167,7 @@
         ruleRewriteOnlyOnce(tree, rootTaskContext, new PushDownJoinOnExpressionToChildProject());
         ruleRewriteOnlyOnce(tree, rootTaskContext, RuleSetType.PRUNE_COLUMNS);
 
-        tree = new JoinEquivalentPredicatePushDown().rewrite(tree, context.getTaskContext());
-        deriveLogicalProperty(tree);
-        ruleRewriteIterative(tree, rootTaskContext, RuleSetType.PUSH_DOWN_PREDICATE);
+        deriveLogicalProperty(tree);
 
         ruleRewriteIterative(tree, rootTaskContext, new PruneEmptyWindowRule());
         ruleRewriteIterative(tree, rootTaskContext, new MergeTwoProjectRule());
