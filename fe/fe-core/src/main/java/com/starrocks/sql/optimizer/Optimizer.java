--- conflicted
+++ resolved
@@ -1,5 +1,4 @@
 // This file is licensed under the Elastic License 2.0. Copyright 2021 StarRocks Limited.
-
 package com.starrocks.sql.optimizer;
 
 import com.google.common.base.Preconditions;
@@ -14,30 +13,18 @@
 import com.starrocks.sql.optimizer.rule.RuleSetType;
 import com.starrocks.sql.optimizer.rule.implementation.PreAggregateTurnOnRule;
 import com.starrocks.sql.optimizer.rule.mv.MaterializedViewRule;
-<<<<<<< HEAD
 import com.starrocks.sql.optimizer.rule.transformation.MergeProjectWithChildRule;
-import com.starrocks.sql.optimizer.rule.transformation.MergeTwoAggRule;
-import com.starrocks.sql.optimizer.rule.transformation.MergeTwoProjectRule;
-import com.starrocks.sql.optimizer.rule.transformation.PruneProjectRule;
-import com.starrocks.sql.optimizer.rule.transformation.PruneWindowRule;
-import com.starrocks.sql.optimizer.rule.transformation.PushDownJoinOnExpressionToChildProject;
-=======
 import com.starrocks.sql.optimizer.rule.transformation.MergeTwoAggRule;
 import com.starrocks.sql.optimizer.rule.transformation.MergeTwoProjectRule;
 import com.starrocks.sql.optimizer.rule.transformation.PruneEmptyWindowRule;
 import com.starrocks.sql.optimizer.rule.transformation.PruneProjectRule;
->>>>>>> cc6e8427
+import com.starrocks.sql.optimizer.rule.transformation.PushDownJoinOnExpressionToChildProject;
 import com.starrocks.sql.optimizer.rule.transformation.ScalarOperatorsReuseRule;
 import com.starrocks.sql.optimizer.task.DeriveStatsTask;
 import com.starrocks.sql.optimizer.task.OptimizeGroupTask;
 import com.starrocks.sql.optimizer.task.TaskContext;
-<<<<<<< HEAD
-import com.starrocks.sql.optimizer.task.TopDownIterativeTask;
-import com.starrocks.sql.optimizer.task.TopDownRewriteTask;
-=======
 import com.starrocks.sql.optimizer.task.TopDownRewriteIterativeTask;
 import com.starrocks.sql.optimizer.task.TopDownRewriteOnceTask;
->>>>>>> cc6e8427
 
 import java.util.Collections;
 import java.util.List;
@@ -89,14 +76,9 @@
         // because of the Filter node needs to be merged first to avoid the Limit node
         // cannot merge
         ruleRewriteIterative(memo, rootTaskContext, RuleSetType.PUSH_DOWN_PREDICATE);
-<<<<<<< HEAD
         ruleRewriteOnlyOnce(memo, rootTaskContext, new PushDownJoinOnExpressionToChildProject());
         ruleRewriteOnlyOnce(memo, rootTaskContext, RuleSetType.PRUNE_COLUMNS);
-        ruleRewriteIterative(memo, rootTaskContext, new PruneWindowRule());
-=======
-        ruleRewriteOnlyOnce(memo, rootTaskContext, RuleSetType.PRUNE_COLUMNS);
         ruleRewriteIterative(memo, rootTaskContext, new PruneEmptyWindowRule());
->>>>>>> cc6e8427
         ruleRewriteIterative(memo, rootTaskContext, new MergeTwoProjectRule());
         //Limit push must be after the column prune,
         //otherwise the Node containing limit may be prune
@@ -114,12 +96,9 @@
         ruleRewriteOnlyOnce(memo, rootTaskContext, RuleSetType.PARTITION_PRUNE);
         ruleRewriteIterative(memo, rootTaskContext, new PruneProjectRule());
         ruleRewriteIterative(memo, rootTaskContext, new ScalarOperatorsReuseRule());
-<<<<<<< HEAD
 
         //merge project with child
         ruleRewriteIterative(memo, rootTaskContext, new MergeProjectWithChildRule());
-=======
->>>>>>> cc6e8427
 
         // Rewrite maybe produce empty groups, we need to remove them.
         memo.removeAllEmptyGroup();
@@ -230,41 +209,26 @@
     }
 
     void ruleRewriteIterative(Memo memo, TaskContext rootTaskContext, RuleSetType ruleSetType) {
-<<<<<<< HEAD
-        context.getTaskScheduler().pushTask(new TopDownIterativeTask(rootTaskContext,
-=======
         context.getTaskScheduler().pushTask(new TopDownRewriteIterativeTask(rootTaskContext,
->>>>>>> cc6e8427
                 memo.getRootGroup(), ruleSetType));
         context.getTaskScheduler().executeTasks(rootTaskContext, memo.getRootGroup());
     }
 
     void ruleRewriteIterative(Memo memo, TaskContext rootTaskContext, Rule rule) {
-<<<<<<< HEAD
-        context.getTaskScheduler().pushTask(new TopDownIterativeTask(rootTaskContext,
-=======
         context.getTaskScheduler().pushTask(new TopDownRewriteIterativeTask(rootTaskContext,
->>>>>>> cc6e8427
                 memo.getRootGroup(), rule));
         context.getTaskScheduler().executeTasks(rootTaskContext, memo.getRootGroup());
     }
 
     void ruleRewriteOnlyOnce(Memo memo, TaskContext rootTaskContext, RuleSetType ruleSetType) {
-<<<<<<< HEAD
-        context.getTaskScheduler().pushTask(new TopDownRewriteTask(rootTaskContext,
-                memo.getRootGroup(), ruleSetType));
-        context.getTaskScheduler().executeTasks(rootTaskContext, memo.getRootGroup());
-    }
-
-    void ruleRewriteOnlyOnce(Memo memo, TaskContext rootTaskContext, Rule rule) {
-        context.getTaskScheduler().pushTask(new TopDownRewriteTask(rootTaskContext,
-                memo.getRootGroup(), rule));
-        context.getTaskScheduler().executeTasks(rootTaskContext, memo.getRootGroup());
-    }
-=======
         context.getTaskScheduler().pushTask(new TopDownRewriteOnceTask(rootTaskContext,
                 memo.getRootGroup(), ruleSetType));
         context.getTaskScheduler().executeTasks(rootTaskContext, memo.getRootGroup());
     }
->>>>>>> cc6e8427
+
+    void ruleRewriteOnlyOnce(Memo memo, TaskContext rootTaskContext, Rule rule) {
+        context.getTaskScheduler().pushTask(new TopDownRewriteOnceTask(rootTaskContext,
+                memo.getRootGroup(), rule));
+        context.getTaskScheduler().executeTasks(rootTaskContext, memo.getRootGroup());
+    }
 }