// This file is licensed under the Elastic License 2.0. Copyright 2021 StarRocks Limited.

package com.starrocks.sql.optimizer.rule.mv;

import com.google.common.base.Preconditions;
import com.google.common.collect.ImmutableList;
import com.google.common.collect.ImmutableSetMultimap;
import com.google.common.collect.Lists;
import com.google.common.collect.Maps;
import com.google.common.collect.Sets;
import com.starrocks.analysis.FunctionCallExpr;
import com.starrocks.catalog.Column;
import com.starrocks.catalog.FunctionSet;
import com.starrocks.catalog.KeysType;
import com.starrocks.catalog.MaterializedIndexMeta;
import com.starrocks.catalog.OlapTable;
import com.starrocks.catalog.Partition;
import com.starrocks.sql.optimizer.OptExpression;
import com.starrocks.sql.optimizer.OptimizerContext;
import com.starrocks.sql.optimizer.Utils;
import com.starrocks.sql.optimizer.base.ColumnRefFactory;
import com.starrocks.sql.optimizer.base.ColumnRefSet;
import com.starrocks.sql.optimizer.operator.Operator;
import com.starrocks.sql.optimizer.operator.OperatorType;
import com.starrocks.sql.optimizer.operator.logical.LogicalAggregationOperator;
import com.starrocks.sql.optimizer.operator.logical.LogicalJoinOperator;
import com.starrocks.sql.optimizer.operator.logical.LogicalOlapScanOperator;
import com.starrocks.sql.optimizer.operator.logical.LogicalOperator;
import com.starrocks.sql.optimizer.operator.logical.LogicalProjectOperator;
import com.starrocks.sql.optimizer.operator.logical.LogicalRepeatOperator;
import com.starrocks.sql.optimizer.operator.pattern.Pattern;
import com.starrocks.sql.optimizer.operator.scalar.CallOperator;
import com.starrocks.sql.optimizer.operator.scalar.CaseWhenOperator;
import com.starrocks.sql.optimizer.operator.scalar.CastOperator;
import com.starrocks.sql.optimizer.operator.scalar.ColumnRefOperator;
import com.starrocks.sql.optimizer.operator.scalar.PredicateOperator;
import com.starrocks.sql.optimizer.operator.scalar.ScalarOperator;
import com.starrocks.sql.optimizer.rewrite.ReplaceColumnRefRewriter;
import com.starrocks.sql.optimizer.rule.Rule;
import com.starrocks.sql.optimizer.rule.RuleType;

import java.util.HashMap;
import java.util.Iterator;
import java.util.List;
import java.util.Map;
import java.util.Set;
import java.util.stream.Collectors;

/**
 * Select best materialized view for olap scan node
 */
public class MaterializedViewRule extends Rule {
    public MaterializedViewRule() {
        super(RuleType.TF_MATERIALIZED_VIEW, Pattern.create(OperatorType.PATTERN));
    }

    private final Map<Integer, Set<Integer>> columnIdsInPredicates = Maps.newHashMap();
    private final Map<Integer, Set<Integer>> columnIdsInGrouping = Maps.newHashMap();
    private final Map<Integer, Set<CallOperator>> aggFunctions = Maps.newHashMap();
    private final Map<Integer, Set<Integer>> columnIdsInQueryOutput = Maps.newHashMap();
    private final Map<Integer, Map<String, Integer>> columnNameToIds = Maps.newHashMap();
    private final List<LogicalOlapScanOperator> scanOperators = Lists.newArrayList();

    private final Map<Long, List<RewriteContext>> rewriteContexts = Maps.newHashMap();

    private ColumnRefFactory factory;
    // record the relation id -> disableSPJGMV flag
    // this can be set to true when query has count(*) or count(1)
    private final Map<Integer, Boolean> disableSPJGMVs = Maps.newHashMap();
    // record the relation id -> isSPJQuery flag
    private final Map<Integer, Boolean> isSPJQueries = Maps.newHashMap();
    // record the scan node relation id which has been accessed.
    private final Set<Integer> traceRelationIds = Sets.newHashSet();

    private void init(OptExpression root) {
        collectAllPredicates(root);
        collectGroupByAndAggFunctions(root);
        collectScanOutputColumns(root);
        for (Integer scanId : traceRelationIds) {
            if (!isSPJQueries.containsKey(scanId) && !aggFunctions.containsKey(scanId) &&
                    !columnIdsInGrouping.containsKey(scanId)) {
                isSPJQueries.put(scanId, true);
            }
            if (!disableSPJGMVs.containsKey(scanId)) {
                disableSPJGMVs.put(scanId, false);
            }
        }
    }

    @Override
    public List<OptExpression> transform(OptExpression input, OptimizerContext context) {
        this.factory = context.getColumnRefFactory();
        OptExpression optExpression = input;
        if (isExistMVs(optExpression)) {
            init(optExpression);
            for (LogicalOlapScanOperator scan : scanOperators) {
                int relationId = factory.getRelationId(scan.getOutputColumns().get(0).getId());
                // clear rewrite context since we are going to handle another scan operator.
                rewriteContexts.clear();
                Map<Long, List<Column>> candidateIndexIdToSchema =
                        selectValidIndexes(scan, relationId);
                if (!candidateIndexIdToSchema.isEmpty()) {
                    long bestIndex = selectBestIndexes(scan, candidateIndexIdToSchema, relationId);
                    BestIndexRewriter bestIndexRewriter = new BestIndexRewriter(scan);
                    optExpression = bestIndexRewriter.rewrite(optExpression, bestIndex);

                    if (rewriteContexts.containsKey(bestIndex)) {
                        List<RewriteContext> rewriteContext = rewriteContexts.get(bestIndex);
                        List<RewriteContext> percentileContexts = rewriteContext.stream().
                                filter(e -> e.aggCall.getFnName().equals(FunctionSet.PERCENTILE_APPROX))
                                .collect(Collectors.toList());
                        if (!percentileContexts.isEmpty()) {
                            MVProjectAggProjectScanRewrite.getInstance().rewriteOptExpressionTree(
                                    factory, relationId, optExpression, percentileContexts);
                        }
                        rewriteContext.removeAll(percentileContexts);

                        MaterializedViewRewriter rewriter = new MaterializedViewRewriter();
                        for (MaterializedViewRule.RewriteContext rc : rewriteContext) {
                            optExpression = rewriter.rewrite(optExpression, rc);
                        }
                    }
                }
            }
        }
        return Lists.newArrayList(optExpression);
    }

    public static boolean isExistMVs(OptExpression root) {
        for (OptExpression child : root.getInputs()) {
            if (isExistMVs(child)) {
                return true;
            }
        }

        Operator operator = root.getOp();
        if (operator instanceof LogicalOlapScanOperator) {
            LogicalOlapScanOperator scanOperator = (LogicalOlapScanOperator) operator;
            OlapTable olapTable = (OlapTable) scanOperator.getTable();
            return olapTable.hasMaterializedView();
        }
        return false;
    }

    private Map<Long, List<Column>> selectValidIndexes(LogicalOlapScanOperator scanOperator, int relationId) {
        OlapTable table = (OlapTable) scanOperator.getTable();
        Map<Long, MaterializedIndexMeta> candidateIndexIdToMeta = table.getVisibleIndexIdToMeta();
        // Step2: check all columns in compensating predicates are available in the view output
        checkCompensatingPredicates(columnNameToIds.get(relationId), columnIdsInPredicates.get(relationId),
                candidateIndexIdToMeta);
        // Step3: group by list in query is the subset of group by list in view or view contains no aggregation
        checkGrouping(columnNameToIds.get(relationId), columnIdsInGrouping.get(relationId), candidateIndexIdToMeta,
                disableSPJGMVs.get(relationId), isSPJQueries.get(relationId));
        // Step4: aggregation functions are available in the view output
        checkAggregationFunction(columnNameToIds.get(relationId), aggFunctions.get(relationId), candidateIndexIdToMeta,
                disableSPJGMVs.get(relationId), isSPJQueries.get(relationId));
        // Step5: columns required to compute output expr are available in the view output
        checkOutputColumns(columnNameToIds.get(relationId), columnIdsInQueryOutput.get(relationId), candidateIndexIdToMeta);
        // Step6: if table type is aggregate and the candidateIndexIdToSchema is empty,
        if ((table.getKeysType() == KeysType.AGG_KEYS || table.getKeysType() == KeysType.UNIQUE_KEYS)
                && candidateIndexIdToMeta.size() == 0) {
            // the base index will be added in the candidateIndexIdToSchema.
            /*
             * In StarRocks, it is allowed that the aggregate table should be scanned directly
             * while there is no aggregation info in query.
             * For example:
             * Aggregate tableA: k1, k2, sum(v1)
             * Query: select k1, k2, v1 from tableA
             * Allowed
             * Result: same as select k1, k2, sum(v1) from tableA group by t1, t2
             *
             * However, the query should not be selector normally.
             * The reason is that the level of group by in tableA is upper then the level of group by in query.
             * So, we need to compensate those kinds of index in following step.
             *
             */
            compensateCandidateIndex(candidateIndexIdToMeta, table.getVisibleIndexIdToMeta(),
                    table);
            checkOutputColumns(columnNameToIds.get(relationId), columnIdsInQueryOutput.get(relationId),
                    candidateIndexIdToMeta);
        }
        Map<Long, List<Column>> result = Maps.newHashMap();
        for (Map.Entry<Long, MaterializedIndexMeta> entry : candidateIndexIdToMeta.entrySet()) {
            result.put(entry.getKey(), entry.getValue().getSchema());
        }
        return result;
    }

    private Long selectBestIndexes(LogicalOlapScanOperator scanOperator,
                                   Map<Long, List<Column>> candidateIndexIdToSchema,
                                   int tableId) {
        // Step1: the candidate indexes that satisfies the most prefix index
        final Set<Integer> equivalenceColumns = Sets.newHashSet();
        final Set<Integer> unequivalenceColumns = Sets.newHashSet();
        collectColumns(scanOperator, equivalenceColumns, unequivalenceColumns);
        Set<Long> indexesMatchingBestPrefixIndex =
                matchBestPrefixIndex(
                        columnNameToIds.get(tableId),
                        candidateIndexIdToSchema, equivalenceColumns, unequivalenceColumns);

        // Step2: the best index that satisfies the least number of rows
        return selectBestRowCountIndex(indexesMatchingBestPrefixIndex, (OlapTable) scanOperator.getTable());
    }

    private void collectAllPredicates(OptExpression root) {
        for (OptExpression child : root.getInputs()) {
            collectAllPredicates(child);
        }

        Operator operator = root.getOp();
        if (operator instanceof LogicalAggregationOperator) {
            return;
        }
        LogicalOperator logicalOperator = (LogicalOperator) operator;
        if (logicalOperator.getPredicate() != null) {
            ScalarOperator scalarOperator = logicalOperator.getPredicate();
            Preconditions.checkState(scalarOperator instanceof PredicateOperator);
            updateTableToColumns(scalarOperator, columnIdsInPredicates);
        }
        if (logicalOperator instanceof LogicalJoinOperator) {
            LogicalJoinOperator joinOperator = (LogicalJoinOperator) operator;
            if (joinOperator.getOnPredicate() != null) {
                List<ScalarOperator> conjuncts = Utils.extractConjuncts(joinOperator.getOnPredicate());
                for (ScalarOperator conjunct : conjuncts) {
                    updateTableToColumns(conjunct, columnIdsInPredicates);
                }
            }
        }
    }

    private void updateTableToColumns(ScalarOperator scalarOperator,
                                      Map<Integer, Set<Integer>> tableToColumns) {
        ColumnRefSet columns = scalarOperator.getUsedColumns();
        for (int columnId : columns.getColumnIds()) {
            int table = factory.getRelationId(columnId);
            if (table != -1) {
                if (tableToColumns.containsKey(table)) {
                    tableToColumns.get(table).add(columnId);
                } else {
                    tableToColumns.put(table, Sets.newHashSet(columnId));
                }
            }
        }
    }

    private void collectGroupByAndAggFunctions(OptExpression root) {
        for (OptExpression child : root.getInputs()) {
            collectGroupByAndAggFunctions(child);
        }

        Operator operator = root.getOp();
        if (operator instanceof LogicalOlapScanOperator) {
            LogicalOlapScanOperator scanOperator = (LogicalOlapScanOperator) operator;
            traceRelationIds.add(factory.getRelationId(scanOperator.getOutputColumns().get(0).getId()));
        }

        if (operator instanceof LogicalAggregationOperator) {
            LogicalAggregationOperator aggOperator = (LogicalAggregationOperator) operator;
            Operator childOperator = root.getInputs().get(0).getOp();
            if (!(childOperator instanceof LogicalProjectOperator) &&
                    !(childOperator instanceof LogicalOlapScanOperator) &&
                    !(childOperator instanceof LogicalRepeatOperator)) {
                return;
            }

            if (childOperator instanceof LogicalProjectOperator) {
                LogicalProjectOperator projectOperator = (LogicalProjectOperator) childOperator;
                ReplaceColumnRefRewriter rewriter = new ReplaceColumnRefRewriter(projectOperator.getColumnRefMap());
                List<ScalarOperator> newGroupBys = Lists.newArrayList();
                for (ColumnRefOperator groupBy : aggOperator.getGroupingKeys()) {
                    newGroupBys.add(groupBy.accept(rewriter, null));
                }

                List<CallOperator> newAggs = Lists.newArrayList();
                for (CallOperator agg : aggOperator.getAggregations().values()) {
                    // Must forbidden count(*) or count(1) for materialized view.
                    if (agg.getChildren().size() < 1 ||
                            (agg.getChildren().size() == 1 && agg.getChild(0).isConstantRef())) {
                        disableSPJGMaterializedView();
                        break;
                    }
                    newAggs.add((CallOperator) agg.clone().accept(rewriter, null));
                }
                collectGroupByAndAggFunction(newGroupBys, newAggs);
            } else {
                collectGroupByAndAggFunction(Lists.newArrayList(aggOperator.getGroupingKeys()),
                        Lists.newArrayList(aggOperator.getAggregations().values()));
            }
        }
    }

    // Disable SPJG materialized view for traced scan node which not has aggregation
    private void disableSPJGMaterializedView() {
        for (Integer scanId : traceRelationIds) {
            if (!columnIdsInGrouping.containsKey(scanId) && !aggFunctions.containsKey(scanId)) {
                disableSPJGMVs.put(scanId, true);
            }
        }
    }

    // set table is not SPJ query
    private void disableSPJQueries(int table) {
        if (table != -1) {
            isSPJQueries.put(table, false);
        } else {
            for (Integer scanId : traceRelationIds) {
                if (!isSPJQueries.containsKey(scanId)) {
                    isSPJQueries.put(scanId, false);
                }
            }
        }
    }

    private void collectGroupByAndAggFunction(List<ScalarOperator> groupBys,
                                              List<CallOperator> aggs) {
        for (ScalarOperator groupBy : groupBys) {
            ColumnRefSet columns = groupBy.getUsedColumns();
            for (int columnId : columns.getColumnIds()) {
                int table = factory.getRelationId(columnId);
                if (table != -1) {
                    if (columnIdsInGrouping.containsKey(table)) {
                        columnIdsInGrouping.get(table).add(columnId);
                    } else {
                        columnIdsInGrouping.put(table, Sets.newHashSet(columnId));
                    }
                }
                // This table has group by, disable isSPJQuery
                disableSPJQueries(table);
            }
        }

        for (CallOperator agg : aggs) {
            ColumnRefSet columns = agg.getUsedColumns();
            for (int columnId : columns.getColumnIds()) {
                int table = factory.getRelationId(columnId);
                if (table != -1) {
                    if (aggFunctions.containsKey(table)) {
                        aggFunctions.get(table).add(agg);
                    } else {
                        aggFunctions.put(table, Sets.newHashSet(agg));
                    }
                }
                // This table has aggregation, disable isSPJQuery
                disableSPJQueries(table);
            }
        }
    }

    public void collectColumns(LogicalOlapScanOperator scanOperator,
                               Set<Integer> equivalenceColumns,
                               Set<Integer> unEquivalenceColumns) {
        List<ScalarOperator> conjuncts = Utils.extractConjuncts(scanOperator.getPredicate());
        // 1. Get columns which has predicate on it.
        for (ScalarOperator operator : conjuncts) {
            if (!MVUtils.isPredicateUsedForPrefixIndex(operator)) {
                continue;
            }
            if (MVUtils.isEquivalencePredicate(operator)) {
                equivalenceColumns.add(operator.getUsedColumns().getFirstId());
            } else {
                unEquivalenceColumns.add(operator.getUsedColumns().getFirstId());
            }
        }

        // TODO(kks): 2. Equal join predicates when pushing inner child.
    }

    private void collectScanOutputColumns(OptExpression root) {
        for (OptExpression child : root.getInputs()) {
            collectScanOutputColumns(child);
        }

        Operator operator = root.getOp();
        if (operator instanceof LogicalOlapScanOperator) {
            LogicalOlapScanOperator scanOperator = (LogicalOlapScanOperator) operator;
            scanOperators.add(scanOperator);

            int tableId = factory.getRelationId(scanOperator.getOutputColumns().get(0).getId());
            Map<String, Integer> nameToIDs = new HashMap<>();
            if (!columnNameToIds.containsKey(tableId)) {
                columnNameToIds.put(tableId, nameToIDs);
            }

<<<<<<< HEAD
            for (Map.Entry<ColumnRefOperator, Column> kv : scanOperator.getColRefToColumnMetaMap().entrySet()) {
                nameToIDs.put(kv.getValue().getName(), kv.getKey().getId());
=======
            for (Map.Entry<Column, ColumnRefOperator> entry : scanOperator.getColumnMetaToColRefMap().entrySet()) {
                nameToIDs.put(entry.getKey().getName(), entry.getValue().getId());
>>>>>>> 187b7409
            }

            for (ColumnRefOperator column : scanOperator.getColRefToColumnMetaMap().keySet()) {
                updateTableToColumns(column, columnIdsInQueryOutput);
            }
        }
    }

    private long selectBestRowCountIndex(Set<Long> indexesMatchingBestPrefixIndex, OlapTable olapTable) {
        long minRowCount = Long.MAX_VALUE;
        long selectedIndexId = 0;
        for (Long indexId : indexesMatchingBestPrefixIndex) {
            long rowCount = 0;
            for (Partition partition : olapTable.getPartitions()) {
                rowCount += partition.getIndex(indexId).getRowCount();
            }
            if (rowCount < minRowCount) {
                minRowCount = rowCount;
                selectedIndexId = indexId;
            } else if (rowCount == minRowCount) {
                // check column number, select one minimum column number
                int selectedColumnSize = olapTable.getSchemaByIndexId(selectedIndexId).size();
                int currColumnSize = olapTable.getSchemaByIndexId(indexId).size();
                if (currColumnSize < selectedColumnSize) {
                    selectedIndexId = indexId;
                }
            }
        }
        return selectedIndexId;
    }

    private Set<Long> matchBestPrefixIndex(
            Map<String, Integer> columnToIds,
            Map<Long, List<Column>> candidateIndexIdToSchema,
            Set<Integer> equivalenceColumns,
            Set<Integer> unequivalenceColumns) {
        if (equivalenceColumns.size() == 0 && unequivalenceColumns.size() == 0) {
            return candidateIndexIdToSchema.keySet();
        }
        Set<Long> indexesMatchingBestPrefixIndex = Sets.newHashSet();
        int maxPrefixMatchCount = 0;
        for (Map.Entry<Long, List<Column>> entry : candidateIndexIdToSchema.entrySet()) {
            int prefixMatchCount = 0;
            long indexId = entry.getKey();
            List<Column> indexSchema = entry.getValue();
            for (Column col : indexSchema) {
                Integer columnId = columnToIds.get(col.getName());
                if (equivalenceColumns.contains(columnId)) {
                    prefixMatchCount++;
                } else if (unequivalenceColumns.contains(columnId)) {
                    // Unequivalence predicate's columns can match only first column in rollup.
                    prefixMatchCount++;
                    break;
                } else {
                    break;
                }
            }

            if (prefixMatchCount == maxPrefixMatchCount) {
                indexesMatchingBestPrefixIndex.add(indexId);
            } else if (prefixMatchCount > maxPrefixMatchCount) {
                maxPrefixMatchCount = prefixMatchCount;
                indexesMatchingBestPrefixIndex.clear();
                indexesMatchingBestPrefixIndex.add(indexId);
            }
        }
        return indexesMatchingBestPrefixIndex;
    }

    private void checkCompensatingPredicates(
            Map<String, Integer> columnToIds,
            Set<Integer> columnsInPredicates, Map<Long, MaterializedIndexMeta>
                    candidateIndexIdToMeta) {
        // When the query statement does not contain any columns in predicates, all candidate index can pass this check
        if (columnsInPredicates == null) {
            return;
        }
        Iterator<Map.Entry<Long, MaterializedIndexMeta>> iterator = candidateIndexIdToMeta.entrySet().iterator();
        while (iterator.hasNext()) {
            Map.Entry<Long, MaterializedIndexMeta> entry = iterator.next();
            Set<Integer> indexNonAggregatedColumns = Sets.newHashSet();
            entry.getValue().getSchema().stream().filter(column -> !column.isAggregated())
                    .forEach(column -> indexNonAggregatedColumns.add(columnToIds.get(column.getName())));
            if (!indexNonAggregatedColumns.containsAll(columnsInPredicates)) {
                iterator.remove();
            }
        }
    }

    /**
     * View      Query        result
     * SPJ       SPJG OR SPJ  pass
     * SPJG      SPJ          fail
     * SPJG      SPJG         pass
     * 1. grouping columns in query is subset of grouping columns in view
     * 2. the empty grouping columns in query is subset of all of views
     */
    private void checkGrouping(
            Map<String, Integer> columnToIds,
            Set<Integer> columnsInGrouping, Map<Long, MaterializedIndexMeta> candidateIndexIdToMeta,
            boolean disableSPJGMV, boolean isSPJQuery) {
        Iterator<Map.Entry<Long, MaterializedIndexMeta>> iterator = candidateIndexIdToMeta.entrySet().iterator();
        while (iterator.hasNext()) {
            Map.Entry<Long, MaterializedIndexMeta> entry = iterator.next();
            Set<Integer> indexNonAggregatedColumns = Sets.newHashSet();
            MaterializedIndexMeta candidateIndexMeta = entry.getValue();
            List<Column> candidateIndexSchema = candidateIndexMeta.getSchema();
            candidateIndexSchema.stream().filter(column -> !column.isAggregated())
                    .forEach(column -> indexNonAggregatedColumns.add(columnToIds.get(column.getName())));
            /*
            If there is no aggregated column in duplicate index, the index will be SPJ.
            For example:
                duplicate table (k1, k2, v1)
                duplicate mv index (k1, v1)
            When the candidate index is SPJ type, it passes the verification directly

            If there is no aggregated column in aggregate index, the index will be deduplicate index.
            For example:
                duplicate table (k1, k2, v1 sum)
                aggregate mv index (k1, k2)
            This kind of index is SPJG which same as select k1, k2 from aggregate_table group by k1, k2.
            It also need to check the grouping column using following steps.

            ISSUE-3016, MaterializedViewFunctionTest: testDeduplicateQueryInAgg
             */
            if (indexNonAggregatedColumns.size() == candidateIndexSchema.size()
                    && candidateIndexMeta.getKeysType() == KeysType.DUP_KEYS) {
                continue;
            }
            // When the query is SPJ type but the candidate index is SPJG type, it will not pass directly.
            if (disableSPJGMV || isSPJQuery) {
                iterator.remove();
                continue;
            }
            // The query is SPJG. The candidate index is SPJG too.
            // The grouping columns in query is empty. For example: select sum(A) from T
            if (columnsInGrouping == null) {
                continue;
            }
            // The grouping columns in query must be subset of the grouping columns in view
            if (!indexNonAggregatedColumns.containsAll(columnsInGrouping)) {
                iterator.remove();
            }
        }
    }

    private void checkAggregationFunction(
            Map<String, Integer> columnToIds,
            Set<CallOperator> aggregatedColumnsInQueryOutput,
            Map<Long, MaterializedIndexMeta> candidateIndexIdToMeta,
            boolean disableSPJGMV, boolean isSPJQuery) {
        Iterator<Map.Entry<Long, MaterializedIndexMeta>> iterator = candidateIndexIdToMeta.entrySet().iterator();
        while (iterator.hasNext()) {
            Map.Entry<Long, MaterializedIndexMeta> entry = iterator.next();
            MaterializedIndexMeta candidateIndexMeta = entry.getValue();
            List<CallOperator> indexAggColumnExpsList = mvAggColumnsToExprList(columnToIds, candidateIndexMeta);
            // When the candidate index is SPJ type, it passes the verification directly
            if (indexAggColumnExpsList.size() == 0 && candidateIndexMeta.getKeysType() == KeysType.DUP_KEYS) {
                continue;
            }
            // When the query is SPJ type but the candidate index is SPJG type, it will not pass directly.
            if (disableSPJGMV || isSPJQuery) {
                iterator.remove();
                continue;
            }
            // The query is SPJG. The candidate index is SPJG too.
            /* Situation1: The query is deduplicate SPJG when aggregatedColumnsInQueryOutput is null.
             * For example: select a , b from table group by a, b
             * The aggregation function check should be pass directly when MV is SPJG.
             */
            if (aggregatedColumnsInQueryOutput == null) {
                continue;
            }
            keyColumnsToExprList(columnToIds, candidateIndexMeta, indexAggColumnExpsList);
            // The aggregated columns in query output must be subset of the aggregated columns in view
            if (!aggFunctionsMatchAggColumns(entry.getKey(),
                    aggregatedColumnsInQueryOutput,
                    indexAggColumnExpsList)) {
                iterator.remove();
            }
        }
    }

    private void checkOutputColumns(
            Map<String, Integer> columnToIds,
            Set<Integer> columnNamesInQueryOutput,
            Map<Long, MaterializedIndexMeta> candidateIndexIdToMeta) {
        Preconditions.checkState(columnNamesInQueryOutput != null);
        Iterator<Map.Entry<Long, MaterializedIndexMeta>> iterator = candidateIndexIdToMeta.entrySet().iterator();
        while (iterator.hasNext()) {
            Map.Entry<Long, MaterializedIndexMeta> entry = iterator.next();
            if (rewriteContexts.containsKey(entry.getKey())) {
                continue;
            }
            Set<Integer> indexColumns = Sets.newHashSet();
            List<Column> candidateIndexSchema = entry.getValue().getSchema();
            candidateIndexSchema.forEach(column -> indexColumns.add(columnToIds.get(column.getName())));
            // The columns in query output must be subset of the columns in SPJ view
            if (!indexColumns.containsAll(columnNamesInQueryOutput)) {
                iterator.remove();
            }
        }
    }

    private void compensateCandidateIndex(Map<Long, MaterializedIndexMeta> candidateIndexIdToMeta, Map<Long,
            MaterializedIndexMeta> allVisibleIndexes, OlapTable table) {
        int keySizeOfBaseIndex = table.getKeyColumnsByIndexId(table.getBaseIndexId()).size();
        for (Map.Entry<Long, MaterializedIndexMeta> index : allVisibleIndexes.entrySet()) {
            long mvIndexId = index.getKey();
            if (table.getKeyColumnsByIndexId(mvIndexId).size() == keySizeOfBaseIndex) {
                candidateIndexIdToMeta.put(mvIndexId, index.getValue());
            }
        }
    }

    private List<CallOperator> mvAggColumnsToExprList(Map<String, Integer> columnToIds, MaterializedIndexMeta mvMeta) {
        List<CallOperator> result = Lists.newArrayList();
        List<Column> schema = mvMeta.getSchema();
        for (Column column : schema) {
            if (column.isAggregated()) {
                ColumnRefOperator columnRef = factory.getColumnRef(columnToIds.get(column.getName()));
                CallOperator fn = new CallOperator(column.getAggregationType().name().toLowerCase(),
                        column.getType(),
                        Lists.newArrayList(columnRef));
                result.add(fn);
            }
        }
        return result;
    }

    // For Materialized View key columns, which could hit the following functions
    private static final ImmutableList<String> keyColumnFunctionNames = ImmutableList.of(
            FunctionSet.MAX,
            FunctionSet.MIN,
            FunctionSet.APPROX_COUNT_DISTINCT,
            FunctionSet.MULTI_DISTINCT_COUNT
    );

    private void keyColumnsToExprList(Map<String, Integer> columnToIds, MaterializedIndexMeta mvMeta,
                                      List<CallOperator> result) {
        for (Column column : mvMeta.getSchema()) {
            if (!column.isAggregated()) {
                ColumnRefOperator columnRef = factory.getColumnRef(columnToIds.get(column.getName()));
                for (String function : keyColumnFunctionNames) {
                    CallOperator fn = new CallOperator(function,
                            column.getType(),
                            Lists.newArrayList(columnRef));
                    result.add(fn);
                }
            }
        }
    }

    private boolean aggFunctionsMatchAggColumns(Long indexId,
                                                Set<CallOperator> queryExprList,
                                                List<CallOperator> mvColumnExprList) {
        for (CallOperator queryExpr : queryExprList) {
            boolean match = false;
            for (CallOperator mvExpr : mvColumnExprList) {
                if (isMVMatchAggFunctions(indexId, queryExpr, mvExpr, mvColumnExprList)) {
                    match = true;
                    break;
                }
            }

            if (!match) {
                return false;
            }
        }
        return true;
    }

    private static final ImmutableSetMultimap<String, String> columnAggTypeMatchFnName;

    static {
        ImmutableSetMultimap.Builder<String, String> builder = ImmutableSetMultimap.builder();
        builder.put(FunctionSet.SUM, FunctionSet.SUM);
        builder.put(FunctionSet.MAX, FunctionSet.MAX);
        builder.put(FunctionSet.MIN, FunctionSet.MIN);
        builder.put(FunctionSet.SUM, FunctionSet.COUNT);
        builder.put(FunctionSet.BITMAP_UNION, FunctionSet.BITMAP_UNION);
        builder.put(FunctionSet.BITMAP_UNION, FunctionSet.BITMAP_UNION_COUNT);
        builder.put(FunctionSet.BITMAP_UNION, FunctionSet.MULTI_DISTINCT_COUNT);
        builder.put(FunctionSet.HLL_UNION, FunctionSet.HLL_UNION_AGG);
        builder.put(FunctionSet.HLL_UNION, FunctionSet.HLL_UNION);
        builder.put(FunctionSet.HLL_UNION, FunctionSet.HLL_RAW_AGG);
        builder.put(FunctionSet.HLL_UNION, FunctionSet.NDV);
        builder.put(FunctionSet.HLL_UNION, FunctionSet.APPROX_COUNT_DISTINCT);
        builder.put(FunctionSet.PERCENTILE_UNION, FunctionSet.PERCENTILE_UNION);
        builder.put(FunctionSet.PERCENTILE_UNION, FunctionSet.PERCENTILE_APPROX);
        columnAggTypeMatchFnName = builder.build();
    }

    public boolean isMVMatchAggFunctions(Long indexId, CallOperator queryFn,
                                         CallOperator mvColumnFn, List<CallOperator> mvColumnExprList) {
        String queryFnName = queryFn.getFnName();
        if (queryFn.getFnName().equals(FunctionSet.COUNT) && queryFn.isDistinct()) {
            queryFnName = FunctionSet.MULTI_DISTINCT_COUNT;
        }

        if (!columnAggTypeMatchFnName.get(mvColumnFn.getFnName())
                .contains(queryFnName)) {
            return false;
        }

        if (!queryFn.getFnName().equals(FunctionSet.COUNT) &&
                queryFn.isDistinct() != mvColumnFn.isDistinct()) {
            return false;
        }
        ScalarOperator queryFnChild0 = queryFn.getChild(0);
        if (queryFnChild0 instanceof CastOperator) {
            queryFnChild0 = queryFnChild0.getChild(0);
        }
        ScalarOperator mvColumnFnChild0 = mvColumnFn.getChild(0);
        if (!isQueryAndMVFunctionChildMatch(queryFnChild0, mvColumnFnChild0)) {
            return false;
        }

        if (queryFnChild0.getUsedColumns().equals(mvColumnFnChild0.getUsedColumns())) {
            return true;
        } else if (queryFnChild0 instanceof CaseWhenOperator) {
            int[] queryColumnIds = queryFnChild0.getUsedColumns().getColumnIds();
            Set<Integer> mvColumnIdSet = mvColumnExprList.stream()
                    .map(u -> u.getUsedColumns().getFirstId())
                    .collect(Collectors.toSet());
            for (int queryColumnId : queryColumnIds) {
                if (!mvColumnIdSet.contains(queryColumnId)) {
                    return false;
                }
            }
            return true;
        } else {
            ColumnRefOperator queryColumnRef = factory.getColumnRef(queryFnChild0.getUsedColumns().getFirstId());
            Column queryColumn = factory.getColumn(queryColumnRef);
            ColumnRefOperator mvColumnRef = factory.getColumnRef(mvColumnFnChild0.getUsedColumns().getFirstId());
            Column mvColumn = factory.getColumn(mvColumnRef);
            if (factory.getRelationId(queryColumnRef.getId()).equals(factory.getRelationId(mvColumnRef.getId()))) {
                if (mvColumn.getAggregationType() == null) {
                    return false;
                }
                String mvColumnName = MVUtils.getMVColumnName(mvColumn, queryFnName, queryColumn.getName());
                if (mvColumnName.equals(mvColumn.getName())) {
                    if (!rewriteContexts.containsKey(indexId)) {
                        rewriteContexts.put(indexId, Lists.newArrayList());
                    }
                    rewriteContexts.get(indexId).add(new RewriteContext(
                            queryFn, queryColumnRef, mvColumnRef, mvColumn));
                    return true;
                }
            }
        }
        return false;
    }

    private boolean isQueryAndMVFunctionChildMatch(ScalarOperator queryFnChild0, ScalarOperator mvColumnFnChild0) {
        if (queryFnChild0.isColumnRef()) {
            return true;
        }

        if (queryFnChild0 instanceof CaseWhenOperator) {
            CaseWhenOperator caseWhenOperator = (CaseWhenOperator) queryFnChild0;
            IsNoCallChildrenValidator validator =
                    new IsNoCallChildrenValidator();
            if (caseWhenOperator.accept(validator, null)) {
                return true;
            }
        }

        ColumnRefOperator mvColumnRef = factory.getColumnRef(mvColumnFnChild0.getUsedColumns().getFirstId());
        Column mvColumn = factory.getColumn(mvColumnRef);
        if (mvColumn.getDefineExpr() != null && queryFnChild0 instanceof CallOperator) {
            CallOperator queryCall = (CallOperator) queryFnChild0;
            String mvName = ((FunctionCallExpr) mvColumn.getDefineExpr()).getFnName().getFunction();
            String queryName = queryCall.getFnName();
            return mvName.equalsIgnoreCase(queryName);
        }
        return false;
    }

    public static class RewriteContext {
        ColumnRefOperator queryColumnRef;
        ColumnRefOperator mvColumnRef;
        Column mvColumn;
        CallOperator aggCall;

        RewriteContext(CallOperator aggCall,
                       ColumnRefOperator queryColumnRef,
                       ColumnRefOperator mvColumnRef,
                       Column mvColumn) {
            this.aggCall = aggCall;
            this.queryColumnRef = queryColumnRef;
            this.mvColumnRef = mvColumnRef;
            this.mvColumn = mvColumn;
        }
    }
}<|MERGE_RESOLUTION|>--- conflicted
+++ resolved
@@ -381,13 +381,8 @@
                 columnNameToIds.put(tableId, nameToIDs);
             }
 
-<<<<<<< HEAD
-            for (Map.Entry<ColumnRefOperator, Column> kv : scanOperator.getColRefToColumnMetaMap().entrySet()) {
-                nameToIDs.put(kv.getValue().getName(), kv.getKey().getId());
-=======
             for (Map.Entry<Column, ColumnRefOperator> entry : scanOperator.getColumnMetaToColRefMap().entrySet()) {
                 nameToIDs.put(entry.getKey().getName(), entry.getValue().getId());
->>>>>>> 187b7409
             }
 
             for (ColumnRefOperator column : scanOperator.getColRefToColumnMetaMap().keySet()) {
