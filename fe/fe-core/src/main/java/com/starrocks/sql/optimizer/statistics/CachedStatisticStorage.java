--- conflicted
+++ resolved
@@ -9,12 +9,8 @@
 import com.google.common.collect.Maps;
 import com.starrocks.catalog.Table;
 import com.starrocks.common.Config;
-<<<<<<< HEAD
-=======
 import com.starrocks.common.Pair;
 import com.starrocks.server.GlobalStateMgr;
-import com.starrocks.sql.optimizer.operator.scalar.ColumnRefOperator;
->>>>>>> 7a722756
 import com.starrocks.statistic.StatisticUtils;
 import org.apache.logging.log4j.LogManager;
 import org.apache.logging.log4j.Logger;
@@ -117,6 +113,40 @@
     }
 
     @Override
+    public List<ColumnStatistic> getColumnStatisticsSync(Table table, List<String> columns) {
+        Preconditions.checkState(table != null);
+
+        // get Statistics Table column info, just return default column statistics
+        if (StatisticUtils.statisticTableBlackListCheck(table.getId())) {
+            return getDefaultColumnStatisticList(columns);
+        }
+
+        if (!StatisticUtils.checkStatisticTableStateNormal()) {
+            return getDefaultColumnStatisticList(columns);
+        }
+
+        List<ColumnStatsCacheKey> cacheKeys = new ArrayList<>();
+        long tableId = table.getId();
+        for (String column : columns) {
+            cacheKeys.add(new ColumnStatsCacheKey(tableId, column));
+        }
+
+        Map<ColumnStatsCacheKey, Optional<ColumnStatistic>> result = cachedStatistics.synchronous().getAll(cacheKeys);
+        List<ColumnStatistic> columnStatistics = new ArrayList<>();
+
+        for (String column : columns) {
+            Optional<ColumnStatistic> columnStatistic =
+                    result.getOrDefault(new ColumnStatsCacheKey(tableId, column), Optional.empty());
+            if (columnStatistic.isPresent()) {
+                columnStatistics.add(columnStatistic.get());
+            } else {
+                columnStatistics.add(ColumnStatistic.unknown());
+            }
+        }
+        return columnStatistics;
+    }
+
+    @Override
     public void expireColumnStatistics(Table table, List<String> columns) {
         if (columns == null) {
             return;
@@ -138,23 +168,18 @@
     public Map<String, Histogram> getHistogramStatistics(Table table, List<String> columns) {
         Preconditions.checkState(table != null);
 
-        List<ColumnRefOperator> columnHasHistogram = new ArrayList<>();
-        for (ColumnRefOperator columnRefOperator : columns) {
+        List<String> columnHasHistogram = new ArrayList<>();
+        for (String columnName : columns) {
             if (GlobalStateMgr.getCurrentAnalyzeMgr().getHistogramStatsMetaMap()
-                    .get(new Pair<>(table.getId(), columnRefOperator.getName())) != null) {
-                columnHasHistogram.add(columnRefOperator);
+                    .get(new Pair<>(table.getId(), columnName)) != null) {
+                columnHasHistogram.add(columnName);
             }
         }
 
         List<ColumnStatsCacheKey> cacheKeys = new ArrayList<>();
         long tableId = table.getId();
-<<<<<<< HEAD
-        for (String column : columns) {
-            cacheKeys.add(new ColumnStatsCacheKey(tableId, column));
-=======
-        for (ColumnRefOperator column : columnHasHistogram) {
-            cacheKeys.add(new ColumnStatsCacheKey(tableId, column.getName()));
->>>>>>> 7a722756
+        for (String columnName : columnHasHistogram) {
+            cacheKeys.add(new ColumnStatsCacheKey(tableId, columnName));
         }
 
         CompletableFuture<Map<ColumnStatsCacheKey, Optional<Histogram>>> result = histogramCache.getAll(cacheKeys);
@@ -167,16 +192,11 @@
                 return Maps.newHashMap();
             }
 
-<<<<<<< HEAD
             Map<String, Histogram> histogramStats = new HashMap<>();
-            for (String column : columns) {
-=======
-            Map<ColumnRefOperator, Histogram> histogramStats = new HashMap<>();
-            for (ColumnRefOperator column : columnHasHistogram) {
->>>>>>> 7a722756
+            for (String columnName : columns) {
                 Optional<Histogram> histogramStatistics =
-                        realResult.getOrDefault(new ColumnStatsCacheKey(tableId, column), Optional.empty());
-                histogramStatistics.ifPresent(histogram -> histogramStats.put(column, histogram));
+                        realResult.getOrDefault(new ColumnStatsCacheKey(tableId, columnName), Optional.empty());
+                histogramStatistics.ifPresent(histogram -> histogramStats.put(columnName, histogram));
             }
             return histogramStats;
         } else {
