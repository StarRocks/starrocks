// This file is licensed under the Elastic License 2.0. Copyright 2021-present, StarRocks Limited.

package com.starrocks.sql.optimizer.statistics;

import com.github.benmanes.caffeine.cache.AsyncLoadingCache;
import com.github.benmanes.caffeine.cache.Caffeine;
import com.google.common.base.Preconditions;
import com.google.common.collect.Lists;
import com.google.common.collect.Maps;
import com.starrocks.catalog.Table;
import com.starrocks.common.Config;
import com.starrocks.sql.optimizer.operator.scalar.ColumnRefOperator;
import com.starrocks.statistic.StatisticUtils;
import org.apache.logging.log4j.LogManager;
import org.apache.logging.log4j.Logger;

import java.util.ArrayList;
import java.util.HashMap;
import java.util.List;
import java.util.Map;
import java.util.Optional;
import java.util.concurrent.CompletableFuture;
import java.util.concurrent.TimeUnit;

public class CachedStatisticStorage implements StatisticStorage {
    private static final Logger LOG = LogManager.getLogger(CachedStatisticStorage.class);

<<<<<<< HEAD
    AsyncLoadingCache<CacheKey, Optional<ColumnStatistic>> cachedStatistics = Caffeine.newBuilder()
=======
    AsyncLoadingCache<ColumnStatsCacheKey, Optional<ColumnStatistic>> cachedStatistics = Caffeine.newBuilder()
>>>>>>> 9345520a
            .expireAfterWrite(Config.statistic_update_interval_sec * 2, TimeUnit.SECONDS)
            .refreshAfterWrite(Config.statistic_update_interval_sec, TimeUnit.SECONDS)
            .maximumSize(Config.statistic_cache_columns)
            .buildAsync(new ColumnBasicStatsCacheLoader());

<<<<<<< HEAD
    AsyncLoadingCache<CacheKey, Optional<Histogram>> histogramCache = Caffeine.newBuilder()
=======
    AsyncLoadingCache<ColumnStatsCacheKey, Optional<Histogram>> histogramCache = Caffeine.newBuilder()
>>>>>>> 9345520a
            .expireAfterWrite(Config.statistic_update_interval_sec * 2, TimeUnit.SECONDS)
            .refreshAfterWrite(Config.statistic_update_interval_sec, TimeUnit.SECONDS)
            .maximumSize(Config.statistic_cache_columns)
            .buildAsync(new ColumnHistogramStatsCacheLoader());

    @Override
    public ColumnStatistic getColumnStatistic(Table table, String column) {
        Preconditions.checkState(table != null);

        // get Statistics Table column info, just return default column statistics
        if (StatisticUtils.statisticTableBlackListCheck(table.getId())) {
            return ColumnStatistic.unknown();
        }

        if (!StatisticUtils.checkStatisticTableStateNormal()) {
            return ColumnStatistic.unknown();
        }

        CompletableFuture<Optional<ColumnStatistic>> result =
                cachedStatistics.get(new ColumnStatsCacheKey(table.getId(), column));
        if (result.isDone()) {
            Optional<ColumnStatistic> realResult;
            try {
                realResult = result.get();
            } catch (Exception e) {
                LOG.warn(e);
                return ColumnStatistic.unknown();
            }
            return realResult.orElseGet(ColumnStatistic::unknown);
        } else {
            return ColumnStatistic.unknown();
        }
    }

    // ColumnStatistic List sequence is guaranteed to be consistent with Columns
    @Override
    public List<ColumnStatistic> getColumnStatistics(Table table, List<String> columns) {
        Preconditions.checkState(table != null);

        // get Statistics Table column info, just return default column statistics
        if (StatisticUtils.statisticTableBlackListCheck(table.getId())) {
            return getDefaultColumnStatisticList(columns);
        }

        if (!StatisticUtils.checkStatisticTableStateNormal()) {
            return getDefaultColumnStatisticList(columns);
        }

        List<ColumnStatsCacheKey> cacheKeys = new ArrayList<>();
        long tableId = table.getId();
        for (String column : columns) {
            cacheKeys.add(new ColumnStatsCacheKey(tableId, column));
        }

        CompletableFuture<Map<ColumnStatsCacheKey, Optional<ColumnStatistic>>> result = cachedStatistics.getAll(cacheKeys);
        if (result.isDone()) {
            List<ColumnStatistic> columnStatistics = new ArrayList<>();
            Map<ColumnStatsCacheKey, Optional<ColumnStatistic>> realResult;
            try {
                realResult = result.get();
            } catch (Exception e) {
                LOG.warn(e);
                return getDefaultColumnStatisticList(columns);
            }
            for (String column : columns) {
                Optional<ColumnStatistic> columnStatistic =
                        realResult.getOrDefault(new ColumnStatsCacheKey(tableId, column), Optional.empty());
                if (columnStatistic.isPresent()) {
                    columnStatistics.add(columnStatistic.get());
                } else {
                    columnStatistics.add(ColumnStatistic.unknown());
                }
            }
            return columnStatistics;
        } else {
            return getDefaultColumnStatisticList(columns);
        }
    }

    @Override
    public void expireColumnStatistics(Table table, List<String> columns) {
<<<<<<< HEAD
        List<CacheKey> allKeys = Lists.newArrayList();
        for (String column : columns) {
            CacheKey key = new CacheKey(table.getId(), column);
=======
        List<ColumnStatsCacheKey> allKeys = Lists.newArrayList();
        for (String column : columns) {
            ColumnStatsCacheKey key = new ColumnStatsCacheKey(table.getId(), column);
>>>>>>> 9345520a
            allKeys.add(key);
        }
        cachedStatistics.synchronous().invalidateAll(allKeys);
    }

    @Override
    public void addColumnStatistic(Table table, String column, ColumnStatistic columnStatistic) {
        this.cachedStatistics.synchronous().put(new ColumnStatsCacheKey(table.getId(), column), Optional.of(columnStatistic));
    }

    @Override
    public Map<ColumnRefOperator, Histogram> getHistogramStatistics(Table table, List<ColumnRefOperator> columns) {
        Preconditions.checkState(table != null);

<<<<<<< HEAD
        List<CacheKey> cacheKeys = new ArrayList<>();
        long tableId = table.getId();
        for (ColumnRefOperator column : columns) {
            cacheKeys.add(new CacheKey(tableId, column.getName()));
        }

        CompletableFuture<Map<CacheKey, Optional<Histogram>>> result = histogramCache.getAll(cacheKeys);
        if (result.isDone()) {
            Map<CacheKey, Optional<Histogram>> realResult;
=======
        List<ColumnStatsCacheKey> cacheKeys = new ArrayList<>();
        long tableId = table.getId();
        for (ColumnRefOperator column : columns) {
            cacheKeys.add(new ColumnStatsCacheKey(tableId, column.getName()));
        }

        CompletableFuture<Map<ColumnStatsCacheKey, Optional<Histogram>>> result = histogramCache.getAll(cacheKeys);
        if (result.isDone()) {
            Map<ColumnStatsCacheKey, Optional<Histogram>> realResult;
>>>>>>> 9345520a
            try {
                realResult = result.get();
            } catch (Exception e) {
                LOG.warn(e);
                return Maps.newHashMap();
            }

            Map<ColumnRefOperator, Histogram> histogramStats = new HashMap<>();
            for (ColumnRefOperator column : columns) {
                Optional<Histogram> histogramStatistics =
<<<<<<< HEAD
                        realResult.getOrDefault(new CacheKey(tableId, column.getName()), Optional.empty());
=======
                        realResult.getOrDefault(new ColumnStatsCacheKey(tableId, column.getName()), Optional.empty());
>>>>>>> 9345520a
                histogramStatistics.ifPresent(histogram -> histogramStats.put(column, histogram));
            }
            return histogramStats;
        } else {
            return Maps.newHashMap();
        }
    }

    private List<ColumnStatistic> getDefaultColumnStatisticList(List<String> columns) {
        List<ColumnStatistic> columnStatisticList = new ArrayList<>();
        for (int i = 0; i < columns.size(); ++i) {
            columnStatisticList.add(ColumnStatistic.unknown());
        }
        return columnStatisticList;
    }
}<|MERGE_RESOLUTION|>--- conflicted
+++ resolved
@@ -25,21 +25,13 @@
 public class CachedStatisticStorage implements StatisticStorage {
     private static final Logger LOG = LogManager.getLogger(CachedStatisticStorage.class);
 
-<<<<<<< HEAD
-    AsyncLoadingCache<CacheKey, Optional<ColumnStatistic>> cachedStatistics = Caffeine.newBuilder()
-=======
     AsyncLoadingCache<ColumnStatsCacheKey, Optional<ColumnStatistic>> cachedStatistics = Caffeine.newBuilder()
->>>>>>> 9345520a
             .expireAfterWrite(Config.statistic_update_interval_sec * 2, TimeUnit.SECONDS)
             .refreshAfterWrite(Config.statistic_update_interval_sec, TimeUnit.SECONDS)
             .maximumSize(Config.statistic_cache_columns)
             .buildAsync(new ColumnBasicStatsCacheLoader());
 
-<<<<<<< HEAD
-    AsyncLoadingCache<CacheKey, Optional<Histogram>> histogramCache = Caffeine.newBuilder()
-=======
     AsyncLoadingCache<ColumnStatsCacheKey, Optional<Histogram>> histogramCache = Caffeine.newBuilder()
->>>>>>> 9345520a
             .expireAfterWrite(Config.statistic_update_interval_sec * 2, TimeUnit.SECONDS)
             .refreshAfterWrite(Config.statistic_update_interval_sec, TimeUnit.SECONDS)
             .maximumSize(Config.statistic_cache_columns)
@@ -121,15 +113,9 @@
 
     @Override
     public void expireColumnStatistics(Table table, List<String> columns) {
-<<<<<<< HEAD
-        List<CacheKey> allKeys = Lists.newArrayList();
-        for (String column : columns) {
-            CacheKey key = new CacheKey(table.getId(), column);
-=======
         List<ColumnStatsCacheKey> allKeys = Lists.newArrayList();
         for (String column : columns) {
             ColumnStatsCacheKey key = new ColumnStatsCacheKey(table.getId(), column);
->>>>>>> 9345520a
             allKeys.add(key);
         }
         cachedStatistics.synchronous().invalidateAll(allKeys);
@@ -144,17 +130,6 @@
     public Map<ColumnRefOperator, Histogram> getHistogramStatistics(Table table, List<ColumnRefOperator> columns) {
         Preconditions.checkState(table != null);
 
-<<<<<<< HEAD
-        List<CacheKey> cacheKeys = new ArrayList<>();
-        long tableId = table.getId();
-        for (ColumnRefOperator column : columns) {
-            cacheKeys.add(new CacheKey(tableId, column.getName()));
-        }
-
-        CompletableFuture<Map<CacheKey, Optional<Histogram>>> result = histogramCache.getAll(cacheKeys);
-        if (result.isDone()) {
-            Map<CacheKey, Optional<Histogram>> realResult;
-=======
         List<ColumnStatsCacheKey> cacheKeys = new ArrayList<>();
         long tableId = table.getId();
         for (ColumnRefOperator column : columns) {
@@ -164,7 +139,6 @@
         CompletableFuture<Map<ColumnStatsCacheKey, Optional<Histogram>>> result = histogramCache.getAll(cacheKeys);
         if (result.isDone()) {
             Map<ColumnStatsCacheKey, Optional<Histogram>> realResult;
->>>>>>> 9345520a
             try {
                 realResult = result.get();
             } catch (Exception e) {
@@ -175,11 +149,7 @@
             Map<ColumnRefOperator, Histogram> histogramStats = new HashMap<>();
             for (ColumnRefOperator column : columns) {
                 Optional<Histogram> histogramStatistics =
-<<<<<<< HEAD
-                        realResult.getOrDefault(new CacheKey(tableId, column.getName()), Optional.empty());
-=======
                         realResult.getOrDefault(new ColumnStatsCacheKey(tableId, column.getName()), Optional.empty());
->>>>>>> 9345520a
                 histogramStatistics.ifPresent(histogram -> histogramStats.put(column, histogram));
             }
             return histogramStats;
