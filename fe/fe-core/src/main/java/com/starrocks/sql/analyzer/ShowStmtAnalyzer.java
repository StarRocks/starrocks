// This file is licensed under the Elastic License 2.0. Copyright 2021-present, StarRocks Limited.
package com.starrocks.sql.analyzer;

import com.google.common.base.Strings;
import com.google.common.collect.Lists;
import com.starrocks.analysis.BinaryPredicate;
import com.starrocks.analysis.DescribeStmt;
import com.starrocks.analysis.LiteralExpr;
import com.starrocks.analysis.Predicate;
import com.starrocks.analysis.SetType;
import com.starrocks.analysis.ShowColumnStmt;
import com.starrocks.analysis.ShowCreateDbStmt;
import com.starrocks.analysis.ShowCreateTableStmt;
import com.starrocks.analysis.ShowDataStmt;
import com.starrocks.analysis.ShowDbStmt;
import com.starrocks.analysis.ShowDeleteStmt;
import com.starrocks.analysis.ShowIndexStmt;
import com.starrocks.analysis.ShowMaterializedViewStmt;
import com.starrocks.analysis.ShowProcStmt;
import com.starrocks.analysis.ShowStmt;
import com.starrocks.analysis.ShowTableStatusStmt;
import com.starrocks.analysis.ShowTableStmt;
import com.starrocks.analysis.ShowVariablesStmt;
import com.starrocks.analysis.SlotRef;
import com.starrocks.catalog.Column;
import com.starrocks.catalog.Database;
import com.starrocks.catalog.KeysType;
import com.starrocks.catalog.MaterializedIndex;
import com.starrocks.catalog.MaterializedIndexMeta;
import com.starrocks.catalog.MysqlTable;
import com.starrocks.catalog.OlapTable;
import com.starrocks.catalog.Table;
import com.starrocks.cluster.ClusterNamespace;
import com.starrocks.common.AnalysisException;
import com.starrocks.common.ErrorCode;
import com.starrocks.common.ErrorReport;
import com.starrocks.common.proc.ProcService;
import com.starrocks.common.proc.TableProcDir;
import com.starrocks.qe.ConnectContext;
import com.starrocks.server.CatalogMgr;
import com.starrocks.server.GlobalStateMgr;
import com.starrocks.sql.ast.AstVisitor;
import org.apache.commons.lang.StringUtils;

import java.util.Arrays;
import java.util.List;
import java.util.Map;
import java.util.Set;

public class ShowStmtAnalyzer {

    public static void analyze(ShowStmt stmt, ConnectContext session) {
        new ShowStmtAnalyzerVisitor().analyze(stmt, session);
    }

    static class ShowStmtAnalyzerVisitor extends AstVisitor<Void, ConnectContext> {
        public void analyze(ShowStmt statement, ConnectContext session) {
            analyzeShowPredicate(statement);
            visit(statement, session);
        }

        @Override
        public Void visitShowTableStmt(ShowTableStmt node, ConnectContext context) {
            String db = node.getDb();
            db = getFullDatabaseName(db, context);
            node.setDb(db);
            return null;
        }

        @Override
        public Void visitShowVariablesStmt(ShowVariablesStmt node, ConnectContext context) {
            if (node.getType() == null) {
                node.setType(SetType.DEFAULT);
            }
            return null;
        }

        @Override
        public Void visitShowColumnStmt(ShowColumnStmt node, ConnectContext context) {
            node.init();
            String db = node.getTableName().getDb();
            db = getFullDatabaseName(db, context);
            node.getTableName().setDb(db);
            return null;
        }

        @Override
        public Void visitShowTableStatusStmt(ShowTableStatusStmt node, ConnectContext context) {
            String db = node.getDb();
            db = getFullDatabaseName(db, context);
            node.setDb(db);
            return null;
        }

        @Override
        public Void visitShowMaterializedViewStmt(ShowMaterializedViewStmt node, ConnectContext context) {
            String db = node.getDb();
            db = getFullDatabaseName(db, context);
            node.setDb(db);
            return null;
        }

        @Override
        public Void visitShowCreateTableStmt(ShowCreateTableStmt node, ConnectContext context) {
            if (node.getTbl() == null) {
                ErrorReport.reportSemanticException(ErrorCode.ERR_NO_TABLES_USED);
            }
            node.getTbl().normalization(context);
            return null;
        }

        @Override
        public Void visitShowDatabasesStmt(ShowDbStmt node, ConnectContext context) {
            String catalogName;
            if (node.getCatalogName() != null) {
                catalogName = node.getCatalogName();
            } else {
                catalogName = context.getCurrentCatalog();
            }
            if (!GlobalStateMgr.getCurrentState().getCatalogMgr().catalogExists(catalogName)) {
                ErrorReport.reportSemanticException(ErrorCode.ERR_BAD_CATALOG_ERROR, catalogName);
            }
            return null;
        }

        @Override
        public Void visitShowDeleteStmt(ShowDeleteStmt node, ConnectContext context) {
            String dbName = node.getDbName();
            dbName = getFullDatabaseName(dbName, context);
            node.setDbName(dbName);
            return null;
        }

        @Override
        public Void visitShowIndexStmt(ShowIndexStmt node, ConnectContext context) {
            node.init();
            String db = node.getTableName().getDb();
            db = getFullDatabaseName(db, context);
            node.getTableName().setDb(db);
            if (Strings.isNullOrEmpty(node.getTableName().getCatalog())) {
                node.getTableName().setCatalog(context.getCurrentCatalog());
            }
            return null;
        }

        String getFullDatabaseName(String db, ConnectContext session) {
            String catalog = session.getCurrentCatalog();
            if (Strings.isNullOrEmpty(db)) {
                db = session.getDatabase();
                if (CatalogMgr.isInternalCatalog(catalog)) {
                    db = ClusterNamespace.getFullName(db);
                }
                if (Strings.isNullOrEmpty(db)) {
                    ErrorReport.reportSemanticException(ErrorCode.ERR_NO_DB_ERROR);
                }
            } else {
                if (CatalogMgr.isInternalCatalog(catalog)) {
                    db = ClusterNamespace.getFullName(db);
                }
            }
            return db;
        }

        @Override
        public Void visitShowCreateDbStatement(ShowCreateDbStmt node, ConnectContext context) {
            String dbName = node.getDb();
            dbName = getFullDatabaseName(dbName, context);
            node.setDb(dbName);
            return null;
        }

        @Override
        public Void visitShowDataStmt(ShowDataStmt node, ConnectContext context) {
            String dbName = node.getDbName();
            dbName = getFullDatabaseName(dbName, context);
            node.setDbName(dbName);
            return null;
        }

        @Override
        public Void visitDescTableStmt(DescribeStmt node, ConnectContext context) {
            node.getDbTableName().normalization(context);
            Database db = GlobalStateMgr.getCurrentState().getDb(node.getDb());
            if (db == null) {
                ErrorReport.reportSemanticException(ErrorCode.ERR_BAD_DB_ERROR, node.getDb());
            }
            db.readLock();
            try {
                Table table = db.getTable(node.getTableName());
                //if getTable not find table, may be is statement "desc materialized-view-name"
                if (table == null) {
                    for (Table tb : db.getTables()) {
                        if (tb.getType() == Table.TableType.OLAP) {
                            OlapTable olapTable = (OlapTable) tb;
                            for (MaterializedIndex mvIdx : olapTable.getVisibleIndex()) {
                                if (olapTable.getIndexNameById(mvIdx.getId()).equalsIgnoreCase(node.getTableName())) {
                                    List<Column> columns = olapTable.getIndexIdToSchema().get(mvIdx.getId());
                                    for (Column column : columns) {
                                        // Extra string (aggregation and bloom filter)
                                        List<String> extras = Lists.newArrayList();
                                        if (column.getAggregationType() != null &&
                                                olapTable.getKeysType() != KeysType.PRIMARY_KEYS) {
                                            extras.add(column.getAggregationType().name());
                                        }
                                        String defaultStr = column.getMetaDefaultValue(extras);
                                        String extraStr = StringUtils.join(extras, ",");
                                        List<String> row = Arrays.asList(
                                                column.getDisplayName(),
                                                column.getType().canonicalName(),
                                                column.isAllowNull() ? "Yes" : "No",
                                                ((Boolean) column.isKey()).toString(),
                                                defaultStr,
                                                extraStr);
                                        node.getTotalRows().add(row);
                                    }
                                    node.setMaterializedView(true);
                                    return null;
                                }
                            }
                        }
                    }
                    ErrorReport.reportSemanticException(ErrorCode.ERR_BAD_TABLE_ERROR, node.getTableName());
                }

                if (table.getType() == Table.TableType.HIVE || table.getType() == Table.TableType.HUDI
                        || table.getType() == Table.TableType.ICEBERG) {
                    // Reuse the logic of `desc <table_name>` because hive/hudi/iceberg external table doesn't support view.
                    node.setAllTables(false);
                }

                if (!node.isAllTables()) {
                    // show base table schema only
                    String procString = "/dbs/" + db.getId() + "/" + table.getId() + "/" + TableProcDir.INDEX_SCHEMA
                            + "/";
                    if (table.getType() == Table.TableType.OLAP) {
                        procString += ((OlapTable) table).getBaseIndexId();
                    } else {
                        procString += table.getId();
                    }

                    try {
                        node.setNode(ProcService.getInstance().open(procString));
                    } catch (AnalysisException e) {
                        throw new SemanticException(String.format("Unknown proc node path: ", procString));
                    }
                } else {
                    if (table.isNativeTable()) {
                        node.setOlapTable(true);
                        OlapTable olapTable = (OlapTable) table;
                        Set<String> bfColumns = olapTable.getCopiedBfColumns();
                        Map<Long, List<Column>> indexIdToSchema = olapTable.getIndexIdToSchema();

                        // indices order
                        List<Long> indices = Lists.newArrayList();
                        indices.add(olapTable.getBaseIndexId());
                        for (Long indexId : indexIdToSchema.keySet()) {
                            if (indexId != olapTable.getBaseIndexId()) {
                                indices.add(indexId);
                            }
                        }

                        // add all indices
                        for (int i = 0; i < indices.size(); ++i) {
                            long indexId = indices.get(i);
                            List<Column> columns = indexIdToSchema.get(indexId);
                            String indexName = olapTable.getIndexNameById(indexId);
                            MaterializedIndexMeta indexMeta = olapTable.getIndexMetaByIndexId(indexId);
                            for (int j = 0; j < columns.size(); ++j) {
                                Column column = columns.get(j);

                                // Extra string (aggregation and bloom filter)
                                List<String> extras = Lists.newArrayList();
                                if (column.getAggregationType() != null &&
                                        olapTable.getKeysType() != KeysType.PRIMARY_KEYS) {
                                    extras.add(column.getAggregationType().name());
                                }
                                if (bfColumns != null && bfColumns.contains(column.getName())) {
                                    extras.add("BLOOM_FILTER");
                                }
                                String defaultStr = column.getMetaDefaultValue(extras);
                                String extraStr = StringUtils.join(extras, ",");
                                List<String> row = Arrays.asList("",
                                        "",
                                        column.getDisplayName(),
                                        column.getType().canonicalName(),
                                        column.isAllowNull() ? "Yes" : "No",
                                        ((Boolean) column.isKey()).toString(),
                                        defaultStr,
                                        extraStr);

                                if (j == 0) {
                                    row.set(0, indexName);
                                    row.set(1, indexMeta.getKeysType().name());
                                }

                                node.getTotalRows().add(row);
                            } // end for columns

                            if (i != indices.size() - 1) {
                                node.getTotalRows().add(node.EMPTY_ROW);
                            }
                        } // end for indices
                    } else if (table.getType() == Table.TableType.MYSQL) {
                        node.setOlapTable(false);
                        MysqlTable mysqlTable = (MysqlTable) table;
                        List<String> row = Arrays.asList(mysqlTable.getHost(),
                                mysqlTable.getPort(),
                                mysqlTable.getUserName(),
                                mysqlTable.getPasswd(),
                                mysqlTable.getMysqlDatabaseName(),
                                mysqlTable.getMysqlTableName());
                        node.getTotalRows().add(row);
                    } else {
                        ErrorReport.reportSemanticException(ErrorCode.ERR_UNKNOWN_STORAGE_ENGINE, table.getType());
                    }
                }
            } finally {
                db.readUnlock();
            }
            return null;
        }

<<<<<<< HEAD
        @Override
        public Void visitShowProcStmt(ShowProcStmt node, ConnectContext context) {
            String path = node.getPath();
            if (Strings.isNullOrEmpty(path)) {
                throw new SemanticException("Path is null");
            }
            try {
                node.setNode(ProcService.getInstance().open(path));
            } catch (AnalysisException e) {
                throw new SemanticException(String.format("Unknown proc node path: ", path));
            }
            return null;
=======
        private void analyzeShowPredicate(ShowStmt showStmt) {
            Predicate predicate = showStmt.getPredicate();
            if (predicate == null) {
                return;
            }

            if (!(predicate instanceof BinaryPredicate) || !((BinaryPredicate) predicate).getOp().isEquivalence()) {
                throw new SemanticException("Only support equal predicate in show statement");
            }

            BinaryPredicate binaryPredicate = (BinaryPredicate) predicate;
            if (!(binaryPredicate.getChild(0) instanceof SlotRef && binaryPredicate.getChild(1) instanceof LiteralExpr)) {
                throw new SemanticException("Only support column = \"string literal\" format predicate");
            }
>>>>>>> f69033f0
        }
    }
}<|MERGE_RESOLUTION|>--- conflicted
+++ resolved
@@ -320,7 +320,6 @@
             return null;
         }
 
-<<<<<<< HEAD
         @Override
         public Void visitShowProcStmt(ShowProcStmt node, ConnectContext context) {
             String path = node.getPath();
@@ -333,7 +332,8 @@
                 throw new SemanticException(String.format("Unknown proc node path: ", path));
             }
             return null;
-=======
+        }
+        
         private void analyzeShowPredicate(ShowStmt showStmt) {
             Predicate predicate = showStmt.getPredicate();
             if (predicate == null) {
@@ -348,7 +348,6 @@
             if (!(binaryPredicate.getChild(0) instanceof SlotRef && binaryPredicate.getChild(1) instanceof LiteralExpr)) {
                 throw new SemanticException("Only support column = \"string literal\" format predicate");
             }
->>>>>>> f69033f0
         }
     }
 }