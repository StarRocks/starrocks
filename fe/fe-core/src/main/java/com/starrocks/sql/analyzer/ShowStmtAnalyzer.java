// This file is licensed under the Elastic License 2.0. Copyright 2021-present, StarRocks Limited.
package com.starrocks.sql.analyzer;

import com.google.common.base.Strings;
import com.google.common.collect.Lists;
import com.starrocks.analysis.DescribeStmt;
import com.starrocks.analysis.SetType;
import com.starrocks.analysis.ShowColumnStmt;
import com.starrocks.analysis.ShowCreateDbStmt;
import com.starrocks.analysis.ShowCreateTableStmt;
import com.starrocks.analysis.ShowDataStmt;
import com.starrocks.analysis.ShowDbStmt;
import com.starrocks.analysis.ShowDeleteStmt;
import com.starrocks.analysis.ShowMaterializedViewStmt;
import com.starrocks.analysis.ShowStmt;
import com.starrocks.analysis.ShowTableStatusStmt;
import com.starrocks.analysis.ShowTableStmt;
import com.starrocks.analysis.ShowVariablesStmt;
import com.starrocks.catalog.Column;
import com.starrocks.catalog.Database;
import com.starrocks.catalog.KeysType;
import com.starrocks.catalog.MaterializedIndex;
import com.starrocks.catalog.MaterializedIndexMeta;
import com.starrocks.catalog.MysqlTable;
import com.starrocks.catalog.OlapTable;
import com.starrocks.catalog.Table;
import com.starrocks.cluster.ClusterNamespace;
import com.starrocks.common.AnalysisException;
import com.starrocks.common.ErrorCode;
import com.starrocks.common.ErrorReport;
import com.starrocks.common.proc.ProcService;
import com.starrocks.common.proc.TableProcDir;
import com.starrocks.qe.ConnectContext;
import com.starrocks.server.CatalogMgr;
import com.starrocks.server.GlobalStateMgr;
import com.starrocks.sql.ast.AstVisitor;
import org.apache.commons.lang.StringUtils;

import java.util.Arrays;
import java.util.List;
import java.util.Map;
import java.util.Set;

public class ShowStmtAnalyzer {

    public static void analyze(ShowStmt stmt, ConnectContext session) {
        new ShowStmtAnalyzerVisitor().visit(stmt, session);
    }

    static class ShowStmtAnalyzerVisitor extends AstVisitor<Void, ConnectContext> {
        public void analyze(ShowStmt statement, ConnectContext session) {
            visit(statement, session);
        }

        @Override
        public Void visitShowTableStmt(ShowTableStmt node, ConnectContext context) {
            String db = node.getDb();
            db = getFullDatabaseName(db, context);
            node.setDb(db);
            return null;
        }

        @Override
        public Void visitShowVariablesStmt(ShowVariablesStmt node, ConnectContext context) {
            if (node.getType() == null) {
                node.setType(SetType.DEFAULT);
            }
            return null;
        }

        @Override
        public Void visitShowColumnStmt(ShowColumnStmt node, ConnectContext context) {
            node.init();
            String db = node.getTableName().getDb();
            db = getFullDatabaseName(db, context);
            node.getTableName().setDb(db);
            return null;
        }

        @Override
        public Void visitShowTableStatusStmt(ShowTableStatusStmt node, ConnectContext context) {
            String db = node.getDb();
            db = getFullDatabaseName(db, context);
            node.setDb(db);
            return null;
        }

        @Override
        public Void visitShowMaterializedViewStmt(ShowMaterializedViewStmt node, ConnectContext context) {
            String db = node.getDb();
            db = getFullDatabaseName(db, context);
            node.setDb(db);
            return null;
        }

        @Override
        public Void visitShowCreateTableStmt(ShowCreateTableStmt node, ConnectContext context) {
            if (node.getTbl() == null) {
                ErrorReport.reportSemanticException(ErrorCode.ERR_NO_TABLES_USED);
            }
            node.getTbl().normalization(context);
            return null;
        }

        @Override
        public Void visitShowDatabasesStmt(ShowDbStmt node, ConnectContext context) {
            String catalogName;
            if (node.getCatalogName() != null) {
                catalogName = node.getCatalogName();
            } else {
                catalogName = context.getCurrentCatalog();
            }
            if (!GlobalStateMgr.getCurrentState().getCatalogMgr().catalogExists(catalogName)) {
                ErrorReport.reportSemanticException(ErrorCode.ERR_BAD_CATALOG_ERROR, catalogName);
            }
            return null;
        }

        @Override
        public Void visitShowDeleteStmt(ShowDeleteStmt node, ConnectContext context) {
            String dbName = node.getDbName();
            dbName = getFullDatabaseName(dbName, context);
            node.setDbName(dbName);
            return null;
        }

        String getFullDatabaseName(String db, ConnectContext session) {
            String catalog = session.getCurrentCatalog();
            if (Strings.isNullOrEmpty(db)) {
                db = session.getDatabase();
                if (CatalogMgr.isInternalCatalog(catalog)) {
                    db = ClusterNamespace.getFullName(db);
                }
                if (Strings.isNullOrEmpty(db)) {
                    ErrorReport.reportSemanticException(ErrorCode.ERR_NO_DB_ERROR);
                }
            } else {
                if (CatalogMgr.isInternalCatalog(catalog)) {
                    db = ClusterNamespace.getFullName(db);
                }
            }
            return db;
        }

        @Override
<<<<<<< HEAD
        public Void visitDescTableStmt(DescribeStmt node, ConnectContext context) {
            node.getDbTableName().normalization(context);
            Database db = GlobalStateMgr.getCurrentState().getDb(node.getDb());
            if (db == null) {
                ErrorReport.reportSemanticException(ErrorCode.ERR_BAD_DB_ERROR, node.getDb());
            }
            db.readLock();
            try {
                Table table = db.getTable(node.getTableName());
                //if getTable not find table, may be is statement "desc materialized-view-name"
                if (table == null) {
                    for (Table tb : db.getTables()) {
                        if (tb.getType() == Table.TableType.OLAP) {
                            OlapTable olapTable = (OlapTable) tb;
                            for (MaterializedIndex mvIdx : olapTable.getVisibleIndex()) {
                                if (olapTable.getIndexNameById(mvIdx.getId()).equalsIgnoreCase(node.getTableName())) {
                                    List<Column> columns = olapTable.getIndexIdToSchema().get(mvIdx.getId());
                                    for (Column column : columns) {
                                        // Extra string (aggregation and bloom filter)
                                        List<String> extras = Lists.newArrayList();
                                        if (column.getAggregationType() != null &&
                                                olapTable.getKeysType() != KeysType.PRIMARY_KEYS) {
                                            extras.add(column.getAggregationType().name());
                                        }
                                        String defaultStr = column.getMetaDefaultValue(extras);
                                        String extraStr = StringUtils.join(extras, ",");
                                        List<String> row = Arrays.asList(
                                                column.getDisplayName(),
                                                column.getType().canonicalName(),
                                                column.isAllowNull() ? "Yes" : "No",
                                                ((Boolean) column.isKey()).toString(),
                                                defaultStr,
                                                extraStr);
                                        node.getTotalRows().add(row);
                                    }
                                    node.setMaterializedView(true);
                                    return null;
                                }
                            }
                        }
                    }
                    ErrorReport.reportSemanticException(ErrorCode.ERR_BAD_TABLE_ERROR, node.getTableName());
                }

                if (table.getType() == Table.TableType.HIVE || table.getType() == Table.TableType.HUDI
                        || table.getType() == Table.TableType.ICEBERG) {
                    // Reuse the logic of `desc <table_name>` because hive/hudi/iceberg external table doesn't support view.
                    node.setAllTables(false);
                }

                if (!node.isAllTables()) {
                    // show base table schema only
                    String procString = "/dbs/" + db.getId() + "/" + table.getId() + "/" + TableProcDir.INDEX_SCHEMA
                            + "/";
                    if (table.getType() == Table.TableType.OLAP) {
                        procString += ((OlapTable) table).getBaseIndexId();
                    } else {
                        procString += table.getId();
                    }

                    try {
                        node.setNode(ProcService.getInstance().open(procString));
                    } catch (AnalysisException e) {
                        throw new SemanticException(String.format("Unknown proc node path: ", procString));
                    }
                } else {
                    if (table.isNativeTable()) {
                        node.setOlapTable(true);
                        OlapTable olapTable = (OlapTable) table;
                        Set<String> bfColumns = olapTable.getCopiedBfColumns();
                        Map<Long, List<Column>> indexIdToSchema = olapTable.getIndexIdToSchema();

                        // indices order
                        List<Long> indices = Lists.newArrayList();
                        indices.add(olapTable.getBaseIndexId());
                        for (Long indexId : indexIdToSchema.keySet()) {
                            if (indexId != olapTable.getBaseIndexId()) {
                                indices.add(indexId);
                            }
                        }

                        // add all indices
                        for (int i = 0; i < indices.size(); ++i) {
                            long indexId = indices.get(i);
                            List<Column> columns = indexIdToSchema.get(indexId);
                            String indexName = olapTable.getIndexNameById(indexId);
                            MaterializedIndexMeta indexMeta = olapTable.getIndexMetaByIndexId(indexId);
                            for (int j = 0; j < columns.size(); ++j) {
                                Column column = columns.get(j);

                                // Extra string (aggregation and bloom filter)
                                List<String> extras = Lists.newArrayList();
                                if (column.getAggregationType() != null &&
                                        olapTable.getKeysType() != KeysType.PRIMARY_KEYS) {
                                    extras.add(column.getAggregationType().name());
                                }
                                if (bfColumns != null && bfColumns.contains(column.getName())) {
                                    extras.add("BLOOM_FILTER");
                                }
                                String defaultStr = column.getMetaDefaultValue(extras);
                                String extraStr = StringUtils.join(extras, ",");
                                List<String> row = Arrays.asList("",
                                        "",
                                        column.getDisplayName(),
                                        column.getType().canonicalName(),
                                        column.isAllowNull() ? "Yes" : "No",
                                        ((Boolean) column.isKey()).toString(),
                                        defaultStr,
                                        extraStr);

                                if (j == 0) {
                                    row.set(0, indexName);
                                    row.set(1, indexMeta.getKeysType().name());
                                }

                                node.getTotalRows().add(row);
                            } // end for columns

                            if (i != indices.size() - 1) {
                                node.getTotalRows().add(node.EMPTY_ROW);
                            }
                        } // end for indices
                    } else if (table.getType() == Table.TableType.MYSQL) {
                        node.setOlapTable(false);
                        MysqlTable mysqlTable = (MysqlTable) table;
                        List<String> row = Arrays.asList(mysqlTable.getHost(),
                                mysqlTable.getPort(),
                                mysqlTable.getUserName(),
                                mysqlTable.getPasswd(),
                                mysqlTable.getMysqlDatabaseName(),
                                mysqlTable.getMysqlTableName());
                        node.getTotalRows().add(row);
                    } else {
                        ErrorReport.reportSemanticException(ErrorCode.ERR_UNKNOWN_STORAGE_ENGINE, table.getType());
                    }
                }
            } finally {
                db.readUnlock();
            }
=======
        public Void visitShowCreateDbStatement(ShowCreateDbStmt node, ConnectContext context) {
            String dbName = node.getDb();
            dbName = getFullDatabaseName(dbName, context);
            node.setDb(dbName);
            return null;
        }

        @Override
        public Void visitShowDataStmt(ShowDataStmt node, ConnectContext context) {
            String dbName = node.getDbName();
            dbName = getFullDatabaseName(dbName, context);
            node.setDbName(dbName);
>>>>>>> 7d41b879
            return null;
        }
    }
}<|MERGE_RESOLUTION|>--- conflicted
+++ resolved
@@ -143,7 +143,6 @@
         }
 
         @Override
-<<<<<<< HEAD
         public Void visitDescTableStmt(DescribeStmt node, ConnectContext context) {
             node.getDbTableName().normalization(context);
             Database db = GlobalStateMgr.getCurrentState().getDb(node.getDb());
@@ -283,7 +282,10 @@
             } finally {
                 db.readUnlock();
             }
-=======
+            return null;
+        }
+        
+        @Override
         public Void visitShowCreateDbStatement(ShowCreateDbStmt node, ConnectContext context) {
             String dbName = node.getDb();
             dbName = getFullDatabaseName(dbName, context);
@@ -296,7 +298,6 @@
             String dbName = node.getDbName();
             dbName = getFullDatabaseName(dbName, context);
             node.setDbName(dbName);
->>>>>>> 7d41b879
             return null;
         }
     }
