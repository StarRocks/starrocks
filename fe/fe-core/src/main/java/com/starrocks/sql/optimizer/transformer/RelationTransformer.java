// This file is licensed under the Elastic License 2.0. Copyright 2021-present, StarRocks Limited.
package com.starrocks.sql.optimizer.transformer;

import com.google.common.base.Preconditions;
import com.google.common.collect.ImmutableList;
import com.google.common.collect.ImmutableMap;
import com.google.common.collect.Lists;
import com.google.common.collect.Maps;
import com.google.common.collect.Streams;
import com.starrocks.analysis.Expr;
import com.starrocks.analysis.JoinOperator;
import com.starrocks.analysis.LimitElement;
import com.starrocks.analysis.SlotRef;
import com.starrocks.catalog.Column;
import com.starrocks.catalog.DistributionInfo;
import com.starrocks.catalog.EsTable;
import com.starrocks.catalog.HashDistributionInfo;
import com.starrocks.catalog.OlapTable;
import com.starrocks.catalog.Table;
import com.starrocks.catalog.TableFunction;
import com.starrocks.catalog.Type;
import com.starrocks.common.Pair;
import com.starrocks.external.elasticsearch.EsTablePartitions;
import com.starrocks.qe.ConnectContext;
import com.starrocks.qe.SessionVariable;
import com.starrocks.sql.analyzer.Field;
import com.starrocks.sql.analyzer.RelationFields;
import com.starrocks.sql.analyzer.RelationId;
import com.starrocks.sql.analyzer.Scope;
import com.starrocks.sql.analyzer.SemanticException;
import com.starrocks.sql.analyzer.relation.CTERelation;
import com.starrocks.sql.analyzer.relation.ExceptRelation;
import com.starrocks.sql.analyzer.relation.IntersectRelation;
import com.starrocks.sql.analyzer.relation.JoinRelation;
import com.starrocks.sql.analyzer.relation.QueryRelation;
import com.starrocks.sql.analyzer.relation.Relation;
import com.starrocks.sql.analyzer.relation.RelationVisitor;
import com.starrocks.sql.analyzer.relation.SelectRelation;
import com.starrocks.sql.analyzer.relation.SetOperationRelation;
import com.starrocks.sql.analyzer.relation.SubqueryRelation;
import com.starrocks.sql.analyzer.relation.TableFunctionRelation;
import com.starrocks.sql.analyzer.relation.TableRelation;
import com.starrocks.sql.analyzer.relation.UnionRelation;
import com.starrocks.sql.analyzer.relation.ValuesRelation;
import com.starrocks.sql.common.ErrorType;
import com.starrocks.sql.common.StarRocksPlannerException;
import com.starrocks.sql.optimizer.Utils;
import com.starrocks.sql.optimizer.base.ColumnRefFactory;
import com.starrocks.sql.optimizer.base.ColumnRefSet;
import com.starrocks.sql.optimizer.base.DistributionSpec;
import com.starrocks.sql.optimizer.base.HashDistributionDesc;
import com.starrocks.sql.optimizer.base.SetQualifier;
import com.starrocks.sql.optimizer.operator.AggType;
import com.starrocks.sql.optimizer.operator.Operator;
import com.starrocks.sql.optimizer.operator.logical.LogicalAggregationOperator;
import com.starrocks.sql.optimizer.operator.logical.LogicalApplyOperator;
import com.starrocks.sql.optimizer.operator.logical.LogicalCTEAnchorOperator;
import com.starrocks.sql.optimizer.operator.logical.LogicalCTEConsumeOperator;
import com.starrocks.sql.optimizer.operator.logical.LogicalCTEProduceOperator;
import com.starrocks.sql.optimizer.operator.logical.LogicalEsScanOperator;
import com.starrocks.sql.optimizer.operator.logical.LogicalExceptOperator;
import com.starrocks.sql.optimizer.operator.logical.LogicalHiveScanOperator;
import com.starrocks.sql.optimizer.operator.logical.LogicalIcebergScanOperator;
import com.starrocks.sql.optimizer.operator.logical.LogicalIntersectOperator;
import com.starrocks.sql.optimizer.operator.logical.LogicalJoinOperator;
import com.starrocks.sql.optimizer.operator.logical.LogicalMetaScanOperator;
import com.starrocks.sql.optimizer.operator.logical.LogicalMysqlScanOperator;
import com.starrocks.sql.optimizer.operator.logical.LogicalOlapScanOperator;
import com.starrocks.sql.optimizer.operator.logical.LogicalOperator;
import com.starrocks.sql.optimizer.operator.logical.LogicalProjectOperator;
import com.starrocks.sql.optimizer.operator.logical.LogicalScanOperator;
import com.starrocks.sql.optimizer.operator.logical.LogicalSchemaScanOperator;
import com.starrocks.sql.optimizer.operator.logical.LogicalTableFunctionOperator;
import com.starrocks.sql.optimizer.operator.logical.LogicalUnionOperator;
import com.starrocks.sql.optimizer.operator.logical.LogicalValuesOperator;
import com.starrocks.sql.optimizer.operator.scalar.BinaryPredicateOperator;
import com.starrocks.sql.optimizer.operator.scalar.CastOperator;
import com.starrocks.sql.optimizer.operator.scalar.ColumnRefOperator;
import com.starrocks.sql.optimizer.operator.scalar.ConstantOperator;
import com.starrocks.sql.optimizer.operator.scalar.ScalarOperator;
import com.starrocks.sql.optimizer.rule.transformation.JoinPredicateUtils;

import java.util.ArrayList;
import java.util.Collections;
import java.util.HashMap;
import java.util.List;
import java.util.Map;
import java.util.function.Function;
import java.util.stream.Collectors;

import static com.starrocks.sql.common.UnsupportedException.unsupportedException;

public class RelationTransformer extends RelationVisitor<LogicalPlan, ExpressionMapping> {
    private final ColumnRefFactory columnRefFactory;
    private final ConnectContext session;

    private final ExpressionMapping outer;
    private final Map<String, ExpressionMapping> cteContext;
    private final List<ColumnRefOperator> correlation = new ArrayList<>();

    public RelationTransformer(ColumnRefFactory columnRefFactory, ConnectContext session) {
        this.columnRefFactory = columnRefFactory;
        this.session = session;
        this.outer = new ExpressionMapping(new Scope(RelationId.anonymous(), new RelationFields()));
        this.cteContext = new HashMap<>();
    }

    public RelationTransformer(ColumnRefFactory columnRefFactory, ConnectContext session, ExpressionMapping outer,
                               Map<String, ExpressionMapping> cteContext) {
        this.columnRefFactory = columnRefFactory;
        this.session = session;
        this.cteContext = cteContext;
        this.outer = outer;
    }

    public LogicalPlan transform(Relation relation) {
        // Set limit if user set sql_select_limit.
        if (relation instanceof SelectRelation) {
            SelectRelation selectRelation = (SelectRelation) relation;
            long selectLimit = ConnectContext.get().getSessionVariable().getSqlSelectLimit();
            if (!selectRelation.hasLimit() &&
                    selectLimit != SessionVariable.DEFAULT_SELECT_LIMIT) {
                selectRelation.setLimit(new LimitElement(selectLimit));
            }
        }

        OptExprBuilder optExprBuilder;
        if (relation instanceof QueryRelation && !((QueryRelation) relation).getCteRelations().isEmpty()
                && session.getSessionVariable().isCboCteReuse()) {
            Pair<OptExprBuilder, OptExprBuilder> cteRootAndMostDeepAnchor =
                    buildCTEAnchorAndProducer((QueryRelation) relation);
            optExprBuilder = cteRootAndMostDeepAnchor.first;
            LogicalPlan logicalPlan = visit(relation);
            cteRootAndMostDeepAnchor.second.addChild(logicalPlan.getRootBuilder());
            return new LogicalPlan(optExprBuilder, logicalPlan.getOutputColumn(), logicalPlan.getCorrelation());
        } else {
            return visit(relation);
        }
    }

    Pair<OptExprBuilder, OptExprBuilder> buildCTEAnchorAndProducer(QueryRelation node) {
        OptExprBuilder root = null;
        OptExprBuilder anchorOptBuilder = null;
        for (CTERelation cteRelation : node.getCteRelations()) {
            LogicalCTEAnchorOperator anchorOperator = new LogicalCTEAnchorOperator(cteRelation.getCteId());
            LogicalCTEProduceOperator produceOperator = new LogicalCTEProduceOperator(cteRelation.getCteId());
            LogicalPlan producerPlan =
                    new RelationTransformer(columnRefFactory, session,
                            new ExpressionMapping(new Scope(RelationId.anonymous(), new RelationFields())),
                            cteContext).transform(cteRelation.getCteQuery());
            OptExprBuilder produceOptBuilder =
                    new OptExprBuilder(produceOperator, Lists.newArrayList(producerPlan.getRootBuilder()),
                            producerPlan.getRootBuilder().getExpressionMapping());

            OptExprBuilder newAnchorOptBuilder = new OptExprBuilder(anchorOperator,
                    Lists.newArrayList(produceOptBuilder), null);

            if (anchorOptBuilder != null) {
                anchorOptBuilder.addChild(newAnchorOptBuilder);
            } else {
                root = newAnchorOptBuilder;
            }
            anchorOptBuilder = newAnchorOptBuilder;

            cteContext.put(cteRelation.getCteId(), new ExpressionMapping(
                    new Scope(RelationId.of(cteRelation.getCteQuery()), cteRelation.getRelationFields()),
                    producerPlan.getOutputColumn()));
        }

        return new Pair<>(root, anchorOptBuilder);
    }

    @Override
    public LogicalPlan visitQuery(QueryRelation node, ExpressionMapping context) {
        throw new StarRocksPlannerException("query block not materialized", ErrorType.INTERNAL_ERROR);
    }

    @Override
    public LogicalPlan visitSelect(SelectRelation node, ExpressionMapping context) {
        return new QueryTransformer(columnRefFactory, session, cteContext).plan(node, outer);
    }

    @Override
    public LogicalPlan visitUnion(UnionRelation node, ExpressionMapping context) {
        return processSetOperation(node);
    }

    @Override
    public LogicalPlan visitExcept(ExceptRelation node, ExpressionMapping context) {
        return processSetOperation(node);
    }

    @Override
    public LogicalPlan visitIntersect(IntersectRelation node, ExpressionMapping context) {
        return processSetOperation(node);
    }

    private LogicalPlan processSetOperation(SetOperationRelation setOperationRelation) {
        List<OptExprBuilder> childPlan = new ArrayList<>();
        /*
         * setColumns records the columns of all children,
         * which are used for column prune.
         * If only the first child is recorded, it may cause the
         * columns used in other children to be pruned
         */
        List<List<ColumnRefOperator>> childOutputColumnList = new ArrayList<>();
        for (QueryRelation relation : setOperationRelation.getRelations()) {
            LogicalPlan setPlan = visit(relation);
            OptExprBuilder optExprBuilder = setPlan.getRootBuilder();
            List<ColumnRefOperator> childOutputColumn = setPlan.getOutputColumn();

            if (optExprBuilder.getRoot().getOp() instanceof LogicalValuesOperator) {
                LogicalValuesOperator valuesOperator = (LogicalValuesOperator) optExprBuilder.getRoot().getOp();
                List<ScalarOperator> row = valuesOperator.getRows().get(0);
                for (int i = 0; i < setOperationRelation.getRelationFields().getAllFields().size(); ++i) {
                    Type outputType = setOperationRelation.getRelationFields().getFieldByIndex(i).getType();
                    Type relationType = relation.getRelationFields().getFieldByIndex(i).getType();
                    if (!outputType.equals(relationType)) {
                        try {
                            if (relationType.isNull()) {
                                row.get(i).setType(outputType);
                            } else {
                                row.set(i, ((ConstantOperator) row.get(i)).castTo(outputType));
                            }
                            valuesOperator.getColumnRefSet().get(i).setType(outputType);
                        } catch (Exception e) {
                            throw new SemanticException(e.toString());
                        }
                    }
                }
                // Note: must copy here
                childOutputColumnList.add(Lists.newArrayList(childOutputColumn));
            } else {
                Map<ColumnRefOperator, ScalarOperator> projections = Maps.newHashMap();
                List<ColumnRefOperator> newChildOutputs = new ArrayList<>();
                for (int i = 0; i < setOperationRelation.getRelationFields().getAllFields().size(); ++i) {
                    Type outputType = setOperationRelation.getRelationFields().getFieldByIndex(i).getType();
                    if (!outputType.equals(relation.getRelationFields().getFieldByIndex(i).getType())) {
                        ColumnRefOperator c = columnRefFactory.create("cast", outputType, true);
                        projections.put(c, new CastOperator(outputType, childOutputColumn.get(i), true));
                        newChildOutputs.add(c);
                    } else {
                        projections.put(childOutputColumn.get(i), childOutputColumn.get(i));
                        newChildOutputs.add(childOutputColumn.get(i));
                    }
                }
                LogicalProjectOperator projectOperator = new LogicalProjectOperator(projections);
                optExprBuilder = optExprBuilder.withNewRoot(projectOperator);
                childOutputColumnList.add(newChildOutputs);
            }
            childPlan.add(optExprBuilder);
        }

        List<ColumnRefOperator> outputColumns = childOutputColumnList.get(0).stream()
                .map(c -> columnRefFactory.create(c, c.getType(), c.isNullable())).collect(Collectors.toList());
        for (int childIdx = 1; childIdx < childOutputColumnList.size(); ++childIdx) {
            List<ColumnRefOperator> childOutputColumn = childOutputColumnList.get(childIdx);
            for (int i = 0; i < childOutputColumn.size(); ++i) {
                if (!outputColumns.get(i).isNullable() && childOutputColumn.get(i).isNullable()) {
                    outputColumns.get(i).setNullable(true);
                }
            }
        }

        Scope outputScope = setOperationRelation.getRelations().get(0).getScope();
        ExpressionMapping expressionMapping = new ExpressionMapping(outputScope, outputColumns);

        LogicalOperator setOperator;
        if (setOperationRelation instanceof UnionRelation) {
            setOperator = new LogicalUnionOperator.Builder()
                    .setOutputColumnRefOp(outputColumns)
                    .setChildOutputColumns(childOutputColumnList)
                    .isUnionAll(!SetQualifier.DISTINCT.equals(setOperationRelation.getQualifier()))
                    .build();

            if (setOperationRelation.getQualifier().equals(SetQualifier.DISTINCT)) {
                OptExprBuilder unionOpt = new OptExprBuilder(setOperator, childPlan, expressionMapping);
                return new LogicalPlan(new OptExprBuilder(
                        new LogicalAggregationOperator(AggType.GLOBAL, outputColumns, Maps.newHashMap()),
                        Lists.newArrayList(unionOpt), expressionMapping), outputColumns, null);
            }
        } else if (setOperationRelation instanceof ExceptRelation) {
            setOperator = new LogicalExceptOperator.Builder()
                    .setOutputColumnRefOp(outputColumns)
                    .setChildOutputColumns(childOutputColumnList).build();

        } else if (setOperationRelation instanceof IntersectRelation) {
            setOperator = new LogicalIntersectOperator.Builder()
                    .setOutputColumnRefOp(outputColumns)
                    .setChildOutputColumns(childOutputColumnList).build();
        } else {
            throw unsupportedException("New Planner only support Query Statement");
        }

        return new LogicalPlan(new OptExprBuilder(setOperator, childPlan, expressionMapping), outputColumns, null);
    }

    @Override
    public LogicalPlan visitValues(ValuesRelation node, ExpressionMapping context) {
        return new ValuesTransformer(columnRefFactory, session, cteContext).plan(node);
    }

    @Override
    public LogicalPlan visitTable(TableRelation node, ExpressionMapping context) {
        ImmutableMap.Builder<ColumnRefOperator, Column> colRefToColumnMetaMapBuilder = ImmutableMap.builder();
        ImmutableMap.Builder<Column, ColumnRefOperator> columnMetaToColRefMapBuilder = ImmutableMap.builder();
        ImmutableList.Builder<ColumnRefOperator> outputVariablesBuilder = ImmutableList.builder();

        int relationId = columnRefFactory.getNextRelationId();
        for (Map.Entry<Field, Column> column : node.getColumns().entrySet()) {
            ColumnRefOperator columnRef = columnRefFactory.create(column.getKey().getName(),
                    column.getKey().getType(),
                    column.getValue().isAllowNull());
            columnRefFactory.updateColumnToRelationIds(columnRef.getId(), relationId);
            columnRefFactory.updateColumnRefToColumns(columnRef, column.getValue(), node.getTable());
            outputVariablesBuilder.add(columnRef);
            colRefToColumnMetaMapBuilder.put(columnRef, column.getValue());
            columnMetaToColRefMapBuilder.put(column.getValue(), columnRef);
        }

        Map<Column, ColumnRefOperator> columnMetaToColRefMap = columnMetaToColRefMapBuilder.build();
        List<ColumnRefOperator> outputVariables = outputVariablesBuilder.build();
        LogicalScanOperator scanOperator;
        if (node.getTable().getType().equals(Table.TableType.OLAP)) {
            DistributionInfo distributionInfo = ((OlapTable) node.getTable()).getDefaultDistributionInfo();
            Preconditions.checkState(distributionInfo instanceof HashDistributionInfo);
            HashDistributionInfo hashDistributionInfo = (HashDistributionInfo) distributionInfo;
            List<Column> distributedColumns = hashDistributionInfo.getDistributionColumns();
            List<Integer> hashDistributeColumns = new ArrayList<>();
            for (Column distributedColumn : distributedColumns) {
                hashDistributeColumns.add(columnMetaToColRefMap.get(distributedColumn).getId());
            }

            HashDistributionDesc hashDistributionDesc =
                    new HashDistributionDesc(hashDistributeColumns, HashDistributionDesc.SourceType.LOCAL);
            if (node.isMetaQuery()) {
                scanOperator = new LogicalMetaScanOperator(node.getTable(), colRefToColumnMetaMapBuilder.build());
            } else {
                scanOperator = new LogicalOlapScanOperator(node.getTable(),
                        colRefToColumnMetaMapBuilder.build(),
                        columnMetaToColRefMap,
                        DistributionSpec.createHashDistributionSpec(hashDistributionDesc),
                        Operator.DEFAULT_LIMIT,
                        null,
                        ((OlapTable) node.getTable()).getBaseIndexId(),
                        null,
                        node.getPartitionNames(),
                        Lists.newArrayList(),
                        node.getTabletIds());
            }
        } else if (Table.TableType.HIVE.equals(node.getTable().getType())) {
            scanOperator = new LogicalHiveScanOperator(node.getTable(), node.getTable().getType(),
                    colRefToColumnMetaMapBuilder.build(), columnMetaToColRefMap, Operator.DEFAULT_LIMIT, null);
        } else if (Table.TableType.ICEBERG.equals(node.getTable().getType())) {
            scanOperator = new LogicalIcebergScanOperator(node.getTable(), node.getTable().getType(),
                    colRefToColumnMetaMapBuilder.build(), columnMetaToColRefMap, Operator.DEFAULT_LIMIT, null);
        } else if (Table.TableType.SCHEMA.equals(node.getTable().getType())) {
            scanOperator =
                    new LogicalSchemaScanOperator(node.getTable(),
                            colRefToColumnMetaMapBuilder.build(),
                            columnMetaToColRefMap, Operator.DEFAULT_LIMIT,
                            null, null);
        } else if (Table.TableType.MYSQL.equals(node.getTable().getType())) {
            scanOperator =
                    new LogicalMysqlScanOperator(node.getTable(), colRefToColumnMetaMapBuilder.build(),
                            columnMetaToColRefMap, Operator.DEFAULT_LIMIT,
                            null, null);
        } else if (Table.TableType.ELASTICSEARCH.equals(node.getTable().getType())) {
            scanOperator =
                    new LogicalEsScanOperator(node.getTable(), colRefToColumnMetaMapBuilder.build(),
                            columnMetaToColRefMap, Operator.DEFAULT_LIMIT,
                            null, null);
            EsTablePartitions esTablePartitions = ((LogicalEsScanOperator) scanOperator).getEsTablePartitions();
            EsTable table = (EsTable) scanOperator.getTable();
            if (esTablePartitions == null) {
                if (table.getLastMetaDataSyncException() != null) {
                    throw new StarRocksPlannerException("fetch es table [" + table.getName() + "] metadata failure: " +
                            table.getLastMetaDataSyncException().getLocalizedMessage(), ErrorType.USER_ERROR);
                }
                throw new StarRocksPlannerException("EsTable metadata has not been synced, Try it later",
                        ErrorType.USER_ERROR);
            }
        } else {
            throw new StarRocksPlannerException("Not support table type: " + node.getTable().getType(),
                    ErrorType.UNSUPPORTED);
        }

        OptExprBuilder scanBuilder = new OptExprBuilder(scanOperator, Collections.emptyList(),
                new ExpressionMapping(node.getScope(), outputVariables));
        return new LogicalPlan(scanBuilder, outputVariables, null);
<<<<<<< HEAD
        /*
        LogicalProjectOperator projectOperator =
                new LogicalProjectOperator(outputVariables.stream().distinct()
                        .collect(Collectors.toMap(Function.identity(), Function.identity())));

        return new LogicalPlan(scanBuilder.withNewRoot(projectOperator), outputVariables, null);
         */
=======
>>>>>>> c55381a6
    }

    @Override
    public LogicalPlan visitCTE(CTERelation node, ExpressionMapping context) {
        if (session.getSessionVariable().isCboCteReuse()) {
            ExpressionMapping expressionMapping = cteContext.get(node.getCteId());
            List<ColumnRefOperator> cteOutputs = new ArrayList<>();
            Map<ColumnRefOperator, ColumnRefOperator> cteOutputColumnRefMap = new HashMap<>();
            for (ColumnRefOperator columnRefOperator : expressionMapping.getFieldMappings()) {
                ColumnRefOperator c = columnRefFactory.create(columnRefOperator, columnRefOperator.getType(),
                        columnRefOperator.isNullable());
                cteOutputs.add(c);
                cteOutputColumnRefMap.put(c, columnRefOperator);
            }

            return new LogicalPlan(
                    new OptExprBuilder(new LogicalCTEConsumeOperator(node.getCteId(), cteOutputColumnRefMap),
                            Collections.emptyList(), new ExpressionMapping(node.getScope(), cteOutputs)),
                    null, null);
        } else {
            LogicalPlan logicalPlan = visit(node.getCteQuery());
            return new LogicalPlan(
                    new OptExprBuilder(logicalPlan.getRoot().getOp(), logicalPlan.getRootBuilder().getInputs(),
                            new ExpressionMapping(node.getScope(), logicalPlan.getOutputColumn())),
                    logicalPlan.getOutputColumn(),
                    logicalPlan.getCorrelation());
        }
    }

    @Override
    public LogicalPlan visitSubquery(SubqueryRelation node, ExpressionMapping context) {
        LogicalPlan logicalPlan = transform(node.getQuery());
        OptExprBuilder builder = new OptExprBuilder(
                logicalPlan.getRoot().getOp(),
                logicalPlan.getRootBuilder().getInputs(),
                new ExpressionMapping(node.getScope(), logicalPlan.getOutputColumn()));
        return new LogicalPlan(builder, logicalPlan.getOutputColumn(), logicalPlan.getCorrelation());
    }

    @Override
    public LogicalPlan visitJoin(JoinRelation node, ExpressionMapping context) {
        if (node.isLateral() || node.getRight() instanceof TableFunctionRelation) {
            LogicalPlan leftPlan = visit(node.getLeft());
            LogicalPlan rightPlan = visit(node.getRight(), leftPlan.getRootBuilder().getExpressionMapping());

            ExpressionMapping expressionMapping = new ExpressionMapping(new Scope(RelationId.of(node),
                    node.getLeft().getRelationFields().joinWith(node.getRight().getRelationFields())),
                    Streams.concat(leftPlan.getRootBuilder().getFieldMappings().stream(),
                                    rightPlan.getRootBuilder().getFieldMappings().stream())
                            .collect(Collectors.toList()));

            Operator root = new LogicalApplyOperator(null, null, correlation, false);
            return new LogicalPlan(
                    new OptExprBuilder(root, Lists.newArrayList(leftPlan.getRootBuilder(), rightPlan.getRootBuilder()),
                            expressionMapping), expressionMapping.getFieldMappings(), null);
        }

        LogicalPlan leftPlan = visit(node.getLeft());
        LogicalPlan rightPlan = visit(node.getRight());

        // The scope needs to be rebuilt here, because the scope of Semi/Anti Join
        // only has a child field. Bug on predicate needs to see the two child field
        Scope joinScope = new Scope(RelationId.of(node),
                node.getLeft().getRelationFields().joinWith(node.getRight().getRelationFields()));
        joinScope.setParent(node.getScope().getParent());
        ExpressionMapping expressionMapping = new ExpressionMapping(joinScope, Streams.concat(
                        leftPlan.getRootBuilder().getFieldMappings().stream(),
                        rightPlan.getRootBuilder().getFieldMappings().stream())
                .collect(Collectors.toList()));

        if (node.getOnPredicate() == null) {
            OptExprBuilder joinOptExprBuilder = new OptExprBuilder(new LogicalJoinOperator.Builder()
                    .setJoinType(JoinOperator.CROSS_JOIN)
                    .setJoinHint(node.getJoinHint())
                    .setOutputColumns(new ColumnRefSet(expressionMapping.getFieldMappings()))
                    .build(), Lists.newArrayList(leftPlan.getRootBuilder(), rightPlan.getRootBuilder()),
                    expressionMapping);

            LogicalProjectOperator projectOperator =
                    new LogicalProjectOperator(expressionMapping.getFieldMappings().stream().distinct()
                            .collect(Collectors.toMap(Function.identity(), Function.identity())));
            return new LogicalPlan(joinOptExprBuilder.withNewRoot(projectOperator),
                    expressionMapping.getFieldMappings(), null);
        }

        ScalarOperator onPredicateWithoutRewrite = SqlToScalarOperatorTranslator
                .translateWithoutRewrite(node.getOnPredicate(), expressionMapping);
        ScalarOperator onPredicate = SqlToScalarOperatorTranslator.translate(node.getOnPredicate(), expressionMapping);

        /*
         * If the on-predicate condition is rewrite to false.
         * We need to extract the equivalence conditions to meet query analysis and
         * avoid hash joins without equivalence conditions
         */
        if (onPredicate.isConstant() && onPredicate.getType().isBoolean()
                && !node.getType().isCrossJoin() && !node.getType().isInnerJoin()) {

            List<ScalarOperator> conjuncts = Utils.extractConjuncts(onPredicateWithoutRewrite);

            List<BinaryPredicateOperator> eqPredicate = JoinPredicateUtils.getEqConj(
                    new ColumnRefSet(leftPlan.getOutputColumn()),
                    new ColumnRefSet(rightPlan.getOutputColumn()), conjuncts);

            if (eqPredicate.size() > 0) {
                onPredicate = Utils.compoundAnd(eqPredicate.get(0), onPredicate);
            }
        }

        ExpressionMapping outputExpressionMapping;
        if (node.getType().isLeftSemiAntiJoin()) {
            outputExpressionMapping = new ExpressionMapping(node.getScope(),
                    Lists.newArrayList(leftPlan.getRootBuilder().getFieldMappings()));
        } else if (node.getType().isRightSemiAntiJoin()) {
            outputExpressionMapping = new ExpressionMapping(node.getScope(),
                    Lists.newArrayList(rightPlan.getRootBuilder().getFieldMappings()));
        } else {
            outputExpressionMapping = new ExpressionMapping(node.getScope(), Streams.concat(
                            leftPlan.getRootBuilder().getFieldMappings().stream(),
                            rightPlan.getRootBuilder().getFieldMappings().stream())
                    .collect(Collectors.toList()));
        }

        LogicalJoinOperator joinOperator = new LogicalJoinOperator.Builder()
                .setJoinType(node.getType())
                .setOnPredicate(onPredicate)
                .setOutputColumns(new ColumnRefSet(outputExpressionMapping.getFieldMappings()))
                .setJoinHint(node.getJoinHint())
                .build();

        OptExprBuilder joinOptExprBuilder =
                new OptExprBuilder(joinOperator,
                        Lists.newArrayList(leftPlan.getRootBuilder(), rightPlan.getRootBuilder()),
                        outputExpressionMapping);
        LogicalProjectOperator projectOperator =
                new LogicalProjectOperator(outputExpressionMapping.getFieldMappings().stream().distinct()
                        .collect(Collectors.toMap(Function.identity(), Function.identity())));
        return new LogicalPlan(joinOptExprBuilder.withNewRoot(projectOperator),
                outputExpressionMapping.getFieldMappings(), null);
    }

    @Override
    public LogicalPlan visitTableFunction(TableFunctionRelation node, ExpressionMapping context) {
        List<ColumnRefOperator> outputColumns = new ArrayList<>();
        TableFunction tableFunction = node.getTableFunction();

        for (int i = 0; i < tableFunction.getTableFnReturnTypes().size(); ++i) {
            outputColumns.add(columnRefFactory.create(
                    tableFunction.getDefaultColumnNames().get(i),
                    tableFunction.getTableFnReturnTypes().get(i),
                    true));
        }

        Map<ColumnRefOperator, ScalarOperator> projectMap = new HashMap<>();
        for (Expr e : node.getChildExpressions()) {
            ScalarOperator scalarOperator = SqlToScalarOperatorTranslator.translate(e, context);
            if (e instanceof SlotRef) {
                projectMap.put((ColumnRefOperator) scalarOperator, scalarOperator);
            } else {
                ColumnRefOperator columnRefOperator = columnRefFactory.create(e, e.getType(), e.isNullable());
                projectMap.put(columnRefOperator, scalarOperator);
                context.put(e, columnRefOperator);
            }
        }

        Operator root =
                new LogicalTableFunctionOperator(new ColumnRefSet(outputColumns), node.getTableFunction(), projectMap);
        return new LogicalPlan(new OptExprBuilder(root, Collections.emptyList(),
                new ExpressionMapping(new Scope(RelationId.of(node), node.getRelationFields()), outputColumns)),
                null, null);
    }
}<|MERGE_RESOLUTION|>--- conflicted
+++ resolved
@@ -388,16 +388,6 @@
         OptExprBuilder scanBuilder = new OptExprBuilder(scanOperator, Collections.emptyList(),
                 new ExpressionMapping(node.getScope(), outputVariables));
         return new LogicalPlan(scanBuilder, outputVariables, null);
-<<<<<<< HEAD
-        /*
-        LogicalProjectOperator projectOperator =
-                new LogicalProjectOperator(outputVariables.stream().distinct()
-                        .collect(Collectors.toMap(Function.identity(), Function.identity())));
-
-        return new LogicalPlan(scanBuilder.withNewRoot(projectOperator), outputVariables, null);
-         */
-=======
->>>>>>> c55381a6
     }
 
     @Override
