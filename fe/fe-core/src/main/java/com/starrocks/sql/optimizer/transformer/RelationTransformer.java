--- conflicted
+++ resolved
@@ -581,8 +581,6 @@
         } else if (Table.TableType.ODPS.equals(node.getTable().getType())) {
             scanOperator = new LogicalOdpsScanOperator(node.getTable(), colRefToColumnMetaMapBuilder.build(),
                     columnMetaToColRefMap, Operator.DEFAULT_LIMIT, null);
-<<<<<<< HEAD
-
         } else if (Table.TableType.METADATA.equals(node.getTable().getType())) {
             MetadataTable metadataTable = (MetadataTable) node.getTable();
             if (metadataTable.getMetadataTableType() == MetadataTableType.LOGICAL_ICEBERG_METADATA) {
@@ -595,11 +593,9 @@
                 throw new StarRocksPlannerException("Not support metadata table type: " + metadataTable.getMetadataTableType(),
                         ErrorType.UNSUPPORTED);
             }
-=======
         } else if (Table.TableType.KUDU.equals(node.getTable().getType())) {
             scanOperator = new LogicalKuduScanOperator(node.getTable(), colRefToColumnMetaMapBuilder.build(),
                     columnMetaToColRefMap, Operator.DEFAULT_LIMIT, null);
->>>>>>> f4e2f401
         } else if (Table.TableType.SCHEMA.equals(node.getTable().getType())) {
             scanOperator =
                     new LogicalSchemaScanOperator(node.getTable(),
