--- conflicted
+++ resolved
@@ -220,13 +220,8 @@
 
     @Override
     public OptExprBuilder visitTable(TableRelation node, ExpressionMapping context) {
-<<<<<<< HEAD
-        ImmutableMap.Builder<ColumnRefOperator, Column> colRefToColumnMetaMap = ImmutableMap.builder();
-        ImmutableMap.Builder<Column, ColumnRefOperator> columnToIds = ImmutableMap.builder();
-=======
         ImmutableMap.Builder<ColumnRefOperator, Column> colRefToColumnMetaMapBuilder = ImmutableMap.builder();
         ImmutableMap.Builder<Column, ColumnRefOperator> columnMetaToColRefMapBuilder = ImmutableMap.builder();
->>>>>>> 08809122
         ImmutableList.Builder<ColumnRefOperator> outputVariablesBuilder = ImmutableList.builder();
 
         int relationId = columnRefFactory.getNextRelationId();
@@ -237,19 +232,11 @@
             columnRefFactory.updateColumnToRelationIds(columnRef.getId(), relationId);
             columnRefFactory.updateColumnRefToColumns(columnRef, column.getValue(), node.getTable());
             outputVariablesBuilder.add(columnRef);
-<<<<<<< HEAD
-            colRefToColumnMetaMap.put(columnRef, column.getValue());
-            columnToIds.put(column.getValue(), columnRef);
-        }
-
-        Map<Column, ColumnRefOperator> columnMetaToColRefMap = columnToIds.build();
-=======
             colRefToColumnMetaMapBuilder.put(columnRef, column.getValue());
             columnMetaToColRefMapBuilder.put(column.getValue(), columnRef);
         }
 
         Map<Column, ColumnRefOperator> columnMetaToColRefMap = columnMetaToColRefMapBuilder.build();
->>>>>>> 08809122
         List<ColumnRefOperator> outputVariables = outputVariablesBuilder.build();
         LogicalScanOperator scanOperator;
         if (node.getTable().getType().equals(Table.TableType.OLAP)) {
@@ -264,24 +251,6 @@
 
             HashDistributionDesc hashDistributionDesc =
                     new HashDistributionDesc(hashDistributeColumns, HashDistributionDesc.SourceType.LOCAL);
-<<<<<<< HEAD
-            LogicalOlapScanOperator olapScanOperator = new LogicalOlapScanOperator(node.getTable(),
-                    outputVariables,
-                    colRefToColumnMetaMap.build(),
-                    columnMetaToColRefMap,
-                    DistributionSpec.createHashDistributionSpec(hashDistributionDesc),
-                    -1,
-                    null);
-            olapScanOperator.setPartitionNames(node.getPartitionNames());
-            olapScanOperator.setHintsTabletIds(node.getTabletIds());
-            scanOperator = olapScanOperator;
-        } else if (Table.TableType.HIVE.equals(node.getTable().getType())) {
-            scanOperator = new LogicalHiveScanOperator(node.getTable(), node.getTable().getType(), outputVariables,
-                    colRefToColumnMetaMap.build(), columnMetaToColRefMap, -1, null);
-        } else if (Table.TableType.SCHEMA.equals(node.getTable().getType())) {
-            scanOperator =
-                    new LogicalSchemaScanOperator(node.getTable(), outputVariables, colRefToColumnMetaMap.build(),
-=======
             scanOperator = new LogicalOlapScanOperator(node.getTable(),
                     outputVariables,
                     colRefToColumnMetaMapBuilder.build(),
@@ -300,25 +269,16 @@
         } else if (Table.TableType.SCHEMA.equals(node.getTable().getType())) {
             scanOperator =
                     new LogicalSchemaScanOperator(node.getTable(), outputVariables, colRefToColumnMetaMapBuilder.build(),
->>>>>>> 08809122
                             columnMetaToColRefMap, -1,
                             null);
         } else if (Table.TableType.MYSQL.equals(node.getTable().getType())) {
             scanOperator =
-<<<<<<< HEAD
-                    new LogicalMysqlScanOperator(node.getTable(), outputVariables, colRefToColumnMetaMap.build(),
-=======
                     new LogicalMysqlScanOperator(node.getTable(), outputVariables, colRefToColumnMetaMapBuilder.build(),
->>>>>>> 08809122
                             columnMetaToColRefMap, -1,
                             null);
         } else if (Table.TableType.ELASTICSEARCH.equals(node.getTable().getType())) {
             scanOperator =
-<<<<<<< HEAD
-                    new LogicalEsScanOperator(node.getTable(), outputVariables, colRefToColumnMetaMap.build(),
-=======
                     new LogicalEsScanOperator(node.getTable(), outputVariables, colRefToColumnMetaMapBuilder.build(),
->>>>>>> 08809122
                             columnMetaToColRefMap, -1,
                             null);
             EsTablePartitions esTablePartitions = ((LogicalEsScanOperator) scanOperator).getEsTablePartitions();
