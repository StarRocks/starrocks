// This file is licensed under the Elastic License 2.0. Copyright 2021 StarRocks Limited.

package com.starrocks.sql.optimizer.operator.logical;

<<<<<<< HEAD
=======
import com.google.common.base.Preconditions;
>>>>>>> 187b7409
import com.google.common.collect.Lists;
import com.google.common.collect.Maps;
import com.google.common.collect.Sets;
import com.starrocks.catalog.Column;
import com.starrocks.catalog.HiveTable;
import com.starrocks.catalog.PartitionKey;
import com.starrocks.catalog.Table;
import com.starrocks.sql.optimizer.operator.OperatorType;
import com.starrocks.sql.optimizer.operator.OperatorVisitor;
import com.starrocks.sql.optimizer.operator.scalar.ColumnRefOperator;
import com.starrocks.sql.optimizer.operator.scalar.ScalarOperator;

import java.util.ArrayList;
import java.util.Collection;
import java.util.List;
import java.util.Map;
import java.util.Set;

public class LogicalHiveScanOperator extends LogicalScanOperator {
    private final Table.TableType tableType;
    // id -> partition key
    private final Map<Long, PartitionKey> idToPartitionKey = Maps.newHashMap();
    private Collection<Long> selectedPartitionIds = Lists.newArrayList();

    // partitionConjuncts contains partition filters.
    private final List<ScalarOperator> partitionConjuncts = Lists.newArrayList();
    // After partition pruner prune, conjuncts that are not evaled will be send to backend.
    private final List<ScalarOperator> noEvalPartitionConjuncts = Lists.newArrayList();
    // nonPartitionConjuncts contains non-partition filters, and will be sent to backend.
    private final List<ScalarOperator> nonPartitionConjuncts = Lists.newArrayList();
    // List of conjuncts for min/max values that are used to skip data when scanning Parquet/Orc files.
    private final List<ScalarOperator> minMaxConjuncts = new ArrayList<>();
    // Map of columnRefOperator to column which column in minMaxConjuncts
    private final Map<ColumnRefOperator, Column> minMaxColumnRefMap = Maps.newHashMap();
    private final Set<String> partitionColumns = Sets.newHashSet();

<<<<<<< HEAD
    public LogicalHiveScanOperator(Table table, Table.TableType tableType,
                                   Map<ColumnRefOperator, Column> columnRefMap) {
        super(OperatorType.LOGICAL_HIVE_SCAN, table, columnRefMap);
=======
    public LogicalHiveScanOperator(Table table,
                                   Table.TableType tableType,
                                   List<ColumnRefOperator> outputColumns,
                                   Map<ColumnRefOperator, Column> colRefToColumnMetaMap,
                                   Map<Column, ColumnRefOperator> columnMetaToColRefMap,
                                   long limit,
                                   ScalarOperator predicate) {
        super(OperatorType.LOGICAL_HIVE_SCAN,
                table,
                outputColumns,
                colRefToColumnMetaMap,
                columnMetaToColRefMap,
                limit,
                predicate);

        Preconditions.checkState(table instanceof HiveTable);
>>>>>>> 187b7409
        this.tableType = tableType;
        HiveTable hiveTable = (HiveTable) table;
        partitionColumns.addAll(hiveTable.getPartitionColumnNames());
    }

    public Table.TableType getTableType() {
        return tableType;
    }

    public Set<String> getPartitionColumns() {
        return partitionColumns;
    }

    public Map<Long, PartitionKey> getIdToPartitionKey() {
        return idToPartitionKey;
    }

    public List<ScalarOperator> getPartitionConjuncts() {
        return partitionConjuncts;
    }

    public List<ScalarOperator> getNoEvalPartitionConjuncts() {
        return noEvalPartitionConjuncts;
    }

    public List<ScalarOperator> getNonPartitionConjuncts() {
        return nonPartitionConjuncts;
    }

    public Collection<Long> getSelectedPartitionIds() {
        return selectedPartitionIds;
    }

    public Set<String> getPartitionColumns() {
        return partitionColumns;
    }

    public void setSelectedPartitionIds(Collection<Long> selectedPartitionIds) {
        this.selectedPartitionIds = selectedPartitionIds;
    }

    public List<ScalarOperator> getMinMaxConjuncts() {
        return minMaxConjuncts;
    }

    public Map<ColumnRefOperator, Column> getMinMaxColumnRefMap() {
        return minMaxColumnRefMap;
    }

    @Override
    public <R, C> R accept(OperatorVisitor<R, C> visitor, C context) {
        return visitor.visitLogicalHiveScan(this, context);
    }
}<|MERGE_RESOLUTION|>--- conflicted
+++ resolved
@@ -2,10 +2,7 @@
 
 package com.starrocks.sql.optimizer.operator.logical;
 
-<<<<<<< HEAD
-=======
 import com.google.common.base.Preconditions;
->>>>>>> 187b7409
 import com.google.common.collect.Lists;
 import com.google.common.collect.Maps;
 import com.google.common.collect.Sets;
@@ -42,11 +39,6 @@
     private final Map<ColumnRefOperator, Column> minMaxColumnRefMap = Maps.newHashMap();
     private final Set<String> partitionColumns = Sets.newHashSet();
 
-<<<<<<< HEAD
-    public LogicalHiveScanOperator(Table table, Table.TableType tableType,
-                                   Map<ColumnRefOperator, Column> columnRefMap) {
-        super(OperatorType.LOGICAL_HIVE_SCAN, table, columnRefMap);
-=======
     public LogicalHiveScanOperator(Table table,
                                    Table.TableType tableType,
                                    List<ColumnRefOperator> outputColumns,
@@ -63,7 +55,6 @@
                 predicate);
 
         Preconditions.checkState(table instanceof HiveTable);
->>>>>>> 187b7409
         this.tableType = tableType;
         HiveTable hiveTable = (HiveTable) table;
         partitionColumns.addAll(hiveTable.getPartitionColumnNames());
@@ -97,10 +88,6 @@
         return selectedPartitionIds;
     }
 
-    public Set<String> getPartitionColumns() {
-        return partitionColumns;
-    }
-
     public void setSelectedPartitionIds(Collection<Long> selectedPartitionIds) {
         this.selectedPartitionIds = selectedPartitionIds;
     }
