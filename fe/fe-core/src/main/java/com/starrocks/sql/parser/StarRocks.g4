// This file is licensed under the Elastic License 2.0. Copyright 2021-present, StarRocks Limited.

grammar StarRocks;
import StarRocksLex;

sqlStatements
    : (singleStatement (SEMICOLON EOF? | EOF))+
    ;

singleStatement
    : statement
    ;

statement
    // Query Statement
    : queryStatement                                                                        #query

    // Database Statement
    | alterDbQuotaStmt                                                                      #alterDbQuota
    | createDbStatement                                                                     #createDb
    | dropDbStatement                                                                       #dropDb
    | showCreateDbStatement                                                                 #showCreateDb
    | alterDatabaseRename                                                                   #databaseRename
    | recoverDbStmt                                                                         #revoverDb
    | showDataStmt                                                                          #showData

    // Table Statement
    | createTableStatement                                                                  #createTable
    | createTableAsSelectStatement                                                          #createTableAsSelect
    | alterTableStatement                                                                   #alterTable
    | dropTableStatement                                                                    #dropTable
    | showTableStatement                                                                    #showTables
    | showCreateTableStatement                                                              #showCreateTable
    | showColumnStatement                                                                   #showColumn
    | showTableStatusStatement                                                              #showTableStatus
    | createIndexStatement                                                                  #createIndex
    | dropIndexStatement                                                                    #dropIndex
    | refreshTableStatement                                                                 #refreshTable
    | showAlterStatement                                                                    #showAlter
    | showDeleteStatement                                                                   #showDelete
    | descTableStatement                                                                    #descTable
    | createTableLikeStatement                                                              #createTableLike
    | showIndexStatement                                                                    #showIndex
    | recoverTableStatement                                                                 #recoverTable
    | truncateTableStatement                                                                #truncateTable
    | showTabletStatement                                                                   #showTablet
    | cancelAlterTableStatement                                                             #cancelAlterTable

    // View Statement
    | createViewStatement                                                                   #createView
    | alterViewStatement                                                                    #alterView
    | dropViewStatement                                                                     #dropView

    // Task Statement
    | submitTaskStatement                                                                   #submitTask

    // Materialized View Statement
    | createMaterializedViewStatement                                                       #createMaterializedView
    | showMaterializedViewStatement                                                         #showMaterializedView
    | dropMaterializedViewStatement                                                         #dropMaterializedView
    | alterMaterializedViewStatement                                                        #alterMaterializedView
    | refreshMaterializedViewStatement                                                      #refreshMaterializedView
    | cancelRefreshMaterializedViewStatement                                                #cancelRefreshMaterializedView

    // Catalog Statement
    | createExternalCatalogStatement                                                        #createCatalog
    | dropExternalCatalogStatement                                                          #dropCatalog
    | showCatalogsStatement                                                                 #showCatalogs

    // DML Statement
    | insertStatement                                                                       #insert
    | updateStatement                                                                       #update
    | deleteStatement                                                                       #delete

    // Admin Statement
    | ADMIN SET FRONTEND CONFIG '(' property ')'                                            #adminSetConfig
    | ADMIN SET REPLICA STATUS properties                                                   #adminSetReplicaStatus
    | ADMIN SHOW FRONTEND CONFIG (LIKE pattern=string)?                                     #adminShowConfig
    | ADMIN SHOW REPLICA DISTRIBUTION FROM qualifiedName partitionNames?                    #adminShowReplicaDistribution
    | ADMIN SHOW REPLICA STATUS FROM qualifiedName partitionNames?
            (WHERE where=expression)?                                                       #adminShowReplicaStatus
    | SET setVarList                                                                        #setStmt

    // Cluster Mangement Statement
    | alterSystemStatement                                                                  #alterSystem
    | showNodesStatement                                                                    #showNodes

    // Analyze Statement
    | analyzeStatement                                                                      #analyze
    | createAnalyzeStatement                                                                #createAnalyze
    | dropAnalyzeJobStatement                                                               #dropAnalyzeJob
    | analyzeHistogramStatement                                                             #analyzeHistogram
    | dropHistogramStatement                                                                #dropHistogram
    | showAnalyzeStatement                                                                  #showAnalyze
    | showStatsMetaStatement                                                                #showStatsMeta
    | showHistogramMetaStatement                                                            #showHistogramMeta

    // Work Group Statement
    | createWorkGroupStatement                                                              #createWorkGroup
    | dropWorkGroupStatement                                                                #dropWorkGroup
    | alterWorkGroupStatement                                                               #alterWorkGroup
    | showWorkGroupStatement                                                                #showWorkGroup

    // Other statement
    | USE qualifiedName                                                                     #use
    | showDatabasesStatement                                                                #showDatabases
    | showVariablesStatement                                                                #showVariables
    | showUserPropertyStatement                                                             #showUserProperty
    | killStatement                                                                         #kill
    | setUserPropertyStatement                                                              #setUserProperty
    | showStatusStatement                                                                   #showStatus

    // privilege
    | GRANT identifierOrString TO user                                                      #grantRole
    | GRANT IMPERSONATE ON user TO user                                                     #grantImpersonate
    | REVOKE identifierOrString FROM user                                                   #revokeRole
    | REVOKE IMPERSONATE ON user FROM user                                                  #revokeImpersonate
    | EXECUTE AS user (WITH NO REVERT)?                                                     #executeAs

    // procedure
<<<<<<< HEAD
    | showProcedureStatment                                                                 #showProcedure

    //  Backup Store Satement
    | showBackupStatement                                                                   #showBackup
    ;
=======
    | showProcedureStatement                                                                 #showProcedure
>>>>>>> 0507d683

    // proc
    | showProcStatement                                                                      #showProc
    ;

// ---------------------------------------- DataBase Statement ---------------------------------------------------------
alterDbQuotaStmt
    : ALTER DATABASE identifier SET DATA QUOTA identifier
    | ALTER DATABASE identifier SET REPLICA QUOTA INTEGER_VALUE
    ;

createDbStatement
    : CREATE (DATABASE | SCHEMA) (IF NOT EXISTS)? identifier
    ;

dropDbStatement
    : DROP (DATABASE | SCHEMA) (IF EXISTS)? identifier FORCE?
    ;

showCreateDbStatement
    : SHOW CREATE (DATABASE | SCHEMA) identifier
    ;


alterDatabaseRename
    : ALTER DATABASE identifier RENAME identifier
    ;


recoverDbStmt
    : RECOVER (DATABASE | SCHEMA) identifier
    ;

showDataStmt
    : SHOW DATA
    | SHOW DATA FROM qualifiedName
    ;

// ------------------------------------------- Table Statement ---------------------------------------------------------

createTableStatement
    : CREATE EXTERNAL? TABLE (IF NOT EXISTS)? qualifiedName
          '(' columnDesc (',' columnDesc)* (',' indexDesc)* ')'
          engineDesc?
          charsetDesc?
          keyDesc?
          comment?
          partitionDesc?
          distributionDesc?
          rollupDesc?
          properties?
          extProperties?
     ;

columnDesc
    : identifier type charsetName? KEY? aggDesc? (NULL | NOT NULL)? defaultDesc? comment?
    ;

charsetName
    : CHAR SET identifier
    | CHARSET identifier
    ;

defaultDesc
    : DEFAULT (string| NULL | CURRENT_TIMESTAMP)
    ;

indexDesc
    : INDEX indexName=identifier identifierList indexType? comment?
    ;

engineDesc
    : ENGINE EQ identifier
    ;

charsetDesc
    : DEFAULT? CHARSET EQ? identifierOrString
    ;


keyDesc
    : (AGGREGATE | UNIQUE | PRIMARY | DUPLICATE) KEY identifierList
    ;

aggDesc
    : SUM
    | MAX
    | MIN
    | REPLACE
    | HLL_UNION
    | BITMAP_UNION
    | PERCENTILE_UNION
    | REPLACE_IF_NOT_NULL
    ;

rollupDesc
    : ROLLUP '(' addRollupClause (',' addRollupClause)* ')'
    ;

addRollupClause
    : rollupName=identifier identifierList (dupKeys)? (fromRollup)? properties?
    ;

dupKeys
    : DUPLICATE KEY identifierList
    ;

fromRollup
    : FROM identifier
    ;

createTableAsSelectStatement
    : CREATE TABLE (IF NOT EXISTS)? qualifiedName
        ('(' identifier (',' identifier)* ')')? comment?
        partitionDesc?
        distributionDesc?
        properties?
        AS queryStatement
        ;

dropTableStatement
    : DROP TABLE (IF EXISTS)? qualifiedName FORCE?
    ;

alterTableStatement
    : ALTER TABLE qualifiedName alterClause (',' alterClause)*
    ;

createIndexStatement
    : CREATE INDEX indexName=identifier
        ON qualifiedName identifierList indexType?
        comment?
    ;

dropIndexStatement
    : DROP INDEX indexName=identifier ON qualifiedName
    ;

indexType
    : USING BITMAP
    ;

showTableStatement
    : SHOW FULL? TABLES ((FROM | IN) db=qualifiedName)? ((LIKE pattern=string) | (WHERE expression))?
    ;

showTabletStatement
    : SHOW TABLET INTEGER_VALUE
    | SHOW TABLET FROM qualifiedName partitionNames? (WHERE expression)? (ORDER BY sortItem (',' sortItem)*)? (limitElement)?
    ;

showCreateTableStatement
    : SHOW CREATE (TABLE | VIEW | MATERIALIZED VIEW) table=qualifiedName
    ;

showColumnStatement
    : SHOW FULL? COLUMNS ((FROM | IN) table=qualifiedName) ((FROM | IN) db=qualifiedName)?
        ((LIKE pattern=string) | (WHERE expression))?
    ;

showTableStatusStatement
    : SHOW TABLE STATUS ((FROM | IN) db=qualifiedName)? ((LIKE pattern=string) | (WHERE expression))?
    ;

refreshTableStatement
    : REFRESH EXTERNAL TABLE qualifiedName (PARTITION '(' string (',' string)* ')')?
    ;

showAlterStatement
    : SHOW ALTER TABLE (COLUMN | ROLLUP) ((FROM | IN) db=qualifiedName)?
        (WHERE expression)? (ORDER BY sortItem (',' sortItem)*)? (limitElement)?
    | SHOW ALTER MATERIALIZED VIEW ((FROM | IN) db=qualifiedName)?
              (WHERE expression)? (ORDER BY sortItem (',' sortItem)*)? (limitElement)?
    ;

showDeleteStatement
    : SHOW DELETE ((FROM | IN) db=qualifiedName)?
    ;

descTableStatement
    : (DESC | DESCRIBE) table=qualifiedName ALL?
    ;

createTableLikeStatement
    : CREATE (EXTERNAL)? TABLE (IF NOT EXISTS)? qualifiedName LIKE qualifiedName
    ;

showIndexStatement
    : SHOW (INDEX | INDEXES | KEY | KEYS) ((FROM | IN) table=qualifiedName) ((FROM | IN) db=qualifiedName)?
    ;

recoverTableStatement
    : RECOVER TABLE qualifiedName
    ;

truncateTableStatement
    : TRUNCATE TABLE qualifiedName partitionNames?
    ;

cancelAlterTableStatement
    : CANCEL ALTER TABLE (COLUMN | ROLLUP)? FROM qualifiedName ('(' INTEGER_VALUE (',' INTEGER_VALUE)* ')')?
    | CANCEL ALTER MATERIALIZED VIEW FROM qualifiedName
    ;

// ------------------------------------------- View Statement ----------------------------------------------------------

createViewStatement
    : CREATE VIEW (IF NOT EXISTS)? qualifiedName
        ('(' columnNameWithComment (',' columnNameWithComment)* ')')?
        comment? AS queryStatement
    ;

alterViewStatement
    : ALTER VIEW qualifiedName
    ('(' columnNameWithComment (',' columnNameWithComment)* ')')?
    AS queryStatement
    ;

dropViewStatement
    : DROP VIEW (IF EXISTS)? qualifiedName
    ;

// ------------------------------------------- Task Statement ----------------------------------------------------------

submitTaskStatement
    : SUBMIT setVarHint* TASK qualifiedName?
    AS createTableAsSelectStatement
    ;

// ------------------------------------------- Materialized View Statement ---------------------------------------------

createMaterializedViewStatement
    : CREATE MATERIALIZED VIEW (IF NOT EXISTS)? mvName=qualifiedName
    comment?
    (PARTITION BY primaryExpression)?
    distributionDesc?
    refreshSchemeDesc?
    properties?
    AS queryStatement
    ;

showMaterializedViewStatement
    : SHOW MATERIALIZED VIEW ((FROM | IN) db=qualifiedName)? ((LIKE pattern=string) | (WHERE expression))?
    ;

dropMaterializedViewStatement
    : DROP MATERIALIZED VIEW (IF EXISTS)? mvName=qualifiedName
    ;

alterMaterializedViewStatement
    : ALTER MATERIALIZED VIEW mvName=qualifiedName (refreshSchemeDesc | tableRenameClause)
    ;

refreshMaterializedViewStatement
    : REFRESH MATERIALIZED VIEW mvName=qualifiedName
    ;

cancelRefreshMaterializedViewStatement
    : CANCEL REFRESH MATERIALIZED VIEW mvName=qualifiedName
    ;

// ------------------------------------------- Cluster Mangement Statement ---------------------------------------------

alterSystemStatement
    : ALTER SYSTEM alterClause
    ;

// ------------------------------------------- Catalog Statement -------------------------------------------------------

createExternalCatalogStatement
    : CREATE EXTERNAL CATALOG catalogName=identifierOrString comment? properties
    ;

dropExternalCatalogStatement
    : DROP CATALOG catalogName=identifierOrString
    ;

showCatalogsStatement
    : SHOW CATALOGS
    ;


// ------------------------------------------- Alter Clause ------------------------------------------------------------

alterClause
    : createIndexClause
    | dropIndexClause
    | tableRenameClause
    | addBackendClause
    | dropBackendClause
    | modifyBackendHostClause
    | addFrontendClause
    | dropFrontendClause
    | modifyFrontendHostClause
    | addComputeNodeClause
    | dropComputeNodeClause
    | swapTableClause
    | dropPartitionClause
    | modifyTablePropertiesClause
    | addPartitionClause
    ;

addPartitionClause
    : ADD TEMPORARY? (singleRangePartition | PARTITIONS multiRangePartition) distributionDesc? properties?
    ;

createIndexClause
    : ADD INDEX indexName=identifier identifierList indexType? comment?
    ;

dropIndexClause
    : DROP INDEX indexName=identifier
    ;

dropPartitionClause
    : DROP TEMPORARY? PARTITION (IF EXISTS)? identifier FORCE?
    ;

tableRenameClause
    : RENAME identifier
    ;

swapTableClause
    : SWAP WITH identifier
    ;

modifyTablePropertiesClause
    : SET propertyList
    ;

addBackendClause
   : ADD BACKEND string (',' string)*
   ;

dropBackendClause
   : DROP BACKEND string (',' string)* FORCE?
   ;

modifyBackendHostClause
   : MODIFY BACKEND HOST string TO string
   ;

addFrontendClause
   : ADD (FOLLOWER | OBSERVER) string
   ;

dropFrontendClause
   : DROP (FOLLOWER | OBSERVER) string
   ;

modifyFrontendHostClause
   : MODIFY FRONTEND HOST string TO string
   ;

addComputeNodeClause
   : ADD COMPUTE NODE string (',' string)*
   ;

dropComputeNodeClause
   : DROP COMPUTE NODE string (',' string)*
   ;

// ------------------------------------------- DML Statement -----------------------------------------------------------

insertStatement
    : explainDesc? INSERT (INTO | OVERWRITE) qualifiedName partitionNames?
        (WITH LABEL label=identifier)? columnAliases?
        (queryStatement | (VALUES expressionsWithDefault (',' expressionsWithDefault)*))
    ;

updateStatement
    : explainDesc? UPDATE qualifiedName SET assignmentList (WHERE where=expression)?
    ;

deleteStatement
    : explainDesc? DELETE FROM qualifiedName partitionNames? (WHERE where=expression)?
    ;

// ------------------------------------------- Analyze Statement -------------------------------------------------------

analyzeStatement
    : ANALYZE (FULL | SAMPLE)? TABLE qualifiedName ('(' identifier (',' identifier)* ')')? properties?
    ;

analyzeHistogramStatement
    : ANALYZE TABLE qualifiedName UPDATE HISTOGRAM ON identifier (',' identifier)*
        (WITH bucket=INTEGER_VALUE BUCKETS)? properties?
    ;

dropHistogramStatement
    : ANALYZE TABLE qualifiedName DROP HISTOGRAM ON identifier (',' identifier)*
    ;

createAnalyzeStatement
    : CREATE ANALYZE (FULL | SAMPLE)? ALL properties?
    | CREATE ANALYZE (FULL | SAMPLE)? DATABASE db=identifier properties?
    | CREATE ANALYZE (FULL | SAMPLE)? TABLE qualifiedName ('(' identifier (',' identifier)* ')')? properties?
    ;

dropAnalyzeJobStatement
    : DROP ANALYZE INTEGER_VALUE
    ;

showAnalyzeStatement
    : SHOW ANALYZE (JOB | STATUS)? (WHERE expression)?
    ;

showStatsMetaStatement
    : SHOW STATS META (WHERE expression)?
    ;

showHistogramMetaStatement
    : SHOW HISTOGRAM META (WHERE expression)?
    ;

// ------------------------------------------- Work Group Statement ----------------------------------------------------

createWorkGroupStatement
    : CREATE RESOURCE GROUP (IF NOT EXISTS)? (OR REPLACE)? identifier
        TO classifier (',' classifier)*  WITH '(' property (',' property)* ')'
    ;

dropWorkGroupStatement
    : DROP RESOURCE GROUP identifier
    ;

alterWorkGroupStatement
    : ALTER RESOURCE GROUP identifier ADD classifier (',' classifier)*
    | ALTER RESOURCE GROUP identifier DROP '(' INTEGER_VALUE (',' INTEGER_VALUE)* ')'
    | ALTER RESOURCE GROUP identifier DROP ALL
    | ALTER RESOURCE GROUP identifier WITH '(' property (',' property)* ')'
    ;

showWorkGroupStatement
    : SHOW RESOURCE GROUP identifier
    | SHOW RESOURCE GROUPS ALL?
    ;

classifier
    : '(' expression (',' expression)* ')'
    ;

// ------------------------------------------- Other Statement ---------------------------------------------------------

showDatabasesStatement
    : SHOW DATABASES ((FROM | IN) catalog=qualifiedName)? ((LIKE pattern=string) | (WHERE expression))?
    | SHOW SCHEMAS ((LIKE pattern=string) | (WHERE expression))?
    ;

showVariablesStatement
    : SHOW varType? VARIABLES ((LIKE pattern=string) | (WHERE expression))?
    ;

showUserPropertyStatement
    : SHOW PROPERTY (FOR string)? (LIKE string)?
    ;

killStatement
    : KILL (CONNECTION? | QUERY) INTEGER_VALUE
    ;

setUserPropertyStatement
    : SET PROPERTY (FOR string)? userPropertyList
    ;

showStatusStatement
    : SHOW varType? STATUS ((LIKE pattern=string) | (WHERE expression))?
    ;

showNodesStatement
    : SHOW COMPUTE NODES                                                       #showComputeNodes
    ;

varType
    : GLOBAL
    | LOCAL
    | SESSION
    ;

setVar
    : varType? IDENTIFIER '=' expression
    ;

setVarList
    : setVar (',' setVar)*
    ;

// ------------------------------------------- Query Statement ---------------------------------------------------------

queryStatement
    : explainDesc? queryBody outfile?;

queryBody
    : withClause? queryNoWith
    ;

withClause
    : WITH commonTableExpression (',' commonTableExpression)*
    ;

queryNoWith
    :queryTerm (ORDER BY sortItem (',' sortItem)*)? (limitElement)?
    ;

queryTerm
    : queryPrimary                                                             #queryTermDefault
    | left=queryTerm operator=INTERSECT setQuantifier? right=queryTerm         #setOperation
    | left=queryTerm operator=(UNION | EXCEPT | MINUS)
        setQuantifier? right=queryTerm                                         #setOperation
    ;

queryPrimary
    : querySpecification                           #queryPrimaryDefault
    | subquery                                     #subqueryPrimary
    ;

subquery
    : '(' queryBody  ')'
    ;

rowConstructor
     :'(' expression (',' expression)* ')'
     ;

sortItem
    : expression ordering = (ASC | DESC)? (NULLS nullOrdering=(FIRST | LAST))?
    ;

limitElement
    : LIMIT limit =INTEGER_VALUE (OFFSET offset=INTEGER_VALUE)?
    | LIMIT offset =INTEGER_VALUE ',' limit=INTEGER_VALUE
    ;

querySpecification
    : SELECT setVarHint* setQuantifier? selectItem (',' selectItem)*
      fromClause
      (WHERE where=expression)?
      (GROUP BY groupingElement)?
      (HAVING having=expression)?
    ;

fromClause
    : (FROM relation (',' LATERAL? relation)*)?                                         #from
    | FROM DUAL                                                                         #dual
    ;

groupingElement
    : ROLLUP '(' (expression (',' expression)*)? ')'                                    #rollup
    | CUBE '(' (expression (',' expression)*)? ')'                                      #cube
    | GROUPING SETS '(' groupingSet (',' groupingSet)* ')'                              #multipleGroupingSets
    | expression (',' expression)*                                                      #singleGroupingSet
    ;

groupingSet
    : '(' expression? (',' expression)* ')'
    ;

commonTableExpression
    : name=identifier (columnAliases)? AS '(' queryBody ')'
    ;

setQuantifier
    : DISTINCT
    | ALL
    ;

selectItem
    : expression (AS? (identifier | string))?                                            #selectSingle
    | qualifiedName '.' ASTERISK_SYMBOL                                                  #selectAll
    | ASTERISK_SYMBOL                                                                    #selectAll
    ;

relation
    : left=relation crossOrInnerJoinType bracketHint?
            LATERAL? rightRelation=relation joinCriteria?                                #joinRelation
    | left=relation outerAndSemiJoinType bracketHint?
            LATERAL? rightRelation=relation joinCriteria                                 #joinRelation
    | relationPrimary (AS? identifier columnAliases?)?                                   #aliasedRelation
    | '(' relation (','relation)* ')'                                                    #parenthesizedRelation
    ;

crossOrInnerJoinType
    : JOIN | INNER JOIN
    | CROSS | CROSS JOIN
    ;

outerAndSemiJoinType
    : LEFT JOIN | RIGHT JOIN | FULL JOIN
    | LEFT OUTER JOIN | RIGHT OUTER JOIN
    | FULL OUTER JOIN
    | LEFT SEMI JOIN | RIGHT SEMI JOIN
    | LEFT ANTI JOIN | RIGHT ANTI JOIN
    ;

bracketHint
    : '[' IDENTIFIER (',' IDENTIFIER)* ']'
    ;

setVarHint
    : '/*+' SET_VAR '(' hintMap (',' hintMap)* ')' '*/'
    ;

hintMap
    : k=IDENTIFIER '=' v=literalExpression
    ;

joinCriteria
    : ON expression
    | USING '(' identifier (',' identifier)* ')'
    ;

columnAliases
    : '(' identifier (',' identifier)* ')'
    ;

relationPrimary
    : qualifiedName partitionNames? tabletList? bracketHint?                              #tableName
    | '(' VALUES rowConstructor (',' rowConstructor)* ')'                                 #inlineTable
    | subquery                                                                            #subqueryRelation
    | qualifiedName '(' expression (',' expression)* ')'                                  #tableFunction
    ;

partitionNames
    : TEMPORARY? (PARTITION | PARTITIONS) '(' identifier (',' identifier)* ')'
    | TEMPORARY? (PARTITION | PARTITIONS) identifier
    ;

tabletList
    : TABLET '(' INTEGER_VALUE (',' INTEGER_VALUE)* ')'
    ;

// ------------------------------------------- Procedure Statement ---------------------------------------------------------
showProcedureStatement
    : SHOW PROCEDURE STATUS ((LIKE pattern=string) | (WHERE where=expression))?
    ;

<<<<<<< HEAD
// ---------------------------------------- Backup Store Statement -----------------------------------------------------

showBackupStatement
    : SHOW BACKUP (FROM identifier)?
    ;
=======
// ------------------------------------------- Proc Statement ---------------------------------------------------------
showProcStatement
    : SHOW PROC path=string
    ;

>>>>>>> 0507d683
// ------------------------------------------- Expression --------------------------------------------------------------

/**
 * Operator precedences are shown in the following list, from highest precedence to the lowest.
 *
 * !
 * - (unary minus), ~ (unary bit inversion)
 * ^
 * *, /, DIV, %, MOD
 * -, +
 * &
 * |
 * = (comparison), <=>, >=, >, <=, <, <>, !=, IS, LIKE, REGEXP
 * BETWEEN, CASE WHEN
 * NOT
 * AND, &&
 * XOR
 * OR, ||
 * = (assignment)
 */

expressionsWithDefault
    : '(' expressionOrDefault (',' expressionOrDefault)* ')'
    ;

expressionOrDefault
    : expression | DEFAULT
    ;

expression
    : booleanExpression                                                                   #expressionDefault
    | NOT expression                                                                      #logicalNot
    | left=expression operator=(AND|LOGICAL_AND) right=expression                         #logicalBinary
    | left=expression operator=(OR|LOGICAL_OR) right=expression                           #logicalBinary
    ;

booleanExpression
    : predicate                                                                           #booleanExpressionDefault
    | booleanExpression IS NOT? NULL                                                      #isNull
    | left = booleanExpression comparisonOperator right = predicate                       #comparison
    | booleanExpression comparisonOperator '(' queryBody ')'                              #scalarSubquery
    ;

predicate
    : valueExpression (predicateOperations[$valueExpression.ctx])?
    ;

predicateOperations [ParserRuleContext value]
    : NOT? IN '(' expression (',' expression)* ')'                                        #inList
    | NOT? IN '(' queryBody ')'                                                           #inSubquery
    | NOT? BETWEEN lower = valueExpression AND upper = predicate                          #between
    | NOT? (LIKE | RLIKE | REGEXP) pattern=valueExpression                                #like
    ;

valueExpression
    : primaryExpression                                                                   #valueExpressionDefault
    | left = valueExpression operator = BITXOR right = valueExpression                    #arithmeticBinary
    | left = valueExpression operator = (
              ASTERISK_SYMBOL
            | SLASH_SYMBOL
            | PERCENT_SYMBOL
            | INT_DIV
            | MOD)
      right = valueExpression                                                             #arithmeticBinary
    | left = valueExpression operator = (PLUS_SYMBOL | MINUS_SYMBOL)
        right = valueExpression                                                           #arithmeticBinary
    | left = valueExpression operator = BITAND right = valueExpression                    #arithmeticBinary
    | left = valueExpression operator = BITOR right = valueExpression                     #arithmeticBinary
    ;

primaryExpression
    : variable                                                                            #var
    | columnReference                                                                     #columnRef
    | functionCall                                                                        #functionCallExpression
    | '{' FN functionCall '}'                                                             #odbcFunctionCallExpression
    | primaryExpression COLLATE (identifier | string)                                     #collate
    | literalExpression                                                                   #literal
    | left = primaryExpression CONCAT right = primaryExpression                           #concat
    | operator = (MINUS_SYMBOL | PLUS_SYMBOL | BITNOT) primaryExpression                  #arithmeticUnary
    | operator = LOGICAL_NOT primaryExpression                                            #arithmeticUnary
    | '(' expression ')'                                                                  #parenthesizedExpression
    | EXISTS '(' queryBody ')'                                                            #exists
    | subquery                                                                            #subqueryExpression
    | CAST '(' expression AS type ')'                                                     #cast
    | CASE caseExpr=expression whenClause+ (ELSE elseExpression=expression)? END          #simpleCase
    | CASE whenClause+ (ELSE elseExpression=expression)? END                              #searchedCase
    | arrayType? '[' (expression (',' expression)*)? ']'                                  #arrayConstructor
    | value=primaryExpression '[' index=valueExpression ']'                               #arraySubscript
    | primaryExpression '[' start=INTEGER_VALUE? ':' end=INTEGER_VALUE? ']'               #arraySlice
    | primaryExpression ARROW string                                                      #arrowExpression
    ;

literalExpression
    : NULL                                                                                #nullLiteral
    | booleanValue                                                                        #booleanLiteral
    | number                                                                              #numericLiteral
    | (DATE | DATETIME) string                                                            #dateLiteral
    | string                                                                              #stringLiteral
    | interval                                                                            #intervalLiteral
    ;

functionCall
    : EXTRACT '(' identifier FROM valueExpression ')'                                     #extract
    | GROUPING '(' (expression (',' expression)*)? ')'                                    #groupingOperation
    | GROUPING_ID '(' (expression (',' expression)*)? ')'                                 #groupingOperation
    | informationFunctionExpression                                                       #informationFunction
    | specialFunctionExpression                                                           #specialFunction
    | aggregationFunction over?                                                           #aggregationFunctionCall
    | windowFunction over                                                                 #windowFunctionCall
    | qualifiedName '(' (expression (',' expression)*)? ')'  over?                        #simpleFunctionCall
    ;

aggregationFunction
    : AVG '(' DISTINCT? expression ')'
    | COUNT '(' ASTERISK_SYMBOL? ')'
    | COUNT '(' DISTINCT? (expression (',' expression)*)? ')'
    | MAX '(' DISTINCT? expression ')'
    | MIN '(' DISTINCT? expression ')'
    | SUM '(' DISTINCT? expression ')'
    ;

variable
    : AT AT ((GLOBAL | SESSION | LOCAL) '.')? identifier
    ;

columnReference
    : identifier
    | qualifiedName
    ;

informationFunctionExpression
    : name = DATABASE '(' ')'
    | name = SCHEMA '(' ')'
    | name = USER '(' ')'
    | name = CONNECTION_ID '(' ')'
    | name = CURRENT_USER '(' ')'
    ;

specialFunctionExpression
    : CHAR '(' expression ')'
    | CURRENT_TIMESTAMP '(' ')'
    | DAY '(' expression ')'
    | HOUR '(' expression ')'
    | IF '(' (expression (',' expression)*)? ')'
    | LEFT '(' expression ',' expression ')'
    | LIKE '(' expression ',' expression ')'
    | MINUTE '(' expression ')'
    | MOD '(' expression ',' expression ')'
    | MONTH '(' expression ')'
    | QUARTER '(' expression ')'
    | REGEXP '(' expression ',' expression ')'
    | REPLACE '(' (expression (',' expression)*)? ')'
    | RIGHT '(' expression ',' expression ')'
    | RLIKE '(' expression ',' expression ')'
    | SECOND '(' expression ')'
    | TIMESTAMPADD '(' unitIdentifier ',' expression ',' expression ')'
    | TIMESTAMPDIFF '(' unitIdentifier ',' expression ',' expression ')'
    //| WEEK '(' expression ')' TODO: Support week(expr) function
    | YEAR '(' expression ')'
    | PASSWORD '(' string ')'
    ;

windowFunction
    : name = ROW_NUMBER '(' ')'
    | name = RANK '(' ')'
    | name = DENSE_RANK '(' ')'
    | name = NTILE  '(' expression? ')'
    | name = LEAD  '(' (expression (',' expression)*)? ')'
    | name = LAG '(' (expression (',' expression)*)? ')'
    | name = FIRST_VALUE '(' (expression (',' expression)*)? ')'
    | name = LAST_VALUE '(' (expression (',' expression)*)? ')'
    ;

whenClause
    : WHEN condition=expression THEN result=expression
    ;

over
    : OVER '('
        (PARTITION BY partition+=expression (',' partition+=expression)*)?
        (ORDER BY sortItem (',' sortItem)*)?
        windowFrame?
      ')'
    ;

windowFrame
    : frameType=RANGE start=frameBound
    | frameType=ROWS start=frameBound
    | frameType=RANGE BETWEEN start=frameBound AND end=frameBound
    | frameType=ROWS BETWEEN start=frameBound AND end=frameBound
    ;

frameBound
    : UNBOUNDED boundType=PRECEDING                 #unboundedFrame
    | UNBOUNDED boundType=FOLLOWING                 #unboundedFrame
    | CURRENT ROW                                   #currentRowBound
    | expression boundType=(PRECEDING | FOLLOWING)  #boundedFrame
    ;

// ------------------------------------------- COMMON AST --------------------------------------------------------------

explainDesc
    : (DESC | DESCRIBE | EXPLAIN) (LOGICAL | VERBOSE | COSTS)?
    ;

partitionDesc
    : PARTITION BY RANGE identifierList '(' (rangePartitionDesc (',' rangePartitionDesc)*)? ')'
    | PARTITION BY LIST identifierList '(' (listPartitionDesc (',' listPartitionDesc)*)? ')'
    ;

listPartitionDesc
    : singleItemListPartitionDesc
    | multiItemListPartitionDesc
    ;

singleItemListPartitionDesc
    : PARTITION (IF NOT EXISTS)? identifier VALUES IN stringList propertyList?
    ;

multiItemListPartitionDesc
    : PARTITION (IF NOT EXISTS)? identifier VALUES IN '(' stringList (',' stringList)* ')' propertyList?
    ;

stringList
    : '(' string (',' string)* ')'
    ;

rangePartitionDesc
    : singleRangePartition
    | multiRangePartition
    ;

singleRangePartition
    : PARTITION (IF NOT EXISTS)? identifier VALUES partitionKeyDesc propertyList?
    ;

multiRangePartition
    : START '(' string ')' END '(' string ')' EVERY '(' interval ')'
    | START '(' string ')' END '(' string ')' EVERY '(' INTEGER_VALUE ')'
    ;

partitionKeyDesc
    : LESS THAN (MAXVALUE | partitionValueList)
    | '[' partitionValueList ',' partitionValueList ')'
    ;

partitionValueList
    : '(' partitionValue (',' partitionValue)* ')'
    ;

partitionValue
    : MAXVALUE | string
    ;

distributionDesc
    : DISTRIBUTED BY HASH identifierList (BUCKETS INTEGER_VALUE)?
    ;

refreshSchemeDesc
    : REFRESH (SYNC
    | ASYNC
    | ASYNC (START '(' string ')')? EVERY '(' interval ')'
    | MANUAL)
    ;

properties
    : PROPERTIES '(' property (',' property)* ')'
    ;

extProperties
    : BROKER properties
    ;

propertyList
    : '(' property (',' property)* ')'
    ;

userPropertyList
    : property (',' property)*
    ;

property
    : key=string '=' value=string
    ;

comment
    : COMMENT string
    ;

columnNameWithComment
    : identifier comment?
    ;

outfile
    : INTO OUTFILE file=string fileFormat? properties?
    ;

fileFormat
    : FORMAT AS (identifier | string)
    ;

string
    : SINGLE_QUOTED_TEXT
    | DOUBLE_QUOTED_TEXT
    ;

comparisonOperator
    : EQ | NEQ | LT | LTE | GT | GTE | EQ_FOR_NULL
    ;

booleanValue
    : TRUE | FALSE
    ;

interval
    : INTERVAL value=expression from=unitIdentifier
    ;

unitIdentifier
    : YEAR | MONTH | WEEK | DAY | HOUR | MINUTE | SECOND | QUARTER
    ;

type
    : baseType
    | decimalType
    | arrayType
    ;

arrayType
    : ARRAY '<' type '>'
    ;

typeParameter
    : '(' INTEGER_VALUE ')'
    ;

baseType
    : BOOLEAN
    | TINYINT typeParameter?
    | SMALLINT typeParameter?
    | SIGNED INT?
    | INT typeParameter?
    | INTEGER typeParameter?
    | BIGINT typeParameter?
    | LARGEINT typeParameter?
    | FLOAT
    | DOUBLE
    | DATE
    | DATETIME
    | TIME
    | CHAR typeParameter?
    | VARCHAR typeParameter?
    | STRING
    | BITMAP
    | HLL
    | PERCENTILE
    | JSON
    ;

decimalType
    : (DECIMAL | DECIMALV2 | DECIMAL32 | DECIMAL64 | DECIMAL128) ('(' precision=INTEGER_VALUE (',' scale=INTEGER_VALUE)? ')')?
    ;

qualifiedName
    : identifier ('.' identifier)*
    ;

identifier
    : IDENTIFIER             #unquotedIdentifier
    | nonReserved            #unquotedIdentifier
    | BACKQUOTED_IDENTIFIER  #backQuotedIdentifier
    | DIGIT_IDENTIFIER       #digitIdentifier
    ;

identifierList
    : '(' identifier (',' identifier)* ')'
    ;

identifierOrString
    : identifier
    | string
    ;

user
    : identifierOrString                                     # userWithoutHost
    | identifierOrString '@' identifierOrString              # userWithHost
    | identifierOrString '@' '[' identifierOrString ']'      # userWithHostAndBlanket
    ;

assignment
    : identifier EQ expressionOrDefault
    ;

assignmentList
    : assignment (',' assignment)*
    ;

number
    : DECIMAL_VALUE  #decimalValue
    | DOUBLE_VALUE   #doubleValue
    | INTEGER_VALUE  #integerValue
    ;

nonReserved
    : AFTER | AGGREGATE | ASYNC | AUTHORS | AVG | ADMIN
    | BACKEND | BACKENDS | BACKUP | BEGIN | BITMAP_UNION | BOOLEAN | BROKER | BUCKETS | BUILTIN
    | CAST | CATALOG | CATALOGS | CHAIN | CHARSET | CURRENT | COLLATION | COLUMNS | COMMENT | COMMIT | COMMITTED
    | COMPUTE | CONNECTION | CONNECTION_ID | CONSISTENT | COSTS | COUNT | CONFIG
    | DATA | DATE | DATETIME | DAY | DISTRIBUTION | DUPLICATE | DYNAMIC
    | END | ENGINE | ENGINES | ERRORS | EVENTS | EXECUTE | EXTERNAL | EXTRACT | EVERY
    | FILE | FILTER | FIRST | FOLLOWING | FORMAT | FN | FRONTEND | FRONTENDS | FOLLOWER | FREE | FUNCTIONS
    | GLOBAL | GRANTS
    | HASH | HISTOGRAM | HELP | HLL_UNION | HOUR
    | IDENTIFIED | IMPERSONATE | INDEXES | INSTALL | INTERMEDIATE | INTERVAL | ISOLATION
    | JOB
    | LABEL | LAST | LESS | LEVEL | LIST | LOCAL | LOGICAL
    | MANUAL | MATERIALIZED | MAX | META | MIN | MINUTE | MODIFY | MONTH | MERGE
    | NAME | NAMES | NEGATIVE | NO | NODE | NULLS
    | OBSERVER | OFFSET | ONLY | OPEN | OVERWRITE
    | PARTITIONS | PASSWORD | PATH | PAUSE | PERCENTILE_UNION | PLUGIN | PLUGINS | PRECEDING | PROC | PROCESSLIST
    | PROPERTIES | PROPERTY
    | QUARTER | QUERY | QUOTA
    | RANDOM | RECOVER | REFRESH | REPAIR | REPEATABLE | REPLACE_IF_NOT_NULL | REPLICA | REPOSITORY | REPOSITORIES
    | RESOURCE | RESTORE | RESUME | RETURNS | REVERT | ROLE | ROLES | ROLLUP | ROLLBACK | ROUTINE
    | SAMPLE | SECOND | SERIALIZABLE | SESSION | SETS | SIGNED | SNAPSHOT | START | SUM | STATUS | STOP | STORAGE
    | STRING | STATS | SUBMIT | SYNC
    | TABLES | TABLET | TASK | TEMPORARY | TIMESTAMP | TIMESTAMPADD | TIMESTAMPDIFF | THAN | TIME | TRANSACTION
    | TRIGGERS | TRUNCATE | TYPE | TYPES
    | UNBOUNDED | UNCOMMITTED | UNINSTALL | USER
    | VALUE | VARIABLES | VIEW | VERBOSE
    | WARNINGS | WEEK | WORK | WRITE
    | YEAR
    ;<|MERGE_RESOLUTION|>--- conflicted
+++ resolved
@@ -118,18 +118,13 @@
     | EXECUTE AS user (WITH NO REVERT)?                                                     #executeAs
 
     // procedure
-<<<<<<< HEAD
-    | showProcedureStatment                                                                 #showProcedure
-
+    | showProcedureStatement                                                                #showProcedure
+
+    // proc
+    | showProcStatement                                                                      #showProc
+    
     //  Backup Store Satement
     | showBackupStatement                                                                   #showBackup
-    ;
-=======
-    | showProcedureStatement                                                                 #showProcedure
->>>>>>> 0507d683
-
-    // proc
-    | showProcStatement                                                                      #showProc
     ;
 
 // ---------------------------------------- DataBase Statement ---------------------------------------------------------
@@ -763,19 +758,16 @@
     : SHOW PROCEDURE STATUS ((LIKE pattern=string) | (WHERE where=expression))?
     ;
 
-<<<<<<< HEAD
-// ---------------------------------------- Backup Store Statement -----------------------------------------------------
-
-showBackupStatement
-    : SHOW BACKUP (FROM identifier)?
-    ;
-=======
 // ------------------------------------------- Proc Statement ---------------------------------------------------------
 showProcStatement
     : SHOW PROC path=string
     ;
 
->>>>>>> 0507d683
+// ---------------------------------------- Backup Store Statement -----------------------------------------------------
+showBackupStatement
+    : SHOW BACKUP (FROM identifier)?
+    ;
+    
 // ------------------------------------------- Expression --------------------------------------------------------------
 
 /**
