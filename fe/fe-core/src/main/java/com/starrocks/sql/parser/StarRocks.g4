// This file is licensed under the Elastic License 2.0. Copyright 2021-present, StarRocks Limited.

grammar StarRocks;
import StarRocksLex;

sqlStatements
    : (singleStatement (SEMICOLON EOF? | EOF))+
    ;

singleStatement
    : statement
    ;

statement
    // Query Statement
    : queryStatement                                                                        #query

    // Database Statement
    | alterDbQuotaStmt                                                                      #alterDbQuota
    | createDbStatement                                                                     #createDb
    | dropDbStatement                                                                       #dropDb
    | showCreateDbStatement                                                                 #showCreateDb
    | alterDatabaseRename                                                                   #databaseRename
    | recoverDbStmt                                                                         #revoverDb
    | showDataStmt                                                                          #showData
    | showDynamicPartitionStatement                                                         #showDynamicPartition

    // Table Statement
    | createTableStatement                                                                  #createTable
    | createTableAsSelectStatement                                                          #createTableAsSelect
    | alterTableStatement                                                                   #alterTable
    | dropTableStatement                                                                    #dropTable
    | showTableStatement                                                                    #showTables
    | showCreateTableStatement                                                              #showCreateTable
    | showColumnStatement                                                                   #showColumn
    | showTableStatusStatement                                                              #showTableStatus
    | createIndexStatement                                                                  #createIndex
    | dropIndexStatement                                                                    #dropIndex
    | refreshTableStatement                                                                 #refreshTable
    | showAlterStatement                                                                    #showAlter
    | showDeleteStatement                                                                   #showDelete
    | descTableStatement                                                                    #descTable
    | createTableLikeStatement                                                              #createTableLike
    | showIndexStatement                                                                    #showIndex
    | recoverTableStatement                                                                 #recoverTable
    | truncateTableStatement                                                                #truncateTable
    | showTabletStatement                                                                   #showTablet
    | cancelAlterTableStatement                                                             #cancelAlterTable
    | showPartitionsStatement                                                               #showPartitions
    | recoverPartitionStatement                                                             #recoverPartition
<<<<<<< HEAD
    | showOpenTablesStatement                                                               #showOpenTables
=======
    | showOpenTableStatement                                                                #showOpenTable
>>>>>>> 68fee298

    // View Statement
    | createViewStatement                                                                   #createView
    | alterViewStatement                                                                    #alterView
    | dropViewStatement                                                                     #dropView

    // Task Statement
    | submitTaskStatement                                                                   #submitTask

    // Materialized View Statement
    | createMaterializedViewStatement                                                       #createMaterializedView
    | showMaterializedViewStatement                                                         #showMaterializedView
    | dropMaterializedViewStatement                                                         #dropMaterializedView
    | alterMaterializedViewStatement                                                        #alterMaterializedView
    | refreshMaterializedViewStatement                                                      #refreshMaterializedView
    | cancelRefreshMaterializedViewStatement                                                #cancelRefreshMaterializedView

    // Catalog Statement
    | createExternalCatalogStatement                                                        #createCatalog
    | dropExternalCatalogStatement                                                          #dropCatalog
    | showCatalogsStatement                                                                 #showCatalogs

    // DML Statement
    | insertStatement                                                                       #insert
    | updateStatement                                                                       #update
    | deleteStatement                                                                       #delete

    // Admin Statement
    | ADMIN SET FRONTEND CONFIG '(' property ')'                                            #adminSetConfig
    | ADMIN SET REPLICA STATUS properties                                                   #adminSetReplicaStatus
    | ADMIN SHOW FRONTEND CONFIG (LIKE pattern=string)?                                     #adminShowConfig
    | ADMIN SHOW REPLICA DISTRIBUTION FROM qualifiedName partitionNames?                    #adminShowReplicaDistribution
    | ADMIN SHOW REPLICA STATUS FROM qualifiedName partitionNames?
            (WHERE where=expression)?                                                       #adminShowReplicaStatus
    | SET setVarList                                                                        #setStmt

    // Cluster Mangement Statement
    | alterSystemStatement                                                                  #alterSystem
    | showNodesStatement                                                                    #showNodes

    // Analyze Statement
    | analyzeStatement                                                                      #analyze
    | dropStatsStatement                                                                    #dropStats
    | createAnalyzeStatement                                                                #createAnalyze
    | dropAnalyzeJobStatement                                                               #dropAnalyzeJob
    | analyzeHistogramStatement                                                             #analyzeHistogram
    | dropHistogramStatement                                                                #dropHistogram
    | showAnalyzeStatement                                                                  #showAnalyze
    | showStatsMetaStatement                                                                #showStatsMeta
    | showHistogramMetaStatement                                                            #showHistogramMeta

    // Work Group Statement
    | createResourceGroupStatement                                                              #createResourceGroup
    | dropResourceGroupStatement                                                                #dropResourceGroup
    | alterResourceGroupStatement                                                               #alterResourceGroup
    | showResourceGroupStatement                                                                #showResourceGroup

    //UDF
    | showFunctionsStatement                                                                #showFunctions
    | dropFunctionStatement                                                                 #dropFunctionst
    | createFunctionStatement                                                               #createFunction



    // Other statement
    | USE qualifiedName                                                                     #useDb
    | USE CATALOG identifierOrString                                                        #useCatalog
    | showDatabasesStatement                                                                #showDatabases
    | showVariablesStatement                                                                #showVariables
    | showProcesslistStatement                                                              #showProcesslist
    | showUserPropertyStatement                                                             #showUserProperty
    | killStatement                                                                         #kill
    | setUserPropertyStatement                                                              #setUserProperty
    | showStatusStatement                                                                   #showStatus
    | showCharsetStatement                                                                  #showCharset

    // privilege
    | GRANT identifierOrString TO user                                                      #grantRole
    | GRANT IMPERSONATE ON user TO user                                                     #grantImpersonate
    | REVOKE identifierOrString FROM user                                                   #revokeRole
    | REVOKE IMPERSONATE ON user FROM user                                                  #revokeImpersonate
    | EXECUTE AS user (WITH NO REVERT)?                                                     #executeAs
    | ALTER USER user authOption                                                            #alterUser

    // procedure
    | showProcedureStatement                                                                 #showProcedure

    // proc
    | showProcStatement                                                                      #showProc
    ;

// ---------------------------------------- DataBase Statement ---------------------------------------------------------
alterDbQuotaStmt
    : ALTER DATABASE identifier SET DATA QUOTA identifier
    | ALTER DATABASE identifier SET REPLICA QUOTA INTEGER_VALUE
    ;

createDbStatement
    : CREATE (DATABASE | SCHEMA) (IF NOT EXISTS)? identifier
    ;

dropDbStatement
    : DROP (DATABASE | SCHEMA) (IF EXISTS)? identifier FORCE?
    ;

showCreateDbStatement
    : SHOW CREATE (DATABASE | SCHEMA) identifier
    ;


alterDatabaseRename
    : ALTER DATABASE identifier RENAME identifier
    ;


recoverDbStmt
    : RECOVER (DATABASE | SCHEMA) identifier
    ;

showDataStmt
    : SHOW DATA
    | SHOW DATA FROM qualifiedName
    ;

showDynamicPartitionStatement
    : SHOW DYNAMIC PARTITION TABLES ((FROM | IN) db=qualifiedName)?
    ;


// ------------------------------------------- Table Statement ---------------------------------------------------------

createTableStatement
    : CREATE EXTERNAL? TABLE (IF NOT EXISTS)? qualifiedName
          '(' columnDesc (',' columnDesc)* (',' indexDesc)* ')'
          engineDesc?
          charsetDesc?
          keyDesc?
          comment?
          partitionDesc?
          distributionDesc?
          rollupDesc?
          properties?
          extProperties?
     ;

columnDesc
    : identifier type charsetName? KEY? aggDesc? (NULL | NOT NULL)? defaultDesc? comment?
    ;

charsetName
    : CHAR SET identifier
    | CHARSET identifier
    ;

defaultDesc
    : DEFAULT (string| NULL | CURRENT_TIMESTAMP)
    ;

indexDesc
    : INDEX indexName=identifier identifierList indexType? comment?
    ;

engineDesc
    : ENGINE EQ identifier
    ;

charsetDesc
    : DEFAULT? CHARSET EQ? identifierOrString
    ;


keyDesc
    : (AGGREGATE | UNIQUE | PRIMARY | DUPLICATE) KEY identifierList
    ;

aggDesc
    : SUM
    | MAX
    | MIN
    | REPLACE
    | HLL_UNION
    | BITMAP_UNION
    | PERCENTILE_UNION
    | REPLACE_IF_NOT_NULL
    ;

rollupDesc
    : ROLLUP '(' addRollupClause (',' addRollupClause)* ')'
    ;

addRollupClause
    : rollupName=identifier identifierList (dupKeys)? (fromRollup)? properties?
    ;

dupKeys
    : DUPLICATE KEY identifierList
    ;

fromRollup
    : FROM identifier
    ;

createTableAsSelectStatement
    : CREATE TABLE (IF NOT EXISTS)? qualifiedName
        ('(' identifier (',' identifier)* ')')? comment?
        partitionDesc?
        distributionDesc?
        properties?
        AS queryStatement
        ;

dropTableStatement
    : DROP TABLE (IF EXISTS)? qualifiedName FORCE?
    ;

alterTableStatement
    : ALTER TABLE qualifiedName alterClause (',' alterClause)*
    ;

createIndexStatement
    : CREATE INDEX indexName=identifier
        ON qualifiedName identifierList indexType?
        comment?
    ;

dropIndexStatement
    : DROP INDEX indexName=identifier ON qualifiedName
    ;

indexType
    : USING BITMAP
    ;

showTableStatement
    : SHOW FULL? TABLES ((FROM | IN) db=qualifiedName)? ((LIKE pattern=string) | (WHERE expression))?
    ;

showTabletStatement
    : SHOW TABLET INTEGER_VALUE
    | SHOW TABLET FROM qualifiedName partitionNames? (WHERE expression)? (ORDER BY sortItem (',' sortItem)*)? (limitElement)?
    ;

showCreateTableStatement
    : SHOW CREATE (TABLE | VIEW | MATERIALIZED VIEW) table=qualifiedName
    ;

showColumnStatement
    : SHOW FULL? COLUMNS ((FROM | IN) table=qualifiedName) ((FROM | IN) db=qualifiedName)?
        ((LIKE pattern=string) | (WHERE expression))?
    ;

showTableStatusStatement
    : SHOW TABLE STATUS ((FROM | IN) db=qualifiedName)? ((LIKE pattern=string) | (WHERE expression))?
    ;

refreshTableStatement
    : REFRESH EXTERNAL TABLE qualifiedName (PARTITION '(' string (',' string)* ')')?
    ;

showAlterStatement
    : SHOW ALTER TABLE (COLUMN | ROLLUP) ((FROM | IN) db=qualifiedName)?
        (WHERE expression)? (ORDER BY sortItem (',' sortItem)*)? (limitElement)?
    | SHOW ALTER MATERIALIZED VIEW ((FROM | IN) db=qualifiedName)?
              (WHERE expression)? (ORDER BY sortItem (',' sortItem)*)? (limitElement)?
    ;

showDeleteStatement
    : SHOW DELETE ((FROM | IN) db=qualifiedName)?
    ;

descTableStatement
    : (DESC | DESCRIBE) table=qualifiedName ALL?
    ;

createTableLikeStatement
    : CREATE (EXTERNAL)? TABLE (IF NOT EXISTS)? qualifiedName LIKE qualifiedName
    ;

showIndexStatement
    : SHOW (INDEX | INDEXES | KEY | KEYS) ((FROM | IN) table=qualifiedName) ((FROM | IN) db=qualifiedName)?
    ;

recoverTableStatement
    : RECOVER TABLE qualifiedName
    ;

truncateTableStatement
    : TRUNCATE TABLE qualifiedName partitionNames?
    ;

cancelAlterTableStatement
    : CANCEL ALTER TABLE (COLUMN | ROLLUP)? FROM qualifiedName ('(' INTEGER_VALUE (',' INTEGER_VALUE)* ')')?
    | CANCEL ALTER MATERIALIZED VIEW FROM qualifiedName
    ;

showPartitionsStatement
    : SHOW TEMPORARY? PARTITIONS FROM table=qualifiedName
    (WHERE expression)?
    (ORDER BY sortItem (',' sortItem)*)? limitElement?
    ;
    
showOpenTableStatement
    : SHOW OPEN TABLES
    ;
recoverPartitionStatement
    : RECOVER PARTITION identifier FROM table=qualifiedName
    ;

showOpenTablesStatement
    : SHOW OPEN TABLES ((FROM | IN) db=qualifiedName)? ((LIKE pattern=string) | (WHERE expression))?
    ;

// ------------------------------------------- View Statement ----------------------------------------------------------

createViewStatement
    : CREATE VIEW (IF NOT EXISTS)? qualifiedName
        ('(' columnNameWithComment (',' columnNameWithComment)* ')')?
        comment? AS queryStatement
    ;

alterViewStatement
    : ALTER VIEW qualifiedName
    ('(' columnNameWithComment (',' columnNameWithComment)* ')')?
    AS queryStatement
    ;

dropViewStatement
    : DROP VIEW (IF EXISTS)? qualifiedName
    ;

// ------------------------------------------- Task Statement ----------------------------------------------------------

submitTaskStatement
    : SUBMIT setVarHint* TASK qualifiedName?
    AS createTableAsSelectStatement
    ;

// ------------------------------------------- Materialized View Statement ---------------------------------------------

createMaterializedViewStatement
    : CREATE MATERIALIZED VIEW (IF NOT EXISTS)? mvName=qualifiedName
    comment?
    (PARTITION BY primaryExpression)?
    distributionDesc?
    refreshSchemeDesc?
    properties?
    AS queryStatement
    ;

showMaterializedViewStatement
    : SHOW MATERIALIZED VIEW ((FROM | IN) db=qualifiedName)? ((LIKE pattern=string) | (WHERE expression))?
    ;

dropMaterializedViewStatement
    : DROP MATERIALIZED VIEW (IF EXISTS)? mvName=qualifiedName
    ;

alterMaterializedViewStatement
    : ALTER MATERIALIZED VIEW mvName=qualifiedName (refreshSchemeDesc | tableRenameClause)
    ;

refreshMaterializedViewStatement
    : REFRESH MATERIALIZED VIEW mvName=qualifiedName
    ;

cancelRefreshMaterializedViewStatement
    : CANCEL REFRESH MATERIALIZED VIEW mvName=qualifiedName
    ;

// ------------------------------------------- Cluster Mangement Statement ---------------------------------------------

alterSystemStatement
    : ALTER SYSTEM alterClause
    ;

// ------------------------------------------- Catalog Statement -------------------------------------------------------

createExternalCatalogStatement
    : CREATE EXTERNAL CATALOG catalogName=identifierOrString comment? properties
    ;

dropExternalCatalogStatement
    : DROP CATALOG catalogName=identifierOrString
    ;

showCatalogsStatement
    : SHOW CATALOGS
    ;


// ------------------------------------------- Alter Clause ------------------------------------------------------------

alterClause
    : createIndexClause
    | dropIndexClause
    | tableRenameClause
    | addBackendClause
    | dropBackendClause
    | modifyBackendHostClause
    | addFrontendClause
    | dropFrontendClause
    | modifyFrontendHostClause
    | addComputeNodeClause
    | dropComputeNodeClause
    | swapTableClause
    | dropPartitionClause
    | modifyTablePropertiesClause
    | addPartitionClause
    | modifyPartitionClause
    ;

addPartitionClause
    : ADD TEMPORARY? (singleRangePartition | PARTITIONS multiRangePartition) distributionDesc? properties?
    ;

createIndexClause
    : ADD INDEX indexName=identifier identifierList indexType? comment?
    ;

dropIndexClause
    : DROP INDEX indexName=identifier
    ;

dropPartitionClause
    : DROP TEMPORARY? PARTITION (IF EXISTS)? identifier FORCE?
    ;

tableRenameClause
    : RENAME identifier
    ;

swapTableClause
    : SWAP WITH identifier
    ;

modifyTablePropertiesClause
    : SET propertyList
    ;

addBackendClause
   : ADD BACKEND string (',' string)*
   ;

dropBackendClause
   : DROP BACKEND string (',' string)* FORCE?
   ;

modifyBackendHostClause
   : MODIFY BACKEND HOST string TO string
   ;

addFrontendClause
   : ADD (FOLLOWER | OBSERVER) string
   ;

dropFrontendClause
   : DROP (FOLLOWER | OBSERVER) string
   ;

modifyFrontendHostClause
   : MODIFY FRONTEND HOST string TO string
   ;

addComputeNodeClause
   : ADD COMPUTE NODE string (',' string)*
   ;

dropComputeNodeClause
   : DROP COMPUTE NODE string (',' string)*
   ;

modifyPartitionClause
    : MODIFY PARTITION (identifier | identifierList | '(' ASTERISK_SYMBOL ')') SET propertyList
    ;

// ------------------------------------------- DML Statement -----------------------------------------------------------

insertStatement
    : explainDesc? INSERT (INTO | OVERWRITE) qualifiedName partitionNames?
        (WITH LABEL label=identifier)? columnAliases?
        (queryStatement | (VALUES expressionsWithDefault (',' expressionsWithDefault)*))
    ;

updateStatement
    : explainDesc? UPDATE qualifiedName SET assignmentList (WHERE where=expression)?
    ;

deleteStatement
    : explainDesc? DELETE FROM qualifiedName partitionNames? (WHERE where=expression)?
    ;

// ------------------------------------------- Analyze Statement -------------------------------------------------------

analyzeStatement
    : ANALYZE (FULL | SAMPLE)? TABLE qualifiedName ('(' identifier (',' identifier)* ')')? properties?
    ;

dropStatsStatement
    : DROP STATS qualifiedName
    ;

analyzeHistogramStatement
    : ANALYZE TABLE qualifiedName UPDATE HISTOGRAM ON identifier (',' identifier)*
        (WITH bucket=INTEGER_VALUE BUCKETS)? properties?
    ;

dropHistogramStatement
    : ANALYZE TABLE qualifiedName DROP HISTOGRAM ON identifier (',' identifier)*
    ;

createAnalyzeStatement
    : CREATE ANALYZE (FULL | SAMPLE)? ALL properties?
    | CREATE ANALYZE (FULL | SAMPLE)? DATABASE db=identifier properties?
    | CREATE ANALYZE (FULL | SAMPLE)? TABLE qualifiedName ('(' identifier (',' identifier)* ')')? properties?
    ;

dropAnalyzeJobStatement
    : DROP ANALYZE INTEGER_VALUE
    ;

showAnalyzeStatement
    : SHOW ANALYZE (JOB | STATUS)? (WHERE expression)?
    ;

showStatsMetaStatement
    : SHOW STATS META (WHERE expression)?
    ;

showHistogramMetaStatement
    : SHOW HISTOGRAM META (WHERE expression)?
    ;

// ------------------------------------------- Work Group Statement ----------------------------------------------------

createResourceGroupStatement
    : CREATE RESOURCE GROUP (IF NOT EXISTS)? (OR REPLACE)? identifier
        TO classifier (',' classifier)*  WITH '(' property (',' property)* ')'
    ;

dropResourceGroupStatement
    : DROP RESOURCE GROUP identifier
    ;

alterResourceGroupStatement
    : ALTER RESOURCE GROUP identifier ADD classifier (',' classifier)*
    | ALTER RESOURCE GROUP identifier DROP '(' INTEGER_VALUE (',' INTEGER_VALUE)* ')'
    | ALTER RESOURCE GROUP identifier DROP ALL
    | ALTER RESOURCE GROUP identifier WITH '(' property (',' property)* ')'
    ;

showResourceGroupStatement
    : SHOW RESOURCE GROUP identifier
    | SHOW RESOURCE GROUPS ALL?
    ;

classifier
    : '(' expression (',' expression)* ')'
    ;

// ------------------------------------------- Function ----------------------------------------------------

showFunctionsStatement
    : SHOW FULL? BUILTIN? FUNCTIONS ((FROM | IN) db=qualifiedName)? ((LIKE pattern=string) | (WHERE expression))?
    ;

dropFunctionStatement
    : DROP FUNCTION qualifiedName '(' typeList ')'
    ;

createFunctionStatement
    : CREATE functionType=(TABLE | AGGREGATE)? FUNCTION qualifiedName '(' typeList ')' RETURNS returnType=type (INTERMEDIATE intermediateType =  type)? properties?
    ;

typeList
    : type?  ( ',' type)* (',' DOTDOTDOT) ?
    ;

// ------------------------------------------- Other Statement ---------------------------------------------------------

showDatabasesStatement
    : SHOW DATABASES ((FROM | IN) catalog=qualifiedName)? ((LIKE pattern=string) | (WHERE expression))?
    | SHOW SCHEMAS ((LIKE pattern=string) | (WHERE expression))?
    ;

showVariablesStatement
    : SHOW varType? VARIABLES ((LIKE pattern=string) | (WHERE expression))?
    ;

showProcesslistStatement
    : SHOW FULL? PROCESSLIST
    ;


showUserPropertyStatement
    : SHOW PROPERTY (FOR string)? (LIKE string)?
    ;

killStatement
    : KILL (CONNECTION? | QUERY) INTEGER_VALUE
    ;

setUserPropertyStatement
    : SET PROPERTY (FOR string)? userPropertyList
    ;

showStatusStatement
    : SHOW varType? STATUS ((LIKE pattern=string) | (WHERE expression))?
    ;

showCharsetStatement
    : SHOW (CHAR SET | CHARSET) ((LIKE pattern=string) | (WHERE expression))?
    ;

showNodesStatement
    : SHOW COMPUTE NODES                                                       #showComputeNodes
    ;

varType
    : GLOBAL
    | LOCAL
    | SESSION
    ;

setVar
    : varType? IDENTIFIER '=' expression
    ;

setVarList
    : setVar (',' setVar)*
    ;

// ------------------------------------------- Query Statement ---------------------------------------------------------

queryStatement
    : explainDesc? queryBody outfile?;

queryBody
    : withClause? queryNoWith
    ;

withClause
    : WITH commonTableExpression (',' commonTableExpression)*
    ;

queryNoWith
    :queryTerm (ORDER BY sortItem (',' sortItem)*)? (limitElement)?
    ;

queryTerm
    : queryPrimary                                                             #queryTermDefault
    | left=queryTerm operator=INTERSECT setQuantifier? right=queryTerm         #setOperation
    | left=queryTerm operator=(UNION | EXCEPT | MINUS)
        setQuantifier? right=queryTerm                                         #setOperation
    ;

queryPrimary
    : querySpecification                           #queryPrimaryDefault
    | subquery                                     #subqueryPrimary
    ;

subquery
    : '(' queryBody  ')'
    ;

rowConstructor
     :'(' expression (',' expression)* ')'
     ;

sortItem
    : expression ordering = (ASC | DESC)? (NULLS nullOrdering=(FIRST | LAST))?
    ;

limitElement
    : LIMIT limit =INTEGER_VALUE (OFFSET offset=INTEGER_VALUE)?
    | LIMIT offset =INTEGER_VALUE ',' limit=INTEGER_VALUE
    ;

querySpecification
    : SELECT setVarHint* setQuantifier? selectItem (',' selectItem)*
      fromClause
      (WHERE where=expression)?
      (GROUP BY groupingElement)?
      (HAVING having=expression)?
    ;

fromClause
    : (FROM relations)?                                                                 #from
    | FROM DUAL                                                                         #dual
    ;

groupingElement
    : ROLLUP '(' (expression (',' expression)*)? ')'                                    #rollup
    | CUBE '(' (expression (',' expression)*)? ')'                                      #cube
    | GROUPING SETS '(' groupingSet (',' groupingSet)* ')'                              #multipleGroupingSets
    | expression (',' expression)*                                                      #singleGroupingSet
    ;

groupingSet
    : '(' expression? (',' expression)* ')'
    ;

commonTableExpression
    : name=identifier (columnAliases)? AS '(' queryBody ')'
    ;

setQuantifier
    : DISTINCT
    | ALL
    ;

selectItem
    : expression (AS? (identifier | string))?                                            #selectSingle
    | qualifiedName '.' ASTERISK_SYMBOL                                                  #selectAll
    | ASTERISK_SYMBOL                                                                    #selectAll
    ;

relations
    : relation (',' LATERAL? relation)*
    ;

relation
    : relationPrimary joinRelation*
    | '(' relationPrimary joinRelation* ')'
    ;

relationPrimary
    : qualifiedName partitionNames? tabletList? (
        AS? alias=identifier columnAliases?)? bracketHint?                              #tableAtom
    | '(' VALUES rowConstructor (',' rowConstructor)* ')'
        (AS? alias=identifier columnAliases?)?                                          #inlineTable
    | subquery (AS? alias=identifier columnAliases?)?                                   #subqueryRelation
    | qualifiedName '(' expression (',' expression)* ')'
        (AS? alias=identifier columnAliases?)?                                          #tableFunction
    | '(' relations ')'                                                                 #parenthesizedRelation
    ;

joinRelation
    : crossOrInnerJoinType bracketHint?
            LATERAL? rightRelation=relationPrimary joinCriteria?
    | outerAndSemiJoinType bracketHint?
            LATERAL? rightRelation=relationPrimary joinCriteria
    ;

crossOrInnerJoinType
    : JOIN | INNER JOIN
    | CROSS | CROSS JOIN
    ;

outerAndSemiJoinType
    : LEFT JOIN | RIGHT JOIN | FULL JOIN
    | LEFT OUTER JOIN | RIGHT OUTER JOIN
    | FULL OUTER JOIN
    | LEFT SEMI JOIN | RIGHT SEMI JOIN
    | LEFT ANTI JOIN | RIGHT ANTI JOIN
    ;

bracketHint
    : '[' IDENTIFIER (',' IDENTIFIER)* ']'
    ;

setVarHint
    : '/*+' SET_VAR '(' hintMap (',' hintMap)* ')' '*/'
    ;

hintMap
    : k=IDENTIFIER '=' v=literalExpression
    ;

joinCriteria
    : ON expression
    | USING '(' identifier (',' identifier)* ')'
    ;

columnAliases
    : '(' identifier (',' identifier)* ')'
    ;

partitionNames
    : TEMPORARY? (PARTITION | PARTITIONS) '(' identifier (',' identifier)* ')'
    | TEMPORARY? (PARTITION | PARTITIONS) identifier
    ;

tabletList
    : TABLET '(' INTEGER_VALUE (',' INTEGER_VALUE)* ')'
    ;

// ------------------------------------------- Procedure Statement ---------------------------------------------------------
showProcedureStatement
    : SHOW PROCEDURE STATUS ((LIKE pattern=string) | (WHERE where=expression))?
    ;

// ------------------------------------------- Proc Statement ---------------------------------------------------------
showProcStatement
    : SHOW PROC path=string
    ;

// ------------------------------------------- Expression --------------------------------------------------------------

/**
 * Operator precedences are shown in the following list, from highest precedence to the lowest.
 *
 * !
 * - (unary minus), ~ (unary bit inversion)
 * ^
 * *, /, DIV, %, MOD
 * -, +
 * &
 * |
 * = (comparison), <=>, >=, >, <=, <, <>, !=, IS, LIKE, REGEXP
 * BETWEEN, CASE WHEN
 * NOT
 * AND, &&
 * XOR
 * OR, ||
 * = (assignment)
 */

expressionsWithDefault
    : '(' expressionOrDefault (',' expressionOrDefault)* ')'
    ;

expressionOrDefault
    : expression | DEFAULT
    ;

expression
    : booleanExpression                                                                   #expressionDefault
    | NOT expression                                                                      #logicalNot
    | left=expression operator=(AND|LOGICAL_AND) right=expression                         #logicalBinary
    | left=expression operator=(OR|LOGICAL_OR) right=expression                           #logicalBinary
    ;

booleanExpression
    : predicate                                                                           #booleanExpressionDefault
    | booleanExpression IS NOT? NULL                                                      #isNull
    | left = booleanExpression comparisonOperator right = predicate                       #comparison
    | booleanExpression comparisonOperator '(' queryBody ')'                              #scalarSubquery
    ;

predicate
    : valueExpression (predicateOperations[$valueExpression.ctx])?
    ;

predicateOperations [ParserRuleContext value]
    : NOT? IN '(' expression (',' expression)* ')'                                        #inList
    | NOT? IN '(' queryBody ')'                                                           #inSubquery
    | NOT? BETWEEN lower = valueExpression AND upper = predicate                          #between
    | NOT? (LIKE | RLIKE | REGEXP) pattern=valueExpression                                #like
    ;

valueExpression
    : primaryExpression                                                                   #valueExpressionDefault
    | left = valueExpression operator = BITXOR right = valueExpression                    #arithmeticBinary
    | left = valueExpression operator = (
              ASTERISK_SYMBOL
            | SLASH_SYMBOL
            | PERCENT_SYMBOL
            | INT_DIV
            | MOD)
      right = valueExpression                                                             #arithmeticBinary
    | left = valueExpression operator = (PLUS_SYMBOL | MINUS_SYMBOL)
        right = valueExpression                                                           #arithmeticBinary
    | left = valueExpression operator = BITAND right = valueExpression                    #arithmeticBinary
    | left = valueExpression operator = BITOR right = valueExpression                     #arithmeticBinary
    ;

primaryExpression
    : variable                                                                            #var
    | columnReference                                                                     #columnRef
    | functionCall                                                                        #functionCallExpression
    | '{' FN functionCall '}'                                                             #odbcFunctionCallExpression
    | primaryExpression COLLATE (identifier | string)                                     #collate
    | literalExpression                                                                   #literal
    | left = primaryExpression CONCAT right = primaryExpression                           #concat
    | operator = (MINUS_SYMBOL | PLUS_SYMBOL | BITNOT) primaryExpression                  #arithmeticUnary
    | operator = LOGICAL_NOT primaryExpression                                            #arithmeticUnary
    | '(' expression ')'                                                                  #parenthesizedExpression
    | EXISTS '(' queryBody ')'                                                            #exists
    | subquery                                                                            #subqueryExpression
    | CAST '(' expression AS type ')'                                                     #cast
    | CASE caseExpr=expression whenClause+ (ELSE elseExpression=expression)? END          #simpleCase
    | CASE whenClause+ (ELSE elseExpression=expression)? END                              #searchedCase
    | arrayType? '[' (expression (',' expression)*)? ']'                                  #arrayConstructor
    | value=primaryExpression '[' index=valueExpression ']'                               #arraySubscript
    | primaryExpression '[' start=INTEGER_VALUE? ':' end=INTEGER_VALUE? ']'               #arraySlice
    | primaryExpression ARROW string                                                      #arrowExpression
    ;

literalExpression
    : NULL                                                                                #nullLiteral
    | booleanValue                                                                        #booleanLiteral
    | number                                                                              #numericLiteral
    | (DATE | DATETIME) string                                                            #dateLiteral
    | string                                                                              #stringLiteral
    | interval                                                                            #intervalLiteral
    ;

functionCall
    : EXTRACT '(' identifier FROM valueExpression ')'                                     #extract
    | GROUPING '(' (expression (',' expression)*)? ')'                                    #groupingOperation
    | GROUPING_ID '(' (expression (',' expression)*)? ')'                                 #groupingOperation
    | informationFunctionExpression                                                       #informationFunction
    | specialFunctionExpression                                                           #specialFunction
    | aggregationFunction over?                                                           #aggregationFunctionCall
    | windowFunction over                                                                 #windowFunctionCall
    | qualifiedName '(' (expression (',' expression)*)? ')'  over?                        #simpleFunctionCall
    ;

aggregationFunction
    : AVG '(' DISTINCT? expression ')'
    | COUNT '(' ASTERISK_SYMBOL? ')'
    | COUNT '(' DISTINCT? (expression (',' expression)*)? ')'
    | MAX '(' DISTINCT? expression ')'
    | MIN '(' DISTINCT? expression ')'
    | SUM '(' DISTINCT? expression ')'
    ;

variable
    : AT AT ((GLOBAL | SESSION | LOCAL) '.')? identifier
    ;

columnReference
    : identifier
    | qualifiedName
    ;

informationFunctionExpression
    : name = DATABASE '(' ')'
    | name = SCHEMA '(' ')'
    | name = USER '(' ')'
    | name = CONNECTION_ID '(' ')'
    | name = CURRENT_USER '(' ')'
    ;

specialFunctionExpression
    : CHAR '(' expression ')'
    | CURRENT_TIMESTAMP '(' ')'
    | DAY '(' expression ')'
    | HOUR '(' expression ')'
    | IF '(' (expression (',' expression)*)? ')'
    | LEFT '(' expression ',' expression ')'
    | LIKE '(' expression ',' expression ')'
    | MINUTE '(' expression ')'
    | MOD '(' expression ',' expression ')'
    | MONTH '(' expression ')'
    | QUARTER '(' expression ')'
    | REGEXP '(' expression ',' expression ')'
    | REPLACE '(' (expression (',' expression)*)? ')'
    | RIGHT '(' expression ',' expression ')'
    | RLIKE '(' expression ',' expression ')'
    | SECOND '(' expression ')'
    | TIMESTAMPADD '(' unitIdentifier ',' expression ',' expression ')'
    | TIMESTAMPDIFF '(' unitIdentifier ',' expression ',' expression ')'
    //| WEEK '(' expression ')' TODO: Support week(expr) function
    | YEAR '(' expression ')'
    | PASSWORD '(' string ')'
    ;

windowFunction
    : name = ROW_NUMBER '(' ')'
    | name = RANK '(' ')'
    | name = DENSE_RANK '(' ')'
    | name = NTILE  '(' expression? ')'
    | name = LEAD  '(' (expression (',' expression)*)? ')'
    | name = LAG '(' (expression (',' expression)*)? ')'
    | name = FIRST_VALUE '(' (expression (',' expression)*)? ')'
    | name = LAST_VALUE '(' (expression (',' expression)*)? ')'
    ;

whenClause
    : WHEN condition=expression THEN result=expression
    ;

over
    : OVER '('
        (PARTITION BY partition+=expression (',' partition+=expression)*)?
        (ORDER BY sortItem (',' sortItem)*)?
        windowFrame?
      ')'
    ;

windowFrame
    : frameType=RANGE start=frameBound
    | frameType=ROWS start=frameBound
    | frameType=RANGE BETWEEN start=frameBound AND end=frameBound
    | frameType=ROWS BETWEEN start=frameBound AND end=frameBound
    ;

frameBound
    : UNBOUNDED boundType=PRECEDING                 #unboundedFrame
    | UNBOUNDED boundType=FOLLOWING                 #unboundedFrame
    | CURRENT ROW                                   #currentRowBound
    | expression boundType=(PRECEDING | FOLLOWING)  #boundedFrame
    ;

// ------------------------------------------- COMMON AST --------------------------------------------------------------

explainDesc
    : (DESC | DESCRIBE | EXPLAIN) (LOGICAL | VERBOSE | COSTS)?
    ;

partitionDesc
    : PARTITION BY RANGE identifierList '(' (rangePartitionDesc (',' rangePartitionDesc)*)? ')'
    | PARTITION BY LIST identifierList '(' (listPartitionDesc (',' listPartitionDesc)*)? ')'
    ;

listPartitionDesc
    : singleItemListPartitionDesc
    | multiItemListPartitionDesc
    ;

singleItemListPartitionDesc
    : PARTITION (IF NOT EXISTS)? identifier VALUES IN stringList propertyList?
    ;

multiItemListPartitionDesc
    : PARTITION (IF NOT EXISTS)? identifier VALUES IN '(' stringList (',' stringList)* ')' propertyList?
    ;

stringList
    : '(' string (',' string)* ')'
    ;

rangePartitionDesc
    : singleRangePartition
    | multiRangePartition
    ;

singleRangePartition
    : PARTITION (IF NOT EXISTS)? identifier VALUES partitionKeyDesc propertyList?
    ;

multiRangePartition
    : START '(' string ')' END '(' string ')' EVERY '(' interval ')'
    | START '(' string ')' END '(' string ')' EVERY '(' INTEGER_VALUE ')'
    ;

partitionKeyDesc
    : LESS THAN (MAXVALUE | partitionValueList)
    | '[' partitionValueList ',' partitionValueList ')'
    ;

partitionValueList
    : '(' partitionValue (',' partitionValue)* ')'
    ;

partitionValue
    : MAXVALUE | string
    ;

distributionDesc
    : DISTRIBUTED BY HASH identifierList (BUCKETS INTEGER_VALUE)?
    ;

refreshSchemeDesc
    : REFRESH (SYNC
    | ASYNC
    | ASYNC (START '(' string ')')? EVERY '(' interval ')'
    | MANUAL)
    ;

properties
    : PROPERTIES '(' property (',' property)* ')'
    ;

extProperties
    : BROKER properties
    ;

propertyList
    : '(' property (',' property)* ')'
    ;

userPropertyList
    : property (',' property)*
    ;

property
    : key=string '=' value=string
    ;

comment
    : COMMENT string
    ;

columnNameWithComment
    : identifier comment?
    ;

outfile
    : INTO OUTFILE file=string fileFormat? properties?
    ;

fileFormat
    : FORMAT AS (identifier | string)
    ;

string
    : SINGLE_QUOTED_TEXT
    | DOUBLE_QUOTED_TEXT
    ;

comparisonOperator
    : EQ | NEQ | LT | LTE | GT | GTE | EQ_FOR_NULL
    ;

booleanValue
    : TRUE | FALSE
    ;

interval
    : INTERVAL value=expression from=unitIdentifier
    ;

unitIdentifier
    : YEAR | MONTH | WEEK | DAY | HOUR | MINUTE | SECOND | QUARTER
    ;

type
    : baseType
    | decimalType
    | arrayType
    ;

arrayType
    : ARRAY '<' type '>'
    ;

typeParameter
    : '(' INTEGER_VALUE ')'
    ;

baseType
    : BOOLEAN
    | TINYINT typeParameter?
    | SMALLINT typeParameter?
    | SIGNED INT?
    | INT typeParameter?
    | INTEGER typeParameter?
    | BIGINT typeParameter?
    | LARGEINT typeParameter?
    | FLOAT
    | DOUBLE
    | DATE
    | DATETIME
    | TIME
    | CHAR typeParameter?
    | VARCHAR typeParameter?
    | STRING
    | BITMAP
    | HLL
    | PERCENTILE
    | JSON
    ;

decimalType
    : (DECIMAL | DECIMALV2 | DECIMAL32 | DECIMAL64 | DECIMAL128) ('(' precision=INTEGER_VALUE (',' scale=INTEGER_VALUE)? ')')?
    ;

qualifiedName
    : identifier ('.' identifier)*
    ;

identifier
    : IDENTIFIER             #unquotedIdentifier
    | nonReserved            #unquotedIdentifier
    | BACKQUOTED_IDENTIFIER  #backQuotedIdentifier
    | DIGIT_IDENTIFIER       #digitIdentifier
    ;

identifierList
    : '(' identifier (',' identifier)* ')'
    ;

identifierOrString
    : identifier
    | string
    ;

user
    : identifierOrString                                     # userWithoutHost
    | identifierOrString '@' identifierOrString              # userWithHost
    | identifierOrString '@' '[' identifierOrString ']'      # userWithHostAndBlanket
    ;

assignment
    : identifier EQ expressionOrDefault
    ;

assignmentList
    : assignment (',' assignment)*
    ;

number
    : DECIMAL_VALUE  #decimalValue
    | DOUBLE_VALUE   #doubleValue
    | INTEGER_VALUE  #integerValue
    ;

authOption
    : IDENTIFIED BY PASSWORD? string                            # authWithoutPlugin
    | IDENTIFIED WITH identifierOrString ((BY | AS) string)?    # authWithPlugin
    ;

nonReserved
    : AFTER | AGGREGATE | ASYNC | AUTHORS | AVG | ADMIN
    | BACKEND | BACKENDS | BACKUP | BEGIN | BITMAP_UNION | BOOLEAN | BROKER | BUCKETS | BUILTIN
    | CAST | CATALOG | CATALOGS | CHAIN | CHARSET | CURRENT | COLLATION | COLUMNS | COMMENT | COMMIT | COMMITTED
    | COMPUTE | CONNECTION | CONNECTION_ID | CONSISTENT | COSTS | COUNT | CONFIG
    | DATA | DATE | DATETIME | DAY | DISTRIBUTION | DUPLICATE | DYNAMIC
    | END | ENGINE | ENGINES | ERRORS | EVENTS | EXECUTE | EXTERNAL | EXTRACT | EVERY
    | FILE | FILTER | FIRST | FOLLOWING | FORMAT | FN | FRONTEND | FRONTENDS | FOLLOWER | FREE | FUNCTIONS
    | GLOBAL | GRANTS
    | HASH | HISTOGRAM | HELP | HLL_UNION | HOUR
    | IDENTIFIED | IMPERSONATE | INDEXES | INSTALL | INTERMEDIATE | INTERVAL | ISOLATION
    | JOB
    | LABEL | LAST | LESS | LEVEL | LIST | LOCAL | LOGICAL
    | MANUAL | MATERIALIZED | MAX | META | MIN | MINUTE | MODIFY | MONTH | MERGE
    | NAME | NAMES | NEGATIVE | NO | NODE | NULLS
    | OBSERVER | OFFSET | ONLY | OPEN | OVERWRITE
    | PARTITIONS | PASSWORD | PATH | PAUSE | PERCENTILE_UNION | PLUGIN | PLUGINS | PRECEDING | PROC | PROCESSLIST
    | PROPERTIES | PROPERTY
    | QUARTER | QUERY | QUOTA
    | RANDOM | RECOVER | REFRESH | REPAIR | REPEATABLE | REPLACE_IF_NOT_NULL | REPLICA | REPOSITORY | REPOSITORIES
    | RESOURCE | RESTORE | RESUME | RETURNS | REVERT | ROLE | ROLES | ROLLUP | ROLLBACK | ROUTINE
    | SAMPLE | SECOND | SERIALIZABLE | SESSION | SETS | SIGNED | SNAPSHOT | START | SUM | STATUS | STOP | STORAGE
    | STRING | STATS | SUBMIT | SYNC
    | TABLES | TABLET | TASK | TEMPORARY | TIMESTAMP | TIMESTAMPADD | TIMESTAMPDIFF | THAN | TIME | TRANSACTION
    | TRIGGERS | TRUNCATE | TYPE | TYPES
    | UNBOUNDED | UNCOMMITTED | UNINSTALL | USER
    | VALUE | VARIABLES | VIEW | VERBOSE
    | WARNINGS | WEEK | WORK | WRITE
    | YEAR
    | DOTDOTDOT
    ;<|MERGE_RESOLUTION|>--- conflicted
+++ resolved
@@ -48,11 +48,7 @@
     | cancelAlterTableStatement                                                             #cancelAlterTable
     | showPartitionsStatement                                                               #showPartitions
     | recoverPartitionStatement                                                             #recoverPartition
-<<<<<<< HEAD
     | showOpenTablesStatement                                                               #showOpenTables
-=======
-    | showOpenTableStatement                                                                #showOpenTable
->>>>>>> 68fee298
 
     // View Statement
     | createViewStatement                                                                   #createView
