// This file is licensed under the Elastic License 2.0. Copyright 2021-present, StarRocks Limited.

grammar StarRocks;
import StarRocksLex;

sqlStatements
    : (singleStatement (SEMICOLON EOF? | EOF))+
    ;

singleStatement
    : statement
    ;

statement
    // Query Statement
    : queryStatement                                                                        #query

<<<<<<< HEAD
    | showCreateDbStatement                                                                 #showCreateDb
=======
    // Database Statement
    | createDbStatement                                                                     #createDb
>>>>>>> b30174c6

    // Table Statement
    | createTableStatement                                                                  #createTable
    | createTableAsSelectStatement                                                          #createTableAsSelect
    | alterTableStatement                                                                   #alterTable
    | dropTableStatement                                                                    #dropTable
    | showTableStatement                                                                    #showTables
    | showCreateTableStatement                                                              #showCreateTable
    | showColumnStatement                                                                   #showColumn
    | showTableStatusStatement                                                              #showTableStatus
    | createIndexStatement                                                                  #createIndex
    | dropIndexStatement                                                                    #dropIndex
    | refreshTableStatement                                                                 #refreshTable

    // View Statement
    | createViewStatement                                                                   #createView
    | alterViewStatement                                                                    #alterView
    | dropViewStatement                                                                     #dropView

    // Task Statement
    | submitTaskStatement                                                                   #submitTask

    // Materialized View Statement
    | createMaterializedViewStatement                                                       #createMaterializedView
    | showMaterializedViewStatement                                                         #showMaterializedView
    | dropMaterializedViewStatement                                                         #dropMaterializedView
    | alterMaterializedViewStatement                                                        #alterMaterializedView
    | refreshMaterializedViewStatement                                                      #refreshMaterializedView

    // Catalog Statement
    | createExternalCatalogStatement                                                        #createCatalog
    | dropExternalCatalogStatement                                                          #dropCatalog
    | showCatalogsStatement                                                                 #showCatalogs

    // DML Statement
    | insertStatement                                                                       #insert
    | updateStatement                                                                       #update
    | deleteStatement                                                                       #delete

    // Admin Statement
    | ADMIN SET FRONTEND CONFIG '(' property ')'                                            #adminSetConfig
    | ADMIN SET REPLICA STATUS properties                                                   #adminSetReplicaStatus
    | ADMIN SHOW FRONTEND CONFIG (LIKE pattern=string)?                                     #adminShowConfig
    | ADMIN SHOW REPLICA DISTRIBUTION FROM qualifiedName partitionNames?                    #adminShowReplicaDistribution
    | ADMIN SHOW REPLICA STATUS FROM qualifiedName partitionNames?
            (WHERE where=expression)?                                                       #adminShowReplicaStatus
    | SET setVarList                                                                        #setStmt

    // Cluster Mangement Statement
    | alterSystemStatement                                                                  #alterSystem
    | showNodesStatement                                                                    #showNodes

    // Analyze Statement
    | analyzeStatement                                                                      #analyze
    | createAnalyzeStatement                                                                #createAnalyze
    | dropAnalyzeJobStatement                                                               #dropAnalyzeJob
    | analyzeHistogramStatement                                                             #analyzeHistogram
    | dropAnalyzeHistogramStatement                                                         #dropHistogram
    | showAnalyzeStatement                                                                  #showAnalyze
    | showStatsMetaStatement                                                                #showStatsMeta
    | showHistogramMetaStatement                                                            #showHistogramMeta

    // Work Group Statement
    | createWorkGroupStatement                                                              #createWorkGroup
    | dropWorkGroupStatement                                                                #dropWorkGroup
    | alterWorkGroupStatement                                                               #alterWorkGroup
    | showWorkGroupStatement                                                                #showWorkGroup

    // Other statement
    | USE qualifiedName                                                                     #use
    | showDatabasesStatement                                                                #showDatabases
    | showVariablesStatement                                                                #showVariables

    // privilege
    | GRANT identifierOrString TO user                                                      #grantRole
    | GRANT IMPERSONATE ON user TO user                                                     #grantImpersonate
    | REVOKE identifierOrString FROM user                                                   #revokeRole
    | REVOKE IMPERSONATE ON user FROM user                                                  #revokeImpersonate
    | EXECUTE AS user (WITH NO REVERT)?                                                     #executeAs
    ;


showCreateDbStatement
    : SHOW CREATE (DATABASE | SCHEMA) identifier
    ;

// ---------------------------------------- DataBase Statement ---------------------------------------------------------
createDbStatement
    : CREATE (DATABASE | SCHEMA) (IF NOT EXISTS)? identifier
    ;


// ------------------------------------------- Table Statement ---------------------------------------------------------

createTableStatement
    : CREATE EXTERNAL? TABLE (IF NOT EXISTS)? qualifiedName
          '(' columnDesc (',' columnDesc)* (',' indexDesc)* ')'
          engineDesc?
          charsetDesc?
          keyDesc?
          comment?
          partitionDesc?
          distributionDesc?
          rollupDesc?
          properties?
          extProperties?
     ;

columnDesc
    : identifier type charsetName? KEY? aggDesc? (NULL | NOT NULL)? defaultDesc? comment?
    ;

charsetName
    : CHAR SET identifier
    | CHARSET identifier
    ;

defaultDesc
    : DEFAULT (string| NULL | CURRENT_TIMESTAMP)
    ;

indexDesc
    : INDEX indexName=identifier identifierList indexType? comment?
    ;

engineDesc
    : ENGINE EQ identifier
    ;

charsetDesc
    : DEFAULT? CHARSET EQ? identifierOrString
    ;


keyDesc
    : (AGGREGATE | UNIQUE | PRIMARY | DUPLICATE) KEY identifierList
    ;

aggDesc
    : SUM
    | MAX
    | MIN
    | REPLACE
    | HLL_UNION
    | BITMAP_UNION
    | PERCENTILE_UNION
    | REPLACE_IF_NOT_NULL
    ;

rollupDesc
    : ROLLUP '(' addRollupClause (',' addRollupClause)* ')'
    ;

addRollupClause
    : rollupName=identifier identifierList (dupKeys)? (fromRollup)? properties?
    ;

dupKeys
    : DUPLICATE KEY identifierList
    ;

fromRollup
    : FROM identifier
    ;

createTableAsSelectStatement
    : CREATE TABLE (IF NOT EXISTS)? qualifiedName
        ('(' identifier (',' identifier)* ')')? comment?
        partitionDesc?
        distributionDesc?
        properties?
        AS queryStatement
        ;

dropTableStatement
    : DROP TABLE (IF EXISTS)? qualifiedName FORCE?
    ;

alterTableStatement
    : ALTER TABLE qualifiedName alterClause (',' alterClause)*
    ;

createIndexStatement
    : CREATE INDEX indexName=identifier
        ON qualifiedName identifierList indexType?
        comment?
    ;

dropIndexStatement
    : DROP INDEX indexName=identifier ON qualifiedName
    ;

indexType
    : USING BITMAP
    ;

showTableStatement
    : SHOW FULL? TABLES ((FROM | IN) db=qualifiedName)? ((LIKE pattern=string) | (WHERE expression))?
    ;

showCreateTableStatement
    : SHOW CREATE (TABLE | VIEW | MATERIALIZED VIEW) table=qualifiedName
    ;

showColumnStatement
    : SHOW FULL? COLUMNS ((FROM | IN) table=qualifiedName) ((FROM | IN) db=qualifiedName)?
        ((LIKE pattern=string) | (WHERE expression))?
    ;

showTableStatusStatement
    : SHOW TABLE STATUS ((FROM | IN) db=qualifiedName)? ((LIKE pattern=string) | (WHERE expression))?
    ;

refreshTableStatement
    : REFRESH EXTERNAL TABLE qualifiedName (PARTITION '(' string (',' string)* ')')?
    ;

// ------------------------------------------- View Statement ----------------------------------------------------------

createViewStatement
    : CREATE VIEW (IF NOT EXISTS)? qualifiedName
        ('(' columnNameWithComment (',' columnNameWithComment)* ')')?
        comment? AS queryStatement
    ;

alterViewStatement
    : ALTER VIEW qualifiedName
    ('(' columnNameWithComment (',' columnNameWithComment)* ')')?
    AS queryStatement
    ;

dropViewStatement
    : DROP VIEW (IF EXISTS)? qualifiedName
    ;

// ------------------------------------------- Task Statement ----------------------------------------------------------

submitTaskStatement
    : SUBMIT setVarHint* TASK qualifiedName?
    AS createTableAsSelectStatement
    ;

// ------------------------------------------- Materialized View Statement ---------------------------------------------

createMaterializedViewStatement
    : CREATE MATERIALIZED VIEW (IF NOT EXISTS)? mvName=qualifiedName
    comment?
    (PARTITION BY primaryExpression)?
    distributionDesc?
    refreshSchemeDesc?
    properties?
    AS queryStatement
    ;

showMaterializedViewStatement
    : SHOW MATERIALIZED VIEW ((FROM | IN) db=qualifiedName)? ((LIKE pattern=string) | (WHERE expression))?
    ;

dropMaterializedViewStatement
    : DROP MATERIALIZED VIEW (IF EXISTS)? mvName=qualifiedName
    ;

alterMaterializedViewStatement
    : ALTER MATERIALIZED VIEW mvName=qualifiedName (refreshSchemeDesc | tableRenameClause)
    ;

refreshMaterializedViewStatement
    : REFRESH MATERIALIZED VIEW mvName=qualifiedName
    ;

// ------------------------------------------- Cluster Mangement Statement ---------------------------------------------

alterSystemStatement
    : ALTER SYSTEM alterClause
    ;

// ------------------------------------------- Catalog Statement -------------------------------------------------------

createExternalCatalogStatement
    : CREATE EXTERNAL CATALOG catalogName=identifierOrString comment? properties
    ;

dropExternalCatalogStatement
    : DROP CATALOG catalogName=identifierOrString
    ;

showCatalogsStatement
    : SHOW CATALOGS
    ;


// ------------------------------------------- Alter Clause ------------------------------------------------------------

alterClause
    : createIndexClause
    | dropIndexClause
    | tableRenameClause

    | addBackendClause
    | dropBackendClause
    | modifyBackendHostClause
    | addFrontendClause
    | dropFrontendClause
    | modifyFrontendHostClause
    | addComputeNodeClause
    | dropComputeNodeClause
    ;

createIndexClause
    : ADD INDEX indexName=identifier identifierList indexType? comment?
    ;

dropIndexClause
    : DROP INDEX indexName=identifier
    ;

tableRenameClause
    : RENAME identifier
    ;

addBackendClause
   : ADD BACKEND string (',' string)*
   ;

dropBackendClause
   : DROP BACKEND string (',' string)* FORCE?
   ;

modifyBackendHostClause
   : MODIFY BACKEND HOST string TO string
   ;

addFrontendClause
   : ADD (FOLLOWER | OBSERVER) string
   ;

dropFrontendClause
   : DROP (FOLLOWER | OBSERVER) string
   ;

modifyFrontendHostClause
   : MODIFY FRONTEND HOST string TO string
   ;

addComputeNodeClause
   : ADD COMPUTE NODE string (',' string)*
   ;

dropComputeNodeClause
   : DROP COMPUTE NODE string (',' string)*
   ;

// ------------------------------------------- DML Statement -----------------------------------------------------------

insertStatement
    : explainDesc? INSERT (INTO | OVERWRITE) qualifiedName partitionNames?
        (WITH LABEL label=identifier)? columnAliases?
        (queryStatement | (VALUES expressionsWithDefault (',' expressionsWithDefault)*))
    ;

updateStatement
    : explainDesc? UPDATE qualifiedName SET assignmentList (WHERE where=expression)?
    ;

deleteStatement
    : explainDesc? DELETE FROM qualifiedName partitionNames? (WHERE where=expression)?
    ;

// ------------------------------------------- Analyze Statement -------------------------------------------------------

analyzeStatement
    : ANALYZE FULL? TABLE qualifiedName ('(' identifier (',' identifier)* ')')? properties?
    ;

analyzeHistogramStatement
    : ANALYZE TABLE qualifiedName UPDATE HISTOGRAM ON identifier (',' identifier)*
        (WITH bucket=INTEGER_VALUE BUCKETS)? properties?
    ;

dropAnalyzeHistogramStatement
    : ANALYZE TABLE qualifiedName DROP HISTOGRAM ON identifier (',' identifier)*
    ;

createAnalyzeStatement
    : CREATE ANALYZE FULL? ALL properties?
    | CREATE ANALYZE FULL? DATABASE db=identifier properties?
    | CREATE ANALYZE FULL? TABLE qualifiedName ('(' identifier (',' identifier)* ')')? properties?
    ;

dropAnalyzeJobStatement
    : DROP ANALYZE INTEGER_VALUE
    ;

showAnalyzeStatement
    : SHOW ANALYZE (JOB | STATUS)?
    ;

showStatsMetaStatement
    : SHOW STATS META
    ;

showHistogramMetaStatement
    : SHOW HISTOGRAM META
    ;

// ------------------------------------------- Work Group Statement ----------------------------------------------------

createWorkGroupStatement
    : CREATE RESOURCE GROUP (IF NOT EXISTS)? (OR REPLACE)? identifier
        TO classifier (',' classifier)*  WITH '(' property (',' property)* ')'
    ;

dropWorkGroupStatement
    : DROP RESOURCE GROUP identifier
    ;

alterWorkGroupStatement
    : ALTER RESOURCE GROUP identifier ADD classifier (',' classifier)*
    | ALTER RESOURCE GROUP identifier DROP '(' INTEGER_VALUE (',' INTEGER_VALUE)* ')'
    | ALTER RESOURCE GROUP identifier DROP ALL
    | ALTER RESOURCE GROUP identifier WITH '(' property (',' property)* ')'
    ;

showWorkGroupStatement
    : SHOW RESOURCE GROUP identifier
    | SHOW RESOURCE GROUPS ALL?
    ;

classifier
    : '(' expression (',' expression)* ')'
    ;

// ------------------------------------------- Other Statement ---------------------------------------------------------

showDatabasesStatement
    : SHOW DATABASES ((FROM | IN) catalog=qualifiedName)? ((LIKE pattern=string) | (WHERE expression))?
    | SHOW SCHEMAS ((LIKE pattern=string) | (WHERE expression))?
    ;

showVariablesStatement
    : SHOW varType? VARIABLES ((LIKE pattern=string) | (WHERE expression))?
    ;

showNodesStatement
    : SHOW COMPUTE NODES                                                       #showComputeNodes
    ;

varType
    : GLOBAL
    | LOCAL
    | SESSION
    ;

setVar
    : varType? IDENTIFIER '=' expression
    ;

setVarList
    : setVar (',' setVar)*
    ;

// ------------------------------------------- Query Statement ---------------------------------------------------------

queryStatement
    : explainDesc? queryBody outfile?;

queryBody
    : withClause? queryNoWith
    ;

withClause
    : WITH commonTableExpression (',' commonTableExpression)*
    ;

queryNoWith
    :queryTerm (ORDER BY sortItem (',' sortItem)*)? (limitElement)?
    ;

queryTerm
    : queryPrimary                                                             #queryTermDefault
    | left=queryTerm operator=INTERSECT setQuantifier? right=queryTerm         #setOperation
    | left=queryTerm operator=(UNION | EXCEPT | MINUS)
        setQuantifier? right=queryTerm                                         #setOperation
    ;

queryPrimary
    : querySpecification                           #queryPrimaryDefault
    | subquery                                     #subqueryPrimary
    ;

subquery
    : '(' queryBody  ')'
    ;

rowConstructor
     :'(' expression (',' expression)* ')'
     ;

sortItem
    : expression ordering = (ASC | DESC)? (NULLS nullOrdering=(FIRST | LAST))?
    ;

limitElement
    : LIMIT limit =INTEGER_VALUE (OFFSET offset=INTEGER_VALUE)?
    | LIMIT offset =INTEGER_VALUE ',' limit=INTEGER_VALUE
    ;

querySpecification
    : SELECT setVarHint* setQuantifier? selectItem (',' selectItem)*
      fromClause
      (WHERE where=expression)?
      (GROUP BY groupingElement)?
      (HAVING having=expression)?
    ;

fromClause
    : (FROM relation (',' LATERAL? relation)*)?                                         #from
    | FROM DUAL                                                                         #dual
    ;

groupingElement
    : ROLLUP '(' (expression (',' expression)*)? ')'                                    #rollup
    | CUBE '(' (expression (',' expression)*)? ')'                                      #cube
    | GROUPING SETS '(' groupingSet (',' groupingSet)* ')'                              #multipleGroupingSets
    | expression (',' expression)*                                                      #singleGroupingSet
    ;

groupingSet
    : '(' expression? (',' expression)* ')'
    ;

commonTableExpression
    : name=identifier (columnAliases)? AS '(' queryBody ')'
    ;

setQuantifier
    : DISTINCT
    | ALL
    ;

selectItem
    : expression (AS? (identifier | string))?                                            #selectSingle
    | qualifiedName '.' ASTERISK_SYMBOL                                                  #selectAll
    | ASTERISK_SYMBOL                                                                    #selectAll
    ;

relation
    : left=relation crossOrInnerJoinType bracketHint?
            LATERAL? rightRelation=relation joinCriteria?                                #joinRelation
    | left=relation outerAndSemiJoinType bracketHint?
            LATERAL? rightRelation=relation joinCriteria                                 #joinRelation
    | relationPrimary (AS? identifier columnAliases?)?                                   #aliasedRelation
    | '(' relation (','relation)* ')'                                                    #parenthesizedRelation
    ;

crossOrInnerJoinType
    : JOIN | INNER JOIN
    | CROSS | CROSS JOIN
    ;

outerAndSemiJoinType
    : LEFT JOIN | RIGHT JOIN | FULL JOIN
    | LEFT OUTER JOIN | RIGHT OUTER JOIN
    | FULL OUTER JOIN
    | LEFT SEMI JOIN | RIGHT SEMI JOIN
    | LEFT ANTI JOIN | RIGHT ANTI JOIN
    ;

bracketHint
    : '[' IDENTIFIER (',' IDENTIFIER)* ']'
    ;

setVarHint
    : '/*+' SET_VAR '(' hintMap (',' hintMap)* ')' '*/'
    ;

hintMap
    : k=IDENTIFIER '=' v=literalExpression
    ;

joinCriteria
    : ON expression
    | USING '(' identifier (',' identifier)* ')'
    ;

columnAliases
    : '(' identifier (',' identifier)* ')'
    ;

relationPrimary
    : qualifiedName partitionNames? tabletList? bracketHint?                                     #tableName
    | '(' VALUES rowConstructor (',' rowConstructor)* ')'                                 #inlineTable
    | subquery                                                                            #subqueryRelation
    | qualifiedName '(' expression (',' expression)* ')'                                  #tableFunction
    ;

partitionNames
    : TEMPORARY? (PARTITION | PARTITIONS) '(' identifier (',' identifier)* ')'
    | TEMPORARY? (PARTITION | PARTITIONS) identifier
    ;

tabletList
    : TABLET '(' INTEGER_VALUE (',' INTEGER_VALUE)* ')'
    ;

// ------------------------------------------- Expression --------------------------------------------------------------

/**
 * Operator precedences are shown in the following list, from highest precedence to the lowest.
 *
 * !
 * - (unary minus), ~ (unary bit inversion)
 * ^
 * *, /, DIV, %, MOD
 * -, +
 * &
 * |
 * = (comparison), <=>, >=, >, <=, <, <>, !=, IS, LIKE, REGEXP
 * BETWEEN, CASE WHEN
 * NOT
 * AND, &&
 * XOR
 * OR, ||
 * = (assignment)
 */

expressionsWithDefault
    : '(' expressionOrDefault (',' expressionOrDefault)* ')'
    ;

expressionOrDefault
    : expression | DEFAULT
    ;

expression
    : booleanExpression                                                                   #expressionDefault
    | NOT expression                                                                      #logicalNot
    | left=expression operator=(AND|LOGICAL_AND) right=expression                         #logicalBinary
    | left=expression operator=(OR|LOGICAL_OR) right=expression                           #logicalBinary
    ;

booleanExpression
    : predicate                                                                           #booleanExpressionDefault
    | booleanExpression IS NOT? NULL                                                      #isNull
    | left = booleanExpression comparisonOperator right = predicate                       #comparison
    | booleanExpression comparisonOperator '(' queryBody ')'                              #scalarSubquery
    ;

predicate
    : valueExpression (predicateOperations[$valueExpression.ctx])?
    ;

predicateOperations [ParserRuleContext value]
    : NOT? IN '(' expression (',' expression)* ')'                                        #inList
    | NOT? IN '(' queryBody ')'                                                           #inSubquery
    | NOT? BETWEEN lower = valueExpression AND upper = predicate                          #between
    | NOT? (LIKE | RLIKE | REGEXP) pattern=valueExpression                                #like
    ;

valueExpression
    : primaryExpression                                                                   #valueExpressionDefault
    | left = valueExpression operator = BITXOR right = valueExpression                    #arithmeticBinary
    | left = valueExpression operator = (
              ASTERISK_SYMBOL
            | SLASH_SYMBOL
            | PERCENT_SYMBOL
            | INT_DIV
            | MOD)
      right = valueExpression                                                             #arithmeticBinary
    | left = valueExpression operator = (PLUS_SYMBOL | MINUS_SYMBOL)
        right = valueExpression                                                           #arithmeticBinary
    | left = valueExpression operator = BITAND right = valueExpression                    #arithmeticBinary
    | left = valueExpression operator = BITOR right = valueExpression                     #arithmeticBinary
    ;

primaryExpression
    : variable                                                                            #var
    | columnReference                                                                     #columnRef
    | functionCall                                                                        #functionCallExpression
    | '{' FN functionCall '}'                                                             #odbcFunctionCallExpression
    | primaryExpression COLLATE (identifier | string)                                     #collate
    | literalExpression                                                                   #literal
    | left = primaryExpression CONCAT right = primaryExpression                           #concat
    | operator = (MINUS_SYMBOL | PLUS_SYMBOL | BITNOT) primaryExpression                  #arithmeticUnary
    | operator = LOGICAL_NOT primaryExpression                                            #arithmeticUnary
    | '(' expression ')'                                                                  #parenthesizedExpression
    | EXISTS '(' queryBody ')'                                                            #exists
    | subquery                                                                            #subqueryExpression
    | CAST '(' expression AS type ')'                                                     #cast
    | CASE caseExpr=expression whenClause+ (ELSE elseExpression=expression)? END          #simpleCase
    | CASE whenClause+ (ELSE elseExpression=expression)? END                              #searchedCase
    | arrayType? '[' (expression (',' expression)*)? ']'                                  #arrayConstructor
    | value=primaryExpression '[' index=valueExpression ']'                               #arraySubscript
    | primaryExpression '[' start=INTEGER_VALUE? ':' end=INTEGER_VALUE? ']'               #arraySlice
    | primaryExpression ARROW string                                                      #arrowExpression
    ;

literalExpression
    : NULL                                                                                #nullLiteral
    | booleanValue                                                                        #booleanLiteral
    | number                                                                              #numericLiteral
    | (DATE | DATETIME) string                                                            #dateLiteral
    | string                                                                              #stringLiteral
    | interval                                                                            #intervalLiteral
    ;

functionCall
    : EXTRACT '(' identifier FROM valueExpression ')'                                     #extract
    | GROUPING '(' (expression (',' expression)*)? ')'                                    #groupingOperation
    | GROUPING_ID '(' (expression (',' expression)*)? ')'                                 #groupingOperation
    | informationFunctionExpression                                                       #informationFunction
    | specialFunctionExpression                                                           #specialFunction
    | aggregationFunction over?                                                           #aggregationFunctionCall
    | windowFunction over                                                                 #windowFunctionCall
    | qualifiedName '(' (expression (',' expression)*)? ')'  over?                        #simpleFunctionCall
    ;

aggregationFunction
    : AVG '(' DISTINCT? expression ')'
    | COUNT '(' ASTERISK_SYMBOL? ')'
    | COUNT '(' DISTINCT? (expression (',' expression)*)? ')'
    | MAX '(' DISTINCT? expression ')'
    | MIN '(' DISTINCT? expression ')'
    | SUM '(' DISTINCT? expression ')'
    ;

variable
    : AT AT ((GLOBAL | SESSION | LOCAL) '.')? identifier
    ;

columnReference
    : identifier
    | qualifiedName
    ;

informationFunctionExpression
    : name = DATABASE '(' ')'
    | name = SCHEMA '(' ')'
    | name = USER '(' ')'
    | name = CONNECTION_ID '(' ')'
    | name = CURRENT_USER '(' ')'
    ;

specialFunctionExpression
    : CHAR '(' expression ')'
    | CURRENT_TIMESTAMP '(' ')'
    | DAY '(' expression ')'
    | HOUR '(' expression ')'
    | IF '(' (expression (',' expression)*)? ')'
    | LEFT '(' expression ',' expression ')'
    | LIKE '(' expression ',' expression ')'
    | MINUTE '(' expression ')'
    | MOD '(' expression ',' expression ')'
    | MONTH '(' expression ')'
    | QUARTER '(' expression ')'
    | REGEXP '(' expression ',' expression ')'
    | REPLACE '(' (expression (',' expression)*)? ')'
    | RIGHT '(' expression ',' expression ')'
    | RLIKE '(' expression ',' expression ')'
    | SECOND '(' expression ')'
    | TIMESTAMPADD '(' unitIdentifier ',' expression ',' expression ')'
    | TIMESTAMPDIFF '(' unitIdentifier ',' expression ',' expression ')'
    //| WEEK '(' expression ')' TODO: Support week(expr) function
    | YEAR '(' expression ')'
    | PASSWORD '(' string ')'
    ;

windowFunction
    : name = ROW_NUMBER '(' ')'
    | name = RANK '(' ')'
    | name = DENSE_RANK '(' ')'
    | name = NTILE  '(' expression? ')'
    | name = LEAD  '(' (expression (',' expression)*)? ')'
    | name = LAG '(' (expression (',' expression)*)? ')'
    | name = FIRST_VALUE '(' (expression (',' expression)*)? ')'
    | name = LAST_VALUE '(' (expression (',' expression)*)? ')'
    ;

whenClause
    : WHEN condition=expression THEN result=expression
    ;

over
    : OVER '('
        (PARTITION BY partition+=expression (',' partition+=expression)*)?
        (ORDER BY sortItem (',' sortItem)*)?
        windowFrame?
      ')'
    ;

windowFrame
    : frameType=RANGE start=frameBound
    | frameType=ROWS start=frameBound
    | frameType=RANGE BETWEEN start=frameBound AND end=frameBound
    | frameType=ROWS BETWEEN start=frameBound AND end=frameBound
    ;

frameBound
    : UNBOUNDED boundType=PRECEDING                 #unboundedFrame
    | UNBOUNDED boundType=FOLLOWING                 #unboundedFrame
    | CURRENT ROW                                   #currentRowBound
    | expression boundType=(PRECEDING | FOLLOWING)  #boundedFrame
    ;

// ------------------------------------------- COMMON AST --------------------------------------------------------------

explainDesc
    : EXPLAIN (LOGICAL | VERBOSE | COSTS)?
    ;

partitionDesc
    : PARTITION BY RANGE identifierList '(' (rangePartitionDesc (',' rangePartitionDesc)*)? ')'
    | PARTITION BY LIST identifierList '(' (listPartitionDesc (',' listPartitionDesc)*)? ')'
    ;

listPartitionDesc
    : singleItemListPartitionDesc
    | multiItemListPartitionDesc
    ;

singleItemListPartitionDesc
    : PARTITION (IF NOT EXISTS)? identifier VALUES IN stringList propertyList?
    ;

multiItemListPartitionDesc
    : PARTITION (IF NOT EXISTS)? identifier VALUES IN '(' stringList (',' stringList)* ')' propertyList?
    ;

stringList
    : '(' string (',' string)* ')'
    ;

rangePartitionDesc
    : singleRangePartition
    | multiRangePartition
    ;

singleRangePartition
    : PARTITION (IF NOT EXISTS)? identifier VALUES partitionKeyDesc propertyList?
    ;

multiRangePartition
    : START '(' string ')' END '(' string ')' EVERY '(' interval ')'
    | START '(' string ')' END '(' string ')' EVERY '(' INTEGER_VALUE ')'
    ;

partitionKeyDesc
    : LESS THAN (MAXVALUE | partitionValueList)
    | '[' partitionValueList ',' partitionValueList ')'
    ;

partitionValueList
    : '(' partitionValue (',' partitionValue)* ')'
    ;

partitionValue
    : MAXVALUE | string
    ;

distributionDesc
    : DISTRIBUTED BY HASH identifierList (BUCKETS INTEGER_VALUE)?
    ;

refreshSchemeDesc
    : REFRESH (SYNC
    | ASYNC
    | ASYNC (START '(' string ')')? EVERY '(' interval ')'
    | MANUAL)
    ;

properties
    : PROPERTIES '(' property (',' property)* ')'
    ;

extProperties
    : BROKER properties
    ;

propertyList
    : '(' property (',' property)* ')'
    ;

property
    : key=string '=' value=string
    ;

comment
    : COMMENT string
    ;

columnNameWithComment
    : identifier comment?
    ;

outfile
    : INTO OUTFILE file=string fileFormat? properties?
    ;

fileFormat
    : FORMAT AS (identifier | string)
    ;

string
    : SINGLE_QUOTED_TEXT
    | DOUBLE_QUOTED_TEXT
    ;

comparisonOperator
    : EQ | NEQ | LT | LTE | GT | GTE | EQ_FOR_NULL
    ;

booleanValue
    : TRUE | FALSE
    ;

interval
    : INTERVAL value=expression from=unitIdentifier
    ;

unitIdentifier
    : YEAR | MONTH | WEEK | DAY | HOUR | MINUTE | SECOND | QUARTER
    ;

type
    : baseType
    | decimalType
    | arrayType
    ;

arrayType
    : ARRAY '<' type '>'
    ;

typeParameter
    : '(' INTEGER_VALUE ')'
    ;

baseType
    : BOOLEAN
    | TINYINT typeParameter?
    | SMALLINT typeParameter?
    | SIGNED INT?
    | INT typeParameter?
    | INTEGER typeParameter?
    | BIGINT typeParameter?
    | LARGEINT typeParameter?
    | FLOAT
    | DOUBLE
    | DATE
    | DATETIME
    | TIME
    | CHAR typeParameter?
    | VARCHAR typeParameter?
    | STRING
    | BITMAP
    | HLL
    | PERCENTILE
    | JSON
    ;

decimalType
    : (DECIMAL | DECIMALV2 | DECIMAL32 | DECIMAL64 | DECIMAL128) ('(' precision=INTEGER_VALUE (',' scale=INTEGER_VALUE)? ')')?
    ;

qualifiedName
    : identifier ('.' identifier)*
    ;

identifier
    : IDENTIFIER             #unquotedIdentifier
    | nonReserved            #unquotedIdentifier
    | BACKQUOTED_IDENTIFIER  #backQuotedIdentifier
    | DIGIT_IDENTIFIER       #digitIdentifier
    ;

identifierList
    : '(' identifier (',' identifier)* ')'
    ;

identifierOrString
    : identifier
    | string
    ;

user
    : identifierOrString                                     # userWithoutHost
    | identifierOrString '@' identifierOrString              # userWithHost
    | identifierOrString '@' '[' identifierOrString ']'      # userWithHostAndBlanket
    ;

assignment
    : identifier EQ expressionOrDefault
    ;

assignmentList
    : assignment (',' assignment)*
    ;

number
    : DECIMAL_VALUE  #decimalValue
    | DOUBLE_VALUE   #doubleValue
    | INTEGER_VALUE  #integerValue
    ;

nonReserved
    : AFTER | AGGREGATE | ASYNC | AUTHORS | AVG | ADMIN
    | BACKEND | BACKENDS | BACKUP | BEGIN | BITMAP_UNION | BOOLEAN | BROKER | BUCKETS | BUILTIN
    | CAST | CATALOG | CATALOGS | CHAIN | CHARSET | CURRENT | COLLATION | COLUMNS | COMMENT | COMMIT | COMMITTED
    | COMPUTE | CONNECTION | CONNECTION_ID | CONSISTENT | COSTS | COUNT | CONFIG
    | DATA | DATE | DATETIME | DAY | DISTRIBUTION | DUPLICATE | DYNAMIC
    | END | ENGINE | ENGINES | ERRORS | EVENTS | EXECUTE | EXTERNAL | EXTRACT | EVERY
    | FILE | FILTER | FIRST | FOLLOWING | FORMAT | FN | FRONTEND | FRONTENDS | FOLLOWER | FREE | FUNCTIONS
    | GLOBAL | GRANTS
    | HASH | HISTOGRAM | HELP | HLL_UNION | HOUR
    | IDENTIFIED | IMPERSONATE | INDEXES | INSTALL | INTERMEDIATE | INTERVAL | ISOLATION
    | JOB
    | LABEL | LAST | LESS | LEVEL | LIST | LOCAL | LOGICAL
    | MANUAL | MATERIALIZED | MAX | META | MIN | MINUTE | MODIFY | MONTH | MERGE
    | NAME | NAMES | NEGATIVE | NO | NODE | NULLS
    | OBSERVER | OFFSET | ONLY | OPEN | OVERWRITE
    | PARTITIONS | PASSWORD | PATH | PAUSE | PERCENTILE_UNION | PLUGIN | PLUGINS | PRECEDING | PROC | PROCESSLIST
    | PROPERTIES | PROPERTY
    | QUARTER | QUERY | QUOTA
    | RANDOM | RECOVER | REFRESH | REPAIR | REPEATABLE | REPLACE_IF_NOT_NULL | REPLICA | REPOSITORY | REPOSITORIES
    | RESOURCE | RESTORE | RESUME | RETURNS | REVERT | ROLE | ROLES | ROLLUP | ROLLBACK | ROUTINE
    | SECOND | SERIALIZABLE | SESSION | SETS | SIGNED | SNAPSHOT | START | SUM | STATUS | STOP | STORAGE | STRING
    | STATS | SUBMIT | SYNC
    | TABLES | TABLET | TASK | TEMPORARY | TIMESTAMP | TIMESTAMPADD | TIMESTAMPDIFF | THAN | TIME | TRANSACTION
    | TRIGGERS | TRUNCATE | TYPE | TYPES
    | UNBOUNDED | UNCOMMITTED | UNINSTALL | USER
    | VALUE | VARIABLES | VIEW | VERBOSE
    | WARNINGS | WEEK | WORK | WRITE
    | YEAR
    ;<|MERGE_RESOLUTION|>--- conflicted
+++ resolved
@@ -15,12 +15,9 @@
     // Query Statement
     : queryStatement                                                                        #query
 
-<<<<<<< HEAD
     | showCreateDbStatement                                                                 #showCreateDb
-=======
     // Database Statement
     | createDbStatement                                                                     #createDb
->>>>>>> b30174c6
 
     // Table Statement
     | createTableStatement                                                                  #createTable
