--- conflicted
+++ resolved
@@ -41,11 +41,7 @@
     // Catalog Statement
     | createExternalCatalogStatement                                                        #createCatalog
     | dropExternalCatalogStatement                                                          #dropCatalog
-<<<<<<< HEAD
-    | showCatalogStatement                                                                  #showCatalogs
-=======
     | showCatalogsStatement                                                                 #showCatalogs
->>>>>>> eb23384d
 
     // DML Statement
     | insertStatement                                                                       #insert
