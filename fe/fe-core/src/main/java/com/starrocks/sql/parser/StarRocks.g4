// This file is licensed under the Elastic License 2.0. Copyright 2021-present, StarRocks Limited.

grammar StarRocks;
import StarRocksLex;

sqlStatements
    : (singleStatement (SEMICOLON EOF? | EOF))+
    ;

singleStatement
    : statement
    ;

statement
    // Query Statement
    : queryStatement                                                                        #query

    // Table Statement
    | createTableAsSelectStatement                                                          #createTableAsSelect
    | alterTableStatement                                                                   #alterTable
    | dropTableStatement                                                                    #dropTable
    | showTableStatement                                                                    #showTables
    | createIndexStatement                                                                  #createIndex
    | dropIndexStatement                                                                    #dropIndex

    // View Statement
    | createViewStatement                                                                   #createView
    | alterViewStatement                                                                    #alterView
    | dropViewStatement                                                                     #dropView

    // Materialized View Statement
    | showMaterializedViewStatement                                                         #showMaterializedView
    | dropMaterializedViewStatement                                                         #dropMaterialized

    // DML Statement
    | insertStatement                                                                       #insert
    | updateStatement                                                                       #update
    | deleteStatement                                                                       #delete

    // Admin Set Statement
    | ADMIN SET FRONTEND CONFIG '(' property ')'                                            #adminSetConfig
    | ADMIN SET REPLICA STATUS properties                                                   #adminSetReplicaStatus

    //Other statement
    | USE schema=identifier                                                                 #use
    | SHOW DATABASES ((LIKE pattern=string) | (WHERE expression))?                          #showDatabases
    ;

// ------------------------------------------- Table Statement ---------------------------------------------------------

createTableAsSelectStatement
    : CREATE TABLE (IF NOT EXISTS)? qualifiedName
        ('(' identifier (',' identifier)* ')')? comment?
        partitionDesc?
        distributionDesc?
        properties?
<<<<<<< HEAD
        AS queryStatement
        ;

dropTableStatement
    : DROP TABLE (IF EXISTS)? qualifiedName FORCE?
=======
        AS queryStatement                                                                   #createTableAsSelect
    | ALTER TABLE qualifiedName
                alterClause (',' alterClause)*                                              #alterTable
    | explainDesc? UPDATE qualifiedName SET assignmentList (WHERE where=expression)?        #update
    | explainDesc? DELETE FROM qualifiedName partitionNames? (WHERE where=expression)?      #delete
    | USE schema=identifier                                                                 #use
    | SHOW FULL? TABLES ((FROM | IN) db=qualifiedName)?
        ((LIKE pattern=string) | (WHERE expression))?                                       #showTables
    | SHOW DATABASES ((LIKE pattern=string) | (WHERE expression))?                          #showDatabases
    | DROP MATERIALIZED VIEW (IF EXISTS)? mvName=qualifiedName                              #dropMaterialized
    | CREATE VIEW (IF NOT EXISTS)? qualifiedName
        ('(' columnNameWithComment (',' columnNameWithComment)* ')')?
        comment? AS queryStatement                                                          #createView
    | ALTER VIEW qualifiedName
        ('(' columnNameWithComment (',' columnNameWithComment)* ')')?
        AS queryStatement                                                                   #alterView
    | DROP TABLE (IF EXISTS)? qualifiedName FORCE?                                          #dropTable
    | DROP VIEW (IF EXISTS)? qualifiedName                                                  #dropView
    | ADMIN SET REPLICA STATUS properties                                                   #adminSetReplicaStatus
    | ADMIN SET FRONTEND CONFIG '(' property ')'                                            #adminSetConfig
    | GRANT identifierOrString TO user                                                      #grantRole
    | REVOKE identifierOrString FROM user                                                   #revokeRole
    | SHOW MATERIALIZED VIEW ((FROM | IN) db=qualifiedName)?                                #showMaterializedView
>>>>>>> 96d5ee06
    ;

alterTableStatement
    : ALTER TABLE qualifiedName alterClause (',' alterClause)*
    ;

createIndexStatement
    : CREATE FULLTEXT? INDEX indexName=identifier
        ON qualifiedName identifierList indexType?
        (WHERE expression)? comment?
    ;

dropIndexStatement
    : DROP INDEX indexName=identifier ON qualifiedName
    ;

indexType
    : USING BITMAP
    ;

showTableStatement
    : SHOW FULL? TABLES ((FROM | IN) db=qualifiedName)? ((LIKE pattern=string) | (WHERE expression))?
    ;

// ------------------------------------------- View Statement ----------------------------------------------------------

createViewStatement
    : CREATE VIEW (IF NOT EXISTS)? qualifiedName
        ('(' columnNameWithComment (',' columnNameWithComment)* ')')?
        comment? AS queryStatement
    ;

alterViewStatement
    : ALTER VIEW qualifiedName
    ('(' columnNameWithComment (',' columnNameWithComment)* ')')?
    AS queryStatement
    ;

dropViewStatement
    : DROP VIEW (IF EXISTS)? qualifiedName
    ;

// ------------------------------------------- Materialized View Statement ---------------------------------------------

showMaterializedViewStatement
    : SHOW MATERIALIZED VIEW ((FROM | IN) db=qualifiedName)?
    ;

dropMaterializedViewStatement
    : DROP MATERIALIZED VIEW (IF EXISTS)? mvName=qualifiedName
    ;

// ------------------------------------------- Alter Clause ------------------------------------------------------------

alterClause
    : createIndexClause
    | dropIndexClause
    | tableRenameClause
    ;

createIndexClause
    : ADD INDEX indexName=identifier identifierList indexType? comment?
    ;

dropIndexClause
    : DROP INDEX indexName=identifier
    | DROP PRIMARY KEY
    ;

tableRenameClause
    : RENAME identifier
    ;

// ------------------------------------------- DML Statement -----------------------------------------------------------

insertStatement
    : explainDesc? INSERT INTO qualifiedName partitionNames?
        (WITH LABEL label=identifier)? columnAliases?
        (queryStatement | (VALUES expressionsWithDefault (',' expressionsWithDefault)*))
    ;

updateStatement
    : explainDesc? UPDATE qualifiedName SET assignmentList (WHERE where=expression)?
    ;

deleteStatement
    : explainDesc? DELETE FROM qualifiedName partitionNames? (WHERE where=expression)?
    ;

// ------------------------------------------- Query Statement ---------------------------------------------------------

queryStatement
    : explainDesc? queryBody outfile?;

queryBody
    : withClause? queryNoWith
    ;

withClause
    : WITH commonTableExpression (',' commonTableExpression)*
    ;

queryNoWith
    :queryTerm (ORDER BY sortItem (',' sortItem)*)? (limitElement)?
    ;

queryTerm
    : queryPrimary                                                             #queryTermDefault
    | left=queryTerm operator=INTERSECT setQuantifier? right=queryTerm         #setOperation
    | left=queryTerm operator=(UNION | EXCEPT | MINUS)
        setQuantifier? right=queryTerm                                         #setOperation
    ;

queryPrimary
    : querySpecification                           #queryPrimaryDefault
    | subquery                                     #subqueryPrimary
    ;

subquery
    : '(' queryBody  ')'
    ;

rowConstructor
     :'(' expression (',' expression)* ')'
     ;

sortItem
    : expression ordering = (ASC | DESC)? (NULLS nullOrdering=(FIRST | LAST))?
    ;

limitElement
    : LIMIT limit =INTEGER_VALUE (OFFSET offset=INTEGER_VALUE)?
    | LIMIT offset =INTEGER_VALUE ',' limit=INTEGER_VALUE
    ;

querySpecification
    : SELECT hint* setQuantifier? selectItem (',' selectItem)*
      fromClause
      (WHERE where=expression)?
      (GROUP BY groupingElement)?
      (HAVING having=expression)?
    ;

fromClause
    : (FROM relation (',' LATERAL? relation)*)?                                         #from
    | FROM DUAL                                                                         #dual
    ;

groupingElement
    : ROLLUP '(' (expression (',' expression)*)? ')'                                    #rollup
    | CUBE '(' (expression (',' expression)*)? ')'                                      #cube
    | GROUPING SETS '(' groupingSet (',' groupingSet)* ')'                              #multipleGroupingSets
    | expression (',' expression)*                                                      #singleGroupingSet
    ;

groupingSet
    : '(' expression? (',' expression)* ')'
    ;

commonTableExpression
    : name=identifier (columnAliases)? AS '(' queryBody ')'
    ;

setQuantifier
    : DISTINCT
    | ALL
    ;

selectItem
    : expression (AS? (identifier | string))?                                            #selectSingle
    | qualifiedName '.' ASTERISK_SYMBOL                                                  #selectAll
    | ASTERISK_SYMBOL                                                                    #selectAll
    ;

relation
    : left=relation crossOrInnerJoinType hint?
            LATERAL? rightRelation=relation joinCriteria?                                #joinRelation
    | left=relation outerAndSemiJoinType hint?
            LATERAL? rightRelation=relation joinCriteria                                 #joinRelation
    | aliasedRelation                                                                    #relationDefault
    ;

crossOrInnerJoinType
    : JOIN | INNER JOIN
    | CROSS | CROSS JOIN
    ;

outerAndSemiJoinType
    : LEFT JOIN | RIGHT JOIN | FULL JOIN
    | LEFT OUTER JOIN | RIGHT OUTER JOIN
    | FULL OUTER JOIN
    | LEFT SEMI JOIN | RIGHT SEMI JOIN
    | LEFT ANTI JOIN | RIGHT ANTI JOIN
    ;

hint
    : '[' IDENTIFIER (',' IDENTIFIER)* ']'
    | '/*+' SET_VAR '(' hintMap (',' hintMap)* ')' '*/'
    ;

hintMap
    : k=IDENTIFIER '=' v=primaryExpression
    ;

joinCriteria
    : ON expression
    | USING '(' identifier (',' identifier)* ')'
    ;

aliasedRelation
    : relationPrimary (AS? identifier columnAliases?)?
    ;

columnAliases
    : '(' identifier (',' identifier)* ')'
    ;

relationPrimary
    : qualifiedName partitionNames? tabletList? hint?                                     #tableName
    | '(' VALUES rowConstructor (',' rowConstructor)* ')'                                 #inlineTable
    | subquery                                                                            #subqueryRelation
    | qualifiedName '(' expression (',' expression)* ')'                                  #tableFunction
    | '(' relation ')'                                                                    #parenthesizedRelation
    ;

partitionNames
    : TEMPORARY? (PARTITION | PARTITIONS) '(' identifier (',' identifier)* ')'
    | TEMPORARY? (PARTITION | PARTITIONS) identifier
    ;

tabletList
    : TABLET '(' INTEGER_VALUE (',' INTEGER_VALUE)* ')'
    ;

// ------------------------------------------- Expression --------------------------------------------------------------

/**
 * Operator precedences are shown in the following list, from highest precedence to the lowest.
 *
 * !
 * - (unary minus), ~ (unary bit inversion)
 * ^
 * *, /, DIV, %, MOD
 * -, +
 * &
 * |
 * = (comparison), <=>, >=, >, <=, <, <>, !=, IS, LIKE, REGEXP
 * BETWEEN, CASE WHEN
 * NOT
 * AND, &&
 * XOR
 * OR, ||
 * = (assignment)
 */

expressionsWithDefault
    : '(' expressionOrDefault (',' expressionOrDefault)* ')'
    ;

expressionOrDefault
    : expression | DEFAULT
    ;

expression
    : booleanExpression                                                                   #expressionDefault
    | NOT expression                                                                      #logicalNot
    | left=expression operator=(AND|LOGICAL_AND) right=expression                         #logicalBinary
    | left=expression operator=(OR|LOGICAL_OR) right=expression                           #logicalBinary
    ;

booleanExpression
    : predicate                                                                           #booleanExpressionDefault
    | booleanExpression IS NOT? NULL                                                      #isNull
    | left = booleanExpression comparisonOperator right = predicate                       #comparison
    | booleanExpression comparisonOperator '(' queryBody ')'                              #scalarSubquery
    ;

predicate
    : valueExpression (predicateOperations[$valueExpression.ctx])?
    ;

predicateOperations [ParserRuleContext value]
    : NOT? IN '(' expression (',' expression)* ')'                                        #inList
    | NOT? IN '(' queryBody ')'                                                           #inSubquery
    | NOT? BETWEEN lower = valueExpression AND upper = predicate                          #between
    | NOT? (LIKE | RLIKE | REGEXP) pattern=valueExpression                                #like
    ;

valueExpression
    : primaryExpression                                                                   #valueExpressionDefault
    | left = valueExpression operator = BITXOR right = valueExpression                    #arithmeticBinary
    | left = valueExpression operator = (
              ASTERISK_SYMBOL
            | SLASH_SYMBOL
            | PERCENT_SYMBOL
            | INT_DIV
            | MOD)
      right = valueExpression                                                             #arithmeticBinary
    | left = valueExpression operator = (PLUS_SYMBOL | MINUS_SYMBOL)
        right = valueExpression                                                           #arithmeticBinary
    | left = valueExpression operator = BITAND right = valueExpression                    #arithmeticBinary
    | left = valueExpression operator = BITOR right = valueExpression                     #arithmeticBinary
    ;

primaryExpression
    : variable                                                                            #var
    | columnReference                                                                     #columnRef
    | functionCall                                                                        #functionCallExpression
    | '{' FN functionCall '}'                                                             #odbcFunctionCallExpression
    | primaryExpression COLLATE (identifier | string)                                     #collate
    | NULL                                                                                #nullLiteral
    | interval                                                                            #intervalLiteral
    | DATE string                                                                         #typeConstructor
    | DATETIME string                                                                     #typeConstructor
    | number                                                                              #numericLiteral
    | booleanValue                                                                        #booleanLiteral
    | string                                                                              #stringLiteral
    | left = primaryExpression CONCAT right = primaryExpression                           #concat
    | operator = (MINUS_SYMBOL | PLUS_SYMBOL | BITNOT) primaryExpression                  #arithmeticUnary
    | operator = LOGICAL_NOT primaryExpression                                            #arithmeticUnary
    | '(' expression ')'                                                                  #parenthesizedExpression
    | EXISTS '(' queryBody ')'                                                            #exists
    | subquery                                                                            #subqueryExpression
    | CAST '(' expression AS type ')'                                                     #cast
    | CASE caseExpr=expression whenClause+ (ELSE elseExpression=expression)? END          #simpleCase
    | CASE whenClause+ (ELSE elseExpression=expression)? END                              #searchedCase
    | arrayType? '[' (expression (',' expression)*)? ']'                                  #arrayConstructor
    | value=primaryExpression '[' index=valueExpression ']'                               #arraySubscript
    | primaryExpression '[' start=INTEGER_VALUE? ':' end=INTEGER_VALUE? ']'               #arraySlice
    | primaryExpression ARROW string                                                      #arrowExpression
    ;

functionCall
    : EXTRACT '(' identifier FROM valueExpression ')'                                     #extract
    | GROUPING '(' (expression (',' expression)*)? ')'                                    #groupingOperation
    | GROUPING_ID '(' (expression (',' expression)*)? ')'                                 #groupingOperation
    | informationFunctionExpression                                                       #informationFunction
    | specialFunctionExpression                                                           #specialFunction
    | aggregationFunction over?                                                           #aggregationFunctionCall
    | windowFunction over                                                                 #windowFunctionCall
    | qualifiedName '(' (expression (',' expression)*)? ')'  over?                        #simpleFunctionCall
    ;

aggregationFunction
    : AVG '(' DISTINCT? expression ')'
    | COUNT '(' ASTERISK_SYMBOL? ')'
    | COUNT '(' DISTINCT? (expression (',' expression)*)? ')'
    | MAX '(' DISTINCT? expression ')'
    | MIN '(' DISTINCT? expression ')'
    | SUM '(' DISTINCT? expression ')'
    ;

variable
    : AT AT ((GLOBAL | SESSION | LOCAL) '.')? identifier
    ;

columnReference
    : identifier
    | qualifiedName
    ;

informationFunctionExpression
    : name = DATABASE '(' ')'
    | name = SCHEMA '(' ')'
    | name = USER '(' ')'
    | name = CONNECTION_ID '(' ')'
    | name = CURRENT_USER '(' ')'
    ;

specialFunctionExpression
    : CHAR '(' expression ')'
    | DAY '(' expression ')'
    | HOUR '(' expression ')'
    | IF '(' (expression (',' expression)*)? ')'
    | LEFT '(' expression ',' expression ')'
    | LIKE '(' expression ',' expression ')'
    | MINUTE '(' expression ')'
    | MOD '(' expression ',' expression ')'
    | MONTH '(' expression ')'
    | REGEXP '(' expression ',' expression ')'
    | RIGHT '(' expression ',' expression ')'
    | RLIKE '(' expression ',' expression ')'
    | SECOND '(' expression ')'
    | TIMESTAMPADD '(' unitIdentifier ',' expression ',' expression ')'
    | TIMESTAMPDIFF '(' unitIdentifier ',' expression ',' expression ')'
    //| WEEK '(' expression ')' TODO: Support week(expr) function
    | YEAR '(' expression ')'
    | PASSWORD '(' string ')'
    ;

windowFunction
    : name = ROW_NUMBER '(' ')'
    | name = RANK '(' ')'
    | name = DENSE_RANK '(' ')'
    | name = LEAD  '(' (expression (',' expression)*)? ')'
    | name = LAG '(' (expression (',' expression)*)? ')'
    | name = FIRST_VALUE '(' (expression (',' expression)*)? ')'
    | name = LAST_VALUE '(' (expression (',' expression)*)? ')'
    ;

whenClause
    : WHEN condition=expression THEN result=expression
    ;

over
    : OVER '('
        (PARTITION BY partition+=expression (',' partition+=expression)*)?
        (ORDER BY sortItem (',' sortItem)*)?
        windowFrame?
      ')'
    ;

windowFrame
    : frameType=RANGE start=frameBound
    | frameType=ROWS start=frameBound
    | frameType=RANGE BETWEEN start=frameBound AND end=frameBound
    | frameType=ROWS BETWEEN start=frameBound AND end=frameBound
    ;

frameBound
    : UNBOUNDED boundType=PRECEDING                 #unboundedFrame
    | UNBOUNDED boundType=FOLLOWING                 #unboundedFrame
    | CURRENT ROW                                   #currentRowBound
    | expression boundType=(PRECEDING | FOLLOWING)  #boundedFrame
    ;

// ------------------------------------------- COMMON AST --------------------------------------------------------------

explainDesc
    : EXPLAIN (LOGICAL | VERBOSE | COSTS)?
    ;

partitionDesc
    : PARTITION BY RANGE identifierList '(' rangePartitionDesc (',' rangePartitionDesc)* ')'
    ;

rangePartitionDesc
    : singleRangePartition
    | multiRangePartition
    ;

singleRangePartition
    : PARTITION identifier VALUES partitionKeyDesc
    ;

multiRangePartition
    : START '(' string ')' END '(' string ')' EVERY '(' interval ')'
    | START '(' string ')' END '(' string ')' EVERY '(' INTEGER_VALUE ')'
    ;

partitionKeyDesc
    : LESS THAN (MAXVALUE | partitionValueList)
    | '[' partitionValueList ',' partitionValueList ']'
    ;

partitionValueList
    : '(' partitionValue (',' partitionValue)* ')'
    ;

partitionValue
    : MAXVALUE | string
    ;

distributionDesc
    : DISTRIBUTED BY HASH identifierList (BUCKETS INTEGER_VALUE)?
    ;

properties
    : PROPERTIES '(' property (',' property)* ')'
    ;

property
    : key=string '=' value=string
    ;

comment
    : COMMENT string
    ;

columnNameWithComment
    : identifier comment?
    ;

outfile
    : INTO OUTFILE file=string fileFormat? properties?
    ;

fileFormat
    : FORMAT AS (identifier | string)
    ;

string
    : SINGLE_QUOTED_TEXT
    | DOUBLE_QUOTED_TEXT
    ;

comparisonOperator
    : EQ | NEQ | LT | LTE | GT | GTE | EQ_FOR_NULL
    ;

booleanValue
    : TRUE | FALSE
    ;

interval
    : INTERVAL value=expression from=unitIdentifier
    ;

unitIdentifier
    : YEAR | MONTH | WEEK | DAY | HOUR | MINUTE | SECOND | QUARTER
    ;

type
    : baseType
    | decimalType ('(' precision=INTEGER_VALUE (',' scale=INTEGER_VALUE)? ')')?
    | arrayType
    ;

arrayType
    : ARRAY '<' type '>'
    ;

typeParameter
    : '(' INTEGER_VALUE ')'
    ;

baseType
    : BOOLEAN
    | TINYINT
    | SMALLINT
    | INT
    | INTEGER
    | BIGINT
    | LARGEINT
    | FLOAT
    | DOUBLE
    | DATE
    | DATETIME
    | TIME
    | CHAR typeParameter?
    | VARCHAR typeParameter?
    | STRING
    | BITMAP
    | HLL
    | PERCENTILE
    | JSON
    ;

decimalType
    : DECIMAL | DECIMALV2 | DECIMAL32 | DECIMAL64 | DECIMAL128
    ;

qualifiedName
    : identifier ('.' identifier)*
    ;

identifier
    : IDENTIFIER             #unquotedIdentifier
    | nonReserved            #unquotedIdentifier
    | BACKQUOTED_IDENTIFIER  #backQuotedIdentifier
    | DIGIT_IDENTIFIER       #digitIdentifier
    ;

identifierList
    : '(' identifier (',' identifier)* ')'
    ;

identifierOrString
    : identifier
    | string
    ;

user
    : identifierOrString                                     # userWithoutHost
    | identifierOrString '@' identifierOrString              # userWithHost
    | identifierOrString '@' '[' identifierOrString ']'      # userWithHostAndBlanket
    ;

assignment
    : identifier EQ expressionOrDefault
    ;

assignmentList
    : assignment (',' assignment)*
    ;

number
    : DECIMAL_VALUE  #decimalValue
    | DOUBLE_VALUE   #doubleValue
    | INTEGER_VALUE  #integerValue
    ;

nonReserved
    : AVG | ADMIN
    | BUCKETS
    | CAST | CONNECTION_ID| CURRENT | COMMENT | COMMIT | COSTS | COUNT | CONFIG
    | DATA | DATABASE | DATE | DATETIME | DAY
    | END | EXTRACT | EVERY
    | FILTER | FIRST | FOLLOWING | FORMAT | FN | FRONTEND
    | GLOBAL
    | HASH | HOUR
    | INTERVAL
    | LAST | LESS | LOCAL | LOGICAL
    | MAX | MIN | MINUTE | MONTH | MERGE
    | NONE | NULLS
    | OFFSET
    | PASSWORD | PRECEDING | PROPERTIES
    | ROLLUP | ROLLBACK | REPLICA
    | SECOND | SESSION | SETS | START | SUM | STATUS
    | TABLES | TABLET | TEMPORARY | TIMESTAMPADD | TIMESTAMPDIFF | THAN | TIME | TYPE
    | UNBOUNDED | USER
    | VIEW | VERBOSE
    | WEEK
    | YEAR
    | MATERIALIZED
    ;<|MERGE_RESOLUTION|>--- conflicted
+++ resolved
@@ -44,6 +44,8 @@
     //Other statement
     | USE schema=identifier                                                                 #use
     | SHOW DATABASES ((LIKE pattern=string) | (WHERE expression))?                          #showDatabases
+    | GRANT identifierOrString TO user                                                      #grantRole
+    | REVOKE identifierOrString FROM user                                                   #revokeRole
     ;
 
 // ------------------------------------------- Table Statement ---------------------------------------------------------
@@ -54,37 +56,11 @@
         partitionDesc?
         distributionDesc?
         properties?
-<<<<<<< HEAD
         AS queryStatement
         ;
 
 dropTableStatement
     : DROP TABLE (IF EXISTS)? qualifiedName FORCE?
-=======
-        AS queryStatement                                                                   #createTableAsSelect
-    | ALTER TABLE qualifiedName
-                alterClause (',' alterClause)*                                              #alterTable
-    | explainDesc? UPDATE qualifiedName SET assignmentList (WHERE where=expression)?        #update
-    | explainDesc? DELETE FROM qualifiedName partitionNames? (WHERE where=expression)?      #delete
-    | USE schema=identifier                                                                 #use
-    | SHOW FULL? TABLES ((FROM | IN) db=qualifiedName)?
-        ((LIKE pattern=string) | (WHERE expression))?                                       #showTables
-    | SHOW DATABASES ((LIKE pattern=string) | (WHERE expression))?                          #showDatabases
-    | DROP MATERIALIZED VIEW (IF EXISTS)? mvName=qualifiedName                              #dropMaterialized
-    | CREATE VIEW (IF NOT EXISTS)? qualifiedName
-        ('(' columnNameWithComment (',' columnNameWithComment)* ')')?
-        comment? AS queryStatement                                                          #createView
-    | ALTER VIEW qualifiedName
-        ('(' columnNameWithComment (',' columnNameWithComment)* ')')?
-        AS queryStatement                                                                   #alterView
-    | DROP TABLE (IF EXISTS)? qualifiedName FORCE?                                          #dropTable
-    | DROP VIEW (IF EXISTS)? qualifiedName                                                  #dropView
-    | ADMIN SET REPLICA STATUS properties                                                   #adminSetReplicaStatus
-    | ADMIN SET FRONTEND CONFIG '(' property ')'                                            #adminSetConfig
-    | GRANT identifierOrString TO user                                                      #grantRole
-    | REVOKE identifierOrString FROM user                                                   #revokeRole
-    | SHOW MATERIALIZED VIEW ((FROM | IN) db=qualifiedName)?                                #showMaterializedView
->>>>>>> 96d5ee06
     ;
 
 alterTableStatement
