--- conflicted
+++ resolved
@@ -154,7 +154,6 @@
     | showDynamicPartitionStatement
 
     // privilege
-<<<<<<< HEAD
     | grantRoleStatement
     | grantImpersonateStatement
     | revokeRoleStatement
@@ -164,17 +163,6 @@
     | createUserStatement
     | dropUserStatement
     | showAuthenticationStatement
-=======
-    | GRANT identifierOrString TO user                                                      #grantRole
-    | GRANT IMPERSONATE ON user TO ( user | ROLE identifierOrString )                       #grantImpersonate
-    | REVOKE identifierOrString FROM user                                                   #revokeRole
-    | REVOKE IMPERSONATE ON user FROM ( user | ROLE identifierOrString )                    #revokeImpersonate
-    | EXECUTE AS user (WITH NO REVERT)?                                                     #executeAs
-    | ALTER USER user authOption                                                            #alterUser
-    | CREATE USER (IF NOT EXISTS)? user authOption? (DEFAULT ROLE string)?                  #createUser
-    | DROP USER user                                                                        #dropUser
-    | showAuthenticationStatement                                                           #showAuthentication
->>>>>>> 4a0d4d23
 
     // procedure
     | showProcedureStatement
@@ -894,7 +882,7 @@
     ;
 
 grantImpersonateStatement
-    : GRANT IMPERSONATE ON user TO user
+    : GRANT IMPERSONATE ON user TO (user | ROLE identifierOrString)
     ;
 
 revokeRoleStatement
@@ -902,7 +890,7 @@
     ;
 
 revokeImpersonateStatement
-    : REVOKE IMPERSONATE ON user FROM user
+    : REVOKE IMPERSONATE ON user FROM  (user | ROLE identifierOrString)
     ;
 
 executeAsStatement
