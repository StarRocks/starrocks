// This file is licensed under the Elastic License 2.0. Copyright 2021-present, StarRocks Limited.

grammar StarRocks;
import StarRocksLex;

sqlStatements
    : (singleStatement (SEMICOLON EOF? | EOF))+
    ;

singleStatement
    : statement
    ;

statement
    // Query Statement
    : queryStatement                                                                        #query

    // Database Statement
    | alterDbQuotaStmt                                                                      #alterDbQuota
    | createDbStatement                                                                     #createDb
    | dropDbStatement                                                                       #dropDb
    | showCreateDbStatement                                                                 #showCreateDb
    | alterDatabaseRename                                                                   #databaseRename
    | recoverDbStmt                                                                         #revoverDb
    | showDataStmt                                                                          #showData

    // Table Statement
    | createTableStatement                                                                  #createTable
    | createTableAsSelectStatement                                                          #createTableAsSelect
    | alterTableStatement                                                                   #alterTable
    | dropTableStatement                                                                    #dropTable
    | showTableStatement                                                                    #showTables
    | showCreateTableStatement                                                              #showCreateTable
    | showColumnStatement                                                                   #showColumn
    | showTableStatusStatement                                                              #showTableStatus
    | createIndexStatement                                                                  #createIndex
    | dropIndexStatement                                                                    #dropIndex
    | refreshTableStatement                                                                 #refreshTable
    | showAlterStatement                                                                    #showAlter
    | showDeleteStatement                                                                   #showDelete
    | descTableStatement                                                                    #descTable
    | createTableLikeStatement                                                              #createTableLike
    | showIndexStatement                                                                    #showIndex
    | recoverTableStatement                                                                 #recoverTable
<<<<<<< HEAD
    | showPartitionsStatement                                                               #showPartitions
=======
    | truncateTableStatement                                                                #truncateTable
    | showTabletStatement                                                                   #showTablet
    | cancelAlterTableStatement                                                             #cancelAlterTable
>>>>>>> 5ab51668

    // View Statement
    | createViewStatement                                                                   #createView
    | alterViewStatement                                                                    #alterView
    | dropViewStatement                                                                     #dropView

    // Task Statement
    | submitTaskStatement                                                                   #submitTask

    // Materialized View Statement
    | createMaterializedViewStatement                                                       #createMaterializedView
    | showMaterializedViewStatement                                                         #showMaterializedView
    | dropMaterializedViewStatement                                                         #dropMaterializedView
    | alterMaterializedViewStatement                                                        #alterMaterializedView
    | refreshMaterializedViewStatement                                                      #refreshMaterializedView
    | cancelRefreshMaterializedViewStatement                                                #cancelRefreshMaterializedView

    // Catalog Statement
    | createExternalCatalogStatement                                                        #createCatalog
    | dropExternalCatalogStatement                                                          #dropCatalog
    | showCatalogsStatement                                                                 #showCatalogs

    // DML Statement
    | insertStatement                                                                       #insert
    | updateStatement                                                                       #update
    | deleteStatement                                                                       #delete

    // Admin Statement
    | ADMIN SET FRONTEND CONFIG '(' property ')'                                            #adminSetConfig
    | ADMIN SET REPLICA STATUS properties                                                   #adminSetReplicaStatus
    | ADMIN SHOW FRONTEND CONFIG (LIKE pattern=string)?                                     #adminShowConfig
    | ADMIN SHOW REPLICA DISTRIBUTION FROM qualifiedName partitionNames?                    #adminShowReplicaDistribution
    | ADMIN SHOW REPLICA STATUS FROM qualifiedName partitionNames?
            (WHERE where=expression)?                                                       #adminShowReplicaStatus
    | SET setVarList                                                                        #setStmt

    // Cluster Mangement Statement
    | alterSystemStatement                                                                  #alterSystem
    | showNodesStatement                                                                    #showNodes

    // Analyze Statement
    | analyzeStatement                                                                      #analyze
    | createAnalyzeStatement                                                                #createAnalyze
    | dropAnalyzeJobStatement                                                               #dropAnalyzeJob
    | analyzeHistogramStatement                                                             #analyzeHistogram
    | dropHistogramStatement                                                                #dropHistogram
    | showAnalyzeStatement                                                                  #showAnalyze
    | showStatsMetaStatement                                                                #showStatsMeta
    | showHistogramMetaStatement                                                            #showHistogramMeta

    // Work Group Statement
    | createWorkGroupStatement                                                              #createWorkGroup
    | dropWorkGroupStatement                                                                #dropWorkGroup
    | alterWorkGroupStatement                                                               #alterWorkGroup
    | showWorkGroupStatement                                                                #showWorkGroup

    // Other statement
    | USE qualifiedName                                                                     #use
    | showDatabasesStatement                                                                #showDatabases
    | showVariablesStatement                                                                #showVariables
    | showUserPropertyStatement                                                             #showUserProperty
    | killStatement                                                                         #kill
    | setUserPropertyStatement                                                              #setUserProperty
    | showStatusStatement                                                                   #showStatus

    // privilege
    | GRANT identifierOrString TO user                                                      #grantRole
    | GRANT IMPERSONATE ON user TO user                                                     #grantImpersonate
    | REVOKE identifierOrString FROM user                                                   #revokeRole
    | REVOKE IMPERSONATE ON user FROM user                                                  #revokeImpersonate
    | EXECUTE AS user (WITH NO REVERT)?                                                     #executeAs

    // procedure
    | showProcedureStatement                                                                 #showProcedure

    // proc
    | showProcStatement                                                                      #showProc
    ;

// ---------------------------------------- DataBase Statement ---------------------------------------------------------
alterDbQuotaStmt
    : ALTER DATABASE identifier SET DATA QUOTA identifier
    | ALTER DATABASE identifier SET REPLICA QUOTA INTEGER_VALUE
    ;

createDbStatement
    : CREATE (DATABASE | SCHEMA) (IF NOT EXISTS)? identifier
    ;

dropDbStatement
    : DROP (DATABASE | SCHEMA) (IF EXISTS)? identifier FORCE?
    ;

showCreateDbStatement
    : SHOW CREATE (DATABASE | SCHEMA) identifier
    ;


alterDatabaseRename
    : ALTER DATABASE identifier RENAME identifier
    ;


recoverDbStmt
    : RECOVER (DATABASE | SCHEMA) identifier
    ;

showDataStmt
    : SHOW DATA
    | SHOW DATA FROM qualifiedName
    ;

// ------------------------------------------- Table Statement ---------------------------------------------------------

createTableStatement
    : CREATE EXTERNAL? TABLE (IF NOT EXISTS)? qualifiedName
          '(' columnDesc (',' columnDesc)* (',' indexDesc)* ')'
          engineDesc?
          charsetDesc?
          keyDesc?
          comment?
          partitionDesc?
          distributionDesc?
          rollupDesc?
          properties?
          extProperties?
     ;

columnDesc
    : identifier type charsetName? KEY? aggDesc? (NULL | NOT NULL)? defaultDesc? comment?
    ;

charsetName
    : CHAR SET identifier
    | CHARSET identifier
    ;

defaultDesc
    : DEFAULT (string| NULL | CURRENT_TIMESTAMP)
    ;

indexDesc
    : INDEX indexName=identifier identifierList indexType? comment?
    ;

engineDesc
    : ENGINE EQ identifier
    ;

charsetDesc
    : DEFAULT? CHARSET EQ? identifierOrString
    ;


keyDesc
    : (AGGREGATE | UNIQUE | PRIMARY | DUPLICATE) KEY identifierList
    ;

aggDesc
    : SUM
    | MAX
    | MIN
    | REPLACE
    | HLL_UNION
    | BITMAP_UNION
    | PERCENTILE_UNION
    | REPLACE_IF_NOT_NULL
    ;

rollupDesc
    : ROLLUP '(' addRollupClause (',' addRollupClause)* ')'
    ;

addRollupClause
    : rollupName=identifier identifierList (dupKeys)? (fromRollup)? properties?
    ;

dupKeys
    : DUPLICATE KEY identifierList
    ;

fromRollup
    : FROM identifier
    ;

createTableAsSelectStatement
    : CREATE TABLE (IF NOT EXISTS)? qualifiedName
        ('(' identifier (',' identifier)* ')')? comment?
        partitionDesc?
        distributionDesc?
        properties?
        AS queryStatement
        ;

dropTableStatement
    : DROP TABLE (IF EXISTS)? qualifiedName FORCE?
    ;

alterTableStatement
    : ALTER TABLE qualifiedName alterClause (',' alterClause)*
    ;

createIndexStatement
    : CREATE INDEX indexName=identifier
        ON qualifiedName identifierList indexType?
        comment?
    ;

dropIndexStatement
    : DROP INDEX indexName=identifier ON qualifiedName
    ;

indexType
    : USING BITMAP
    ;

showTableStatement
    : SHOW FULL? TABLES ((FROM | IN) db=qualifiedName)? ((LIKE pattern=string) | (WHERE expression))?
    ;

showTabletStatement
    : SHOW TABLET INTEGER_VALUE
    | SHOW TABLET FROM qualifiedName partitionNames? (WHERE expression)? (ORDER BY sortItem (',' sortItem)*)? (limitElement)?
    ;

showCreateTableStatement
    : SHOW CREATE (TABLE | VIEW | MATERIALIZED VIEW) table=qualifiedName
    ;

showColumnStatement
    : SHOW FULL? COLUMNS ((FROM | IN) table=qualifiedName) ((FROM | IN) db=qualifiedName)?
        ((LIKE pattern=string) | (WHERE expression))?
    ;

showTableStatusStatement
    : SHOW TABLE STATUS ((FROM | IN) db=qualifiedName)? ((LIKE pattern=string) | (WHERE expression))?
    ;

refreshTableStatement
    : REFRESH EXTERNAL TABLE qualifiedName (PARTITION '(' string (',' string)* ')')?
    ;

showAlterStatement
    : SHOW ALTER TABLE (COLUMN | ROLLUP) ((FROM | IN) db=qualifiedName)?
        (WHERE expression)? (ORDER BY sortItem (',' sortItem)*)? (limitElement)?
    | SHOW ALTER MATERIALIZED VIEW ((FROM | IN) db=qualifiedName)?
              (WHERE expression)? (ORDER BY sortItem (',' sortItem)*)? (limitElement)?
    ;

showDeleteStatement
    : SHOW DELETE ((FROM | IN) db=qualifiedName)?
    ;

descTableStatement
    : (DESC | DESCRIBE) table=qualifiedName ALL?
    ;

createTableLikeStatement
    : CREATE (EXTERNAL)? TABLE (IF NOT EXISTS)? qualifiedName LIKE qualifiedName
    ;

showIndexStatement
    : SHOW (INDEX | INDEXES | KEY | KEYS) ((FROM | IN) table=qualifiedName) ((FROM | IN) db=qualifiedName)?
    ;

recoverTableStatement
    : RECOVER TABLE qualifiedName
    ;

<<<<<<< HEAD
showPartitionsStatement
    : SHOW TEMPORARY? PARTITIONS FROM table=qualifiedName
    (WHERE expression)?
    (ORDER BY sortItem (',' sortItem)*)? limitElement?
=======
truncateTableStatement
    : TRUNCATE TABLE qualifiedName partitionNames?
    ;

cancelAlterTableStatement
    : CANCEL ALTER TABLE (COLUMN | ROLLUP)? FROM qualifiedName ('(' INTEGER_VALUE (',' INTEGER_VALUE)* ')')?
    | CANCEL ALTER MATERIALIZED VIEW FROM qualifiedName
>>>>>>> 5ab51668
    ;

// ------------------------------------------- View Statement ----------------------------------------------------------

createViewStatement
    : CREATE VIEW (IF NOT EXISTS)? qualifiedName
        ('(' columnNameWithComment (',' columnNameWithComment)* ')')?
        comment? AS queryStatement
    ;

alterViewStatement
    : ALTER VIEW qualifiedName
    ('(' columnNameWithComment (',' columnNameWithComment)* ')')?
    AS queryStatement
    ;

dropViewStatement
    : DROP VIEW (IF EXISTS)? qualifiedName
    ;

// ------------------------------------------- Task Statement ----------------------------------------------------------

submitTaskStatement
    : SUBMIT setVarHint* TASK qualifiedName?
    AS createTableAsSelectStatement
    ;

// ------------------------------------------- Materialized View Statement ---------------------------------------------

createMaterializedViewStatement
    : CREATE MATERIALIZED VIEW (IF NOT EXISTS)? mvName=qualifiedName
    comment?
    (PARTITION BY primaryExpression)?
    distributionDesc?
    refreshSchemeDesc?
    properties?
    AS queryStatement
    ;

showMaterializedViewStatement
    : SHOW MATERIALIZED VIEW ((FROM | IN) db=qualifiedName)? ((LIKE pattern=string) | (WHERE expression))?
    ;

dropMaterializedViewStatement
    : DROP MATERIALIZED VIEW (IF EXISTS)? mvName=qualifiedName
    ;

alterMaterializedViewStatement
    : ALTER MATERIALIZED VIEW mvName=qualifiedName (refreshSchemeDesc | tableRenameClause)
    ;

refreshMaterializedViewStatement
    : REFRESH MATERIALIZED VIEW mvName=qualifiedName
    ;

cancelRefreshMaterializedViewStatement
    : CANCEL REFRESH MATERIALIZED VIEW mvName=qualifiedName
    ;

// ------------------------------------------- Cluster Mangement Statement ---------------------------------------------

alterSystemStatement
    : ALTER SYSTEM alterClause
    ;

// ------------------------------------------- Catalog Statement -------------------------------------------------------

createExternalCatalogStatement
    : CREATE EXTERNAL CATALOG catalogName=identifierOrString comment? properties
    ;

dropExternalCatalogStatement
    : DROP CATALOG catalogName=identifierOrString
    ;

showCatalogsStatement
    : SHOW CATALOGS
    ;


// ------------------------------------------- Alter Clause ------------------------------------------------------------

alterClause
    : createIndexClause
    | dropIndexClause
    | tableRenameClause
    | addBackendClause
    | dropBackendClause
    | modifyBackendHostClause
    | addFrontendClause
    | dropFrontendClause
    | modifyFrontendHostClause
    | addComputeNodeClause
    | dropComputeNodeClause
    | swapTableClause
    | dropPartitionClause
    | modifyTablePropertiesClause
    | addPartitionClause
    ;

addPartitionClause
    : ADD TEMPORARY? (singleRangePartition | PARTITIONS multiRangePartition) distributionDesc? properties?
    ;

createIndexClause
    : ADD INDEX indexName=identifier identifierList indexType? comment?
    ;

dropIndexClause
    : DROP INDEX indexName=identifier
    ;

dropPartitionClause
    : DROP TEMPORARY? PARTITION (IF EXISTS)? identifier FORCE?
    ;

tableRenameClause
    : RENAME identifier
    ;

swapTableClause
    : SWAP WITH identifier
    ;

modifyTablePropertiesClause
    : SET propertyList
    ;

addBackendClause
   : ADD BACKEND string (',' string)*
   ;

dropBackendClause
   : DROP BACKEND string (',' string)* FORCE?
   ;

modifyBackendHostClause
   : MODIFY BACKEND HOST string TO string
   ;

addFrontendClause
   : ADD (FOLLOWER | OBSERVER) string
   ;

dropFrontendClause
   : DROP (FOLLOWER | OBSERVER) string
   ;

modifyFrontendHostClause
   : MODIFY FRONTEND HOST string TO string
   ;

addComputeNodeClause
   : ADD COMPUTE NODE string (',' string)*
   ;

dropComputeNodeClause
   : DROP COMPUTE NODE string (',' string)*
   ;

// ------------------------------------------- DML Statement -----------------------------------------------------------

insertStatement
    : explainDesc? INSERT (INTO | OVERWRITE) qualifiedName partitionNames?
        (WITH LABEL label=identifier)? columnAliases?
        (queryStatement | (VALUES expressionsWithDefault (',' expressionsWithDefault)*))
    ;

updateStatement
    : explainDesc? UPDATE qualifiedName SET assignmentList (WHERE where=expression)?
    ;

deleteStatement
    : explainDesc? DELETE FROM qualifiedName partitionNames? (WHERE where=expression)?
    ;

// ------------------------------------------- Analyze Statement -------------------------------------------------------

analyzeStatement
    : ANALYZE (FULL | SAMPLE)? TABLE qualifiedName ('(' identifier (',' identifier)* ')')? properties?
    ;

analyzeHistogramStatement
    : ANALYZE TABLE qualifiedName UPDATE HISTOGRAM ON identifier (',' identifier)*
        (WITH bucket=INTEGER_VALUE BUCKETS)? properties?
    ;

dropHistogramStatement
    : ANALYZE TABLE qualifiedName DROP HISTOGRAM ON identifier (',' identifier)*
    ;

createAnalyzeStatement
    : CREATE ANALYZE (FULL | SAMPLE)? ALL properties?
    | CREATE ANALYZE (FULL | SAMPLE)? DATABASE db=identifier properties?
    | CREATE ANALYZE (FULL | SAMPLE)? TABLE qualifiedName ('(' identifier (',' identifier)* ')')? properties?
    ;

dropAnalyzeJobStatement
    : DROP ANALYZE INTEGER_VALUE
    ;

showAnalyzeStatement
    : SHOW ANALYZE (JOB | STATUS)? (WHERE expression)?
    ;

showStatsMetaStatement
    : SHOW STATS META (WHERE expression)?
    ;

showHistogramMetaStatement
    : SHOW HISTOGRAM META (WHERE expression)?
    ;

// ------------------------------------------- Work Group Statement ----------------------------------------------------

createWorkGroupStatement
    : CREATE RESOURCE GROUP (IF NOT EXISTS)? (OR REPLACE)? identifier
        TO classifier (',' classifier)*  WITH '(' property (',' property)* ')'
    ;

dropWorkGroupStatement
    : DROP RESOURCE GROUP identifier
    ;

alterWorkGroupStatement
    : ALTER RESOURCE GROUP identifier ADD classifier (',' classifier)*
    | ALTER RESOURCE GROUP identifier DROP '(' INTEGER_VALUE (',' INTEGER_VALUE)* ')'
    | ALTER RESOURCE GROUP identifier DROP ALL
    | ALTER RESOURCE GROUP identifier WITH '(' property (',' property)* ')'
    ;

showWorkGroupStatement
    : SHOW RESOURCE GROUP identifier
    | SHOW RESOURCE GROUPS ALL?
    ;

classifier
    : '(' expression (',' expression)* ')'
    ;

// ------------------------------------------- Other Statement ---------------------------------------------------------

showDatabasesStatement
    : SHOW DATABASES ((FROM | IN) catalog=qualifiedName)? ((LIKE pattern=string) | (WHERE expression))?
    | SHOW SCHEMAS ((LIKE pattern=string) | (WHERE expression))?
    ;

showVariablesStatement
    : SHOW varType? VARIABLES ((LIKE pattern=string) | (WHERE expression))?
    ;

showUserPropertyStatement
    : SHOW PROPERTY (FOR string)? (LIKE string)?
    ;

killStatement
    : KILL (CONNECTION? | QUERY) INTEGER_VALUE
    ;

setUserPropertyStatement
    : SET PROPERTY (FOR string)? userPropertyList
    ;

showStatusStatement
    : SHOW varType? STATUS ((LIKE pattern=string) | (WHERE expression))?
    ;

showNodesStatement
    : SHOW COMPUTE NODES                                                       #showComputeNodes
    ;

varType
    : GLOBAL
    | LOCAL
    | SESSION
    ;

setVar
    : varType? IDENTIFIER '=' expression
    ;

setVarList
    : setVar (',' setVar)*
    ;

// ------------------------------------------- Query Statement ---------------------------------------------------------

queryStatement
    : explainDesc? queryBody outfile?;

queryBody
    : withClause? queryNoWith
    ;

withClause
    : WITH commonTableExpression (',' commonTableExpression)*
    ;

queryNoWith
    :queryTerm (ORDER BY sortItem (',' sortItem)*)? (limitElement)?
    ;

queryTerm
    : queryPrimary                                                             #queryTermDefault
    | left=queryTerm operator=INTERSECT setQuantifier? right=queryTerm         #setOperation
    | left=queryTerm operator=(UNION | EXCEPT | MINUS)
        setQuantifier? right=queryTerm                                         #setOperation
    ;

queryPrimary
    : querySpecification                           #queryPrimaryDefault
    | subquery                                     #subqueryPrimary
    ;

subquery
    : '(' queryBody  ')'
    ;

rowConstructor
     :'(' expression (',' expression)* ')'
     ;

sortItem
    : expression ordering = (ASC | DESC)? (NULLS nullOrdering=(FIRST | LAST))?
    ;

limitElement
    : LIMIT limit =INTEGER_VALUE (OFFSET offset=INTEGER_VALUE)?
    | LIMIT offset =INTEGER_VALUE ',' limit=INTEGER_VALUE
    ;

querySpecification
    : SELECT setVarHint* setQuantifier? selectItem (',' selectItem)*
      fromClause
      (WHERE where=expression)?
      (GROUP BY groupingElement)?
      (HAVING having=expression)?
    ;

fromClause
    : (FROM relation (',' LATERAL? relation)*)?                                         #from
    | FROM DUAL                                                                         #dual
    ;

groupingElement
    : ROLLUP '(' (expression (',' expression)*)? ')'                                    #rollup
    | CUBE '(' (expression (',' expression)*)? ')'                                      #cube
    | GROUPING SETS '(' groupingSet (',' groupingSet)* ')'                              #multipleGroupingSets
    | expression (',' expression)*                                                      #singleGroupingSet
    ;

groupingSet
    : '(' expression? (',' expression)* ')'
    ;

commonTableExpression
    : name=identifier (columnAliases)? AS '(' queryBody ')'
    ;

setQuantifier
    : DISTINCT
    | ALL
    ;

selectItem
    : expression (AS? (identifier | string))?                                            #selectSingle
    | qualifiedName '.' ASTERISK_SYMBOL                                                  #selectAll
    | ASTERISK_SYMBOL                                                                    #selectAll
    ;

relation
    : left=relation crossOrInnerJoinType bracketHint?
            LATERAL? rightRelation=relation joinCriteria?                                #joinRelation
    | left=relation outerAndSemiJoinType bracketHint?
            LATERAL? rightRelation=relation joinCriteria                                 #joinRelation
    | relationPrimary (AS? identifier columnAliases?)?                                   #aliasedRelation
    | '(' relation (','relation)* ')'                                                    #parenthesizedRelation
    ;

crossOrInnerJoinType
    : JOIN | INNER JOIN
    | CROSS | CROSS JOIN
    ;

outerAndSemiJoinType
    : LEFT JOIN | RIGHT JOIN | FULL JOIN
    | LEFT OUTER JOIN | RIGHT OUTER JOIN
    | FULL OUTER JOIN
    | LEFT SEMI JOIN | RIGHT SEMI JOIN
    | LEFT ANTI JOIN | RIGHT ANTI JOIN
    ;

bracketHint
    : '[' IDENTIFIER (',' IDENTIFIER)* ']'
    ;

setVarHint
    : '/*+' SET_VAR '(' hintMap (',' hintMap)* ')' '*/'
    ;

hintMap
    : k=IDENTIFIER '=' v=literalExpression
    ;

joinCriteria
    : ON expression
    | USING '(' identifier (',' identifier)* ')'
    ;

columnAliases
    : '(' identifier (',' identifier)* ')'
    ;

relationPrimary
    : qualifiedName partitionNames? tabletList? bracketHint?                              #tableName
    | '(' VALUES rowConstructor (',' rowConstructor)* ')'                                 #inlineTable
    | subquery                                                                            #subqueryRelation
    | qualifiedName '(' expression (',' expression)* ')'                                  #tableFunction
    ;

partitionNames
    : TEMPORARY? (PARTITION | PARTITIONS) '(' identifier (',' identifier)* ')'
    | TEMPORARY? (PARTITION | PARTITIONS) identifier
    ;

tabletList
    : TABLET '(' INTEGER_VALUE (',' INTEGER_VALUE)* ')'
    ;

// ------------------------------------------- Procedure Statement ---------------------------------------------------------
showProcedureStatement
    : SHOW PROCEDURE STATUS ((LIKE pattern=string) | (WHERE where=expression))?
    ;

// ------------------------------------------- Proc Statement ---------------------------------------------------------
showProcStatement
    : SHOW PROC path=string
    ;

// ------------------------------------------- Expression --------------------------------------------------------------

/**
 * Operator precedences are shown in the following list, from highest precedence to the lowest.
 *
 * !
 * - (unary minus), ~ (unary bit inversion)
 * ^
 * *, /, DIV, %, MOD
 * -, +
 * &
 * |
 * = (comparison), <=>, >=, >, <=, <, <>, !=, IS, LIKE, REGEXP
 * BETWEEN, CASE WHEN
 * NOT
 * AND, &&
 * XOR
 * OR, ||
 * = (assignment)
 */

expressionsWithDefault
    : '(' expressionOrDefault (',' expressionOrDefault)* ')'
    ;

expressionOrDefault
    : expression | DEFAULT
    ;

expression
    : booleanExpression                                                                   #expressionDefault
    | NOT expression                                                                      #logicalNot
    | left=expression operator=(AND|LOGICAL_AND) right=expression                         #logicalBinary
    | left=expression operator=(OR|LOGICAL_OR) right=expression                           #logicalBinary
    ;

booleanExpression
    : predicate                                                                           #booleanExpressionDefault
    | booleanExpression IS NOT? NULL                                                      #isNull
    | left = booleanExpression comparisonOperator right = predicate                       #comparison
    | booleanExpression comparisonOperator '(' queryBody ')'                              #scalarSubquery
    ;

predicate
    : valueExpression (predicateOperations[$valueExpression.ctx])?
    ;

predicateOperations [ParserRuleContext value]
    : NOT? IN '(' expression (',' expression)* ')'                                        #inList
    | NOT? IN '(' queryBody ')'                                                           #inSubquery
    | NOT? BETWEEN lower = valueExpression AND upper = predicate                          #between
    | NOT? (LIKE | RLIKE | REGEXP) pattern=valueExpression                                #like
    ;

valueExpression
    : primaryExpression                                                                   #valueExpressionDefault
    | left = valueExpression operator = BITXOR right = valueExpression                    #arithmeticBinary
    | left = valueExpression operator = (
              ASTERISK_SYMBOL
            | SLASH_SYMBOL
            | PERCENT_SYMBOL
            | INT_DIV
            | MOD)
      right = valueExpression                                                             #arithmeticBinary
    | left = valueExpression operator = (PLUS_SYMBOL | MINUS_SYMBOL)
        right = valueExpression                                                           #arithmeticBinary
    | left = valueExpression operator = BITAND right = valueExpression                    #arithmeticBinary
    | left = valueExpression operator = BITOR right = valueExpression                     #arithmeticBinary
    ;

primaryExpression
    : variable                                                                            #var
    | columnReference                                                                     #columnRef
    | functionCall                                                                        #functionCallExpression
    | '{' FN functionCall '}'                                                             #odbcFunctionCallExpression
    | primaryExpression COLLATE (identifier | string)                                     #collate
    | literalExpression                                                                   #literal
    | left = primaryExpression CONCAT right = primaryExpression                           #concat
    | operator = (MINUS_SYMBOL | PLUS_SYMBOL | BITNOT) primaryExpression                  #arithmeticUnary
    | operator = LOGICAL_NOT primaryExpression                                            #arithmeticUnary
    | '(' expression ')'                                                                  #parenthesizedExpression
    | EXISTS '(' queryBody ')'                                                            #exists
    | subquery                                                                            #subqueryExpression
    | CAST '(' expression AS type ')'                                                     #cast
    | CASE caseExpr=expression whenClause+ (ELSE elseExpression=expression)? END          #simpleCase
    | CASE whenClause+ (ELSE elseExpression=expression)? END                              #searchedCase
    | arrayType? '[' (expression (',' expression)*)? ']'                                  #arrayConstructor
    | value=primaryExpression '[' index=valueExpression ']'                               #arraySubscript
    | primaryExpression '[' start=INTEGER_VALUE? ':' end=INTEGER_VALUE? ']'               #arraySlice
    | primaryExpression ARROW string                                                      #arrowExpression
    ;

literalExpression
    : NULL                                                                                #nullLiteral
    | booleanValue                                                                        #booleanLiteral
    | number                                                                              #numericLiteral
    | (DATE | DATETIME) string                                                            #dateLiteral
    | string                                                                              #stringLiteral
    | interval                                                                            #intervalLiteral
    ;

functionCall
    : EXTRACT '(' identifier FROM valueExpression ')'                                     #extract
    | GROUPING '(' (expression (',' expression)*)? ')'                                    #groupingOperation
    | GROUPING_ID '(' (expression (',' expression)*)? ')'                                 #groupingOperation
    | informationFunctionExpression                                                       #informationFunction
    | specialFunctionExpression                                                           #specialFunction
    | aggregationFunction over?                                                           #aggregationFunctionCall
    | windowFunction over                                                                 #windowFunctionCall
    | qualifiedName '(' (expression (',' expression)*)? ')'  over?                        #simpleFunctionCall
    ;

aggregationFunction
    : AVG '(' DISTINCT? expression ')'
    | COUNT '(' ASTERISK_SYMBOL? ')'
    | COUNT '(' DISTINCT? (expression (',' expression)*)? ')'
    | MAX '(' DISTINCT? expression ')'
    | MIN '(' DISTINCT? expression ')'
    | SUM '(' DISTINCT? expression ')'
    ;

variable
    : AT AT ((GLOBAL | SESSION | LOCAL) '.')? identifier
    ;

columnReference
    : identifier
    | qualifiedName
    ;

informationFunctionExpression
    : name = DATABASE '(' ')'
    | name = SCHEMA '(' ')'
    | name = USER '(' ')'
    | name = CONNECTION_ID '(' ')'
    | name = CURRENT_USER '(' ')'
    ;

specialFunctionExpression
    : CHAR '(' expression ')'
    | CURRENT_TIMESTAMP '(' ')'
    | DAY '(' expression ')'
    | HOUR '(' expression ')'
    | IF '(' (expression (',' expression)*)? ')'
    | LEFT '(' expression ',' expression ')'
    | LIKE '(' expression ',' expression ')'
    | MINUTE '(' expression ')'
    | MOD '(' expression ',' expression ')'
    | MONTH '(' expression ')'
    | QUARTER '(' expression ')'
    | REGEXP '(' expression ',' expression ')'
    | REPLACE '(' (expression (',' expression)*)? ')'
    | RIGHT '(' expression ',' expression ')'
    | RLIKE '(' expression ',' expression ')'
    | SECOND '(' expression ')'
    | TIMESTAMPADD '(' unitIdentifier ',' expression ',' expression ')'
    | TIMESTAMPDIFF '(' unitIdentifier ',' expression ',' expression ')'
    //| WEEK '(' expression ')' TODO: Support week(expr) function
    | YEAR '(' expression ')'
    | PASSWORD '(' string ')'
    ;

windowFunction
    : name = ROW_NUMBER '(' ')'
    | name = RANK '(' ')'
    | name = DENSE_RANK '(' ')'
    | name = NTILE  '(' expression? ')'
    | name = LEAD  '(' (expression (',' expression)*)? ')'
    | name = LAG '(' (expression (',' expression)*)? ')'
    | name = FIRST_VALUE '(' (expression (',' expression)*)? ')'
    | name = LAST_VALUE '(' (expression (',' expression)*)? ')'
    ;

whenClause
    : WHEN condition=expression THEN result=expression
    ;

over
    : OVER '('
        (PARTITION BY partition+=expression (',' partition+=expression)*)?
        (ORDER BY sortItem (',' sortItem)*)?
        windowFrame?
      ')'
    ;

windowFrame
    : frameType=RANGE start=frameBound
    | frameType=ROWS start=frameBound
    | frameType=RANGE BETWEEN start=frameBound AND end=frameBound
    | frameType=ROWS BETWEEN start=frameBound AND end=frameBound
    ;

frameBound
    : UNBOUNDED boundType=PRECEDING                 #unboundedFrame
    | UNBOUNDED boundType=FOLLOWING                 #unboundedFrame
    | CURRENT ROW                                   #currentRowBound
    | expression boundType=(PRECEDING | FOLLOWING)  #boundedFrame
    ;

// ------------------------------------------- COMMON AST --------------------------------------------------------------

explainDesc
    : (DESC | DESCRIBE | EXPLAIN) (LOGICAL | VERBOSE | COSTS)?
    ;

partitionDesc
    : PARTITION BY RANGE identifierList '(' (rangePartitionDesc (',' rangePartitionDesc)*)? ')'
    | PARTITION BY LIST identifierList '(' (listPartitionDesc (',' listPartitionDesc)*)? ')'
    ;

listPartitionDesc
    : singleItemListPartitionDesc
    | multiItemListPartitionDesc
    ;

singleItemListPartitionDesc
    : PARTITION (IF NOT EXISTS)? identifier VALUES IN stringList propertyList?
    ;

multiItemListPartitionDesc
    : PARTITION (IF NOT EXISTS)? identifier VALUES IN '(' stringList (',' stringList)* ')' propertyList?
    ;

stringList
    : '(' string (',' string)* ')'
    ;

rangePartitionDesc
    : singleRangePartition
    | multiRangePartition
    ;

singleRangePartition
    : PARTITION (IF NOT EXISTS)? identifier VALUES partitionKeyDesc propertyList?
    ;

multiRangePartition
    : START '(' string ')' END '(' string ')' EVERY '(' interval ')'
    | START '(' string ')' END '(' string ')' EVERY '(' INTEGER_VALUE ')'
    ;

partitionKeyDesc
    : LESS THAN (MAXVALUE | partitionValueList)
    | '[' partitionValueList ',' partitionValueList ')'
    ;

partitionValueList
    : '(' partitionValue (',' partitionValue)* ')'
    ;

partitionValue
    : MAXVALUE | string
    ;

distributionDesc
    : DISTRIBUTED BY HASH identifierList (BUCKETS INTEGER_VALUE)?
    ;

refreshSchemeDesc
    : REFRESH (SYNC
    | ASYNC
    | ASYNC (START '(' string ')')? EVERY '(' interval ')'
    | MANUAL)
    ;

properties
    : PROPERTIES '(' property (',' property)* ')'
    ;

extProperties
    : BROKER properties
    ;

propertyList
    : '(' property (',' property)* ')'
    ;

userPropertyList
    : property (',' property)*
    ;

property
    : key=string '=' value=string
    ;

comment
    : COMMENT string
    ;

columnNameWithComment
    : identifier comment?
    ;

outfile
    : INTO OUTFILE file=string fileFormat? properties?
    ;

fileFormat
    : FORMAT AS (identifier | string)
    ;

string
    : SINGLE_QUOTED_TEXT
    | DOUBLE_QUOTED_TEXT
    ;

comparisonOperator
    : EQ | NEQ | LT | LTE | GT | GTE | EQ_FOR_NULL
    ;

booleanValue
    : TRUE | FALSE
    ;

interval
    : INTERVAL value=expression from=unitIdentifier
    ;

unitIdentifier
    : YEAR | MONTH | WEEK | DAY | HOUR | MINUTE | SECOND | QUARTER
    ;

type
    : baseType
    | decimalType
    | arrayType
    ;

arrayType
    : ARRAY '<' type '>'
    ;

typeParameter
    : '(' INTEGER_VALUE ')'
    ;

baseType
    : BOOLEAN
    | TINYINT typeParameter?
    | SMALLINT typeParameter?
    | SIGNED INT?
    | INT typeParameter?
    | INTEGER typeParameter?
    | BIGINT typeParameter?
    | LARGEINT typeParameter?
    | FLOAT
    | DOUBLE
    | DATE
    | DATETIME
    | TIME
    | CHAR typeParameter?
    | VARCHAR typeParameter?
    | STRING
    | BITMAP
    | HLL
    | PERCENTILE
    | JSON
    ;

decimalType
    : (DECIMAL | DECIMALV2 | DECIMAL32 | DECIMAL64 | DECIMAL128) ('(' precision=INTEGER_VALUE (',' scale=INTEGER_VALUE)? ')')?
    ;

qualifiedName
    : identifier ('.' identifier)*
    ;

identifier
    : IDENTIFIER             #unquotedIdentifier
    | nonReserved            #unquotedIdentifier
    | BACKQUOTED_IDENTIFIER  #backQuotedIdentifier
    | DIGIT_IDENTIFIER       #digitIdentifier
    ;

identifierList
    : '(' identifier (',' identifier)* ')'
    ;

identifierOrString
    : identifier
    | string
    ;

user
    : identifierOrString                                     # userWithoutHost
    | identifierOrString '@' identifierOrString              # userWithHost
    | identifierOrString '@' '[' identifierOrString ']'      # userWithHostAndBlanket
    ;

assignment
    : identifier EQ expressionOrDefault
    ;

assignmentList
    : assignment (',' assignment)*
    ;

number
    : DECIMAL_VALUE  #decimalValue
    | DOUBLE_VALUE   #doubleValue
    | INTEGER_VALUE  #integerValue
    ;

nonReserved
    : AFTER | AGGREGATE | ASYNC | AUTHORS | AVG | ADMIN
    | BACKEND | BACKENDS | BACKUP | BEGIN | BITMAP_UNION | BOOLEAN | BROKER | BUCKETS | BUILTIN
    | CAST | CATALOG | CATALOGS | CHAIN | CHARSET | CURRENT | COLLATION | COLUMNS | COMMENT | COMMIT | COMMITTED
    | COMPUTE | CONNECTION | CONNECTION_ID | CONSISTENT | COSTS | COUNT | CONFIG
    | DATA | DATE | DATETIME | DAY | DISTRIBUTION | DUPLICATE | DYNAMIC
    | END | ENGINE | ENGINES | ERRORS | EVENTS | EXECUTE | EXTERNAL | EXTRACT | EVERY
    | FILE | FILTER | FIRST | FOLLOWING | FORMAT | FN | FRONTEND | FRONTENDS | FOLLOWER | FREE | FUNCTIONS
    | GLOBAL | GRANTS
    | HASH | HISTOGRAM | HELP | HLL_UNION | HOUR
    | IDENTIFIED | IMPERSONATE | INDEXES | INSTALL | INTERMEDIATE | INTERVAL | ISOLATION
    | JOB
    | LABEL | LAST | LESS | LEVEL | LIST | LOCAL | LOGICAL
    | MANUAL | MATERIALIZED | MAX | META | MIN | MINUTE | MODIFY | MONTH | MERGE
    | NAME | NAMES | NEGATIVE | NO | NODE | NULLS
    | OBSERVER | OFFSET | ONLY | OPEN | OVERWRITE
    | PARTITIONS | PASSWORD | PATH | PAUSE | PERCENTILE_UNION | PLUGIN | PLUGINS | PRECEDING | PROC | PROCESSLIST
    | PROPERTIES | PROPERTY
    | QUARTER | QUERY | QUOTA
    | RANDOM | RECOVER | REFRESH | REPAIR | REPEATABLE | REPLACE_IF_NOT_NULL | REPLICA | REPOSITORY | REPOSITORIES
    | RESOURCE | RESTORE | RESUME | RETURNS | REVERT | ROLE | ROLES | ROLLUP | ROLLBACK | ROUTINE
    | SAMPLE | SECOND | SERIALIZABLE | SESSION | SETS | SIGNED | SNAPSHOT | START | SUM | STATUS | STOP | STORAGE
    | STRING | STATS | SUBMIT | SYNC
    | TABLES | TABLET | TASK | TEMPORARY | TIMESTAMP | TIMESTAMPADD | TIMESTAMPDIFF | THAN | TIME | TRANSACTION
    | TRIGGERS | TRUNCATE | TYPE | TYPES
    | UNBOUNDED | UNCOMMITTED | UNINSTALL | USER
    | VALUE | VARIABLES | VIEW | VERBOSE
    | WARNINGS | WEEK | WORK | WRITE
    | YEAR
    ;<|MERGE_RESOLUTION|>--- conflicted
+++ resolved
@@ -42,13 +42,10 @@
     | createTableLikeStatement                                                              #createTableLike
     | showIndexStatement                                                                    #showIndex
     | recoverTableStatement                                                                 #recoverTable
-<<<<<<< HEAD
-    | showPartitionsStatement                                                               #showPartitions
-=======
     | truncateTableStatement                                                                #truncateTable
     | showTabletStatement                                                                   #showTablet
     | cancelAlterTableStatement                                                             #cancelAlterTable
->>>>>>> 5ab51668
+    | showPartitionsStatement                                                               #showPartitions
 
     // View Statement
     | createViewStatement                                                                   #createView
@@ -318,20 +315,19 @@
     : RECOVER TABLE qualifiedName
     ;
 
-<<<<<<< HEAD
+truncateTableStatement
+    : TRUNCATE TABLE qualifiedName partitionNames?
+    ;
+
+cancelAlterTableStatement
+    : CANCEL ALTER TABLE (COLUMN | ROLLUP)? FROM qualifiedName ('(' INTEGER_VALUE (',' INTEGER_VALUE)* ')')?
+    | CANCEL ALTER MATERIALIZED VIEW FROM qualifiedName
+    ;
+
 showPartitionsStatement
     : SHOW TEMPORARY? PARTITIONS FROM table=qualifiedName
     (WHERE expression)?
     (ORDER BY sortItem (',' sortItem)*)? limitElement?
-=======
-truncateTableStatement
-    : TRUNCATE TABLE qualifiedName partitionNames?
-    ;
-
-cancelAlterTableStatement
-    : CANCEL ALTER TABLE (COLUMN | ROLLUP)? FROM qualifiedName ('(' INTEGER_VALUE (',' INTEGER_VALUE)* ')')?
-    | CANCEL ALTER MATERIALIZED VIEW FROM qualifiedName
->>>>>>> 5ab51668
     ;
 
 // ------------------------------------------- View Statement ----------------------------------------------------------
