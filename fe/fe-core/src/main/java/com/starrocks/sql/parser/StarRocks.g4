// This file is licensed under the Elastic License 2.0. Copyright 2021-present, StarRocks Inc.

grammar StarRocks;
import StarRocksLex;

sqlStatements
    : (singleStatement (SEMICOLON EOF? | EOF))+
    ;

singleStatement
    : statement
    ;

statement
    // Query Statement
    : queryStatement                                                                        #query

    // Database Statement
    | useDatabaseStatement                                                                  #useDb
    | useCatalogStatement                                                                   #useCatalog
    | showDatabasesStatement                                                                #showDatabases
    | alterDbQuotaStmtatement                                                               #alterDbQuota
    | createDbStatement                                                                     #createDb
    | dropDbStatement                                                                       #dropDb
    | showCreateDbStatement                                                                 #showCreateDb
    | alterDatabaseRename                                                                   #databaseRename
    | recoverDbStmt                                                                         #revoverDb
    | showDataStmt                                                                          #showData

    // Table Statement
    | createTableStatement                                                                  #createTable
    | createTableAsSelectStatement                                                          #createTableAsSelect
    | createTableLikeStatement                                                              #createTableLike
    | dropTableStatement                                                                    #dropTable
    | recoverTableStatement                                                                 #recoverTable
    | truncateTableStatement                                                                #truncateTable
    | alterTableStatement                                                                   #alterTable
    | cancelAlterTableStatement                                                             #cancelAlterTable
    | showAlterStatement                                                                    #showAlter
    | showTableStatement                                                                    #showTables
    | showCreateTableStatement                                                              #showCreateTable
    | descTableStatement                                                                    #descTable
    | showTableStatusStatement                                                              #showTableStatus
    | showColumnStatement                                                                   #showColumn
    | refreshTableStatement                                                                 #refreshTable

    // View Statement
    | createViewStatement                                                                   #createView
    | alterViewStatement                                                                    #alterView
    | dropViewStatement                                                                     #dropView

    // Partition Statement
    | showPartitionsStatement                                                               #showPartitions
    | recoverPartitionStatement                                                             #recoverPartition

    // Index Statement
    | createIndexStatement                                                                  #createIndex
    | dropIndexStatement                                                                    #dropIndex
    | showIndexStatement                                                                    #showIndex

    // Task Statement
    | submitTaskStatement                                                                   #submitTask

    // Materialized View Statement
    | createMaterializedViewStatement                                                       #createMaterializedView
    | showMaterializedViewStatement                                                         #showMaterializedView
    | dropMaterializedViewStatement                                                         #dropMaterializedView
    | alterMaterializedViewStatement                                                        #alterMaterializedView
    | refreshMaterializedViewStatement                                                      #refreshMaterializedView
    | cancelRefreshMaterializedViewStatement                                                #cancelRefreshMaterializedView

    // Catalog Statement
    | createExternalCatalogStatement                                                        #createCatalog
    | dropExternalCatalogStatement                                                          #dropCatalog
    | showCatalogsStatement                                                                 #showCatalogs

    // DML Statement
    | insertStatement                                                                       #insert
    | updateStatement                                                                       #update
    | deleteStatement                                                                       #delete

    //Routine Statement
    | stopRoutineLoadStatement                                                              #stopRoutineLoad
    | resumeRoutineLoadStatement                                                            #resumeRoutineLoad
    | pauseRoutineLoadStatement                                                             #pauseRoutineLoad
    | showRoutineLoadStatement                                                              #showRoutineLoad

    // Admin Statement
    | adminSetConfigStatement                                                               #adminSetConfig
    | adminSetReplicaStatusStatement                                                        #adminSetReplicaStatus
    | adminShowConfigStatement                                                              #adminShowConfig
    | adminShowReplicaDistributionStatement                                                 #adminShowReplicaDistribution
    | adminShowReplicaStatusStatement                                                       #adminShowReplicaStatus
    | adminRepairTableStatement                                                             #adminRepairTable
    | adminCancelRepairTableStatement                                                       #adminCancelRepairTable
    | adminCheckTabletsStatement                                                            #adminCheckTablets

    // Cluster Mangement Statement
    | alterSystemStatement                                                                  #alterSystem
    | showNodesStatement                                                                    #showNodes

    // Analyze Statement
    | analyzeStatement                                                                      #analyze
    | dropStatsStatement                                                                    #dropStats
    | createAnalyzeStatement                                                                #createAnalyze
    | dropAnalyzeJobStatement                                                               #dropAnalyzeJob
    | analyzeHistogramStatement                                                             #analyzeHistogram
    | dropHistogramStatement                                                                #dropHistogram
    | showAnalyzeStatement                                                                  #showAnalyze
    | showStatsMetaStatement                                                                #showStatsMeta
    | showHistogramMetaStatement                                                            #showHistogramMeta

    // Work Group Statement
    | createResourceGroupStatement                                                          #createResourceGroup
    | dropResourceGroupStatement                                                            #dropResourceGroup
    | alterResourceGroupStatement                                                           #alterResourceGroup
    | showResourceGroupStatement                                                            #showResourceGroup

    //UDF
    | showFunctionsStatement                                                                #showFunctions
    | dropFunctionStatement                                                                 #dropFunctionst
    | createFunctionStatement                                                               #createFunction

    // Load Statement
    | loadStatement                                                                         #load
    | showLoadStatement                                                                     #showLoad
    | showLoadWarningsStatement                                                             #showLoadWarnings
    | cancelLoadStatement                                                                   #cancelLoad

    // Other statement
    | showVariablesStatement                                                                #showVariables
    | showProcesslistStatement                                                              #showProcesslist
    | showUserPropertyStatement                                                             #showUserProperty
    | killStatement                                                                         #kill
    | setUserPropertyStatement                                                              #setUserProperty
    | showStatusStatement                                                                   #showStatus
    | showCharsetStatement                                                                  #showCharset
    | showBrokerStatement                                                                   #showBroker
    | showCollationStatement                                                                #showCollation
    | setStatement                                                                          #setStmt

    //Show Statement
    | showWarningStatement                                                                  #showWarning
<<<<<<< HEAD
    | showTabletStatement                                                                   #showTablet
    | showDeleteStatement                                                                   #showDelete
    | showOpenTableStatement                                                                #showOpenTable
=======
    | showDynamicPartitionStatement                                                         #showDynamicPartition
>>>>>>> 01154614

    // privilege
    | GRANT identifierOrString TO user                                                      #grantRole
    | GRANT IMPERSONATE ON user TO user                                                     #grantImpersonate
    | REVOKE identifierOrString FROM user                                                   #revokeRole
    | REVOKE IMPERSONATE ON user FROM user                                                  #revokeImpersonate
    | EXECUTE AS user (WITH NO REVERT)?                                                     #executeAs
    | ALTER USER user authOption                                                            #alterUser
    | CREATE USER (IF NOT EXISTS)? user authOption? (DEFAULT ROLE string)?                  #createUser
    | DROP USER user                                                                        #dropUser
    | showAuthenticationStatement                                                           #showAuthentication

    // procedure
    | showProcedureStatement                                                                 #showProcedure

    // proc
    | showProcStatement                                                                      #showProc

    // Backup Restore Satement
    | backupStatement                                                                        #backup
    | showBackupStatement                                                                    #showBackup
    ;

// ---------------------------------------- DataBase Statement ---------------------------------------------------------

useDatabaseStatement
    : USE qualifiedName
    ;

useCatalogStatement
    : USE CATALOG identifierOrString
    ;

alterDbQuotaStmtatement
    : ALTER DATABASE identifier SET DATA QUOTA identifier
    | ALTER DATABASE identifier SET REPLICA QUOTA INTEGER_VALUE
    ;

createDbStatement
    : CREATE (DATABASE | SCHEMA) (IF NOT EXISTS)? identifier
    ;

dropDbStatement
    : DROP (DATABASE | SCHEMA) (IF EXISTS)? identifier FORCE?
    ;

showCreateDbStatement
    : SHOW CREATE (DATABASE | SCHEMA) identifier
    ;


alterDatabaseRename
    : ALTER DATABASE identifier RENAME identifier
    ;


recoverDbStmt
    : RECOVER (DATABASE | SCHEMA) identifier
    ;

showDataStmt
    : SHOW DATA
    | SHOW DATA FROM qualifiedName
    ;

// ------------------------------------------- Table Statement ---------------------------------------------------------

createTableStatement
    : CREATE EXTERNAL? TABLE (IF NOT EXISTS)? qualifiedName
          '(' columnDesc (',' columnDesc)* (',' indexDesc)* ')'
          engineDesc?
          charsetDesc?
          keyDesc?
          comment?
          partitionDesc?
          distributionDesc?
          rollupDesc?
          properties?
          extProperties?
     ;

columnDesc
    : identifier type charsetName? KEY? aggDesc? (NULL | NOT NULL)? defaultDesc? comment?
    ;

charsetName
    : CHAR SET identifier
    | CHARSET identifier
    ;

defaultDesc
    : DEFAULT (string| NULL | CURRENT_TIMESTAMP)
    ;

indexDesc
    : INDEX indexName=identifier identifierList indexType? comment?
    ;

engineDesc
    : ENGINE EQ identifier
    ;

charsetDesc
    : DEFAULT? CHARSET EQ? identifierOrString
    ;


keyDesc
    : (AGGREGATE | UNIQUE | PRIMARY | DUPLICATE) KEY identifierList
    ;

aggDesc
    : SUM
    | MAX
    | MIN
    | REPLACE
    | HLL_UNION
    | BITMAP_UNION
    | PERCENTILE_UNION
    | REPLACE_IF_NOT_NULL
    ;

rollupDesc
    : ROLLUP '(' addRollupClause (',' addRollupClause)* ')'
    ;

addRollupClause
    : rollupName=identifier identifierList (dupKeys)? (fromRollup)? properties?
    ;

dupKeys
    : DUPLICATE KEY identifierList
    ;

fromRollup
    : FROM identifier
    ;

createTableAsSelectStatement
    : CREATE TABLE (IF NOT EXISTS)? qualifiedName
        ('(' identifier (',' identifier)* ')')? comment?
        partitionDesc?
        distributionDesc?
        properties?
        AS queryStatement
        ;

dropTableStatement
    : DROP TABLE (IF EXISTS)? qualifiedName FORCE?
    ;

alterTableStatement
    : ALTER TABLE qualifiedName alterClause (',' alterClause)*
    ;

createIndexStatement
    : CREATE INDEX indexName=identifier
        ON qualifiedName identifierList indexType?
        comment?
    ;

dropIndexStatement
    : DROP INDEX indexName=identifier ON qualifiedName
    ;

indexType
    : USING BITMAP
    ;

showTableStatement
    : SHOW FULL? TABLES ((FROM | IN) db=qualifiedName)? ((LIKE pattern=string) | (WHERE expression))?
    ;

showTabletStatement
    : SHOW TABLET INTEGER_VALUE
    | SHOW TABLET FROM qualifiedName partitionNames? (WHERE expression)? (ORDER BY sortItem (',' sortItem)*)? (limitElement)?
    ;

showCreateTableStatement
    : SHOW CREATE (TABLE | VIEW | MATERIALIZED VIEW) table=qualifiedName
    ;

showColumnStatement
    : SHOW FULL? COLUMNS ((FROM | IN) table=qualifiedName) ((FROM | IN) db=qualifiedName)?
        ((LIKE pattern=string) | (WHERE expression))?
    ;

showTableStatusStatement
    : SHOW TABLE STATUS ((FROM | IN) db=qualifiedName)? ((LIKE pattern=string) | (WHERE expression))?
    ;

refreshTableStatement
    : REFRESH EXTERNAL TABLE qualifiedName (PARTITION '(' string (',' string)* ')')?
    ;

showAlterStatement
    : SHOW ALTER TABLE (COLUMN | ROLLUP) ((FROM | IN) db=qualifiedName)?
        (WHERE expression)? (ORDER BY sortItem (',' sortItem)*)? (limitElement)?
    | SHOW ALTER MATERIALIZED VIEW ((FROM | IN) db=qualifiedName)?
              (WHERE expression)? (ORDER BY sortItem (',' sortItem)*)? (limitElement)?
    ;

showDeleteStatement
    : SHOW DELETE ((FROM | IN) db=qualifiedName)?
    ;

descTableStatement
    : (DESC | DESCRIBE) table=qualifiedName ALL?
    ;

createTableLikeStatement
    : CREATE (EXTERNAL)? TABLE (IF NOT EXISTS)? qualifiedName LIKE qualifiedName
    ;

showIndexStatement
    : SHOW (INDEX | INDEXES | KEY | KEYS) ((FROM | IN) table=qualifiedName) ((FROM | IN) db=qualifiedName)?
    ;

recoverTableStatement
    : RECOVER TABLE qualifiedName
    ;

truncateTableStatement
    : TRUNCATE TABLE qualifiedName partitionNames?
    ;

cancelAlterTableStatement
    : CANCEL ALTER TABLE (COLUMN | ROLLUP)? FROM qualifiedName ('(' INTEGER_VALUE (',' INTEGER_VALUE)* ')')?
    | CANCEL ALTER MATERIALIZED VIEW FROM qualifiedName
    ;

showPartitionsStatement
    : SHOW TEMPORARY? PARTITIONS FROM table=qualifiedName
    (WHERE expression)?
    (ORDER BY sortItem (',' sortItem)*)? limitElement?
    ;

showOpenTableStatement
    : SHOW OPEN TABLES
    ;
recoverPartitionStatement
    : RECOVER PARTITION identifier FROM table=qualifiedName
    ;

// ------------------------------------------- View Statement ----------------------------------------------------------

createViewStatement
    : CREATE VIEW (IF NOT EXISTS)? qualifiedName
        ('(' columnNameWithComment (',' columnNameWithComment)* ')')?
        comment? AS queryStatement
    ;

alterViewStatement
    : ALTER VIEW qualifiedName
    ('(' columnNameWithComment (',' columnNameWithComment)* ')')?
    AS queryStatement
    ;

dropViewStatement
    : DROP VIEW (IF EXISTS)? qualifiedName
    ;

// ------------------------------------------- Task Statement ----------------------------------------------------------

submitTaskStatement
    : SUBMIT setVarHint* TASK qualifiedName?
    AS createTableAsSelectStatement
    ;

// ------------------------------------------- Materialized View Statement ---------------------------------------------

createMaterializedViewStatement
    : CREATE MATERIALIZED VIEW (IF NOT EXISTS)? mvName=qualifiedName
    comment?
    (PARTITION BY primaryExpression)?
    distributionDesc?
    refreshSchemeDesc?
    properties?
    AS queryStatement
    ;

showMaterializedViewStatement
    : SHOW MATERIALIZED VIEW ((FROM | IN) db=qualifiedName)? ((LIKE pattern=string) | (WHERE expression))?
    ;

dropMaterializedViewStatement
    : DROP MATERIALIZED VIEW (IF EXISTS)? mvName=qualifiedName
    ;

alterMaterializedViewStatement
    : ALTER MATERIALIZED VIEW mvName=qualifiedName (refreshSchemeDesc | tableRenameClause)
    ;

refreshMaterializedViewStatement
    : REFRESH MATERIALIZED VIEW mvName=qualifiedName
    ;

cancelRefreshMaterializedViewStatement
    : CANCEL REFRESH MATERIALIZED VIEW mvName=qualifiedName
    ;

// ------------------------------------------- Admin Statement ---------------------------------------------------------

adminSetConfigStatement
    : ADMIN SET FRONTEND CONFIG '(' property ')'
    ;
adminSetReplicaStatusStatement
    : ADMIN SET REPLICA STATUS properties
    ;
adminShowConfigStatement
    : ADMIN SHOW FRONTEND CONFIG (LIKE pattern=string)?
    ;

adminShowReplicaDistributionStatement
    : ADMIN SHOW REPLICA DISTRIBUTION FROM qualifiedName partitionNames?
    ;

adminShowReplicaStatusStatement
    : ADMIN SHOW REPLICA STATUS FROM qualifiedName partitionNames? (WHERE where=expression)?
    ;

adminRepairTableStatement
    : ADMIN REPAIR TABLE qualifiedName partitionNames?
    ;

adminCancelRepairTableStatement
    : ADMIN CANCEL REPAIR TABLE qualifiedName partitionNames?
    ;

adminCheckTabletsStatement
    : ADMIN CHECK tabletList properties
    ;

// ------------------------------------------- Cluster Mangement Statement ---------------------------------------------

alterSystemStatement
    : ALTER SYSTEM alterClause
    ;

// ------------------------------------------- Catalog Statement -------------------------------------------------------

createExternalCatalogStatement
    : CREATE EXTERNAL CATALOG catalogName=identifierOrString comment? properties
    ;

dropExternalCatalogStatement
    : DROP CATALOG catalogName=identifierOrString
    ;

showCatalogsStatement
    : SHOW CATALOGS
    ;


// ------------------------------------------- Alter Clause ------------------------------------------------------------

alterClause
    : createIndexClause
    | dropIndexClause
    | tableRenameClause
    | addBackendClause
    | dropBackendClause
    | modifyBackendHostClause
    | addFrontendClause
    | dropFrontendClause
    | modifyFrontendHostClause
    | addComputeNodeClause
    | dropComputeNodeClause
    | swapTableClause
    | dropPartitionClause
    | truncatePartitionClause
    | modifyTablePropertiesClause
    | addPartitionClause
    | modifyPartitionClause
    | addColumnClause
    | addColumnsClause
    | dropColumnClause
    | modifyColumnClause
    | columnRenameClause
    | reorderColumnsClause
    | modifyBrokerClause
    ;

addPartitionClause
    : ADD TEMPORARY? (singleRangePartition | PARTITIONS multiRangePartition) distributionDesc? properties?
    ;

createIndexClause
    : ADD INDEX indexName=identifier identifierList indexType? comment?
    ;

dropIndexClause
    : DROP INDEX indexName=identifier
    ;

dropPartitionClause
    : DROP TEMPORARY? PARTITION (IF EXISTS)? identifier FORCE?
    ;

truncatePartitionClause
    : TRUNCATE partitionNames
    ;

tableRenameClause
    : RENAME identifier
    ;

swapTableClause
    : SWAP WITH identifier
    ;

modifyTablePropertiesClause
    : SET propertyList
    ;

addBackendClause
   : ADD BACKEND string (',' string)*
   ;

dropBackendClause
   : DROP BACKEND string (',' string)* FORCE?
   ;

modifyBackendHostClause
   : MODIFY BACKEND HOST string TO string
   ;

addFrontendClause
   : ADD (FOLLOWER | OBSERVER) string
   ;

dropFrontendClause
   : DROP (FOLLOWER | OBSERVER) string
   ;

modifyFrontendHostClause
   : MODIFY FRONTEND HOST string TO string
   ;

addComputeNodeClause
   : ADD COMPUTE NODE string (',' string)*
   ;

dropComputeNodeClause
   : DROP COMPUTE NODE string (',' string)*
   ;

modifyPartitionClause
    : MODIFY PARTITION (identifier | identifierList | '(' ASTERISK_SYMBOL ')') SET propertyList
    ;

addColumnClause
    : ADD COLUMN columnDesc (FIRST | AFTER identifier)? ((TO | IN) rollupName=identifier)? properties?
    ;

addColumnsClause
    : ADD COLUMN '(' columnDesc (',' columnDesc)* ')' ((TO | IN) rollupName=identifier)? properties?
    ;

dropColumnClause
    : DROP COLUMN identifier (FROM rollupName=identifier)? properties?
    ;

modifyColumnClause
    : MODIFY COLUMN columnDesc (FIRST | AFTER identifier)? (FROM rollupName=identifier)? properties?
    ;

columnRenameClause
    : RENAME COLUMN oldColumn=identifier newColumn=identifier
    ;

reorderColumnsClause
    : ORDER BY identifierList (FROM rollupName=identifier)? properties?
    ;

modifyBrokerClause
    : ADD BROKER identifierOrString string (',' string)*
    | DROP BROKER identifierOrString string (',' string)*
    | DROP ALL BROKER identifierOrString
    ;

// ------------------------------------------- DML Statement -----------------------------------------------------------

insertStatement
    : explainDesc? INSERT (INTO | OVERWRITE) qualifiedName partitionNames?
        (WITH LABEL label=identifier)? columnAliases?
        (queryStatement | (VALUES expressionsWithDefault (',' expressionsWithDefault)*))
    ;

updateStatement
    : explainDesc? UPDATE qualifiedName SET assignmentList (WHERE where=expression)?
    ;

deleteStatement
    : explainDesc? DELETE FROM qualifiedName partitionNames? (WHERE where=expression)?
    ;

// ------------------------------------------- Routine Statement -----------------------------------------------------------

stopRoutineLoadStatement
    : STOP ROUTINE LOAD FOR (db=qualifiedName '.')? name=identifier
    ;

resumeRoutineLoadStatement
    : RESUME ROUTINE LOAD FOR (db=qualifiedName '.')? name=identifier
    ;

pauseRoutineLoadStatement
    : PAUSE ROUTINE LOAD FOR (db=qualifiedName '.')? name=identifier
    ;

showRoutineLoadStatement
    : SHOW ALL? ROUTINE LOAD (FOR (db=qualifiedName '.')? name=identifier)?
        (FROM db=qualifiedName)?
        (WHERE expression)? (ORDER BY sortItem (',' sortItem)*)? (limitElement)?
    ;

// ------------------------------------------- Analyze Statement -------------------------------------------------------

analyzeStatement
    : ANALYZE (FULL | SAMPLE)? TABLE qualifiedName ('(' identifier (',' identifier)* ')')? properties?
    ;

dropStatsStatement
    : DROP STATS qualifiedName
    ;

analyzeHistogramStatement
    : ANALYZE TABLE qualifiedName UPDATE HISTOGRAM ON identifier (',' identifier)*
        (WITH bucket=INTEGER_VALUE BUCKETS)? properties?
    ;

dropHistogramStatement
    : ANALYZE TABLE qualifiedName DROP HISTOGRAM ON identifier (',' identifier)*
    ;

createAnalyzeStatement
    : CREATE ANALYZE (FULL | SAMPLE)? ALL properties?
    | CREATE ANALYZE (FULL | SAMPLE)? DATABASE db=identifier properties?
    | CREATE ANALYZE (FULL | SAMPLE)? TABLE qualifiedName ('(' identifier (',' identifier)* ')')? properties?
    ;

dropAnalyzeJobStatement
    : DROP ANALYZE INTEGER_VALUE
    ;

showAnalyzeStatement
    : SHOW ANALYZE (JOB | STATUS)? (WHERE expression)?
    ;

showStatsMetaStatement
    : SHOW STATS META (WHERE expression)?
    ;

showHistogramMetaStatement
    : SHOW HISTOGRAM META (WHERE expression)?
    ;

// ------------------------------------------- Work Group Statement ----------------------------------------------------

createResourceGroupStatement
    : CREATE RESOURCE GROUP (IF NOT EXISTS)? (OR REPLACE)? identifier
        TO classifier (',' classifier)*  WITH '(' property (',' property)* ')'
    ;

dropResourceGroupStatement
    : DROP RESOURCE GROUP identifier
    ;

alterResourceGroupStatement
    : ALTER RESOURCE GROUP identifier ADD classifier (',' classifier)*
    | ALTER RESOURCE GROUP identifier DROP '(' INTEGER_VALUE (',' INTEGER_VALUE)* ')'
    | ALTER RESOURCE GROUP identifier DROP ALL
    | ALTER RESOURCE GROUP identifier WITH '(' property (',' property)* ')'
    ;

showResourceGroupStatement
    : SHOW RESOURCE GROUP identifier
    | SHOW RESOURCE GROUPS ALL?
    ;

classifier
    : '(' expression (',' expression)* ')'
    ;

// ------------------------------------------- Function ----------------------------------------------------

showFunctionsStatement
    : SHOW FULL? BUILTIN? FUNCTIONS ((FROM | IN) db=qualifiedName)? ((LIKE pattern=string) | (WHERE expression))?
    ;

dropFunctionStatement
    : DROP FUNCTION qualifiedName '(' typeList ')'
    ;

createFunctionStatement
    : CREATE functionType=(TABLE | AGGREGATE)? FUNCTION qualifiedName '(' typeList ')' RETURNS returnType=type (INTERMEDIATE intermediateType =  type)? properties?
    ;

typeList
    : type?  ( ',' type)* (',' DOTDOTDOT) ?
    ;

// ------------------------------------------- Load Statement ----------------------------------------------------------

loadStatement
    : LOAD LABEL label=labelName
        data=dataDescList?
        broker=brokerDesc?
        (BY system=identifierOrString)?
        (PROPERTIES props=propertyList)?
    | LOAD LABEL label=labelName
        data=dataDescList?
        resource=resourceDesc
        (PROPERTIES props=propertyList)?
    ;

labelName
    : (db=identifier '.')? label=identifier
    ;

dataDescList
    : '(' dataDesc (',' dataDesc)* ')'
    ;

dataDesc
    : DATA INFILE srcFiles=stringList
        NEGATIVE?
        INTO TABLE dstTableName=identifier
        partitions=partitionNames?
        (COLUMNS TERMINATED BY colSep=string)?
        format=fileFormat?
        colList=columnAliases?
        (COLUMNS FROM PATH AS colFromPath=identifierList)?
        (SET colMappingList=classifier)?
        (WHERE where=expression)?
    | DATA FROM TABLE srcTableName=identifier
        NEGATIVE?
        INTO TABLE dstTableName=identifier
        partitions=partitionNames?
        (SET colMappingList=classifier)?
        (WHERE where=expression)?
    ;

brokerDesc
    : WITH BROKER name=identifierOrString props=propertyList?
    | WITH BROKER props=propertyList?
    ;

resourceDesc
    : WITH RESOURCE name=identifierOrString props=propertyList?
    ;

showLoadStatement
    : SHOW LOAD (FROM identifier)? (WHERE expression)? (ORDER BY sortItem (',' sortItem)*)? limitElement?
    ;

showLoadWarningsStatement
    : SHOW LOAD WARNINGS (FROM identifier)? (WHERE expression)? limitElement?
    | SHOW LOAD WARNINGS ON string
    ;

cancelLoadStatement
    : CANCEL LOAD (FROM identifier)? (WHERE expression)?
    ;

// ------------------------------------------- Other Statement ---------------------------------------------------------

showDatabasesStatement
    : SHOW DATABASES ((FROM | IN) catalog=qualifiedName)? ((LIKE pattern=string) | (WHERE expression))?
    | SHOW SCHEMAS ((LIKE pattern=string) | (WHERE expression))?
    ;

showVariablesStatement
    : SHOW varType? VARIABLES ((LIKE pattern=string) | (WHERE expression))?
    ;

showProcesslistStatement
    : SHOW FULL? PROCESSLIST
    ;


showUserPropertyStatement
    : SHOW PROPERTY (FOR string)? (LIKE string)?
    ;

killStatement
    : KILL (CONNECTION? | QUERY) INTEGER_VALUE
    ;

setUserPropertyStatement
    : SET PROPERTY (FOR string)? userPropertyList
    ;

showStatusStatement
    : SHOW varType? STATUS ((LIKE pattern=string) | (WHERE expression))?
    ;

showCharsetStatement
    : SHOW (CHAR SET | CHARSET) ((LIKE pattern=string) | (WHERE expression))?
    ;

showWarningStatement
    : SHOW (WARNINGS | ERRORS) (limitElement)?
    ;

showNodesStatement
    : SHOW COMPUTE NODES                                                       #showComputeNodes
    ;

showBrokerStatement
    : SHOW BROKER
    ;

showCollationStatement
    : SHOW COLLATION ((LIKE pattern=string) | (WHERE expression))?
    ;

setStatement
    : SET setVar (',' setVar)*
    ;

setVar
    : (CHAR SET | CHARSET) (identifierOrString | DEFAULT)                                       #setNames
    | NAMES (charset = identifierOrString | DEFAULT)
        (COLLATE (collate = identifierOrString | DEFAULT))?                                     #setNames
    | PASSWORD '=' (string | PASSWORD '(' string ')')                                           #setPassword
    | PASSWORD FOR user '=' (string | PASSWORD '(' string ')')                                  #setPassword
    | varType? identifier '=' setExprOrDefault                                                  #setVariable
    | userVariable '=' expression                                                         #setVariable
    | systemVariable '=' setExprOrDefault                                                       #setVariable
    ;

setExprOrDefault
    : DEFAULT
    | ON
    | ALL
    | expression
    ;

showAuthenticationStatement
    : SHOW ALL AUTHENTICATION                                   #showAllAuthentication
    | SHOW AUTHENTICATION (FOR user)?                           #showAuthenticationForUser
    ;

showDynamicPartitionStatement
    : SHOW DYNAMIC PARTITION TABLES ((FROM | IN) db=qualifiedName)?
    ;

// ------------------------------------------- Query Statement ---------------------------------------------------------

queryStatement
    : explainDesc? queryBody outfile?;

queryBody
    : withClause? queryNoWith
    ;

withClause
    : WITH commonTableExpression (',' commonTableExpression)*
    ;

queryNoWith
    :queryTerm (ORDER BY sortItem (',' sortItem)*)? (limitElement)?
    ;

queryTerm
    : queryPrimary                                                             #queryTermDefault
    | left=queryTerm operator=INTERSECT setQuantifier? right=queryTerm         #setOperation
    | left=queryTerm operator=(UNION | EXCEPT | MINUS)
        setQuantifier? right=queryTerm                                         #setOperation
    ;

queryPrimary
    : querySpecification                           #queryPrimaryDefault
    | subquery                                     #subqueryPrimary
    ;

subquery
    : '(' queryBody  ')'
    ;

rowConstructor
     :'(' expression (',' expression)* ')'
     ;

sortItem
    : expression ordering = (ASC | DESC)? (NULLS nullOrdering=(FIRST | LAST))?
    ;

limitElement
    : LIMIT limit =INTEGER_VALUE (OFFSET offset=INTEGER_VALUE)?
    | LIMIT offset =INTEGER_VALUE ',' limit=INTEGER_VALUE
    ;

querySpecification
    : SELECT setVarHint* setQuantifier? selectItem (',' selectItem)*
      fromClause
      (WHERE where=expression)?
      (GROUP BY groupingElement)?
      (HAVING having=expression)?
    ;

fromClause
    : (FROM relations)?                                                                 #from
    | FROM DUAL                                                                         #dual
    ;

groupingElement
    : ROLLUP '(' (expression (',' expression)*)? ')'                                    #rollup
    | CUBE '(' (expression (',' expression)*)? ')'                                      #cube
    | GROUPING SETS '(' groupingSet (',' groupingSet)* ')'                              #multipleGroupingSets
    | expression (',' expression)*                                                      #singleGroupingSet
    ;

groupingSet
    : '(' expression? (',' expression)* ')'
    ;

commonTableExpression
    : name=identifier (columnAliases)? AS '(' queryBody ')'
    ;

setQuantifier
    : DISTINCT
    | ALL
    ;

selectItem
    : expression (AS? (identifier | string))?                                            #selectSingle
    | qualifiedName '.' ASTERISK_SYMBOL                                                  #selectAll
    | ASTERISK_SYMBOL                                                                    #selectAll
    ;

relations
    : relation (',' LATERAL? relation)*
    ;

relation
    : relationPrimary joinRelation*
    | '(' relationPrimary joinRelation* ')'
    ;

relationPrimary
    : qualifiedName partitionNames? tabletList? (
        AS? alias=identifier columnAliases?)? bracketHint?                              #tableAtom
    | '(' VALUES rowConstructor (',' rowConstructor)* ')'
        (AS? alias=identifier columnAliases?)?                                          #inlineTable
    | subquery (AS? alias=identifier columnAliases?)?                                   #subqueryRelation
    | qualifiedName '(' expression (',' expression)* ')'
        (AS? alias=identifier columnAliases?)?                                          #tableFunction
    | '(' relations ')'                                                                 #parenthesizedRelation
    ;

joinRelation
    : crossOrInnerJoinType bracketHint?
            LATERAL? rightRelation=relationPrimary joinCriteria?
    | outerAndSemiJoinType bracketHint?
            LATERAL? rightRelation=relationPrimary joinCriteria
    ;

crossOrInnerJoinType
    : JOIN | INNER JOIN
    | CROSS | CROSS JOIN
    ;

outerAndSemiJoinType
    : LEFT JOIN | RIGHT JOIN | FULL JOIN
    | LEFT OUTER JOIN | RIGHT OUTER JOIN
    | FULL OUTER JOIN
    | LEFT SEMI JOIN | RIGHT SEMI JOIN
    | LEFT ANTI JOIN | RIGHT ANTI JOIN
    ;

bracketHint
    : '[' identifier (',' identifier)* ']'
    ;

setVarHint
    : '/*+' SET_VAR '(' hintMap (',' hintMap)* ')' '*/'
    ;

hintMap
    : k=identifierOrString '=' v=literalExpression
    ;

joinCriteria
    : ON expression
    | USING '(' identifier (',' identifier)* ')'
    ;

columnAliases
    : '(' identifier (',' identifier)* ')'
    ;

partitionNames
    : TEMPORARY? (PARTITION | PARTITIONS) '(' identifier (',' identifier)* ')'
    | TEMPORARY? (PARTITION | PARTITIONS) identifier
    ;

tabletList
    : TABLET '(' INTEGER_VALUE (',' INTEGER_VALUE)* ')'
    ;

// ------------------------------------------- Procedure Statement ---------------------------------------------------------
showProcedureStatement
    : SHOW PROCEDURE STATUS ((LIKE pattern=string) | (WHERE where=expression))?
    ;

// ------------------------------------------- Proc Statement ---------------------------------------------------------
showProcStatement
    : SHOW PROC path=string
    ;

// ---------------------------------------- Backup Restore Statement -----------------------------------------------------
backupStatement
    : BACKUP SNAPSHOT qualifiedName
    TO identifier
    ON '(' tableDesc (',' tableDesc) * ')'
    (PROPERTIES propertyList)?
    ;

showBackupStatement
    : SHOW BACKUP ((FROM | IN) identifier)?
    ;

// ------------------------------------------- Expression --------------------------------------------------------------

/**
 * Operator precedences are shown in the following list, from highest precedence to the lowest.
 *
 * !
 * - (unary minus), ~ (unary bit inversion)
 * ^
 * *, /, DIV, %, MOD
 * -, +
 * &
 * |
 * = (comparison), <=>, >=, >, <=, <, <>, !=, IS, LIKE, REGEXP
 * BETWEEN, CASE WHEN
 * NOT
 * AND, &&
 * XOR
 * OR, ||
 * = (assignment)
 */

expressionsWithDefault
    : '(' expressionOrDefault (',' expressionOrDefault)* ')'
    ;

expressionOrDefault
    : expression | DEFAULT
    ;

expression
    : booleanExpression                                                                   #expressionDefault
    | NOT expression                                                                      #logicalNot
    | left=expression operator=(AND|LOGICAL_AND) right=expression                         #logicalBinary
    | left=expression operator=(OR|LOGICAL_OR) right=expression                           #logicalBinary
    ;

booleanExpression
    : predicate                                                                           #booleanExpressionDefault
    | booleanExpression IS NOT? NULL                                                      #isNull
    | left = booleanExpression comparisonOperator right = predicate                       #comparison
    | booleanExpression comparisonOperator '(' queryBody ')'                              #scalarSubquery
    ;

predicate
    : valueExpression (predicateOperations[$valueExpression.ctx])?
    ;

predicateOperations [ParserRuleContext value]
    : NOT? IN '(' expression (',' expression)* ')'                                        #inList
    | NOT? IN '(' queryBody ')'                                                           #inSubquery
    | NOT? BETWEEN lower = valueExpression AND upper = predicate                          #between
    | NOT? (LIKE | RLIKE | REGEXP) pattern=valueExpression                                #like
    ;

valueExpression
    : primaryExpression                                                                   #valueExpressionDefault
    | left = valueExpression operator = BITXOR right = valueExpression                    #arithmeticBinary
    | left = valueExpression operator = (
              ASTERISK_SYMBOL
            | SLASH_SYMBOL
            | PERCENT_SYMBOL
            | INT_DIV
            | MOD)
      right = valueExpression                                                             #arithmeticBinary
    | left = valueExpression operator = (PLUS_SYMBOL | MINUS_SYMBOL)
        right = valueExpression                                                           #arithmeticBinary
    | left = valueExpression operator = BITAND right = valueExpression                    #arithmeticBinary
    | left = valueExpression operator = BITOR right = valueExpression                     #arithmeticBinary
    ;

primaryExpression
    : userVariable                                                                        #userVariableExpression
    | systemVariable                                                                      #systemVariableExpression
    | columnReference                                                                     #columnRef
    | functionCall                                                                        #functionCallExpression
    | '{' FN functionCall '}'                                                             #odbcFunctionCallExpression
    | primaryExpression COLLATE (identifier | string)                                     #collate
    | literalExpression                                                                   #literal
    | left = primaryExpression CONCAT right = primaryExpression                           #concat
    | operator = (MINUS_SYMBOL | PLUS_SYMBOL | BITNOT) primaryExpression                  #arithmeticUnary
    | operator = LOGICAL_NOT primaryExpression                                            #arithmeticUnary
    | '(' expression ')'                                                                  #parenthesizedExpression
    | EXISTS '(' queryBody ')'                                                            #exists
    | subquery                                                                            #subqueryExpression
    | CAST '(' expression AS type ')'                                                     #cast
    | CASE caseExpr=expression whenClause+ (ELSE elseExpression=expression)? END          #simpleCase
    | CASE whenClause+ (ELSE elseExpression=expression)? END                              #searchedCase
    | arrayType? '[' (expression (',' expression)*)? ']'                                  #arrayConstructor
    | value=primaryExpression '[' index=valueExpression ']'                               #arraySubscript
    | primaryExpression '[' start=INTEGER_VALUE? ':' end=INTEGER_VALUE? ']'               #arraySlice
    | primaryExpression ARROW string                                                      #arrowExpression
    ;

literalExpression
    : NULL                                                                                #nullLiteral
    | booleanValue                                                                        #booleanLiteral
    | number                                                                              #numericLiteral
    | (DATE | DATETIME) string                                                            #dateLiteral
    | string                                                                              #stringLiteral
    | interval                                                                            #intervalLiteral
    ;

functionCall
    : EXTRACT '(' identifier FROM valueExpression ')'                                     #extract
    | GROUPING '(' (expression (',' expression)*)? ')'                                    #groupingOperation
    | GROUPING_ID '(' (expression (',' expression)*)? ')'                                 #groupingOperation
    | informationFunctionExpression                                                       #informationFunction
    | specialFunctionExpression                                                           #specialFunction
    | aggregationFunction over?                                                           #aggregationFunctionCall
    | windowFunction over                                                                 #windowFunctionCall
    | qualifiedName '(' (expression (',' expression)*)? ')'  over?                        #simpleFunctionCall
    ;

aggregationFunction
    : AVG '(' DISTINCT? expression ')'
    | COUNT '(' ASTERISK_SYMBOL? ')'
    | COUNT '(' DISTINCT? (expression (',' expression)*)? ')'
    | MAX '(' DISTINCT? expression ')'
    | MIN '(' DISTINCT? expression ')'
    | SUM '(' DISTINCT? expression ')'
    ;

userVariable
    : AT identifierOrString
    ;

systemVariable
    : AT AT (varType '.')? identifier
    ;

columnReference
    : identifier
    | qualifiedName
    ;

informationFunctionExpression
    : name = DATABASE '(' ')'
    | name = SCHEMA '(' ')'
    | name = USER '(' ')'
    | name = CONNECTION_ID '(' ')'
    | name = CURRENT_USER '(' ')'
    ;

specialFunctionExpression
    : CHAR '(' expression ')'
    | CURRENT_TIMESTAMP '(' ')'
    | DAY '(' expression ')'
    | HOUR '(' expression ')'
    | IF '(' (expression (',' expression)*)? ')'
    | LEFT '(' expression ',' expression ')'
    | LIKE '(' expression ',' expression ')'
    | MINUTE '(' expression ')'
    | MOD '(' expression ',' expression ')'
    | MONTH '(' expression ')'
    | QUARTER '(' expression ')'
    | REGEXP '(' expression ',' expression ')'
    | REPLACE '(' (expression (',' expression)*)? ')'
    | RIGHT '(' expression ',' expression ')'
    | RLIKE '(' expression ',' expression ')'
    | SECOND '(' expression ')'
    | TIMESTAMPADD '(' unitIdentifier ',' expression ',' expression ')'
    | TIMESTAMPDIFF '(' unitIdentifier ',' expression ',' expression ')'
    //| WEEK '(' expression ')' TODO: Support week(expr) function
    | YEAR '(' expression ')'
    | PASSWORD '(' string ')'
    ;

windowFunction
    : name = ROW_NUMBER '(' ')'
    | name = RANK '(' ')'
    | name = DENSE_RANK '(' ')'
    | name = NTILE  '(' expression? ')'
    | name = LEAD  '(' (expression (',' expression)*)? ')'
    | name = LAG '(' (expression (',' expression)*)? ')'
    | name = FIRST_VALUE '(' (expression (',' expression)*)? ')'
    | name = LAST_VALUE '(' (expression (',' expression)*)? ')'
    ;

whenClause
    : WHEN condition=expression THEN result=expression
    ;

over
    : OVER '('
        (PARTITION BY partition+=expression (',' partition+=expression)*)?
        (ORDER BY sortItem (',' sortItem)*)?
        windowFrame?
      ')'
    ;

windowFrame
    : frameType=RANGE start=frameBound
    | frameType=ROWS start=frameBound
    | frameType=RANGE BETWEEN start=frameBound AND end=frameBound
    | frameType=ROWS BETWEEN start=frameBound AND end=frameBound
    ;

frameBound
    : UNBOUNDED boundType=PRECEDING                 #unboundedFrame
    | UNBOUNDED boundType=FOLLOWING                 #unboundedFrame
    | CURRENT ROW                                   #currentRowBound
    | expression boundType=(PRECEDING | FOLLOWING)  #boundedFrame
    ;

// ------------------------------------------- COMMON AST --------------------------------------------------------------

tableDesc
    : qualifiedName partitionNames?
    ;

explainDesc
    : (DESC | DESCRIBE | EXPLAIN) (LOGICAL | VERBOSE | COSTS)?
    ;

partitionDesc
    : PARTITION BY RANGE identifierList '(' (rangePartitionDesc (',' rangePartitionDesc)*)? ')'
    | PARTITION BY LIST identifierList '(' (listPartitionDesc (',' listPartitionDesc)*)? ')'
    ;

listPartitionDesc
    : singleItemListPartitionDesc
    | multiItemListPartitionDesc
    ;

singleItemListPartitionDesc
    : PARTITION (IF NOT EXISTS)? identifier VALUES IN stringList propertyList?
    ;

multiItemListPartitionDesc
    : PARTITION (IF NOT EXISTS)? identifier VALUES IN '(' stringList (',' stringList)* ')' propertyList?
    ;

stringList
    : '(' string (',' string)* ')'
    ;

rangePartitionDesc
    : singleRangePartition
    | multiRangePartition
    ;

singleRangePartition
    : PARTITION (IF NOT EXISTS)? identifier VALUES partitionKeyDesc propertyList?
    ;

multiRangePartition
    : START '(' string ')' END '(' string ')' EVERY '(' interval ')'
    | START '(' string ')' END '(' string ')' EVERY '(' INTEGER_VALUE ')'
    ;

partitionKeyDesc
    : LESS THAN (MAXVALUE | partitionValueList)
    | '[' partitionValueList ',' partitionValueList ')'
    ;

partitionValueList
    : '(' partitionValue (',' partitionValue)* ')'
    ;

partitionValue
    : MAXVALUE | string
    ;

distributionDesc
    : DISTRIBUTED BY HASH identifierList (BUCKETS INTEGER_VALUE)?
    ;

refreshSchemeDesc
    : REFRESH (SYNC
    | ASYNC
    | ASYNC (START '(' string ')')? EVERY '(' interval ')'
    | MANUAL)
    ;

properties
    : PROPERTIES '(' property (',' property)* ')'
    ;

extProperties
    : BROKER properties
    ;

propertyList
    : '(' property (',' property)* ')'
    ;

userPropertyList
    : property (',' property)*
    ;

property
    : key=string '=' value=string
    ;

varType
    : GLOBAL
    | LOCAL
    | SESSION
    ;

comment
    : COMMENT string
    ;

columnNameWithComment
    : identifier comment?
    ;

outfile
    : INTO OUTFILE file=string fileFormat? properties?
    ;

fileFormat
    : FORMAT AS (identifier | string)
    ;

string
    : SINGLE_QUOTED_TEXT
    | DOUBLE_QUOTED_TEXT
    ;

comparisonOperator
    : EQ | NEQ | LT | LTE | GT | GTE | EQ_FOR_NULL
    ;

booleanValue
    : TRUE | FALSE
    ;

interval
    : INTERVAL value=expression from=unitIdentifier
    ;

unitIdentifier
    : YEAR | MONTH | WEEK | DAY | HOUR | MINUTE | SECOND | QUARTER
    ;

type
    : baseType
    | decimalType
    | arrayType
    ;

arrayType
    : ARRAY '<' type '>'
    ;

typeParameter
    : '(' INTEGER_VALUE ')'
    ;

baseType
    : BOOLEAN
    | TINYINT typeParameter?
    | SMALLINT typeParameter?
    | SIGNED INT?
    | INT typeParameter?
    | INTEGER typeParameter?
    | BIGINT typeParameter?
    | LARGEINT typeParameter?
    | FLOAT
    | DOUBLE
    | DATE
    | DATETIME
    | TIME
    | CHAR typeParameter?
    | VARCHAR typeParameter?
    | STRING
    | BITMAP
    | HLL
    | PERCENTILE
    | JSON
    ;

decimalType
    : (DECIMAL | DECIMALV2 | DECIMAL32 | DECIMAL64 | DECIMAL128) ('(' precision=INTEGER_VALUE (',' scale=INTEGER_VALUE)? ')')?
    ;

qualifiedName
    : identifier ('.' identifier)*
    ;

identifier
    : LETTER_IDENTIFIER      #unquotedIdentifier
    | nonReserved            #unquotedIdentifier
    | DIGIT_IDENTIFIER       #digitIdentifier
    | BACKQUOTED_IDENTIFIER  #backQuotedIdentifier
    ;

identifierList
    : '(' identifier (',' identifier)* ')'
    ;

identifierOrString
    : identifier
    | string
    ;

user
    : identifierOrString                                     # userWithoutHost
    | identifierOrString '@' identifierOrString              # userWithHost
    | identifierOrString '@' '[' identifierOrString ']'      # userWithHostAndBlanket
    ;

assignment
    : identifier EQ expressionOrDefault
    ;

assignmentList
    : assignment (',' assignment)*
    ;

number
    : DECIMAL_VALUE  #decimalValue
    | DOUBLE_VALUE   #doubleValue
    | INTEGER_VALUE  #integerValue
    ;

authOption
    : IDENTIFIED BY PASSWORD? string                            # authWithoutPlugin
    | IDENTIFIED WITH identifierOrString ((BY | AS) string)?    # authWithPlugin
    ;

nonReserved
    : AFTER | AGGREGATE | ASYNC | AUTHORS | AVG | ADMIN
    | BACKEND | BACKENDS | BACKUP | BEGIN | BITMAP_UNION | BOOLEAN | BROKER | BUCKETS | BUILTIN
    | CAST | CATALOG | CATALOGS | CHAIN | CHARSET | CURRENT | COLLATION | COLUMNS | COMMENT | COMMIT | COMMITTED
    | COMPUTE | CONNECTION | CONNECTION_ID | CONSISTENT | COSTS | COUNT | CONFIG
    | DATA | DATE | DATETIME | DAY | DISTRIBUTION | DUPLICATE | DYNAMIC
    | END | ENGINE | ENGINES | ERRORS | EVENTS | EXECUTE | EXTERNAL | EXTRACT | EVERY
    | FILE | FILTER | FIRST | FOLLOWING | FORMAT | FN | FRONTEND | FRONTENDS | FOLLOWER | FREE | FUNCTIONS
    | GLOBAL | GRANTS
    | HASH | HISTOGRAM | HELP | HLL_UNION | HOUR
    | IDENTIFIED | IMPERSONATE | INDEXES | INSTALL | INTERMEDIATE | INTERVAL | ISOLATION
    | JOB
    | LABEL | LAST | LESS | LEVEL | LIST | LOCAL | LOGICAL
    | MANUAL | MATERIALIZED | MAX | META | MIN | MINUTE | MODIFY | MONTH | MERGE
    | NAME | NAMES | NEGATIVE | NO | NODE | NULLS
    | OBSERVER | OFFSET | ONLY | OPEN | OVERWRITE
    | PARTITIONS | PASSWORD | PATH | PAUSE | PERCENTILE_UNION | PLUGIN | PLUGINS | PRECEDING | PROC | PROCESSLIST
    | PROPERTIES | PROPERTY
    | QUARTER | QUERY | QUOTA
    | RANDOM | RECOVER | REFRESH | REPAIR | REPEATABLE | REPLACE_IF_NOT_NULL | REPLICA | REPOSITORY | REPOSITORIES
    | RESOURCE | RESTORE | RESUME | RETURNS | REVERT | ROLE | ROLES | ROLLUP | ROLLBACK | ROUTINE
    | SAMPLE | SECOND | SERIALIZABLE | SESSION | SETS | SIGNED | SNAPSHOT | START | SUM | STATUS | STOP | STORAGE
    | STRING | STATS | SUBMIT | SYNC
    | TABLES | TABLET | TASK | TEMPORARY | TIMESTAMP | TIMESTAMPADD | TIMESTAMPDIFF | THAN | TIME | TRANSACTION
    | TRIGGERS | TRUNCATE | TYPE | TYPES
    | UNBOUNDED | UNCOMMITTED | UNINSTALL | USER
    | VALUE | VARIABLES | VIEW | VERBOSE
    | WARNINGS | WEEK | WORK | WRITE
    | YEAR
    | DOTDOTDOT
    ;<|MERGE_RESOLUTION|>--- conflicted
+++ resolved
@@ -31,18 +31,18 @@
     | createTableStatement                                                                  #createTable
     | createTableAsSelectStatement                                                          #createTableAsSelect
     | createTableLikeStatement                                                              #createTableLike
+    | showCreateTableStatement                                                              #showCreateTable
     | dropTableStatement                                                                    #dropTable
     | recoverTableStatement                                                                 #recoverTable
     | truncateTableStatement                                                                #truncateTable
-    | alterTableStatement                                                                   #alterTable
-    | cancelAlterTableStatement                                                             #cancelAlterTable
-    | showAlterStatement                                                                    #showAlter
     | showTableStatement                                                                    #showTables
-    | showCreateTableStatement                                                              #showCreateTable
     | descTableStatement                                                                    #descTable
     | showTableStatusStatement                                                              #showTableStatus
     | showColumnStatement                                                                   #showColumn
     | refreshTableStatement                                                                 #refreshTable
+    | alterTableStatement                                                                   #alterTable
+    | cancelAlterTableStatement                                                             #cancelAlterTable
+    | showAlterStatement                                                                    #showAlter
 
     // View Statement
     | createViewStatement                                                                   #createView
@@ -141,13 +141,10 @@
 
     //Show Statement
     | showWarningStatement                                                                  #showWarning
-<<<<<<< HEAD
     | showTabletStatement                                                                   #showTablet
     | showDeleteStatement                                                                   #showDelete
     | showOpenTableStatement                                                                #showOpenTable
-=======
     | showDynamicPartitionStatement                                                         #showDynamicPartition
->>>>>>> 01154614
 
     // privilege
     | GRANT identifierOrString TO user                                                      #grantRole
