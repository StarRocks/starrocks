--- conflicted
+++ resolved
@@ -118,15 +118,10 @@
     | EXECUTE AS user (WITH NO REVERT)?                                                     #executeAs
 
     // procedure
-<<<<<<< HEAD
-    | showProcedureStatment                                                                 #showProcedure
+    | showProcedureStatement                                                                 #showProcedure
 
     //  Backup Store Satement
-    | dropRepositoryStatement                                                               #dropRepository
-    ;
-=======
-    | showProcedureStatement                                                                 #showProcedure
->>>>>>> c90cbd43
+    | dropRepositoryStatement                                                                #dropRepository
 
     // proc
     | showProcStatement                                                                      #showProc
@@ -763,16 +758,14 @@
     : SHOW PROCEDURE STATUS ((LIKE pattern=string) | (WHERE where=expression))?
     ;
 
-<<<<<<< HEAD
 // ---------------------------------------- Backup Store Statement -----------------------------------------------------
 dropRepositoryStatement
     : DROP REPOSITORY identifier
-=======
+    ;
+
 // ------------------------------------------- Proc Statement ---------------------------------------------------------
 showProcStatement
     : SHOW PROC path=string
->>>>>>> c90cbd43
-    ;
 
 // ------------------------------------------- Expression --------------------------------------------------------------
 
