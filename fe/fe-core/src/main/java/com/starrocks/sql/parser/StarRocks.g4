// This file is licensed under the Elastic License 2.0. Copyright 2021-present, StarRocks Limited.

grammar StarRocks;
import StarRocksLex;

sqlStatements
    : (singleStatement (SEMICOLON EOF? | EOF))+
    ;

singleStatement
    : statement
    ;

statement
    : queryStatement                                                                        #statementDefault
    | explainDesc queryStatement                                                            #explain
    | explainDesc? INSERT INTO qualifiedName partitionNames?
        (WITH LABEL label=identifier)? columnAliases?
        (queryStatement | (VALUES expressionsWithDefault (',' expressionsWithDefault)*))    #insert
    | CREATE TABLE (IF NOT EXISTS)? qualifiedName
        ('(' identifier (',' identifier)* ')')? comment?
        partitionDesc?
        distributionDesc?
        properties?
        AS queryStatement                                                                   #createTableAsSelect
    | ALTER TABLE qualifiedName
                alterClause (',' alterClause)*                                              #alterTable
    | explainDesc? UPDATE qualifiedName SET assignmentList (WHERE where=expression)?        #update
    | explainDesc? DELETE FROM qualifiedName partitionNames? (WHERE where=expression)?      #delete
    | USE schema=identifier                                                                 #use
    | SHOW FULL? TABLES ((FROM | IN) db=qualifiedName)?
        ((LIKE pattern=string) | (WHERE expression))?                                       #showTables
    | SHOW DATABASES ((LIKE pattern=string) | (WHERE expression))?                          #showDatabases
    | DROP MATERIALIZED VIEW (IF EXISTS)? mvName=qualifiedName                              #dropMaterialized
    | CREATE VIEW (IF NOT EXISTS)? qualifiedName
        ('(' columnNameWithComment (',' columnNameWithComment)* ')')?
        comment? AS queryStatement                                                          #createView
    | ALTER VIEW qualifiedName
        ('(' columnNameWithComment (',' columnNameWithComment)* ')')?
        AS queryStatement                                                                   #alterView
    | DROP TABLE (IF EXISTS)? qualifiedName FORCE?                                          #dropTable
    | DROP VIEW (IF EXISTS)? qualifiedName                                                  #dropView
    | ADMIN SET REPLICA STATUS properties                                                   #adminSetReplicaStatus
    | ADMIN SET FRONTEND CONFIG '(' property ')'                                            #adminSetConfig
<<<<<<< HEAD
    | ALTER SYSTEM alterClause                                                             #alterSystem
=======
    | SHOW MATERIALIZED VIEW ((FROM | IN) db=qualifiedName)?                                #showMaterializedView
>>>>>>> 656bb699
    ;

alterClause
    : tableRenameClause
    | addBackendClause
    | dropBackendClause
    | addFrontendClause
    | dropFrontendClause
    ;

tableRenameClause
    : RENAME identifier
    ;

addBackendClause
    : ADD FREE? BACKEND (TO string)? string (',' string)*
    ;

dropBackendClause
    : DROP BACKEND string (',' string)*
    ;

addFrontendClause
    : ADD (FOLLOWER | OBSERVER) string
    ;

dropFrontendClause
    : DROP (FOLLOWER | OBSERVER) string
    ;

explainDesc
    : EXPLAIN (LOGICAL | VERBOSE | COSTS)?
    ;

partitionDesc
    : PARTITION BY RANGE identifierList '(' rangePartitionDesc (',' rangePartitionDesc)* ')'
    ;

rangePartitionDesc
    : singleRangePartition
    | multiRangePartition
    ;

singleRangePartition
    : PARTITION identifier VALUES partitionKeyDesc
    ;

multiRangePartition
    : START '(' string ')' END '(' string ')' EVERY '(' interval ')'
    | START '(' string ')' END '(' string ')' EVERY '(' INTEGER_VALUE ')'
    ;

partitionKeyDesc
    : LESS THAN (MAXVALUE | partitionValueList)
    | '[' partitionValueList ',' partitionValueList ']'
    ;

partitionValueList
    : '(' partitionValue (',' partitionValue)* ')'
    ;

partitionValue
    : MAXVALUE | string
    ;

distributionDesc
    : DISTRIBUTED BY HASH identifierList (BUCKETS INTEGER_VALUE)?
    ;

properties
    : PROPERTIES '(' property (',' property)* ')'
    ;

property
    : key=string '=' value=string
    ;

comment
    : COMMENT string
    ;

columnNameWithComment
    : identifier comment?
    ;

outfile
    : INTO OUTFILE file=string fileFormat? properties?
    ;

fileFormat
    : FORMAT AS (identifier | string)
    ;

queryStatement
    : query outfile?;

query
    : withClause? queryNoWith
    ;

withClause
    : WITH commonTableExpression (',' commonTableExpression)*
    ;

queryNoWith
    :queryTerm (ORDER BY sortItem (',' sortItem)*)? (limitElement)?
    ;

queryTerm
    : queryPrimary                                                             #queryTermDefault
    | left=queryTerm operator=INTERSECT setQuantifier? right=queryTerm         #setOperation
    | left=queryTerm operator=(UNION | EXCEPT | MINUS)
        setQuantifier? right=queryTerm                                         #setOperation
    ;

queryPrimary
    : querySpecification                           #queryPrimaryDefault
    | subquery                                     #subqueryPrimary
    ;

subquery
    : '(' query  ')'
    ;

rowConstructor
     :'(' expression (',' expression)* ')'
     ;

sortItem
    : expression ordering = (ASC | DESC)? (NULLS nullOrdering=(FIRST | LAST))?
    ;

limitElement
    : LIMIT limit =INTEGER_VALUE (OFFSET offset=INTEGER_VALUE)?
    | LIMIT offset =INTEGER_VALUE ',' limit=INTEGER_VALUE
    ;

querySpecification
    : SELECT hint* setQuantifier? selectItem (',' selectItem)*
      fromClause
      (WHERE where=expression)?
      (GROUP BY groupingElement)?
      (HAVING having=expression)?
    ;

fromClause
    : (FROM relation (',' LATERAL? relation)*)?                                         #from
    | FROM DUAL                                                                         #dual
    ;

groupingElement
    : ROLLUP '(' (expression (',' expression)*)? ')'                                    #rollup
    | CUBE '(' (expression (',' expression)*)? ')'                                      #cube
    | GROUPING SETS '(' groupingSet (',' groupingSet)* ')'                              #multipleGroupingSets
    | expression (',' expression)*                                                      #singleGroupingSet
    ;

groupingSet
    : '(' expression? (',' expression)* ')'
    ;

commonTableExpression
    : name=identifier (columnAliases)? AS '(' query ')'
    ;

setQuantifier
    : DISTINCT
    | ALL
    ;

selectItem
    : expression (AS? (identifier | string))?                                            #selectSingle
    | qualifiedName '.' ASTERISK_SYMBOL                                                  #selectAll
    | ASTERISK_SYMBOL                                                                    #selectAll
    ;

relation
    : left=relation crossOrInnerJoinType hint?
            LATERAL? rightRelation=relation joinCriteria?                                #joinRelation
    | left=relation outerAndSemiJoinType hint?
            LATERAL? rightRelation=relation joinCriteria                                 #joinRelation
    | aliasedRelation                                                                    #relationDefault
    ;

crossOrInnerJoinType
    : JOIN | INNER JOIN
    | CROSS | CROSS JOIN
    ;

outerAndSemiJoinType
    : LEFT JOIN | RIGHT JOIN | FULL JOIN
    | LEFT OUTER JOIN | RIGHT OUTER JOIN
    | FULL OUTER JOIN
    | LEFT SEMI JOIN | RIGHT SEMI JOIN
    | LEFT ANTI JOIN | RIGHT ANTI JOIN
    ;

hint
    : '[' IDENTIFIER (',' IDENTIFIER)* ']'
    | '/*+' SET_VAR '(' hintMap (',' hintMap)* ')' '*/'
    ;

hintMap
    : k=IDENTIFIER '=' v=primaryExpression
    ;

joinCriteria
    : ON expression
    | USING '(' identifier (',' identifier)* ')'
    ;

aliasedRelation
    : relationPrimary (AS? identifier columnAliases?)?
    ;

columnAliases
    : '(' identifier (',' identifier)* ')'
    ;

relationPrimary
    : qualifiedName partitionNames? tabletList? hint?                                     #tableName
    | '(' VALUES rowConstructor (',' rowConstructor)* ')'                                 #inlineTable
    | subquery                                                                            #subqueryRelation
    | qualifiedName '(' expression (',' expression)* ')'                                  #tableFunction
    | '(' relation ')'                                                                    #parenthesizedRelation
    ;

partitionNames
    : TEMPORARY? (PARTITION | PARTITIONS) '(' identifier (',' identifier)* ')'
    | TEMPORARY? (PARTITION | PARTITIONS) identifier
    ;

tabletList
    : TABLET '(' INTEGER_VALUE (',' INTEGER_VALUE)* ')'
    ;

expressionsWithDefault
    : '(' expressionOrDefault (',' expressionOrDefault)* ')'
    ;

expressionOrDefault
    : expression | DEFAULT
    ;


/**
 * Operator precedences are shown in the following list, from highest precedence to the lowest.
 *
 * !
 * - (unary minus), ~ (unary bit inversion)
 * ^
 * *, /, DIV, %, MOD
 * -, +
 * &
 * |
 * = (comparison), <=>, >=, >, <=, <, <>, !=, IS, LIKE, REGEXP
 * BETWEEN, CASE WHEN
 * NOT
 * AND, &&
 * XOR
 * OR, ||
 * = (assignment)
 */

expression
    : booleanExpression                                                                   #expressionDefault
    | NOT expression                                                                      #logicalNot
    | left=expression operator=(AND|LOGICAL_AND) right=expression                         #logicalBinary
    | left=expression operator=(OR|LOGICAL_OR) right=expression                           #logicalBinary
    ;

booleanExpression
    : predicate                                                                           #booleanExpressionDefault
    | booleanExpression IS NOT? NULL                                                      #isNull
    | left = booleanExpression comparisonOperator right = predicate                       #comparison
    | booleanExpression comparisonOperator '(' query ')'                                  #scalarSubquery
    ;

predicate
    : valueExpression (predicateOperations[$valueExpression.ctx])?
    ;

predicateOperations [ParserRuleContext value]
    : NOT? IN '(' expression (',' expression)* ')'                                        #inList
    | NOT? IN '(' query ')'                                                               #inSubquery
    | NOT? BETWEEN lower = valueExpression AND upper = predicate                          #between
    | NOT? (LIKE | RLIKE | REGEXP) pattern=valueExpression                                #like
    ;

valueExpression
    : primaryExpression                                                                   #valueExpressionDefault
    | left = valueExpression operator = BITXOR right = valueExpression                    #arithmeticBinary
    | left = valueExpression operator = (
              ASTERISK_SYMBOL
            | SLASH_SYMBOL
            | PERCENT_SYMBOL
            | INT_DIV
            | MOD)
      right = valueExpression                                                             #arithmeticBinary
    | left = valueExpression operator = (PLUS_SYMBOL | MINUS_SYMBOL)
        right = valueExpression                                                           #arithmeticBinary
    | left = valueExpression operator = BITAND right = valueExpression                    #arithmeticBinary
    | left = valueExpression operator = BITOR right = valueExpression                     #arithmeticBinary
    ;

primaryExpression
    : variable                                                                            #var
    | columnReference                                                                     #columnRef
    | functionCall                                                                        #functionCallExpression
    | '{' FN functionCall '}'                                                             #odbcFunctionCallExpression
    | primaryExpression COLLATE (identifier | string)                                     #collate
    | NULL                                                                                #nullLiteral
    | interval                                                                            #intervalLiteral
    | DATE string                                                                         #typeConstructor
    | DATETIME string                                                                     #typeConstructor
    | number                                                                              #numericLiteral
    | booleanValue                                                                        #booleanLiteral
    | string                                                                              #stringLiteral
    | left = primaryExpression CONCAT right = primaryExpression                           #concat
    | operator = (MINUS_SYMBOL | PLUS_SYMBOL | BITNOT) primaryExpression                  #arithmeticUnary
    | operator = LOGICAL_NOT primaryExpression                                            #arithmeticUnary
    | '(' expression ')'                                                                  #parenthesizedExpression
    | EXISTS '(' query ')'                                                                #exists
    | subquery                                                                            #subqueryExpression
    | CAST '(' expression AS type ')'                                                     #cast
    | CASE caseExpr=expression whenClause+ (ELSE elseExpression=expression)? END          #simpleCase
    | CASE whenClause+ (ELSE elseExpression=expression)? END                              #searchedCase
    | arrayType? '[' (expression (',' expression)*)? ']'                                  #arrayConstructor
    | value=primaryExpression '[' index=valueExpression ']'                               #arraySubscript
    | primaryExpression '[' start=INTEGER_VALUE? ':' end=INTEGER_VALUE? ']'               #arraySlice
    | primaryExpression ARROW string                                                      #arrowExpression
    ;

functionCall
    : EXTRACT '(' identifier FROM valueExpression ')'                                     #extract
    | GROUPING '(' (expression (',' expression)*)? ')'                                    #groupingOperation
    | GROUPING_ID '(' (expression (',' expression)*)? ')'                                 #groupingOperation
    | informationFunctionExpression                                                       #informationFunction
    | specialFunctionExpression                                                           #specialFunction
    | aggregationFunction over?                                                           #aggregationFunctionCall
    | windowFunction over                                                                 #windowFunctionCall
    | qualifiedName '(' (expression (',' expression)*)? ')'  over?                        #simpleFunctionCall
    ;

aggregationFunction
    : AVG '(' DISTINCT? expression ')'
    | COUNT '(' ASTERISK_SYMBOL? ')'
    | COUNT '(' DISTINCT? (expression (',' expression)*)? ')'
    | MAX '(' DISTINCT? expression ')'
    | MIN '(' DISTINCT? expression ')'
    | SUM '(' DISTINCT? expression ')'
    ;

variable
    : AT AT ((GLOBAL | SESSION | LOCAL) '.')? identifier
    ;

columnReference
    : identifier
    | qualifiedName
    ;

informationFunctionExpression
    : name = DATABASE '(' ')'
    | name = SCHEMA '(' ')'
    | name = USER '(' ')'
    | name = CONNECTION_ID '(' ')'
    | name = CURRENT_USER '(' ')'
    ;

specialFunctionExpression
    : CHAR '(' expression ')'
    | DAY '(' expression ')'
    | HOUR '(' expression ')'
    | IF '(' (expression (',' expression)*)? ')'
    | LEFT '(' expression ',' expression ')'
    | LIKE '(' expression ',' expression ')'
    | MINUTE '(' expression ')'
    | MOD '(' expression ',' expression ')'
    | MONTH '(' expression ')'
    | REGEXP '(' expression ',' expression ')'
    | RIGHT '(' expression ',' expression ')'
    | RLIKE '(' expression ',' expression ')'
    | SECOND '(' expression ')'
    | TIMESTAMPADD '(' unitIdentifier ',' expression ',' expression ')'
    | TIMESTAMPDIFF '(' unitIdentifier ',' expression ',' expression ')'
    //| WEEK '(' expression ')' TODO: Support week(expr) function
    | YEAR '(' expression ')'
    | PASSWORD '(' string ')'
    ;

windowFunction
    : name = ROW_NUMBER '(' ')'
    | name = RANK '(' ')'
    | name = DENSE_RANK '(' ')'
    | name = LEAD  '(' (expression (',' expression)*)? ')'
    | name = LAG '(' (expression (',' expression)*)? ')'
    | name = FIRST_VALUE '(' (expression (',' expression)*)? ')'
    | name = LAST_VALUE '(' (expression (',' expression)*)? ')'
    ;

string
    : SINGLE_QUOTED_TEXT
    | DOUBLE_QUOTED_TEXT
    ;

comparisonOperator
    : EQ | NEQ | LT | LTE | GT | GTE | EQ_FOR_NULL
    ;

booleanValue
    : TRUE | FALSE
    ;

interval
    : INTERVAL value=expression from=unitIdentifier
    ;

unitIdentifier
    : YEAR | MONTH | WEEK | DAY | HOUR | MINUTE | SECOND | QUARTER
    ;

type
    : baseType
    | decimalType ('(' precision=INTEGER_VALUE (',' scale=INTEGER_VALUE)? ')')?
    | arrayType
    ;

arrayType
    : ARRAY '<' type '>'
    ;

typeParameter
    : '(' INTEGER_VALUE ')'
    ;

baseType
    : BOOLEAN
    | TINYINT
    | SMALLINT
    | INT
    | INTEGER
    | BIGINT
    | LARGEINT
    | FLOAT
    | DOUBLE
    | DATE
    | DATETIME
    | TIME
    | CHAR typeParameter?
    | VARCHAR typeParameter?
    | STRING
    | BITMAP
    | HLL
    | PERCENTILE
    | JSON
    ;

decimalType
    : DECIMAL | DECIMALV2 | DECIMAL32 | DECIMAL64 | DECIMAL128
    ;

whenClause
    : WHEN condition=expression THEN result=expression
    ;

over
    : OVER '('
        (PARTITION BY partition+=expression (',' partition+=expression)*)?
        (ORDER BY sortItem (',' sortItem)*)?
        windowFrame?
      ')'
    ;

windowFrame
    : frameType=RANGE start=frameBound
    | frameType=ROWS start=frameBound
    | frameType=RANGE BETWEEN start=frameBound AND end=frameBound
    | frameType=ROWS BETWEEN start=frameBound AND end=frameBound
    ;

frameBound
    : UNBOUNDED boundType=PRECEDING                 #unboundedFrame
    | UNBOUNDED boundType=FOLLOWING                 #unboundedFrame
    | CURRENT ROW                                   #currentRowBound
    | expression boundType=(PRECEDING | FOLLOWING)  #boundedFrame
    ;

qualifiedName
    : identifier ('.' identifier)*
    ;

identifier
    : IDENTIFIER             #unquotedIdentifier
    | nonReserved            #unquotedIdentifier
    | BACKQUOTED_IDENTIFIER  #backQuotedIdentifier
    | DIGIT_IDENTIFIER       #digitIdentifier
    ;

identifierList
    : '(' identifier (',' identifier)* ')'
    ;

assignment
    : identifier EQ expressionOrDefault
    ;

assignmentList
    : assignment (',' assignment)*
    ;

number
    : DECIMAL_VALUE  #decimalValue
    | DOUBLE_VALUE   #doubleValue
    | INTEGER_VALUE  #integerValue
    ;

nonReserved
    : AVG | ADMIN
    | BUCKETS | BACKEND
    | CAST | CONNECTION_ID| CURRENT | COMMENT | COMMIT | COSTS | COUNT | CONFIG
    | DATA | DATABASE | DATE | DATETIME | DAY
    | END | EXTRACT | EVERY
    | FILTER | FIRST | FOLLOWING | FORMAT | FN | FRONTEND | FOLLOWER | FREE
    | GLOBAL
    | HASH | HOUR
    | INTERVAL
    | LAST | LESS | LOCAL | LOGICAL
    | MAX | MIN | MINUTE | MONTH | MERGE
    | NONE | NULLS
    | OFFSET | OBSERVER
    | PASSWORD | PRECEDING | PROPERTIES
<<<<<<< HEAD
    | ROLLUP | ROLLBACK
    | SECOND | SESSION | SETS | START | SUM
    | TABLES | TABLET | TEMPORARY | TIMESTAMPADD | TIMESTAMPDIFF | THAN | TIME | TYPE | TO
=======
    | ROLLUP | ROLLBACK | REPLICA
    | SECOND | SESSION | SETS | START | SUM | STATUS
    | TABLES | TABLET | TEMPORARY | TIMESTAMPADD | TIMESTAMPDIFF | THAN | TIME | TYPE
>>>>>>> 656bb699
    | UNBOUNDED | USER
    | VIEW | VERBOSE
    | WEEK
    | YEAR
    ;<|MERGE_RESOLUTION|>--- conflicted
+++ resolved
@@ -42,11 +42,8 @@
     | DROP VIEW (IF EXISTS)? qualifiedName                                                  #dropView
     | ADMIN SET REPLICA STATUS properties                                                   #adminSetReplicaStatus
     | ADMIN SET FRONTEND CONFIG '(' property ')'                                            #adminSetConfig
-<<<<<<< HEAD
     | ALTER SYSTEM alterClause                                                             #alterSystem
-=======
     | SHOW MATERIALIZED VIEW ((FROM | IN) db=qualifiedName)?                                #showMaterializedView
->>>>>>> 656bb699
     ;
 
 alterClause
@@ -579,15 +576,12 @@
     | NONE | NULLS
     | OFFSET | OBSERVER
     | PASSWORD | PRECEDING | PROPERTIES
-<<<<<<< HEAD
     | ROLLUP | ROLLBACK
     | SECOND | SESSION | SETS | START | SUM
     | TABLES | TABLET | TEMPORARY | TIMESTAMPADD | TIMESTAMPDIFF | THAN | TIME | TYPE | TO
-=======
     | ROLLUP | ROLLBACK | REPLICA
     | SECOND | SESSION | SETS | START | SUM | STATUS
     | TABLES | TABLET | TEMPORARY | TIMESTAMPADD | TIMESTAMPDIFF | THAN | TIME | TYPE
->>>>>>> 656bb699
     | UNBOUNDED | USER
     | VIEW | VERBOSE
     | WEEK
