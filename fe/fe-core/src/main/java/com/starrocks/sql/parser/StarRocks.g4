// This file is licensed under the Elastic License 2.0. Copyright 2021-present, StarRocks Limited.

grammar StarRocks;
import StarRocksLex;

sqlStatements
    : (singleStatement (SEMICOLON EOF? | EOF))+
    ;

singleStatement
    : statement
    ;

statement
    // Query Statement
    : queryStatement                                                                        #query

    // Database Statement
    | alterDbQuotaStmt                                                                      #alterDbQuota
    | createDbStatement                                                                     #createDb
    | dropDbStatement                                                                       #dropDb
    | showCreateDbStatement                                                                 #showCreateDb
    | alterDatabaseRename                                                                   #databaseRename
    | recoverDbStmt                                                                         #revoverDb
    | showDataStmt                                                                          #showData

    // Table Statement
    | createTableStatement                                                                  #createTable
    | createTableAsSelectStatement                                                          #createTableAsSelect
    | alterTableStatement                                                                   #alterTable
    | dropTableStatement                                                                    #dropTable
    | showTableStatement                                                                    #showTables
    | showCreateTableStatement                                                              #showCreateTable
    | showColumnStatement                                                                   #showColumn
    | showTableStatusStatement                                                              #showTableStatus
    | createIndexStatement                                                                  #createIndex
    | dropIndexStatement                                                                    #dropIndex
    | refreshTableStatement                                                                 #refreshTable
<<<<<<< HEAD
    | descTableStatement                                                                    #descTable
=======
    | showDeleteStatement                                                                   #showDelete
>>>>>>> 7d41b879

    // View Statement
    | createViewStatement                                                                   #createView
    | alterViewStatement                                                                    #alterView
    | dropViewStatement                                                                     #dropView

    // Task Statement
    | submitTaskStatement                                                                   #submitTask

    // Materialized View Statement
    | createMaterializedViewStatement                                                       #createMaterializedView
    | showMaterializedViewStatement                                                         #showMaterializedView
    | dropMaterializedViewStatement                                                         #dropMaterializedView
    | alterMaterializedViewStatement                                                        #alterMaterializedView
    | refreshMaterializedViewStatement                                                      #refreshMaterializedView

    // Catalog Statement
    | createExternalCatalogStatement                                                        #createCatalog
    | dropExternalCatalogStatement                                                          #dropCatalog
    | showCatalogsStatement                                                                 #showCatalogs

    // DML Statement
    | insertStatement                                                                       #insert
    | updateStatement                                                                       #update
    | deleteStatement                                                                       #delete

    // Admin Statement
    | ADMIN SET FRONTEND CONFIG '(' property ')'                                            #adminSetConfig
    | ADMIN SET REPLICA STATUS properties                                                   #adminSetReplicaStatus
    | ADMIN SHOW FRONTEND CONFIG (LIKE pattern=string)?                                     #adminShowConfig
    | ADMIN SHOW REPLICA DISTRIBUTION FROM qualifiedName partitionNames?                    #adminShowReplicaDistribution
    | ADMIN SHOW REPLICA STATUS FROM qualifiedName partitionNames?
            (WHERE where=expression)?                                                       #adminShowReplicaStatus
    | SET setVarList                                                                        #setStmt

    // Cluster Mangement Statement
    | alterSystemStatement                                                                  #alterSystem
    | showNodesStatement                                                                    #showNodes

    // Analyze Statement
    | analyzeStatement                                                                      #analyze
    | createAnalyzeStatement                                                                #createAnalyze
    | dropAnalyzeJobStatement                                                               #dropAnalyzeJob
    | analyzeHistogramStatement                                                             #analyzeHistogram
    | dropAnalyzeHistogramStatement                                                         #dropHistogram
    | showAnalyzeStatement                                                                  #showAnalyze
    | showStatsMetaStatement                                                                #showStatsMeta
    | showHistogramMetaStatement                                                            #showHistogramMeta

    // Work Group Statement
    | createWorkGroupStatement                                                              #createWorkGroup
    | dropWorkGroupStatement                                                                #dropWorkGroup
    | alterWorkGroupStatement                                                               #alterWorkGroup
    | showWorkGroupStatement                                                                #showWorkGroup

    // Other statement
    | USE qualifiedName                                                                     #use
    | showDatabasesStatement                                                                #showDatabases
    | showVariablesStatement                                                                #showVariables
    | killStatement                                                                         #kill

    // privilege
    | GRANT identifierOrString TO user                                                      #grantRole
    | GRANT IMPERSONATE ON user TO user                                                     #grantImpersonate
    | REVOKE identifierOrString FROM user                                                   #revokeRole
    | REVOKE IMPERSONATE ON user FROM user                                                  #revokeImpersonate
    | EXECUTE AS user (WITH NO REVERT)?                                                     #executeAs
    ;


// ---------------------------------------- DataBase Statement ---------------------------------------------------------
alterDbQuotaStmt
    : ALTER DATABASE identifier SET DATA QUOTA identifier
    | ALTER DATABASE identifier SET REPLICA QUOTA INTEGER_VALUE
    ;

createDbStatement
    : CREATE (DATABASE | SCHEMA) (IF NOT EXISTS)? identifier
    ;

dropDbStatement
    : DROP (DATABASE | SCHEMA) (IF EXISTS)? identifier FORCE?
    ;
    
showCreateDbStatement
    : SHOW CREATE (DATABASE | SCHEMA) identifier
    ;


alterDatabaseRename
    : ALTER DATABASE identifier RENAME identifier
    ;


recoverDbStmt
    : RECOVER (DATABASE | SCHEMA) identifier
    ;

showDataStmt
    : SHOW DATA
    | SHOW DATA FROM qualifiedName
    ;

// ------------------------------------------- Table Statement ---------------------------------------------------------

createTableStatement
    : CREATE EXTERNAL? TABLE (IF NOT EXISTS)? qualifiedName
          '(' columnDesc (',' columnDesc)* (',' indexDesc)* ')'
          engineDesc?
          charsetDesc?
          keyDesc?
          comment?
          partitionDesc?
          distributionDesc?
          rollupDesc?
          properties?
          extProperties?
     ;

columnDesc
    : identifier type charsetName? KEY? aggDesc? (NULL | NOT NULL)? defaultDesc? comment?
    ;

charsetName
    : CHAR SET identifier
    | CHARSET identifier
    ;

defaultDesc
    : DEFAULT (string| NULL | CURRENT_TIMESTAMP)
    ;

indexDesc
    : INDEX indexName=identifier identifierList indexType? comment?
    ;

engineDesc
    : ENGINE EQ identifier
    ;

charsetDesc
    : DEFAULT? CHARSET EQ? identifierOrString
    ;


keyDesc
    : (AGGREGATE | UNIQUE | PRIMARY | DUPLICATE) KEY identifierList
    ;

aggDesc
    : SUM
    | MAX
    | MIN
    | REPLACE
    | HLL_UNION
    | BITMAP_UNION
    | PERCENTILE_UNION
    | REPLACE_IF_NOT_NULL
    ;

rollupDesc
    : ROLLUP '(' addRollupClause (',' addRollupClause)* ')'
    ;

addRollupClause
    : rollupName=identifier identifierList (dupKeys)? (fromRollup)? properties?
    ;

dupKeys
    : DUPLICATE KEY identifierList
    ;

fromRollup
    : FROM identifier
    ;

createTableAsSelectStatement
    : CREATE TABLE (IF NOT EXISTS)? qualifiedName
        ('(' identifier (',' identifier)* ')')? comment?
        partitionDesc?
        distributionDesc?
        properties?
        AS queryStatement
        ;

dropTableStatement
    : DROP TABLE (IF EXISTS)? qualifiedName FORCE?
    ;

alterTableStatement
    : ALTER TABLE qualifiedName alterClause (',' alterClause)*
    ;

createIndexStatement
    : CREATE INDEX indexName=identifier
        ON qualifiedName identifierList indexType?
        comment?
    ;

dropIndexStatement
    : DROP INDEX indexName=identifier ON qualifiedName
    ;

indexType
    : USING BITMAP
    ;

showTableStatement
    : SHOW FULL? TABLES ((FROM | IN) db=qualifiedName)? ((LIKE pattern=string) | (WHERE expression))?
    ;

showCreateTableStatement
    : SHOW CREATE (TABLE | VIEW | MATERIALIZED VIEW) table=qualifiedName
    ;

showColumnStatement
    : SHOW FULL? COLUMNS ((FROM | IN) table=qualifiedName) ((FROM | IN) db=qualifiedName)?
        ((LIKE pattern=string) | (WHERE expression))?
    ;

showTableStatusStatement
    : SHOW TABLE STATUS ((FROM | IN) db=qualifiedName)? ((LIKE pattern=string) | (WHERE expression))?
    ;

refreshTableStatement
    : REFRESH EXTERNAL TABLE qualifiedName (PARTITION '(' string (',' string)* ')')?
    ;

<<<<<<< HEAD
descTableStatement
    : (DESC | DESCRIBE) table=qualifiedName ALL?
    ;
=======
showDeleteStatement
    : SHOW DELETE ((FROM | IN) db=qualifiedName)?
    ;

>>>>>>> 7d41b879
// ------------------------------------------- View Statement ----------------------------------------------------------

createViewStatement
    : CREATE VIEW (IF NOT EXISTS)? qualifiedName
        ('(' columnNameWithComment (',' columnNameWithComment)* ')')?
        comment? AS queryStatement
    ;

alterViewStatement
    : ALTER VIEW qualifiedName
    ('(' columnNameWithComment (',' columnNameWithComment)* ')')?
    AS queryStatement
    ;

dropViewStatement
    : DROP VIEW (IF EXISTS)? qualifiedName
    ;

// ------------------------------------------- Task Statement ----------------------------------------------------------

submitTaskStatement
    : SUBMIT setVarHint* TASK qualifiedName?
    AS createTableAsSelectStatement
    ;

// ------------------------------------------- Materialized View Statement ---------------------------------------------

createMaterializedViewStatement
    : CREATE MATERIALIZED VIEW (IF NOT EXISTS)? mvName=qualifiedName
    comment?
    (PARTITION BY primaryExpression)?
    distributionDesc?
    refreshSchemeDesc?
    properties?
    AS queryStatement
    ;

showMaterializedViewStatement
    : SHOW MATERIALIZED VIEW ((FROM | IN) db=qualifiedName)? ((LIKE pattern=string) | (WHERE expression))?
    ;

dropMaterializedViewStatement
    : DROP MATERIALIZED VIEW (IF EXISTS)? mvName=qualifiedName
    ;

alterMaterializedViewStatement
    : ALTER MATERIALIZED VIEW mvName=qualifiedName (refreshSchemeDesc | tableRenameClause)
    ;

refreshMaterializedViewStatement
    : REFRESH MATERIALIZED VIEW mvName=qualifiedName
    ;

// ------------------------------------------- Cluster Mangement Statement ---------------------------------------------

alterSystemStatement
    : ALTER SYSTEM alterClause
    ;

// ------------------------------------------- Catalog Statement -------------------------------------------------------

createExternalCatalogStatement
    : CREATE EXTERNAL CATALOG catalogName=identifierOrString comment? properties
    ;

dropExternalCatalogStatement
    : DROP CATALOG catalogName=identifierOrString
    ;

showCatalogsStatement
    : SHOW CATALOGS
    ;


// ------------------------------------------- Alter Clause ------------------------------------------------------------

alterClause
    : createIndexClause
    | dropIndexClause
    | tableRenameClause

    | addBackendClause
    | dropBackendClause
    | modifyBackendHostClause
    | addFrontendClause
    | dropFrontendClause
    | modifyFrontendHostClause
    | addComputeNodeClause
    | dropComputeNodeClause
    ;

createIndexClause
    : ADD INDEX indexName=identifier identifierList indexType? comment?
    ;

dropIndexClause
    : DROP INDEX indexName=identifier
    ;

tableRenameClause
    : RENAME identifier
    ;

addBackendClause
   : ADD BACKEND string (',' string)*
   ;

dropBackendClause
   : DROP BACKEND string (',' string)* FORCE?
   ;

modifyBackendHostClause
   : MODIFY BACKEND HOST string TO string
   ;

addFrontendClause
   : ADD (FOLLOWER | OBSERVER) string
   ;

dropFrontendClause
   : DROP (FOLLOWER | OBSERVER) string
   ;

modifyFrontendHostClause
   : MODIFY FRONTEND HOST string TO string
   ;

addComputeNodeClause
   : ADD COMPUTE NODE string (',' string)*
   ;

dropComputeNodeClause
   : DROP COMPUTE NODE string (',' string)*
   ;

// ------------------------------------------- DML Statement -----------------------------------------------------------

insertStatement
    : explainDesc? INSERT (INTO | OVERWRITE) qualifiedName partitionNames?
        (WITH LABEL label=identifier)? columnAliases?
        (queryStatement | (VALUES expressionsWithDefault (',' expressionsWithDefault)*))
    ;

updateStatement
    : explainDesc? UPDATE qualifiedName SET assignmentList (WHERE where=expression)?
    ;

deleteStatement
    : explainDesc? DELETE FROM qualifiedName partitionNames? (WHERE where=expression)?
    ;

// ------------------------------------------- Analyze Statement -------------------------------------------------------

analyzeStatement
    : ANALYZE FULL? TABLE qualifiedName ('(' identifier (',' identifier)* ')')? properties?
    ;

analyzeHistogramStatement
    : ANALYZE TABLE qualifiedName UPDATE HISTOGRAM ON identifier (',' identifier)*
        (WITH bucket=INTEGER_VALUE BUCKETS)? properties?
    ;

dropAnalyzeHistogramStatement
    : ANALYZE TABLE qualifiedName DROP HISTOGRAM ON identifier (',' identifier)*
    ;

createAnalyzeStatement
    : CREATE ANALYZE FULL? ALL properties?
    | CREATE ANALYZE FULL? DATABASE db=identifier properties?
    | CREATE ANALYZE FULL? TABLE qualifiedName ('(' identifier (',' identifier)* ')')? properties?
    ;

dropAnalyzeJobStatement
    : DROP ANALYZE INTEGER_VALUE
    ;

showAnalyzeStatement
    : SHOW ANALYZE (JOB | STATUS)?
    ;

showStatsMetaStatement
    : SHOW STATS META
    ;

showHistogramMetaStatement
    : SHOW HISTOGRAM META
    ;

// ------------------------------------------- Work Group Statement ----------------------------------------------------

createWorkGroupStatement
    : CREATE RESOURCE GROUP (IF NOT EXISTS)? (OR REPLACE)? identifier
        TO classifier (',' classifier)*  WITH '(' property (',' property)* ')'
    ;

dropWorkGroupStatement
    : DROP RESOURCE GROUP identifier
    ;

alterWorkGroupStatement
    : ALTER RESOURCE GROUP identifier ADD classifier (',' classifier)*
    | ALTER RESOURCE GROUP identifier DROP '(' INTEGER_VALUE (',' INTEGER_VALUE)* ')'
    | ALTER RESOURCE GROUP identifier DROP ALL
    | ALTER RESOURCE GROUP identifier WITH '(' property (',' property)* ')'
    ;

showWorkGroupStatement
    : SHOW RESOURCE GROUP identifier
    | SHOW RESOURCE GROUPS ALL?
    ;

classifier
    : '(' expression (',' expression)* ')'
    ;

// ------------------------------------------- Other Statement ---------------------------------------------------------

showDatabasesStatement
    : SHOW DATABASES ((FROM | IN) catalog=qualifiedName)? ((LIKE pattern=string) | (WHERE expression))?
    | SHOW SCHEMAS ((LIKE pattern=string) | (WHERE expression))?
    ;

showVariablesStatement
    : SHOW varType? VARIABLES ((LIKE pattern=string) | (WHERE expression))?
    ;

killStatement
    : KILL (CONNECTION? | QUERY) INTEGER_VALUE
    ;

showNodesStatement
    : SHOW COMPUTE NODES                                                       #showComputeNodes
    ;

varType
    : GLOBAL
    | LOCAL
    | SESSION
    ;

setVar
    : varType? IDENTIFIER '=' expression
    ;

setVarList
    : setVar (',' setVar)*
    ;

// ------------------------------------------- Query Statement ---------------------------------------------------------

queryStatement
    : explainDesc? queryBody outfile?;

queryBody
    : withClause? queryNoWith
    ;

withClause
    : WITH commonTableExpression (',' commonTableExpression)*
    ;

queryNoWith
    :queryTerm (ORDER BY sortItem (',' sortItem)*)? (limitElement)?
    ;

queryTerm
    : queryPrimary                                                             #queryTermDefault
    | left=queryTerm operator=INTERSECT setQuantifier? right=queryTerm         #setOperation
    | left=queryTerm operator=(UNION | EXCEPT | MINUS)
        setQuantifier? right=queryTerm                                         #setOperation
    ;

queryPrimary
    : querySpecification                           #queryPrimaryDefault
    | subquery                                     #subqueryPrimary
    ;

subquery
    : '(' queryBody  ')'
    ;

rowConstructor
     :'(' expression (',' expression)* ')'
     ;

sortItem
    : expression ordering = (ASC | DESC)? (NULLS nullOrdering=(FIRST | LAST))?
    ;

limitElement
    : LIMIT limit =INTEGER_VALUE (OFFSET offset=INTEGER_VALUE)?
    | LIMIT offset =INTEGER_VALUE ',' limit=INTEGER_VALUE
    ;

querySpecification
    : SELECT setVarHint* setQuantifier? selectItem (',' selectItem)*
      fromClause
      (WHERE where=expression)?
      (GROUP BY groupingElement)?
      (HAVING having=expression)?
    ;

fromClause
    : (FROM relation (',' LATERAL? relation)*)?                                         #from
    | FROM DUAL                                                                         #dual
    ;

groupingElement
    : ROLLUP '(' (expression (',' expression)*)? ')'                                    #rollup
    | CUBE '(' (expression (',' expression)*)? ')'                                      #cube
    | GROUPING SETS '(' groupingSet (',' groupingSet)* ')'                              #multipleGroupingSets
    | expression (',' expression)*                                                      #singleGroupingSet
    ;

groupingSet
    : '(' expression? (',' expression)* ')'
    ;

commonTableExpression
    : name=identifier (columnAliases)? AS '(' queryBody ')'
    ;

setQuantifier
    : DISTINCT
    | ALL
    ;

selectItem
    : expression (AS? (identifier | string))?                                            #selectSingle
    | qualifiedName '.' ASTERISK_SYMBOL                                                  #selectAll
    | ASTERISK_SYMBOL                                                                    #selectAll
    ;

relation
    : left=relation crossOrInnerJoinType bracketHint?
            LATERAL? rightRelation=relation joinCriteria?                                #joinRelation
    | left=relation outerAndSemiJoinType bracketHint?
            LATERAL? rightRelation=relation joinCriteria                                 #joinRelation
    | relationPrimary (AS? identifier columnAliases?)?                                   #aliasedRelation
    | '(' relation (','relation)* ')'                                                    #parenthesizedRelation
    ;

crossOrInnerJoinType
    : JOIN | INNER JOIN
    | CROSS | CROSS JOIN
    ;

outerAndSemiJoinType
    : LEFT JOIN | RIGHT JOIN | FULL JOIN
    | LEFT OUTER JOIN | RIGHT OUTER JOIN
    | FULL OUTER JOIN
    | LEFT SEMI JOIN | RIGHT SEMI JOIN
    | LEFT ANTI JOIN | RIGHT ANTI JOIN
    ;

bracketHint
    : '[' IDENTIFIER (',' IDENTIFIER)* ']'
    ;

setVarHint
    : '/*+' SET_VAR '(' hintMap (',' hintMap)* ')' '*/'
    ;

hintMap
    : k=IDENTIFIER '=' v=literalExpression
    ;

joinCriteria
    : ON expression
    | USING '(' identifier (',' identifier)* ')'
    ;

columnAliases
    : '(' identifier (',' identifier)* ')'
    ;

relationPrimary
    : qualifiedName partitionNames? tabletList? bracketHint?                                     #tableName
    | '(' VALUES rowConstructor (',' rowConstructor)* ')'                                 #inlineTable
    | subquery                                                                            #subqueryRelation
    | qualifiedName '(' expression (',' expression)* ')'                                  #tableFunction
    ;

partitionNames
    : TEMPORARY? (PARTITION | PARTITIONS) '(' identifier (',' identifier)* ')'
    | TEMPORARY? (PARTITION | PARTITIONS) identifier
    ;

tabletList
    : TABLET '(' INTEGER_VALUE (',' INTEGER_VALUE)* ')'
    ;

// ------------------------------------------- Expression --------------------------------------------------------------

/**
 * Operator precedences are shown in the following list, from highest precedence to the lowest.
 *
 * !
 * - (unary minus), ~ (unary bit inversion)
 * ^
 * *, /, DIV, %, MOD
 * -, +
 * &
 * |
 * = (comparison), <=>, >=, >, <=, <, <>, !=, IS, LIKE, REGEXP
 * BETWEEN, CASE WHEN
 * NOT
 * AND, &&
 * XOR
 * OR, ||
 * = (assignment)
 */

expressionsWithDefault
    : '(' expressionOrDefault (',' expressionOrDefault)* ')'
    ;

expressionOrDefault
    : expression | DEFAULT
    ;

expression
    : booleanExpression                                                                   #expressionDefault
    | NOT expression                                                                      #logicalNot
    | left=expression operator=(AND|LOGICAL_AND) right=expression                         #logicalBinary
    | left=expression operator=(OR|LOGICAL_OR) right=expression                           #logicalBinary
    ;

booleanExpression
    : predicate                                                                           #booleanExpressionDefault
    | booleanExpression IS NOT? NULL                                                      #isNull
    | left = booleanExpression comparisonOperator right = predicate                       #comparison
    | booleanExpression comparisonOperator '(' queryBody ')'                              #scalarSubquery
    ;

predicate
    : valueExpression (predicateOperations[$valueExpression.ctx])?
    ;

predicateOperations [ParserRuleContext value]
    : NOT? IN '(' expression (',' expression)* ')'                                        #inList
    | NOT? IN '(' queryBody ')'                                                           #inSubquery
    | NOT? BETWEEN lower = valueExpression AND upper = predicate                          #between
    | NOT? (LIKE | RLIKE | REGEXP) pattern=valueExpression                                #like
    ;

valueExpression
    : primaryExpression                                                                   #valueExpressionDefault
    | left = valueExpression operator = BITXOR right = valueExpression                    #arithmeticBinary
    | left = valueExpression operator = (
              ASTERISK_SYMBOL
            | SLASH_SYMBOL
            | PERCENT_SYMBOL
            | INT_DIV
            | MOD)
      right = valueExpression                                                             #arithmeticBinary
    | left = valueExpression operator = (PLUS_SYMBOL | MINUS_SYMBOL)
        right = valueExpression                                                           #arithmeticBinary
    | left = valueExpression operator = BITAND right = valueExpression                    #arithmeticBinary
    | left = valueExpression operator = BITOR right = valueExpression                     #arithmeticBinary
    ;

primaryExpression
    : variable                                                                            #var
    | columnReference                                                                     #columnRef
    | functionCall                                                                        #functionCallExpression
    | '{' FN functionCall '}'                                                             #odbcFunctionCallExpression
    | primaryExpression COLLATE (identifier | string)                                     #collate
    | literalExpression                                                                   #literal
    | left = primaryExpression CONCAT right = primaryExpression                           #concat
    | operator = (MINUS_SYMBOL | PLUS_SYMBOL | BITNOT) primaryExpression                  #arithmeticUnary
    | operator = LOGICAL_NOT primaryExpression                                            #arithmeticUnary
    | '(' expression ')'                                                                  #parenthesizedExpression
    | EXISTS '(' queryBody ')'                                                            #exists
    | subquery                                                                            #subqueryExpression
    | CAST '(' expression AS type ')'                                                     #cast
    | CASE caseExpr=expression whenClause+ (ELSE elseExpression=expression)? END          #simpleCase
    | CASE whenClause+ (ELSE elseExpression=expression)? END                              #searchedCase
    | arrayType? '[' (expression (',' expression)*)? ']'                                  #arrayConstructor
    | value=primaryExpression '[' index=valueExpression ']'                               #arraySubscript
    | primaryExpression '[' start=INTEGER_VALUE? ':' end=INTEGER_VALUE? ']'               #arraySlice
    | primaryExpression ARROW string                                                      #arrowExpression
    ;

literalExpression
    : NULL                                                                                #nullLiteral
    | booleanValue                                                                        #booleanLiteral
    | number                                                                              #numericLiteral
    | (DATE | DATETIME) string                                                            #dateLiteral
    | string                                                                              #stringLiteral
    | interval                                                                            #intervalLiteral
    ;

functionCall
    : EXTRACT '(' identifier FROM valueExpression ')'                                     #extract
    | GROUPING '(' (expression (',' expression)*)? ')'                                    #groupingOperation
    | GROUPING_ID '(' (expression (',' expression)*)? ')'                                 #groupingOperation
    | informationFunctionExpression                                                       #informationFunction
    | specialFunctionExpression                                                           #specialFunction
    | aggregationFunction over?                                                           #aggregationFunctionCall
    | windowFunction over                                                                 #windowFunctionCall
    | qualifiedName '(' (expression (',' expression)*)? ')'  over?                        #simpleFunctionCall
    ;

aggregationFunction
    : AVG '(' DISTINCT? expression ')'
    | COUNT '(' ASTERISK_SYMBOL? ')'
    | COUNT '(' DISTINCT? (expression (',' expression)*)? ')'
    | MAX '(' DISTINCT? expression ')'
    | MIN '(' DISTINCT? expression ')'
    | SUM '(' DISTINCT? expression ')'
    ;

variable
    : AT AT ((GLOBAL | SESSION | LOCAL) '.')? identifier
    ;

columnReference
    : identifier
    | qualifiedName
    ;

informationFunctionExpression
    : name = DATABASE '(' ')'
    | name = SCHEMA '(' ')'
    | name = USER '(' ')'
    | name = CONNECTION_ID '(' ')'
    | name = CURRENT_USER '(' ')'
    ;

specialFunctionExpression
    : CHAR '(' expression ')'
    | CURRENT_TIMESTAMP '(' ')'
    | DAY '(' expression ')'
    | HOUR '(' expression ')'
    | IF '(' (expression (',' expression)*)? ')'
    | LEFT '(' expression ',' expression ')'
    | LIKE '(' expression ',' expression ')'
    | MINUTE '(' expression ')'
    | MOD '(' expression ',' expression ')'
    | MONTH '(' expression ')'
    | QUARTER '(' expression ')'
    | REGEXP '(' expression ',' expression ')'
    | REPLACE '(' (expression (',' expression)*)? ')'
    | RIGHT '(' expression ',' expression ')'
    | RLIKE '(' expression ',' expression ')'
    | SECOND '(' expression ')'
    | TIMESTAMPADD '(' unitIdentifier ',' expression ',' expression ')'
    | TIMESTAMPDIFF '(' unitIdentifier ',' expression ',' expression ')'
    //| WEEK '(' expression ')' TODO: Support week(expr) function
    | YEAR '(' expression ')'
    | PASSWORD '(' string ')'
    ;

windowFunction
    : name = ROW_NUMBER '(' ')'
    | name = RANK '(' ')'
    | name = DENSE_RANK '(' ')'
    | name = NTILE  '(' expression? ')'
    | name = LEAD  '(' (expression (',' expression)*)? ')'
    | name = LAG '(' (expression (',' expression)*)? ')'
    | name = FIRST_VALUE '(' (expression (',' expression)*)? ')'
    | name = LAST_VALUE '(' (expression (',' expression)*)? ')'
    ;

whenClause
    : WHEN condition=expression THEN result=expression
    ;

over
    : OVER '('
        (PARTITION BY partition+=expression (',' partition+=expression)*)?
        (ORDER BY sortItem (',' sortItem)*)?
        windowFrame?
      ')'
    ;

windowFrame
    : frameType=RANGE start=frameBound
    | frameType=ROWS start=frameBound
    | frameType=RANGE BETWEEN start=frameBound AND end=frameBound
    | frameType=ROWS BETWEEN start=frameBound AND end=frameBound
    ;

frameBound
    : UNBOUNDED boundType=PRECEDING                 #unboundedFrame
    | UNBOUNDED boundType=FOLLOWING                 #unboundedFrame
    | CURRENT ROW                                   #currentRowBound
    | expression boundType=(PRECEDING | FOLLOWING)  #boundedFrame
    ;

// ------------------------------------------- COMMON AST --------------------------------------------------------------

explainDesc
    : (DESC | DESCRIBE | EXPLAIN) (LOGICAL | VERBOSE | COSTS)?
    ;

partitionDesc
    : PARTITION BY RANGE identifierList '(' (rangePartitionDesc (',' rangePartitionDesc)*)? ')'
    | PARTITION BY LIST identifierList '(' (listPartitionDesc (',' listPartitionDesc)*)? ')'
    ;

listPartitionDesc
    : singleItemListPartitionDesc
    | multiItemListPartitionDesc
    ;

singleItemListPartitionDesc
    : PARTITION (IF NOT EXISTS)? identifier VALUES IN stringList propertyList?
    ;

multiItemListPartitionDesc
    : PARTITION (IF NOT EXISTS)? identifier VALUES IN '(' stringList (',' stringList)* ')' propertyList?
    ;

stringList
    : '(' string (',' string)* ')'
    ;

rangePartitionDesc
    : singleRangePartition
    | multiRangePartition
    ;

singleRangePartition
    : PARTITION (IF NOT EXISTS)? identifier VALUES partitionKeyDesc propertyList?
    ;

multiRangePartition
    : START '(' string ')' END '(' string ')' EVERY '(' interval ')'
    | START '(' string ')' END '(' string ')' EVERY '(' INTEGER_VALUE ')'
    ;

partitionKeyDesc
    : LESS THAN (MAXVALUE | partitionValueList)
    | '[' partitionValueList ',' partitionValueList ')'
    ;

partitionValueList
    : '(' partitionValue (',' partitionValue)* ')'
    ;

partitionValue
    : MAXVALUE | string
    ;

distributionDesc
    : DISTRIBUTED BY HASH identifierList (BUCKETS INTEGER_VALUE)?
    ;

refreshSchemeDesc
    : REFRESH (SYNC
    | ASYNC
    | ASYNC (START '(' string ')')? EVERY '(' interval ')'
    | MANUAL)
    ;

properties
    : PROPERTIES '(' property (',' property)* ')'
    ;

extProperties
    : BROKER properties
    ;

propertyList
    : '(' property (',' property)* ')'
    ;

property
    : key=string '=' value=string
    ;

comment
    : COMMENT string
    ;

columnNameWithComment
    : identifier comment?
    ;

outfile
    : INTO OUTFILE file=string fileFormat? properties?
    ;

fileFormat
    : FORMAT AS (identifier | string)
    ;

string
    : SINGLE_QUOTED_TEXT
    | DOUBLE_QUOTED_TEXT
    ;

comparisonOperator
    : EQ | NEQ | LT | LTE | GT | GTE | EQ_FOR_NULL
    ;

booleanValue
    : TRUE | FALSE
    ;

interval
    : INTERVAL value=expression from=unitIdentifier
    ;

unitIdentifier
    : YEAR | MONTH | WEEK | DAY | HOUR | MINUTE | SECOND | QUARTER
    ;

type
    : baseType
    | decimalType
    | arrayType
    ;

arrayType
    : ARRAY '<' type '>'
    ;

typeParameter
    : '(' INTEGER_VALUE ')'
    ;

baseType
    : BOOLEAN
    | TINYINT typeParameter?
    | SMALLINT typeParameter?
    | SIGNED INT?
    | INT typeParameter?
    | INTEGER typeParameter?
    | BIGINT typeParameter?
    | LARGEINT typeParameter?
    | FLOAT
    | DOUBLE
    | DATE
    | DATETIME
    | TIME
    | CHAR typeParameter?
    | VARCHAR typeParameter?
    | STRING
    | BITMAP
    | HLL
    | PERCENTILE
    | JSON
    ;

decimalType
    : (DECIMAL | DECIMALV2 | DECIMAL32 | DECIMAL64 | DECIMAL128) ('(' precision=INTEGER_VALUE (',' scale=INTEGER_VALUE)? ')')?
    ;

qualifiedName
    : identifier ('.' identifier)*
    ;

identifier
    : IDENTIFIER             #unquotedIdentifier
    | nonReserved            #unquotedIdentifier
    | BACKQUOTED_IDENTIFIER  #backQuotedIdentifier
    | DIGIT_IDENTIFIER       #digitIdentifier
    ;

identifierList
    : '(' identifier (',' identifier)* ')'
    ;

identifierOrString
    : identifier
    | string
    ;

user
    : identifierOrString                                     # userWithoutHost
    | identifierOrString '@' identifierOrString              # userWithHost
    | identifierOrString '@' '[' identifierOrString ']'      # userWithHostAndBlanket
    ;

assignment
    : identifier EQ expressionOrDefault
    ;

assignmentList
    : assignment (',' assignment)*
    ;

number
    : DECIMAL_VALUE  #decimalValue
    | DOUBLE_VALUE   #doubleValue
    | INTEGER_VALUE  #integerValue
    ;

nonReserved
    : AFTER | AGGREGATE | ASYNC | AUTHORS | AVG | ADMIN
    | BACKEND | BACKENDS | BACKUP | BEGIN | BITMAP_UNION | BOOLEAN | BROKER | BUCKETS | BUILTIN
    | CAST | CATALOG | CATALOGS | CHAIN | CHARSET | CURRENT | COLLATION | COLUMNS | COMMENT | COMMIT | COMMITTED
    | COMPUTE | CONNECTION | CONNECTION_ID | CONSISTENT | COSTS | COUNT | CONFIG
    | DATA | DATE | DATETIME | DAY | DISTRIBUTION | DUPLICATE | DYNAMIC
    | END | ENGINE | ENGINES | ERRORS | EVENTS | EXECUTE | EXTERNAL | EXTRACT | EVERY
    | FILE | FILTER | FIRST | FOLLOWING | FORMAT | FN | FRONTEND | FRONTENDS | FOLLOWER | FREE | FUNCTIONS
    | GLOBAL | GRANTS
    | HASH | HISTOGRAM | HELP | HLL_UNION | HOUR
    | IDENTIFIED | IMPERSONATE | INDEXES | INSTALL | INTERMEDIATE | INTERVAL | ISOLATION
    | JOB
    | LABEL | LAST | LESS | LEVEL | LIST | LOCAL | LOGICAL
    | MANUAL | MATERIALIZED | MAX | META | MIN | MINUTE | MODIFY | MONTH | MERGE
    | NAME | NAMES | NEGATIVE | NO | NODE | NULLS
    | OBSERVER | OFFSET | ONLY | OPEN | OVERWRITE
    | PARTITIONS | PASSWORD | PATH | PAUSE | PERCENTILE_UNION | PLUGIN | PLUGINS | PRECEDING | PROC | PROCESSLIST
    | PROPERTIES | PROPERTY
    | QUARTER | QUERY | QUOTA
    | RANDOM | RECOVER | REFRESH | REPAIR | REPEATABLE | REPLACE_IF_NOT_NULL | REPLICA | REPOSITORY | REPOSITORIES
    | RESOURCE | RESTORE | RESUME | RETURNS | REVERT | ROLE | ROLES | ROLLUP | ROLLBACK | ROUTINE
    | SECOND | SERIALIZABLE | SESSION | SETS | SIGNED | SNAPSHOT | START | SUM | STATUS | STOP | STORAGE | STRING
    | STATS | SUBMIT | SYNC
    | TABLES | TABLET | TASK | TEMPORARY | TIMESTAMP | TIMESTAMPADD | TIMESTAMPDIFF | THAN | TIME | TRANSACTION
    | TRIGGERS | TRUNCATE | TYPE | TYPES
    | UNBOUNDED | UNCOMMITTED | UNINSTALL | USER
    | VALUE | VARIABLES | VIEW | VERBOSE
    | WARNINGS | WEEK | WORK | WRITE
    | YEAR
    ;<|MERGE_RESOLUTION|>--- conflicted
+++ resolved
@@ -36,11 +36,8 @@
     | createIndexStatement                                                                  #createIndex
     | dropIndexStatement                                                                    #dropIndex
     | refreshTableStatement                                                                 #refreshTable
-<<<<<<< HEAD
     | descTableStatement                                                                    #descTable
-=======
     | showDeleteStatement                                                                   #showDelete
->>>>>>> 7d41b879
 
     // View Statement
     | createViewStatement                                                                   #createView
@@ -269,16 +266,15 @@
     : REFRESH EXTERNAL TABLE qualifiedName (PARTITION '(' string (',' string)* ')')?
     ;
 
-<<<<<<< HEAD
+
 descTableStatement
     : (DESC | DESCRIBE) table=qualifiedName ALL?
     ;
-=======
+
 showDeleteStatement
     : SHOW DELETE ((FROM | IN) db=qualifiedName)?
     ;
 
->>>>>>> 7d41b879
 // ------------------------------------------- View Statement ----------------------------------------------------------
 
 createViewStatement
