--- conflicted
+++ resolved
@@ -825,13 +825,8 @@
 nonReserved
     : AVG | ADMIN | ASYNC
     | BUCKETS | BACKEND
-<<<<<<< HEAD
-    | CAST | CATALOG | CONNECTION_ID| CURRENT | COMMENT | COMMIT | COSTS | COUNT | CONFIG
+    | CAST | CATALOG | CATALOGS | CONNECTION_ID| CURRENT | COLUMNS | COMMENT | COMMIT | COSTS | COUNT | CONFIG
     | DATA | DATABASE | DATE | DATETIME | DAY | DISTRIBUTION
-=======
-    | CAST | CATALOG | CATALOGS | CONNECTION_ID| CURRENT | COLUMNS | COMMENT | COMMIT | COSTS | COUNT | CONFIG
-    | DATA | DATABASE | DATE | DATETIME | DAY
->>>>>>> 80465651
     | END | EXTERNAL | EXTRACT | EVERY
     | FILTER | FIRST | FOLLOWING | FORMAT | FN | FRONTEND | FOLLOWER | FREE
     | GLOBAL
