--- conflicted
+++ resolved
@@ -42,12 +42,9 @@
     | DROP VIEW (IF EXISTS)? qualifiedName                                                  #dropView
     | ADMIN SET REPLICA STATUS properties                                                   #adminSetReplicaStatus
     | ADMIN SET FRONTEND CONFIG '(' property ')'                                            #adminSetConfig
-<<<<<<< HEAD
     | GRANT identifierOrString TO user                                                      #grantRole
     | REVOKE identifierOrString FROM user                                                   #revokeRole
-=======
     | SHOW MATERIALIZED VIEW ((FROM | IN) db=qualifiedName)?                                #showMaterializedView
->>>>>>> 8d1f2c66
     ;
 
 alterClause
