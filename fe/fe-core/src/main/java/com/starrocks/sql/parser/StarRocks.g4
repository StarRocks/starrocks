--- conflicted
+++ resolved
@@ -203,11 +203,21 @@
     | cancelExportStatement
     | showExportStatement
 
+    //Plugin Statement
+    | installPluginStatement
+    | uninstallPluginStatement
+
+    //File Statement
+    | createFileStatement
+    | dropFileStatement
+    | showFileStatement
+
     // Other statement
     | killStatement
     | setUserPropertyStatement
     | setStatement
     | syncStatement
+    | helpStatement
     ;
 
 // ---------------------------------------- DataBase Statement ---------------------------------------------------------
@@ -1197,6 +1207,10 @@
     PROPERTIES propertyList
     ;
 
+dropRepositoryStatement
+    : DROP REPOSITORY identifier
+    ;
+
 // ------------------------------------ Sql BlackList And WhiteList Statement ------------------------------------------
 
 addSqlBlackListStatement
@@ -1231,6 +1245,30 @@
         ((LIKE pattern=string) | (WHERE expression))?
         (ORDER BY sortItem (',' sortItem)*)?
         (limitElement)?
+    ;
+
+// ------------------------------------------- Plugin Statement --------------------------------------------------------
+
+installPluginStatement
+    : INSTALL PLUGIN FROM identifierOrString properties?
+    ;
+
+uninstallPluginStatement
+    : UNINSTALL PLUGIN FROM identifierOrString
+    ;
+
+// ------------------------------------------- File Statement ----------------------------------------------------------
+
+createFileStatement
+    : CREATE FILE string ((FROM | IN) catalog=qualifiedName)? properties
+    ;
+
+dropFileStatement
+    : DROP FILE string ((FROM | IN) catalog=qualifiedName)? properties
+    ;
+
+showFileStatement
+    : SHOW FILE ((FROM | IN) catalog=qualifiedName)?
     ;
 
 // ------------------------------------------- Other Statement ---------------------------------------------------------
@@ -1273,6 +1311,30 @@
     | varType? identifier '=' setExprOrDefault                                                  #setVariable
     | userVariable '=' expression                                                               #setVariable
     | systemVariable '=' setExprOrDefault                                                       #setVariable
+    | TRANSACTION transaction_characteristics                                                   #setTransaction
+    ;
+
+transaction_characteristics
+    : transaction_access_mode
+    | isolation_level
+    | transaction_access_mode ',' isolation_level
+    | isolation_level ',' transaction_access_mode
+    ;
+
+transaction_access_mode
+    : READ ONLY
+    | READ WRITE
+    ;
+
+isolation_level
+    : ISOLATION LEVEL isolation_types
+    ;
+
+isolation_types
+    : READ UNCOMMITTED
+    | READ COMMITTED
+    | REPEATABLE READ
+    | SERIALIZABLE
     ;
 
 setExprOrDefault
@@ -1284,6 +1346,10 @@
 
 syncStatement
     : SYNC
+    ;
+
+helpStatement
+    : HELP identifierOrString
     ;
 
 // ------------------------------------------- Query Statement ---------------------------------------------------------
@@ -1441,50 +1507,6 @@
     : TABLET '(' INTEGER_VALUE (',' INTEGER_VALUE)* ')'
     ;
 
-<<<<<<< HEAD
-=======
-// ---------------------------------------- Backup Restore Statement -----------------------------------------------------
-backupStatement
-    : BACKUP SNAPSHOT qualifiedName
-    TO identifier
-    ON '(' tableDesc (',' tableDesc) * ')'
-    (PROPERTIES propertyList)?
-    ;
-
-showBackupStatement
-    : SHOW BACKUP ((FROM | IN) identifier)?
-    ;
-
-restoreStatement
-    : RESTORE SNAPSHOT qualifiedName
-    FROM identifier
-    ON '(' restoreTableDesc (',' restoreTableDesc) * ')'
-    (PROPERTIES propertyList)?
-    ;
-
-showRestoreStatement
-    : SHOW RESTORE ((FROM | IN) identifier)? (WHERE where=expression)?
-    ;
-
-// ------------------------------------------- Snapshot Statement ------------------------------------------------------
-showSnapshotStatement
-    : SHOW SNAPSHOT ON identifier
-    (WHERE expression)?
-    ;
-
-// ------------------------------------------ Repository Statement -----------------------------------------------------
-createRepositoryStatement
-    : CREATE (READ ONLY)? REPOSITORY identifier
-    WITH BROKER identifier?
-    ON LOCATION string
-    PROPERTIES propertyList
-    ;
-
-dropRepositoryStatement
-    : DROP REPOSITORY identifier
-    ;
-
->>>>>>> c860b7f0
 // ------------------------------------------- Expression --------------------------------------------------------------
 
 /**
@@ -1591,12 +1613,7 @@
     | (DATE | DATETIME) string                                                            #dateLiteral
     | string                                                                              #stringLiteral
     | interval                                                                            #intervalLiteral
-
-    ;
-
-    unitBoundary
-         : START | END
-         ;
+    ;
 
 functionCall
     : EXTRACT '(' identifier FROM valueExpression ')'                                     #extract
