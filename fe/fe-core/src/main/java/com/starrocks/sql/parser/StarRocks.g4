--- conflicted
+++ resolved
@@ -80,18 +80,11 @@
     | deleteStatement
 
     //Routine Statement
-<<<<<<< HEAD
-    | stopRoutineLoadStatement                                                              #stopRoutineLoad
-    | resumeRoutineLoadStatement                                                            #resumeRoutineLoad
-    | pauseRoutineLoadStatement                                                             #pauseRoutineLoad
-    | showRoutineLoadStatement                                                              #showRoutineLoad
-    | showRoutineLoadTaskStatement                                                          #showRoutineLoadTask
-=======
     | stopRoutineLoadStatement
     | resumeRoutineLoadStatement
     | pauseRoutineLoadStatement
     | showRoutineLoadStatement
->>>>>>> c6efbbcb
+    | showRoutineLoadTaskStatement
 
     // Admin Statement
     | adminSetConfigStatement
