--- conflicted
+++ resolved
@@ -38,20 +38,8 @@
     //Other statement
     | USE schema=identifier                                                                 #use
     | SHOW DATABASES ((LIKE pattern=string) | (WHERE expression))?                          #showDatabases
-<<<<<<< HEAD
-=======
-    | DROP MATERIALIZED VIEW (IF EXISTS)? mvName=qualifiedName                              #dropMaterialized
-    | CREATE VIEW (IF NOT EXISTS)? qualifiedName
-        ('(' columnNameWithComment (',' columnNameWithComment)* ')')?
-        comment? AS queryStatement                                                          #createView
-    | ALTER VIEW qualifiedName
-        ('(' columnNameWithComment (',' columnNameWithComment)* ')')?
-        AS queryStatement                                                                   #alterView
-    | DROP TABLE (IF EXISTS)? qualifiedName FORCE?                                          #dropTable
-    | DROP VIEW (IF EXISTS)? qualifiedName                                                  #dropView
+    | ADMIN SET FRONTEND CONFIG '(' property ')'                                            #adminSetConfig
     | ADMIN SET REPLICA STATUS properties                                                   #adminSetReplicaStatus
->>>>>>> bb5706cb
-    | ADMIN SET FRONTEND CONFIG '(' property ')'                                            #adminSetConfig
     ;
 
 // ------------------------------------------- Table Statement ---------------------------------------------------------
