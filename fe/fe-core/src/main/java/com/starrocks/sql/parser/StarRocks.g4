// This file is licensed under the Elastic License 2.0. Copyright 2021-present, StarRocks Limited.

grammar StarRocks;
import StarRocksLex;

sqlStatements
    : (singleStatement (SEMICOLON EOF? | EOF))+
    ;

singleStatement
    : statement
    ;

statement
    : queryStatement                                                                        #statementDefault
    | explainDesc queryStatement                                                            #explain
    | explainDesc? INSERT INTO qualifiedName partitionNames?
        (WITH LABEL label=identifier)? columnAliases?
        (queryStatement | (VALUES expressionsWithDefault (',' expressionsWithDefault)*))    #insert
    | CREATE TABLE (IF NOT EXISTS)? qualifiedName
        ('(' identifier (',' identifier)* ')')? comment?
        partitionDesc?
        distributionDesc?
        properties?
        AS queryStatement                                                                   #createTableAsSelect
    | explainDesc? UPDATE qualifiedName SET assignmentList (WHERE where=expression)?        #update
    | explainDesc? DELETE FROM qualifiedName partitionNames? (WHERE where=expression)?      #delete
    | USE schema=identifier                                                                 #use
    | SHOW FULL? TABLES ((FROM | IN) db=qualifiedName)?
<<<<<<< HEAD
        ((LIKE pattern=string) | (WHERE expression))?                                   #showTables
    | SHOW DATABASES ((LIKE pattern=string) | (WHERE expression))?                      #showDatabases
    | DROP MATERIALIZED VIEW (IF EXISTS)? mvName=qualifiedName              #dropMaterialized
=======
        ((LIKE pattern=string) | (WHERE expression))?                                       #showTables
    | SHOW DATABASES ((LIKE pattern=string) | (WHERE expression))?                          #showDatabases
>>>>>>> 3954f1f2
    | CREATE VIEW (IF NOT EXISTS)? qualifiedName
        ('(' columnNameWithComment (',' columnNameWithComment)* ')')?
        comment? AS queryStatement                                                          #createView
    | ALTER VIEW qualifiedName
        ('(' columnNameWithComment (',' columnNameWithComment)* ')')?
        AS queryStatement                                                                   #alterView
    | DROP TABLE (IF EXISTS)? qualifiedName FORCE?                                          #dropTable
    | DROP VIEW (IF EXISTS)? qualifiedName                                                  #dropView
    | ADMIN SET FRONTEND CONFIG '(' property ')'                                            #adminSetConfig
    ;

explainDesc
    : EXPLAIN (LOGICAL | VERBOSE | COSTS)?
    ;

partitionDesc
    : PARTITION BY RANGE identifierList '(' rangePartitionDesc (',' rangePartitionDesc)* ')'
    ;

rangePartitionDesc
    : singleRangePartition
    | multiRangePartition
    ;

singleRangePartition
    : PARTITION identifier VALUES partitionKeyDesc
    ;

multiRangePartition
    : START '(' string ')' END '(' string ')' EVERY '(' interval ')'
    | START '(' string ')' END '(' string ')' EVERY '(' INTEGER_VALUE ')'
    ;

partitionKeyDesc
    : LESS THAN (MAXVALUE | partitionValueList)
    | '[' partitionValueList ',' partitionValueList ']'
    ;

partitionValueList
    : '(' partitionValue (',' partitionValue)* ')'
    ;

partitionValue
    : MAXVALUE | string
    ;

distributionDesc
    : DISTRIBUTED BY HASH identifierList (BUCKETS INTEGER_VALUE)?
    ;

properties
    : PROPERTIES '(' property (',' property)* ')'
    ;

property
    : key=string '=' value=string
    ;

comment
    : COMMENT string
    ;

columnNameWithComment
    : identifier comment?
    ;

outfile
    : INTO OUTFILE file=string fileFormat? properties?
    ;

fileFormat
    : FORMAT AS (identifier | string)
    ;

queryStatement
    : query outfile?;

query
    : withClause? queryNoWith
    ;

withClause
    : WITH commonTableExpression (',' commonTableExpression)*
    ;

queryNoWith
    :queryTerm (ORDER BY sortItem (',' sortItem)*)? (limitElement)?
    ;

queryTerm
    : queryPrimary                                                             #queryTermDefault
    | left=queryTerm operator=INTERSECT setQuantifier? right=queryTerm         #setOperation
    | left=queryTerm operator=(UNION | EXCEPT | MINUS)
        setQuantifier? right=queryTerm                                         #setOperation
    ;

queryPrimary
    : querySpecification                           #queryPrimaryDefault
    | subquery                                     #subqueryPrimary
    ;

subquery
    : '(' query  ')'
    ;

rowConstructor
     :'(' expression (',' expression)* ')'
     ;

sortItem
    : expression ordering = (ASC | DESC)? (NULLS nullOrdering=(FIRST | LAST))?
    ;

limitElement
    : LIMIT limit =INTEGER_VALUE (OFFSET offset=INTEGER_VALUE)?
    | LIMIT offset =INTEGER_VALUE ',' limit=INTEGER_VALUE
    ;

querySpecification
    : SELECT hint* setQuantifier? selectItem (',' selectItem)*
      fromClause
      (WHERE where=expression)?
      (GROUP BY groupingElement)?
      (HAVING having=expression)?
    ;

fromClause
    : (FROM relation (',' LATERAL? relation)*)?                                         #from
    | FROM DUAL                                                                         #dual
    ;

groupingElement
    : ROLLUP '(' (expression (',' expression)*)? ')'                                    #rollup
    | CUBE '(' (expression (',' expression)*)? ')'                                      #cube
    | GROUPING SETS '(' groupingSet (',' groupingSet)* ')'                              #multipleGroupingSets
    | expression (',' expression)*                                                      #singleGroupingSet
    ;

groupingSet
    : '(' expression? (',' expression)* ')'
    ;

commonTableExpression
    : name=identifier (columnAliases)? AS '(' query ')'
    ;

setQuantifier
    : DISTINCT
    | ALL
    ;

selectItem
    : expression (AS? (identifier | string))?                                            #selectSingle
    | qualifiedName '.' ASTERISK_SYMBOL                                                  #selectAll
    | ASTERISK_SYMBOL                                                                    #selectAll
    ;

relation
    : left=relation crossOrInnerJoinType hint?
            LATERAL? rightRelation=relation joinCriteria?                                #joinRelation
    | left=relation outerAndSemiJoinType hint?
            LATERAL? rightRelation=relation joinCriteria                                 #joinRelation
    | aliasedRelation                                                                    #relationDefault
    ;

crossOrInnerJoinType
    : JOIN | INNER JOIN
    | CROSS | CROSS JOIN
    ;

outerAndSemiJoinType
    : LEFT JOIN | RIGHT JOIN | FULL JOIN
    | LEFT OUTER JOIN | RIGHT OUTER JOIN
    | FULL OUTER JOIN
    | LEFT SEMI JOIN | RIGHT SEMI JOIN
    | LEFT ANTI JOIN | RIGHT ANTI JOIN
    ;

hint
    : '[' IDENTIFIER (',' IDENTIFIER)* ']'
    | '/*+' SET_VAR '(' hintMap (',' hintMap)* ')' '*/'
    ;

hintMap
    : k=IDENTIFIER '=' v=primaryExpression
    ;

joinCriteria
    : ON expression
    | USING '(' identifier (',' identifier)* ')'
    ;

aliasedRelation
    : relationPrimary (AS? identifier columnAliases?)?
    ;

columnAliases
    : '(' identifier (',' identifier)* ')'
    ;

relationPrimary
    : qualifiedName partitionNames? tabletList? hint?                                     #tableName
    | '(' VALUES rowConstructor (',' rowConstructor)* ')'                                 #inlineTable
    | subquery                                                                            #subqueryRelation
    | qualifiedName '(' expression (',' expression)* ')'                                  #tableFunction
    | '(' relation ')'                                                                    #parenthesizedRelation
    ;

partitionNames
    : TEMPORARY? (PARTITION | PARTITIONS) '(' identifier (',' identifier)* ')'
    | TEMPORARY? (PARTITION | PARTITIONS) identifier
    ;

tabletList
    : TABLET '(' INTEGER_VALUE (',' INTEGER_VALUE)* ')'
    ;

expressionsWithDefault
    : '(' expressionOrDefault (',' expressionOrDefault)* ')'
    ;

expressionOrDefault
    : expression | DEFAULT
    ;


/**
 * Operator precedences are shown in the following list, from highest precedence to the lowest.
 *
 * !
 * - (unary minus), ~ (unary bit inversion)
 * ^
 * *, /, DIV, %, MOD
 * -, +
 * &
 * |
 * = (comparison), <=>, >=, >, <=, <, <>, !=, IS, LIKE, REGEXP
 * BETWEEN, CASE WHEN
 * NOT
 * AND, &&
 * XOR
 * OR, ||
 * = (assignment)
 */

expression
    : booleanExpression                                                                   #expressionDefault
    | NOT expression                                                                      #logicalNot
    | left=expression operator=(AND|LOGICAL_AND) right=expression                         #logicalBinary
    | left=expression operator=(OR|LOGICAL_OR) right=expression                           #logicalBinary
    ;

booleanExpression
    : predicate                                                                           #booleanExpressionDefault
    | booleanExpression IS NOT? NULL                                                      #isNull
    | left = booleanExpression comparisonOperator right = predicate                       #comparison
    | booleanExpression comparisonOperator '(' query ')'                                  #scalarSubquery
    ;

predicate
    : valueExpression (predicateOperations[$valueExpression.ctx])?
    ;

predicateOperations [ParserRuleContext value]
    : NOT? IN '(' expression (',' expression)* ')'                                        #inList
    | NOT? IN '(' query ')'                                                               #inSubquery
    | NOT? BETWEEN lower = valueExpression AND upper = predicate                          #between
    | NOT? (LIKE | RLIKE | REGEXP) pattern=valueExpression                                #like
    ;

valueExpression
    : primaryExpression                                                                   #valueExpressionDefault
    | left = valueExpression operator = BITXOR right = valueExpression                    #arithmeticBinary
    | left = valueExpression operator = (
              ASTERISK_SYMBOL
            | SLASH_SYMBOL
            | PERCENT_SYMBOL
            | INT_DIV
            | MOD)
      right = valueExpression                                                             #arithmeticBinary
    | left = valueExpression operator = (PLUS_SYMBOL | MINUS_SYMBOL)
        right = valueExpression                                                           #arithmeticBinary
    | left = valueExpression operator = BITAND right = valueExpression                    #arithmeticBinary
    | left = valueExpression operator = BITOR right = valueExpression                     #arithmeticBinary
    ;

primaryExpression
    : variable                                                                            #var
    | columnReference                                                                     #columnRef
    | functionCall                                                                        #functionCallExpression
    | '{' FN functionCall '}'                                                             #odbcFunctionCallExpression
    | primaryExpression COLLATE (identifier | string)                                     #collate
    | NULL                                                                                #nullLiteral
    | interval                                                                            #intervalLiteral
    | DATE string                                                                         #typeConstructor
    | DATETIME string                                                                     #typeConstructor
    | number                                                                              #numericLiteral
    | booleanValue                                                                        #booleanLiteral
    | string                                                                              #stringLiteral
    | left = primaryExpression CONCAT right = primaryExpression                           #concat
    | operator = (MINUS_SYMBOL | PLUS_SYMBOL | BITNOT) primaryExpression                  #arithmeticUnary
    | operator = LOGICAL_NOT primaryExpression                                            #arithmeticUnary
    | '(' expression ')'                                                                  #parenthesizedExpression
    | EXISTS '(' query ')'                                                                #exists
    | subquery                                                                            #subqueryExpression
    | CAST '(' expression AS type ')'                                                     #cast
    | CASE caseExpr=expression whenClause+ (ELSE elseExpression=expression)? END          #simpleCase
    | CASE whenClause+ (ELSE elseExpression=expression)? END                              #searchedCase
    | arrayType? '[' (expression (',' expression)*)? ']'                                  #arrayConstructor
    | value=primaryExpression '[' index=valueExpression ']'                               #arraySubscript
    | primaryExpression '[' start=INTEGER_VALUE? ':' end=INTEGER_VALUE? ']'               #arraySlice
    | primaryExpression ARROW string                                                      #arrowExpression
    ;

functionCall
    : EXTRACT '(' identifier FROM valueExpression ')'                                     #extract
    | GROUPING '(' (expression (',' expression)*)? ')'                                    #groupingOperation
    | GROUPING_ID '(' (expression (',' expression)*)? ')'                                 #groupingOperation
    | informationFunctionExpression                                                       #informationFunction
    | specialFunctionExpression                                                           #specialFunction
    | aggregationFunction over?                                                           #aggregationFunctionCall
    | windowFunction over                                                                 #windowFunctionCall
    | qualifiedName '(' (expression (',' expression)*)? ')'  over?                        #simpleFunctionCall
    ;

aggregationFunction
    : AVG '(' DISTINCT? expression ')'
    | COUNT '(' ASTERISK_SYMBOL? ')'
    | COUNT '(' DISTINCT? (expression (',' expression)*)? ')'
    | MAX '(' DISTINCT? expression ')'
    | MIN '(' DISTINCT? expression ')'
    | SUM '(' DISTINCT? expression ')'
    ;

variable
    : AT AT ((GLOBAL | SESSION | LOCAL) '.')? identifier
    ;

columnReference
    : identifier
    | qualifiedName
    ;

informationFunctionExpression
    : name = DATABASE '(' ')'
    | name = SCHEMA '(' ')'
    | name = USER '(' ')'
    | name = CONNECTION_ID '(' ')'
    | name = CURRENT_USER '(' ')'
    ;

specialFunctionExpression
    : CHAR '(' expression ')'
    | DAY '(' expression ')'
    | HOUR '(' expression ')'
    | IF '(' (expression (',' expression)*)? ')'
    | LEFT '(' expression ',' expression ')'
    | LIKE '(' expression ',' expression ')'
    | MINUTE '(' expression ')'
    | MOD '(' expression ',' expression ')'
    | MONTH '(' expression ')'
    | REGEXP '(' expression ',' expression ')'
    | RIGHT '(' expression ',' expression ')'
    | RLIKE '(' expression ',' expression ')'
    | SECOND '(' expression ')'
    | TIMESTAMPADD '(' unitIdentifier ',' expression ',' expression ')'
    | TIMESTAMPDIFF '(' unitIdentifier ',' expression ',' expression ')'
    //| WEEK '(' expression ')' TODO: Support week(expr) function
    | YEAR '(' expression ')'
    | PASSWORD '(' string ')'
    ;

windowFunction
    : name = ROW_NUMBER '(' ')'
    | name = RANK '(' ')'
    | name = DENSE_RANK '(' ')'
    | name = LEAD  '(' (expression (',' expression)*)? ')'
    | name = LAG '(' (expression (',' expression)*)? ')'
    | name = FIRST_VALUE '(' (expression (',' expression)*)? ')'
    | name = LAST_VALUE '(' (expression (',' expression)*)? ')'
    ;

string
    : SINGLE_QUOTED_TEXT
    | DOUBLE_QUOTED_TEXT
    ;

comparisonOperator
    : EQ | NEQ | LT | LTE | GT | GTE | EQ_FOR_NULL
    ;

booleanValue
    : TRUE | FALSE
    ;

interval
    : INTERVAL value=expression from=unitIdentifier
    ;

unitIdentifier
    : YEAR | MONTH | WEEK | DAY | HOUR | MINUTE | SECOND
    ;

type
    : baseType
    | decimalType ('(' precision=INTEGER_VALUE (',' scale=INTEGER_VALUE)? ')')?
    | arrayType
    ;

arrayType
    : ARRAY '<' type '>'
    ;

typeParameter
    : '(' INTEGER_VALUE ')'
    ;

baseType
    : BOOLEAN
    | TINYINT
    | SMALLINT
    | INT
    | INTEGER
    | BIGINT
    | LARGEINT
    | FLOAT
    | DOUBLE
    | DATE
    | DATETIME
    | TIME
    | CHAR typeParameter?
    | VARCHAR typeParameter?
    | STRING
    | BITMAP
    | HLL
    | PERCENTILE
    | JSON
    ;

decimalType
    : DECIMAL | DECIMALV2 | DECIMAL32 | DECIMAL64 | DECIMAL128
    ;

whenClause
    : WHEN condition=expression THEN result=expression
    ;

over
    : OVER '('
        (PARTITION BY partition+=expression (',' partition+=expression)*)?
        (ORDER BY sortItem (',' sortItem)*)?
        windowFrame?
      ')'
    ;

windowFrame
    : frameType=RANGE start=frameBound
    | frameType=ROWS start=frameBound
    | frameType=RANGE BETWEEN start=frameBound AND end=frameBound
    | frameType=ROWS BETWEEN start=frameBound AND end=frameBound
    ;

frameBound
    : UNBOUNDED boundType=PRECEDING                 #unboundedFrame
    | UNBOUNDED boundType=FOLLOWING                 #unboundedFrame
    | CURRENT ROW                                   #currentRowBound
    | expression boundType=(PRECEDING | FOLLOWING)  #boundedFrame
    ;

qualifiedName
    : identifier ('.' identifier)*
    ;

identifier
    : IDENTIFIER             #unquotedIdentifier
    | nonReserved            #unquotedIdentifier
    | BACKQUOTED_IDENTIFIER  #backQuotedIdentifier
    | DIGIT_IDENTIFIER       #digitIdentifier
    ;

identifierList
    : '(' identifier (',' identifier)* ')'
    ;

assignment
    : identifier EQ expressionOrDefault
    ;

assignmentList
    : assignment (',' assignment)*
    ;

number
    : DECIMAL_VALUE  #decimalValue
    | DOUBLE_VALUE   #doubleValue
    | INTEGER_VALUE  #integerValue
    ;

nonReserved
    : AVG | ADMIN
    | BUCKETS
    | CAST | CONNECTION_ID| CURRENT | COMMENT | COMMIT | COSTS | COUNT | CONFIG
    | DATA | DATABASE | DATE | DATETIME | DAY
    | END | EXTRACT | EVERY
    | FILTER | FIRST | FOLLOWING | FORMAT | FN | FRONTEND
    | GLOBAL
    | HASH | HOUR
    | INTERVAL
    | LAST | LESS | LOCAL | LOGICAL
    | MAX | MIN | MINUTE | MONTH | MERGE
    | NONE | NULLS
    | OFFSET
    | PASSWORD | PRECEDING | PROPERTIES
    | ROLLUP | ROLLBACK
    | SECOND | SESSION | SETS | START | SUM
    | TABLES | TABLET | TEMPORARY | TIMESTAMPADD | TIMESTAMPDIFF | THAN | TIME | TYPE
    | UNBOUNDED | USER
    | VIEW | VERBOSE
    | WEEK
    | YEAR
    | MATERIALIZED
    ;<|MERGE_RESOLUTION|>--- conflicted
+++ resolved
@@ -27,14 +27,9 @@
     | explainDesc? DELETE FROM qualifiedName partitionNames? (WHERE where=expression)?      #delete
     | USE schema=identifier                                                                 #use
     | SHOW FULL? TABLES ((FROM | IN) db=qualifiedName)?
-<<<<<<< HEAD
-        ((LIKE pattern=string) | (WHERE expression))?                                   #showTables
-    | SHOW DATABASES ((LIKE pattern=string) | (WHERE expression))?                      #showDatabases
-    | DROP MATERIALIZED VIEW (IF EXISTS)? mvName=qualifiedName              #dropMaterialized
-=======
         ((LIKE pattern=string) | (WHERE expression))?                                       #showTables
     | SHOW DATABASES ((LIKE pattern=string) | (WHERE expression))?                          #showDatabases
->>>>>>> 3954f1f2
+    | DROP MATERIALIZED VIEW (IF EXISTS)? mvName=qualifiedName                              #dropMaterialized
     | CREATE VIEW (IF NOT EXISTS)? qualifiedName
         ('(' columnNameWithComment (',' columnNameWithComment)* ')')?
         comment? AS queryStatement                                                          #createView
