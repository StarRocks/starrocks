--- conflicted
+++ resolved
@@ -35,13 +35,10 @@
     | ALTER VIEW qualifiedName
         ('(' columnNameWithComment (',' columnNameWithComment)* ')')?
         AS queryStatement                                                               #alterView
-<<<<<<< HEAD
     | BACKUP SNAPSHOT label=qualifiedName TO repository=qualifiedName ON  tables=identifierList properties # backup
     | RESTORE SNAPSHOT label=qualifiedName FROM repository=qualifiedName ON  tables=identifierList properties  # restore
-=======
     | DROP TABLE (IF EXISTS)? qualifiedName FORCE?                                    #dropTable
     | DROP VIEW (IF EXISTS)? qualifiedName                                              #dropView
->>>>>>> 87030860
     ;
 
 explainDesc
