// This file is licensed under the Elastic License 2.0. Copyright 2021-present, StarRocks Limited.

grammar StarRocks;
import StarRocksLex;

sqlStatements
    : (singleStatement (SEMICOLON EOF? | EOF))+
    ;

singleStatement
    : statement
    ;

statement
    // Query Statement
    : queryStatement                                                                        #query

    // Database Statement
    | alterDbQuotaStmt                                                                      #alterDbQuota
    | createDbStatement                                                                     #createDb
    | dropDbStatement                                                                       #dropDb
    | showCreateDbStatement                                                                 #showCreateDb
    | alterDatabaseRename                                                                   #databaseRename
    | recoverDbStmt                                                                         #revoverDb
    | showDataStmt                                                                          #showData

    // Table Statement
    | createTableStatement                                                                  #createTable
    | createTableAsSelectStatement                                                          #createTableAsSelect
    | alterTableStatement                                                                   #alterTable
    | dropTableStatement                                                                    #dropTable
    | showTableStatement                                                                    #showTables
    | showCreateTableStatement                                                              #showCreateTable
    | showColumnStatement                                                                   #showColumn
    | showTableStatusStatement                                                              #showTableStatus
    | createIndexStatement                                                                  #createIndex
    | dropIndexStatement                                                                    #dropIndex
    | refreshTableStatement                                                                 #refreshTable
    | showDeleteStatement                                                                   #showDelete
    | descTableStatement                                                                    #descTable
    | showIndexStatement                                                                    #showIndex
    | recoverTableStatement                                                                 #recoverTable

    // View Statement
    | createViewStatement                                                                   #createView
    | alterViewStatement                                                                    #alterView
    | dropViewStatement                                                                     #dropView

    // Task Statement
    | submitTaskStatement                                                                   #submitTask

    // Materialized View Statement
    | createMaterializedViewStatement                                                       #createMaterializedView
    | showMaterializedViewStatement                                                         #showMaterializedView
    | dropMaterializedViewStatement                                                         #dropMaterializedView
    | alterMaterializedViewStatement                                                        #alterMaterializedView
    | refreshMaterializedViewStatement                                                      #refreshMaterializedView

    // Catalog Statement
    | createExternalCatalogStatement                                                        #createCatalog
    | dropExternalCatalogStatement                                                          #dropCatalog
    | showCatalogsStatement                                                                 #showCatalogs

    // DML Statement
    | insertStatement                                                                       #insert
    | updateStatement                                                                       #update
    | deleteStatement                                                                       #delete

    // Admin Statement
    | ADMIN SET FRONTEND CONFIG '(' property ')'                                            #adminSetConfig
    | ADMIN SET REPLICA STATUS properties                                                   #adminSetReplicaStatus
    | ADMIN SHOW FRONTEND CONFIG (LIKE pattern=string)?                                     #adminShowConfig
    | ADMIN SHOW REPLICA DISTRIBUTION FROM qualifiedName partitionNames?                    #adminShowReplicaDistribution
    | ADMIN SHOW REPLICA STATUS FROM qualifiedName partitionNames?
            (WHERE where=expression)?                                                       #adminShowReplicaStatus
    | SET setVarList                                                                        #setStmt

    // Cluster Mangement Statement
    | alterSystemStatement                                                                  #alterSystem
    | showNodesStatement                                                                    #showNodes

    // Analyze Statement
    | analyzeStatement                                                                      #analyze
    | createAnalyzeStatement                                                                #createAnalyze
    | dropAnalyzeJobStatement                                                               #dropAnalyzeJob
    | analyzeHistogramStatement                                                             #analyzeHistogram
    | dropHistogramStatement                                                                #dropHistogram
    | showAnalyzeStatement                                                                  #showAnalyze
    | showStatsMetaStatement                                                                #showStatsMeta
    | showHistogramMetaStatement                                                            #showHistogramMeta

    // Work Group Statement
    | createWorkGroupStatement                                                              #createWorkGroup
    | dropWorkGroupStatement                                                                #dropWorkGroup
    | alterWorkGroupStatement                                                               #alterWorkGroup
    | showWorkGroupStatement                                                                #showWorkGroup

    // Other statement
    | USE qualifiedName                                                                     #use
    | showDatabasesStatement                                                                #showDatabases
    | showVariablesStatement                                                                #showVariables
    | killStatement                                                                         #kill

    // privilege
    | GRANT identifierOrString TO user                                                      #grantRole
    | GRANT IMPERSONATE ON user TO user                                                     #grantImpersonate
    | REVOKE identifierOrString FROM user                                                   #revokeRole
    | REVOKE IMPERSONATE ON user FROM user                                                  #revokeImpersonate
    | EXECUTE AS user (WITH NO REVERT)?                                                     #executeAs

    // procedure
    | showProcedureStatement                                                                 #showProcedure
    ;


// ---------------------------------------- DataBase Statement ---------------------------------------------------------
alterDbQuotaStmt
    : ALTER DATABASE identifier SET DATA QUOTA identifier
    | ALTER DATABASE identifier SET REPLICA QUOTA INTEGER_VALUE
    ;

createDbStatement
    : CREATE (DATABASE | SCHEMA) (IF NOT EXISTS)? identifier
    ;

dropDbStatement
    : DROP (DATABASE | SCHEMA) (IF EXISTS)? identifier FORCE?
    ;
    
showCreateDbStatement
    : SHOW CREATE (DATABASE | SCHEMA) identifier
    ;


alterDatabaseRename
    : ALTER DATABASE identifier RENAME identifier
    ;


recoverDbStmt
    : RECOVER (DATABASE | SCHEMA) identifier
    ;

showDataStmt
    : SHOW DATA
    | SHOW DATA FROM qualifiedName
    ;

// ------------------------------------------- Table Statement ---------------------------------------------------------

createTableStatement
    : CREATE EXTERNAL? TABLE (IF NOT EXISTS)? qualifiedName
          '(' columnDesc (',' columnDesc)* (',' indexDesc)* ')'
          engineDesc?
          charsetDesc?
          keyDesc?
          comment?
          partitionDesc?
          distributionDesc?
          rollupDesc?
          properties?
          extProperties?
     ;

columnDesc
    : identifier type charsetName? KEY? aggDesc? (NULL | NOT NULL)? defaultDesc? comment?
    ;

charsetName
    : CHAR SET identifier
    | CHARSET identifier
    ;

defaultDesc
    : DEFAULT (string| NULL | CURRENT_TIMESTAMP)
    ;

indexDesc
    : INDEX indexName=identifier identifierList indexType? comment?
    ;

engineDesc
    : ENGINE EQ identifier
    ;

charsetDesc
    : DEFAULT? CHARSET EQ? identifierOrString
    ;


keyDesc
    : (AGGREGATE | UNIQUE | PRIMARY | DUPLICATE) KEY identifierList
    ;

aggDesc
    : SUM
    | MAX
    | MIN
    | REPLACE
    | HLL_UNION
    | BITMAP_UNION
    | PERCENTILE_UNION
    | REPLACE_IF_NOT_NULL
    ;

rollupDesc
    : ROLLUP '(' addRollupClause (',' addRollupClause)* ')'
    ;

addRollupClause
    : rollupName=identifier identifierList (dupKeys)? (fromRollup)? properties?
    ;

dupKeys
    : DUPLICATE KEY identifierList
    ;

fromRollup
    : FROM identifier
    ;

createTableAsSelectStatement
    : CREATE TABLE (IF NOT EXISTS)? qualifiedName
        ('(' identifier (',' identifier)* ')')? comment?
        partitionDesc?
        distributionDesc?
        properties?
        AS queryStatement
        ;

dropTableStatement
    : DROP TABLE (IF EXISTS)? qualifiedName FORCE?
    ;

alterTableStatement
    : ALTER TABLE qualifiedName alterClause (',' alterClause)*
    ;

createIndexStatement
    : CREATE INDEX indexName=identifier
        ON qualifiedName identifierList indexType?
        comment?
    ;

dropIndexStatement
    : DROP INDEX indexName=identifier ON qualifiedName
    ;

indexType
    : USING BITMAP
    ;

showTableStatement
    : SHOW FULL? TABLES ((FROM | IN) db=qualifiedName)? ((LIKE pattern=string) | (WHERE expression))?
    ;

showCreateTableStatement
    : SHOW CREATE (TABLE | VIEW | MATERIALIZED VIEW) table=qualifiedName
    ;

showColumnStatement
    : SHOW FULL? COLUMNS ((FROM | IN) table=qualifiedName) ((FROM | IN) db=qualifiedName)?
        ((LIKE pattern=string) | (WHERE expression))?
    ;

showTableStatusStatement
    : SHOW TABLE STATUS ((FROM | IN) db=qualifiedName)? ((LIKE pattern=string) | (WHERE expression))?
    ;

refreshTableStatement
    : REFRESH EXTERNAL TABLE qualifiedName (PARTITION '(' string (',' string)* ')')?
    ;

showDeleteStatement
    : SHOW DELETE ((FROM | IN) db=qualifiedName)?
    ;

descTableStatement
    : (DESC | DESCRIBE) table=qualifiedName ALL?
    ;

showIndexStatement
    : SHOW (INDEX | INDEXES | KEY | KEYS) ((FROM | IN) table=qualifiedName) ((FROM | IN) db=qualifiedName)?
    ;

recoverTableStatement
    : RECOVER TABLE qualifiedName
    ;

// ------------------------------------------- View Statement ----------------------------------------------------------

createViewStatement
    : CREATE VIEW (IF NOT EXISTS)? qualifiedName
        ('(' columnNameWithComment (',' columnNameWithComment)* ')')?
        comment? AS queryStatement
    ;

alterViewStatement
    : ALTER VIEW qualifiedName
    ('(' columnNameWithComment (',' columnNameWithComment)* ')')?
    AS queryStatement
    ;

dropViewStatement
    : DROP VIEW (IF EXISTS)? qualifiedName
    ;

// ------------------------------------------- Task Statement ----------------------------------------------------------

submitTaskStatement
    : SUBMIT setVarHint* TASK qualifiedName?
    AS createTableAsSelectStatement
    ;

// ------------------------------------------- Materialized View Statement ---------------------------------------------

createMaterializedViewStatement
    : CREATE MATERIALIZED VIEW (IF NOT EXISTS)? mvName=qualifiedName
    comment?
    (PARTITION BY primaryExpression)?
    distributionDesc?
    refreshSchemeDesc?
    properties?
    AS queryStatement
    ;

showMaterializedViewStatement
    : SHOW MATERIALIZED VIEW ((FROM | IN) db=qualifiedName)? ((LIKE pattern=string) | (WHERE expression))?
    ;

dropMaterializedViewStatement
    : DROP MATERIALIZED VIEW (IF EXISTS)? mvName=qualifiedName
    ;

alterMaterializedViewStatement
    : ALTER MATERIALIZED VIEW mvName=qualifiedName (refreshSchemeDesc | tableRenameClause)
    ;

refreshMaterializedViewStatement
    : REFRESH MATERIALIZED VIEW mvName=qualifiedName
    ;

// ------------------------------------------- Cluster Mangement Statement ---------------------------------------------

alterSystemStatement
    : ALTER SYSTEM alterClause
    ;

// ------------------------------------------- Catalog Statement -------------------------------------------------------

createExternalCatalogStatement
    : CREATE EXTERNAL CATALOG catalogName=identifierOrString comment? properties
    ;

dropExternalCatalogStatement
    : DROP CATALOG catalogName=identifierOrString
    ;

showCatalogsStatement
    : SHOW CATALOGS
    ;


// ------------------------------------------- Alter Clause ------------------------------------------------------------

alterClause
    : createIndexClause
    | dropIndexClause
    | tableRenameClause
    | addBackendClause
    | dropBackendClause
    | modifyBackendHostClause
    | addFrontendClause
    | dropFrontendClause
    | modifyFrontendHostClause
    | addComputeNodeClause
    | dropComputeNodeClause
    | swapTableClause
<<<<<<< HEAD
    | modifyPartitionClause
=======
    | dropPartitionClause
>>>>>>> 3212a0e0
    ;

createIndexClause
    : ADD INDEX indexName=identifier identifierList indexType? comment?
    ;

dropIndexClause
    : DROP INDEX indexName=identifier
    ;

dropPartitionClause
    : DROP TEMPORARY? PARTITION (IF EXISTS)? identifier FORCE?
    ;

tableRenameClause
    : RENAME identifier
    ;

swapTableClause
    : SWAP WITH identifier
    ;

addBackendClause
   : ADD BACKEND string (',' string)*
   ;

dropBackendClause
   : DROP BACKEND string (',' string)* FORCE?
   ;

modifyBackendHostClause
   : MODIFY BACKEND HOST string TO string
   ;

addFrontendClause
   : ADD (FOLLOWER | OBSERVER) string
   ;

dropFrontendClause
   : DROP (FOLLOWER | OBSERVER) string
   ;

modifyFrontendHostClause
   : MODIFY FRONTEND HOST string TO string
   ;

addComputeNodeClause
   : ADD COMPUTE NODE string (',' string)*
   ;

dropComputeNodeClause
   : DROP COMPUTE NODE string (',' string)*
   ;

modifyPartitionClause
    : MODIFY PARTITION (identifier | identifierList | '(' ASTERISK_SYMBOL ')') SET propertyList
    ;

// ------------------------------------------- DML Statement -----------------------------------------------------------

insertStatement
    : explainDesc? INSERT (INTO | OVERWRITE) qualifiedName partitionNames?
        (WITH LABEL label=identifier)? columnAliases?
        (queryStatement | (VALUES expressionsWithDefault (',' expressionsWithDefault)*))
    ;

updateStatement
    : explainDesc? UPDATE qualifiedName SET assignmentList (WHERE where=expression)?
    ;

deleteStatement
    : explainDesc? DELETE FROM qualifiedName partitionNames? (WHERE where=expression)?
    ;

// ------------------------------------------- Analyze Statement -------------------------------------------------------

analyzeStatement
    : ANALYZE FULL? TABLE qualifiedName ('(' identifier (',' identifier)* ')')? properties?
    ;

analyzeHistogramStatement
    : ANALYZE TABLE qualifiedName UPDATE HISTOGRAM ON identifier (',' identifier)*
        (WITH bucket=INTEGER_VALUE BUCKETS)? properties?
    ;

dropHistogramStatement
    : ANALYZE TABLE qualifiedName DROP HISTOGRAM ON identifier (',' identifier)*
    ;

createAnalyzeStatement
    : CREATE ANALYZE FULL? ALL properties?
    | CREATE ANALYZE FULL? DATABASE db=identifier properties?
    | CREATE ANALYZE FULL? TABLE qualifiedName ('(' identifier (',' identifier)* ')')? properties?
    ;

dropAnalyzeJobStatement
    : DROP ANALYZE INTEGER_VALUE
    ;

showAnalyzeStatement
    : SHOW ANALYZE (JOB | STATUS)?
    ;

showStatsMetaStatement
    : SHOW STATS META
    ;

showHistogramMetaStatement
    : SHOW HISTOGRAM META
    ;

// ------------------------------------------- Work Group Statement ----------------------------------------------------

createWorkGroupStatement
    : CREATE RESOURCE GROUP (IF NOT EXISTS)? (OR REPLACE)? identifier
        TO classifier (',' classifier)*  WITH '(' property (',' property)* ')'
    ;

dropWorkGroupStatement
    : DROP RESOURCE GROUP identifier
    ;

alterWorkGroupStatement
    : ALTER RESOURCE GROUP identifier ADD classifier (',' classifier)*
    | ALTER RESOURCE GROUP identifier DROP '(' INTEGER_VALUE (',' INTEGER_VALUE)* ')'
    | ALTER RESOURCE GROUP identifier DROP ALL
    | ALTER RESOURCE GROUP identifier WITH '(' property (',' property)* ')'
    ;

showWorkGroupStatement
    : SHOW RESOURCE GROUP identifier
    | SHOW RESOURCE GROUPS ALL?
    ;

classifier
    : '(' expression (',' expression)* ')'
    ;

// ------------------------------------------- Other Statement ---------------------------------------------------------

showDatabasesStatement
    : SHOW DATABASES ((FROM | IN) catalog=qualifiedName)? ((LIKE pattern=string) | (WHERE expression))?
    | SHOW SCHEMAS ((LIKE pattern=string) | (WHERE expression))?
    ;

showVariablesStatement
    : SHOW varType? VARIABLES ((LIKE pattern=string) | (WHERE expression))?
    ;

killStatement
    : KILL (CONNECTION? | QUERY) INTEGER_VALUE
    ;

showNodesStatement
    : SHOW COMPUTE NODES                                                       #showComputeNodes
    ;

varType
    : GLOBAL
    | LOCAL
    | SESSION
    ;

setVar
    : varType? IDENTIFIER '=' expression
    ;

setVarList
    : setVar (',' setVar)*
    ;

// ------------------------------------------- Query Statement ---------------------------------------------------------

queryStatement
    : explainDesc? queryBody outfile?;

queryBody
    : withClause? queryNoWith
    ;

withClause
    : WITH commonTableExpression (',' commonTableExpression)*
    ;

queryNoWith
    :queryTerm (ORDER BY sortItem (',' sortItem)*)? (limitElement)?
    ;

queryTerm
    : queryPrimary                                                             #queryTermDefault
    | left=queryTerm operator=INTERSECT setQuantifier? right=queryTerm         #setOperation
    | left=queryTerm operator=(UNION | EXCEPT | MINUS)
        setQuantifier? right=queryTerm                                         #setOperation
    ;

queryPrimary
    : querySpecification                           #queryPrimaryDefault
    | subquery                                     #subqueryPrimary
    ;

subquery
    : '(' queryBody  ')'
    ;

rowConstructor
     :'(' expression (',' expression)* ')'
     ;

sortItem
    : expression ordering = (ASC | DESC)? (NULLS nullOrdering=(FIRST | LAST))?
    ;

limitElement
    : LIMIT limit =INTEGER_VALUE (OFFSET offset=INTEGER_VALUE)?
    | LIMIT offset =INTEGER_VALUE ',' limit=INTEGER_VALUE
    ;

querySpecification
    : SELECT setVarHint* setQuantifier? selectItem (',' selectItem)*
      fromClause
      (WHERE where=expression)?
      (GROUP BY groupingElement)?
      (HAVING having=expression)?
    ;

fromClause
    : (FROM relation (',' LATERAL? relation)*)?                                         #from
    | FROM DUAL                                                                         #dual
    ;

groupingElement
    : ROLLUP '(' (expression (',' expression)*)? ')'                                    #rollup
    | CUBE '(' (expression (',' expression)*)? ')'                                      #cube
    | GROUPING SETS '(' groupingSet (',' groupingSet)* ')'                              #multipleGroupingSets
    | expression (',' expression)*                                                      #singleGroupingSet
    ;

groupingSet
    : '(' expression? (',' expression)* ')'
    ;

commonTableExpression
    : name=identifier (columnAliases)? AS '(' queryBody ')'
    ;

setQuantifier
    : DISTINCT
    | ALL
    ;

selectItem
    : expression (AS? (identifier | string))?                                            #selectSingle
    | qualifiedName '.' ASTERISK_SYMBOL                                                  #selectAll
    | ASTERISK_SYMBOL                                                                    #selectAll
    ;

relation
    : left=relation crossOrInnerJoinType bracketHint?
            LATERAL? rightRelation=relation joinCriteria?                                #joinRelation
    | left=relation outerAndSemiJoinType bracketHint?
            LATERAL? rightRelation=relation joinCriteria                                 #joinRelation
    | relationPrimary (AS? identifier columnAliases?)?                                   #aliasedRelation
    | '(' relation (','relation)* ')'                                                    #parenthesizedRelation
    ;

crossOrInnerJoinType
    : JOIN | INNER JOIN
    | CROSS | CROSS JOIN
    ;

outerAndSemiJoinType
    : LEFT JOIN | RIGHT JOIN | FULL JOIN
    | LEFT OUTER JOIN | RIGHT OUTER JOIN
    | FULL OUTER JOIN
    | LEFT SEMI JOIN | RIGHT SEMI JOIN
    | LEFT ANTI JOIN | RIGHT ANTI JOIN
    ;

bracketHint
    : '[' IDENTIFIER (',' IDENTIFIER)* ']'
    ;

setVarHint
    : '/*+' SET_VAR '(' hintMap (',' hintMap)* ')' '*/'
    ;

hintMap
    : k=IDENTIFIER '=' v=literalExpression
    ;

joinCriteria
    : ON expression
    | USING '(' identifier (',' identifier)* ')'
    ;

columnAliases
    : '(' identifier (',' identifier)* ')'
    ;

relationPrimary
    : qualifiedName partitionNames? tabletList? bracketHint?                              #tableName
    | '(' VALUES rowConstructor (',' rowConstructor)* ')'                                 #inlineTable
    | subquery                                                                            #subqueryRelation
    | qualifiedName '(' expression (',' expression)* ')'                                  #tableFunction
    ;

partitionNames
    : TEMPORARY? (PARTITION | PARTITIONS) '(' identifier (',' identifier)* ')'
    | TEMPORARY? (PARTITION | PARTITIONS) identifier
    ;

tabletList
    : TABLET '(' INTEGER_VALUE (',' INTEGER_VALUE)* ')'
    ;

// ------------------------------------------- Procedure Statement ---------------------------------------------------------
showProcedureStatement
    : SHOW PROCEDURE STATUS ((LIKE pattern=string) | (WHERE where=expression))?
    ;
// ------------------------------------------- Expression --------------------------------------------------------------

/**
 * Operator precedences are shown in the following list, from highest precedence to the lowest.
 *
 * !
 * - (unary minus), ~ (unary bit inversion)
 * ^
 * *, /, DIV, %, MOD
 * -, +
 * &
 * |
 * = (comparison), <=>, >=, >, <=, <, <>, !=, IS, LIKE, REGEXP
 * BETWEEN, CASE WHEN
 * NOT
 * AND, &&
 * XOR
 * OR, ||
 * = (assignment)
 */

expressionsWithDefault
    : '(' expressionOrDefault (',' expressionOrDefault)* ')'
    ;

expressionOrDefault
    : expression | DEFAULT
    ;

expression
    : booleanExpression                                                                   #expressionDefault
    | NOT expression                                                                      #logicalNot
    | left=expression operator=(AND|LOGICAL_AND) right=expression                         #logicalBinary
    | left=expression operator=(OR|LOGICAL_OR) right=expression                           #logicalBinary
    ;

booleanExpression
    : predicate                                                                           #booleanExpressionDefault
    | booleanExpression IS NOT? NULL                                                      #isNull
    | left = booleanExpression comparisonOperator right = predicate                       #comparison
    | booleanExpression comparisonOperator '(' queryBody ')'                              #scalarSubquery
    ;

predicate
    : valueExpression (predicateOperations[$valueExpression.ctx])?
    ;

predicateOperations [ParserRuleContext value]
    : NOT? IN '(' expression (',' expression)* ')'                                        #inList
    | NOT? IN '(' queryBody ')'                                                           #inSubquery
    | NOT? BETWEEN lower = valueExpression AND upper = predicate                          #between
    | NOT? (LIKE | RLIKE | REGEXP) pattern=valueExpression                                #like
    ;

valueExpression
    : primaryExpression                                                                   #valueExpressionDefault
    | left = valueExpression operator = BITXOR right = valueExpression                    #arithmeticBinary
    | left = valueExpression operator = (
              ASTERISK_SYMBOL
            | SLASH_SYMBOL
            | PERCENT_SYMBOL
            | INT_DIV
            | MOD)
      right = valueExpression                                                             #arithmeticBinary
    | left = valueExpression operator = (PLUS_SYMBOL | MINUS_SYMBOL)
        right = valueExpression                                                           #arithmeticBinary
    | left = valueExpression operator = BITAND right = valueExpression                    #arithmeticBinary
    | left = valueExpression operator = BITOR right = valueExpression                     #arithmeticBinary
    ;

primaryExpression
    : variable                                                                            #var
    | columnReference                                                                     #columnRef
    | functionCall                                                                        #functionCallExpression
    | '{' FN functionCall '}'                                                             #odbcFunctionCallExpression
    | primaryExpression COLLATE (identifier | string)                                     #collate
    | literalExpression                                                                   #literal
    | left = primaryExpression CONCAT right = primaryExpression                           #concat
    | operator = (MINUS_SYMBOL | PLUS_SYMBOL | BITNOT) primaryExpression                  #arithmeticUnary
    | operator = LOGICAL_NOT primaryExpression                                            #arithmeticUnary
    | '(' expression ')'                                                                  #parenthesizedExpression
    | EXISTS '(' queryBody ')'                                                            #exists
    | subquery                                                                            #subqueryExpression
    | CAST '(' expression AS type ')'                                                     #cast
    | CASE caseExpr=expression whenClause+ (ELSE elseExpression=expression)? END          #simpleCase
    | CASE whenClause+ (ELSE elseExpression=expression)? END                              #searchedCase
    | arrayType? '[' (expression (',' expression)*)? ']'                                  #arrayConstructor
    | value=primaryExpression '[' index=valueExpression ']'                               #arraySubscript
    | primaryExpression '[' start=INTEGER_VALUE? ':' end=INTEGER_VALUE? ']'               #arraySlice
    | primaryExpression ARROW string                                                      #arrowExpression
    ;

literalExpression
    : NULL                                                                                #nullLiteral
    | booleanValue                                                                        #booleanLiteral
    | number                                                                              #numericLiteral
    | (DATE | DATETIME) string                                                            #dateLiteral
    | string                                                                              #stringLiteral
    | interval                                                                            #intervalLiteral
    ;

functionCall
    : EXTRACT '(' identifier FROM valueExpression ')'                                     #extract
    | GROUPING '(' (expression (',' expression)*)? ')'                                    #groupingOperation
    | GROUPING_ID '(' (expression (',' expression)*)? ')'                                 #groupingOperation
    | informationFunctionExpression                                                       #informationFunction
    | specialFunctionExpression                                                           #specialFunction
    | aggregationFunction over?                                                           #aggregationFunctionCall
    | windowFunction over                                                                 #windowFunctionCall
    | qualifiedName '(' (expression (',' expression)*)? ')'  over?                        #simpleFunctionCall
    ;

aggregationFunction
    : AVG '(' DISTINCT? expression ')'
    | COUNT '(' ASTERISK_SYMBOL? ')'
    | COUNT '(' DISTINCT? (expression (',' expression)*)? ')'
    | MAX '(' DISTINCT? expression ')'
    | MIN '(' DISTINCT? expression ')'
    | SUM '(' DISTINCT? expression ')'
    ;

variable
    : AT AT ((GLOBAL | SESSION | LOCAL) '.')? identifier
    ;

columnReference
    : identifier
    | qualifiedName
    ;

informationFunctionExpression
    : name = DATABASE '(' ')'
    | name = SCHEMA '(' ')'
    | name = USER '(' ')'
    | name = CONNECTION_ID '(' ')'
    | name = CURRENT_USER '(' ')'
    ;

specialFunctionExpression
    : CHAR '(' expression ')'
    | CURRENT_TIMESTAMP '(' ')'
    | DAY '(' expression ')'
    | HOUR '(' expression ')'
    | IF '(' (expression (',' expression)*)? ')'
    | LEFT '(' expression ',' expression ')'
    | LIKE '(' expression ',' expression ')'
    | MINUTE '(' expression ')'
    | MOD '(' expression ',' expression ')'
    | MONTH '(' expression ')'
    | QUARTER '(' expression ')'
    | REGEXP '(' expression ',' expression ')'
    | REPLACE '(' (expression (',' expression)*)? ')'
    | RIGHT '(' expression ',' expression ')'
    | RLIKE '(' expression ',' expression ')'
    | SECOND '(' expression ')'
    | TIMESTAMPADD '(' unitIdentifier ',' expression ',' expression ')'
    | TIMESTAMPDIFF '(' unitIdentifier ',' expression ',' expression ')'
    //| WEEK '(' expression ')' TODO: Support week(expr) function
    | YEAR '(' expression ')'
    | PASSWORD '(' string ')'
    ;

windowFunction
    : name = ROW_NUMBER '(' ')'
    | name = RANK '(' ')'
    | name = DENSE_RANK '(' ')'
    | name = NTILE  '(' expression? ')'
    | name = LEAD  '(' (expression (',' expression)*)? ')'
    | name = LAG '(' (expression (',' expression)*)? ')'
    | name = FIRST_VALUE '(' (expression (',' expression)*)? ')'
    | name = LAST_VALUE '(' (expression (',' expression)*)? ')'
    ;

whenClause
    : WHEN condition=expression THEN result=expression
    ;

over
    : OVER '('
        (PARTITION BY partition+=expression (',' partition+=expression)*)?
        (ORDER BY sortItem (',' sortItem)*)?
        windowFrame?
      ')'
    ;

windowFrame
    : frameType=RANGE start=frameBound
    | frameType=ROWS start=frameBound
    | frameType=RANGE BETWEEN start=frameBound AND end=frameBound
    | frameType=ROWS BETWEEN start=frameBound AND end=frameBound
    ;

frameBound
    : UNBOUNDED boundType=PRECEDING                 #unboundedFrame
    | UNBOUNDED boundType=FOLLOWING                 #unboundedFrame
    | CURRENT ROW                                   #currentRowBound
    | expression boundType=(PRECEDING | FOLLOWING)  #boundedFrame
    ;

// ------------------------------------------- COMMON AST --------------------------------------------------------------

explainDesc
    : (DESC | DESCRIBE | EXPLAIN) (LOGICAL | VERBOSE | COSTS)?
    ;

partitionDesc
    : PARTITION BY RANGE identifierList '(' (rangePartitionDesc (',' rangePartitionDesc)*)? ')'
    | PARTITION BY LIST identifierList '(' (listPartitionDesc (',' listPartitionDesc)*)? ')'
    ;

listPartitionDesc
    : singleItemListPartitionDesc
    | multiItemListPartitionDesc
    ;

singleItemListPartitionDesc
    : PARTITION (IF NOT EXISTS)? identifier VALUES IN stringList propertyList?
    ;

multiItemListPartitionDesc
    : PARTITION (IF NOT EXISTS)? identifier VALUES IN '(' stringList (',' stringList)* ')' propertyList?
    ;

stringList
    : '(' string (',' string)* ')'
    ;

rangePartitionDesc
    : singleRangePartition
    | multiRangePartition
    ;

singleRangePartition
    : PARTITION (IF NOT EXISTS)? identifier VALUES partitionKeyDesc propertyList?
    ;

multiRangePartition
    : START '(' string ')' END '(' string ')' EVERY '(' interval ')'
    | START '(' string ')' END '(' string ')' EVERY '(' INTEGER_VALUE ')'
    ;

partitionKeyDesc
    : LESS THAN (MAXVALUE | partitionValueList)
    | '[' partitionValueList ',' partitionValueList ')'
    ;

partitionValueList
    : '(' partitionValue (',' partitionValue)* ')'
    ;

partitionValue
    : MAXVALUE | string
    ;

distributionDesc
    : DISTRIBUTED BY HASH identifierList (BUCKETS INTEGER_VALUE)?
    ;

refreshSchemeDesc
    : REFRESH (SYNC
    | ASYNC
    | ASYNC (START '(' string ')')? EVERY '(' interval ')'
    | MANUAL)
    ;

properties
    : PROPERTIES '(' property (',' property)* ')'
    ;

extProperties
    : BROKER properties
    ;

propertyList
    : '(' property (',' property)* ')'
    ;

property
    : key=string '=' value=string
    ;

comment
    : COMMENT string
    ;

columnNameWithComment
    : identifier comment?
    ;

outfile
    : INTO OUTFILE file=string fileFormat? properties?
    ;

fileFormat
    : FORMAT AS (identifier | string)
    ;

string
    : SINGLE_QUOTED_TEXT
    | DOUBLE_QUOTED_TEXT
    ;

comparisonOperator
    : EQ | NEQ | LT | LTE | GT | GTE | EQ_FOR_NULL
    ;

booleanValue
    : TRUE | FALSE
    ;

interval
    : INTERVAL value=expression from=unitIdentifier
    ;

unitIdentifier
    : YEAR | MONTH | WEEK | DAY | HOUR | MINUTE | SECOND | QUARTER
    ;

type
    : baseType
    | decimalType
    | arrayType
    ;

arrayType
    : ARRAY '<' type '>'
    ;

typeParameter
    : '(' INTEGER_VALUE ')'
    ;

baseType
    : BOOLEAN
    | TINYINT typeParameter?
    | SMALLINT typeParameter?
    | SIGNED INT?
    | INT typeParameter?
    | INTEGER typeParameter?
    | BIGINT typeParameter?
    | LARGEINT typeParameter?
    | FLOAT
    | DOUBLE
    | DATE
    | DATETIME
    | TIME
    | CHAR typeParameter?
    | VARCHAR typeParameter?
    | STRING
    | BITMAP
    | HLL
    | PERCENTILE
    | JSON
    ;

decimalType
    : (DECIMAL | DECIMALV2 | DECIMAL32 | DECIMAL64 | DECIMAL128) ('(' precision=INTEGER_VALUE (',' scale=INTEGER_VALUE)? ')')?
    ;

qualifiedName
    : identifier ('.' identifier)*
    ;

identifier
    : IDENTIFIER             #unquotedIdentifier
    | nonReserved            #unquotedIdentifier
    | BACKQUOTED_IDENTIFIER  #backQuotedIdentifier
    | DIGIT_IDENTIFIER       #digitIdentifier
    ;

identifierList
    : '(' identifier (',' identifier)* ')'
    ;

identifierOrString
    : identifier
    | string
    ;

user
    : identifierOrString                                     # userWithoutHost
    | identifierOrString '@' identifierOrString              # userWithHost
    | identifierOrString '@' '[' identifierOrString ']'      # userWithHostAndBlanket
    ;

assignment
    : identifier EQ expressionOrDefault
    ;

assignmentList
    : assignment (',' assignment)*
    ;

number
    : DECIMAL_VALUE  #decimalValue
    | DOUBLE_VALUE   #doubleValue
    | INTEGER_VALUE  #integerValue
    ;

nonReserved
    : AFTER | AGGREGATE | ASYNC | AUTHORS | AVG | ADMIN
    | BACKEND | BACKENDS | BACKUP | BEGIN | BITMAP_UNION | BOOLEAN | BROKER | BUCKETS | BUILTIN
    | CAST | CATALOG | CATALOGS | CHAIN | CHARSET | CURRENT | COLLATION | COLUMNS | COMMENT | COMMIT | COMMITTED
    | COMPUTE | CONNECTION | CONNECTION_ID | CONSISTENT | COSTS | COUNT | CONFIG
    | DATA | DATE | DATETIME | DAY | DISTRIBUTION | DUPLICATE | DYNAMIC
    | END | ENGINE | ENGINES | ERRORS | EVENTS | EXECUTE | EXTERNAL | EXTRACT | EVERY
    | FILE | FILTER | FIRST | FOLLOWING | FORMAT | FN | FRONTEND | FRONTENDS | FOLLOWER | FREE | FUNCTIONS
    | GLOBAL | GRANTS
    | HASH | HISTOGRAM | HELP | HLL_UNION | HOUR
    | IDENTIFIED | IMPERSONATE | INDEXES | INSTALL | INTERMEDIATE | INTERVAL | ISOLATION
    | JOB
    | LABEL | LAST | LESS | LEVEL | LIST | LOCAL | LOGICAL
    | MANUAL | MATERIALIZED | MAX | META | MIN | MINUTE | MODIFY | MONTH | MERGE
    | NAME | NAMES | NEGATIVE | NO | NODE | NULLS
    | OBSERVER | OFFSET | ONLY | OPEN | OVERWRITE
    | PARTITIONS | PASSWORD | PATH | PAUSE | PERCENTILE_UNION | PLUGIN | PLUGINS | PRECEDING | PROC | PROCESSLIST
    | PROPERTIES | PROPERTY
    | QUARTER | QUERY | QUOTA
    | RANDOM | RECOVER | REFRESH | REPAIR | REPEATABLE | REPLACE_IF_NOT_NULL | REPLICA | REPOSITORY | REPOSITORIES
    | RESOURCE | RESTORE | RESUME | RETURNS | REVERT | ROLE | ROLES | ROLLUP | ROLLBACK | ROUTINE
    | SECOND | SERIALIZABLE | SESSION | SETS | SIGNED | SNAPSHOT | START | SUM | STATUS | STOP | STORAGE | STRING
    | STATS | SUBMIT | SYNC
    | TABLES | TABLET | TASK | TEMPORARY | TIMESTAMP | TIMESTAMPADD | TIMESTAMPDIFF | THAN | TIME | TRANSACTION
    | TRIGGERS | TRUNCATE | TYPE | TYPES
    | UNBOUNDED | UNCOMMITTED | UNINSTALL | USER
    | VALUE | VARIABLES | VIEW | VERBOSE
    | WARNINGS | WEEK | WORK | WRITE
    | YEAR
    ;<|MERGE_RESOLUTION|>--- conflicted
+++ resolved
@@ -376,11 +376,8 @@
     | addComputeNodeClause
     | dropComputeNodeClause
     | swapTableClause
-<<<<<<< HEAD
+    | dropPartitionClause
     | modifyPartitionClause
-=======
-    | dropPartitionClause
->>>>>>> 3212a0e0
     ;
 
 createIndexClause
