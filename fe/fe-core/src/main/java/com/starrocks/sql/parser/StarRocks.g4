--- conflicted
+++ resolved
@@ -118,18 +118,14 @@
     | EXECUTE AS user (WITH NO REVERT)?                                                     #executeAs
 
     // procedure
-<<<<<<< HEAD
     | showProcedureStatment                                                                 #showProcedure
-
-    //  Backup Store Satement
+    | showProcedureStatement                                                                #showProcedure
+
+    // proc
+    | showProcStatement                                                                     #showProc
+    
+    // Backup Store Satement
     | showSnapshotStatement                                                                 #showSnapshot
-    ;
-=======
-    | showProcedureStatement                                                                 #showProcedure
->>>>>>> 0507d683
-
-    // proc
-    | showProcStatement                                                                      #showProc
     ;
 
 // ---------------------------------------- DataBase Statement ---------------------------------------------------------
@@ -763,19 +759,17 @@
     : SHOW PROCEDURE STATUS ((LIKE pattern=string) | (WHERE where=expression))?
     ;
 
-<<<<<<< HEAD
+// ------------------------------------------- Proc Statement ---------------------------------------------------------
+showProcStatement
+    : SHOW PROC path=string
+    ;
+    
 // ---------------------------------------- Backup Store Statement -----------------------------------------------------
 showSnapshotStatement
     : SHOW SNAPSHOT ON identifier
     (WHERE expression)?
     ;
-=======
-// ------------------------------------------- Proc Statement ---------------------------------------------------------
-showProcStatement
-    : SHOW PROC path=string
-    ;
-
->>>>>>> 0507d683
+    
 // ------------------------------------------- Expression --------------------------------------------------------------
 
 /**
