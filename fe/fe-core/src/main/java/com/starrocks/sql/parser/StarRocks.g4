--- conflicted
+++ resolved
@@ -68,12 +68,8 @@
 
     // Other statement
     | USE schema=identifier                                                                 #use
-<<<<<<< HEAD
     | showDatabasesStatement                                                                #showDatabases
-=======
-    | SHOW DATABASES ((LIKE pattern=string) | (WHERE expression))?                          #showDatabases
     | showVariablesStatement                                                                #showVariables
->>>>>>> 068b61a3
     | GRANT identifierOrString TO user                                                      #grantRole
     | REVOKE identifierOrString FROM user                                                   #revokeRole
     ;
@@ -257,11 +253,6 @@
     : SHOW ANALYZE
     ;
 
-<<<<<<< HEAD
-// ------------------------------------------- Other Statement ---------------------------------------------------------
-showDatabasesStatement
-    : SHOW DATABASES ((LIKE pattern=string) | (WHERE expression) | (FROM catalogName=identifierOrString))?
-=======
 // ------------------------------------------- Work Group Statement ----------------------------------------------------
 
 createWorkGroupStatement
@@ -291,6 +282,10 @@
 
 // ------------------------------------------- Other Statement ---------------------------------------------------------
 
+showDatabasesStatement
+    : SHOW DATABASES ((LIKE pattern=string) | (WHERE expression) | (FROM catalogName=identifierOrString))?
+    ;
+
 showVariablesStatement
     : SHOW varType? VARIABLES ((LIKE pattern=string) | (WHERE expression))?
     ;
@@ -299,7 +294,6 @@
     : GLOBAL
     | LOCAL
     | SESSION
->>>>>>> 068b61a3
     ;
 
 // ------------------------------------------- Query Statement ---------------------------------------------------------
@@ -809,11 +803,7 @@
 nonReserved
     : AVG | ADMIN
     | BUCKETS | BACKEND
-<<<<<<< HEAD
-    | CAST | CATALOG | CATALOGS | CONNECTION_ID| CURRENT | COMMENT | COMMIT | COSTS | COUNT | CONFIG
-=======
     | CAST | CATALOG | CATALOGS | CONNECTION_ID| CURRENT | COLUMNS | COMMENT | COMMIT | COSTS | COUNT | CONFIG
->>>>>>> 068b61a3
     | DATA | DATABASE | DATE | DATETIME | DAY
     | END | EXTERNAL | EXTRACT | EVERY
     | FILTER | FIRST | FOLLOWING | FORMAT | FN | FRONTEND | FOLLOWER | FREE
