--- conflicted
+++ resolved
@@ -34,18 +34,11 @@
         comment? AS queryStatement                                                          #createView
     | ALTER VIEW qualifiedName
         ('(' columnNameWithComment (',' columnNameWithComment)* ')')?
-<<<<<<< HEAD
         AS queryStatement                                                               #alterView
     | DROP TABLE (IF EXISTS)? qualifiedName FORCE?                                    #dropTable
     | DROP VIEW (IF EXISTS)? qualifiedName                                              #dropView
     | ADMIN SET REPLICA STATUS properties                                               #adminSetReplicaStatus
     | ADMIN SET FRONTEND CONFIG '(' property ')'                                        #adminSetConfig
-=======
-        AS queryStatement                                                                   #alterView
-    | DROP TABLE (IF EXISTS)? qualifiedName FORCE?                                          #dropTable
-    | DROP VIEW (IF EXISTS)? qualifiedName                                                  #dropView
-    | ADMIN SET FRONTEND CONFIG '(' property ')'                                            #adminSetConfig
->>>>>>> 83286751
     ;
 
 explainDesc
