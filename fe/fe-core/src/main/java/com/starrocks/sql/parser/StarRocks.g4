--- conflicted
+++ resolved
@@ -47,11 +47,8 @@
     | showTabletStatement                                                                   #showTablet
     | cancelAlterTableStatement                                                             #cancelAlterTable
     | showPartitionsStatement                                                               #showPartitions
-<<<<<<< HEAD
+    | recoverPartitionStatement                                                             #recoverPartition
     | showOpenTableStatement                                                                #showOpenTable
-=======
-    | recoverPartitionStatement                                                             #recoverPartition
->>>>>>> 150dcadb
 
     // View Statement
     | createViewStatement                                                                   #createView
