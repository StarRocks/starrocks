--- conflicted
+++ resolved
@@ -740,15 +740,9 @@
 nonReserved
     : AVG | ADMIN
     | BUCKETS | BACKEND
-<<<<<<< HEAD
-    | CAST | CONNECTION_ID| CURRENT | COMMENT | COMMIT | COSTS | COUNT | CONFIG
+    | CAST | CATALOG | CONNECTION_ID| CURRENT | COMMENT | COMMIT | COSTS | COUNT | CONFIG
     | DATA | DATABASE | DATE | DATETIME | DAY | DISTRIBUTION
-    | END | EXTRACT | EVERY
-=======
-    | CAST | CATALOG | CONNECTION_ID| CURRENT | COMMENT | COMMIT | COSTS | COUNT | CONFIG
-    | DATA | DATABASE | DATE | DATETIME | DAY
     | END | EXTERNAL | EXTRACT | EVERY
->>>>>>> b1eda69e
     | FILTER | FIRST | FOLLOWING | FORMAT | FN | FRONTEND | FOLLOWER | FREE
     | GLOBAL
     | HASH | HOUR
