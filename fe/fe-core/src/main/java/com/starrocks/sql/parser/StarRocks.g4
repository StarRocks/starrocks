// This file is licensed under the Elastic License 2.0. Copyright 2021-present, StarRocks Limited.

grammar StarRocks;
import StarRocksLex;

sqlStatements
    : (singleStatement (SEMICOLON EOF? | EOF))+
    ;

singleStatement
    : statement
    ;

statement
    // Query Statement
    : queryStatement                                                                        #query

    | showCreateDbStatement                                                                 #showCreateDb
    // Database Statement
    | createDbStatement                                                                     #createDb
    | dropDbStatement                                                                       #dropDb

    // Table Statement
    | createTableStatement                                                                  #createTable
    | createTableAsSelectStatement                                                          #createTableAsSelect
    | alterTableStatement                                                                   #alterTable
    | dropTableStatement                                                                    #dropTable
    | showTableStatement                                                                    #showTables
    | showCreateTableStatement                                                              #showCreateTable
    | showColumnStatement                                                                   #showColumn
    | showTableStatusStatement                                                              #showTableStatus
    | createIndexStatement                                                                  #createIndex
    | dropIndexStatement                                                                    #dropIndex
    | refreshTableStatement                                                                 #refreshTable

    // View Statement
    | createViewStatement                                                                   #createView
    | alterViewStatement                                                                    #alterView
    | dropViewStatement                                                                     #dropView

    // Task Statement
    | submitTaskStatement                                                                   #submitTask

    // Materialized View Statement
    | createMaterializedViewStatement                                                       #createMaterializedView
    | showMaterializedViewStatement                                                         #showMaterializedView
    | dropMaterializedViewStatement                                                         #dropMaterializedView
    | alterMaterializedViewStatement                                                        #alterMaterializedView
    | refreshMaterializedViewStatement                                                      #refreshMaterializedView

    // Catalog Statement
    | createExternalCatalogStatement                                                        #createCatalog
    | dropExternalCatalogStatement                                                          #dropCatalog
    | showCatalogsStatement                                                                 #showCatalogs

    // DML Statement
    | insertStatement                                                                       #insert
    | updateStatement                                                                       #update
    | deleteStatement                                                                       #delete

    // Admin Statement
    | ADMIN SET FRONTEND CONFIG '(' property ')'                                            #adminSetConfig
    | ADMIN SET REPLICA STATUS properties                                                   #adminSetReplicaStatus
    | ADMIN SHOW FRONTEND CONFIG (LIKE pattern=string)?                                     #adminShowConfig
    | ADMIN SHOW REPLICA DISTRIBUTION FROM qualifiedName partitionNames?                    #adminShowReplicaDistribution
    | ADMIN SHOW REPLICA STATUS FROM qualifiedName partitionNames?
            (WHERE where=expression)?                                                       #adminShowReplicaStatus
    | SET setVarList                                                                        #setStmt

    // Cluster Mangement Statement
    | alterSystemStatement                                                                  #alterSystem
    | showNodesStatement                                                                    #showNodes

    // Analyze Statement
    | analyzeStatement                                                                      #analyze
    | createAnalyzeStatement                                                                #createAnalyze
    | dropAnalyzeJobStatement                                                               #dropAnalyzeJob
    | analyzeHistogramStatement                                                             #analyzeHistogram
    | dropAnalyzeHistogramStatement                                                         #dropHistogram
    | showAnalyzeStatement                                                                  #showAnalyze
    | showStatsMetaStatement                                                                #showStatsMeta
    | showHistogramMetaStatement                                                            #showHistogramMeta

    // Work Group Statement
    | createWorkGroupStatement                                                              #createWorkGroup
    | dropWorkGroupStatement                                                                #dropWorkGroup
    | alterWorkGroupStatement                                                               #alterWorkGroup
    | showWorkGroupStatement                                                                #showWorkGroup

    // Other statement
    | USE qualifiedName                                                                     #use
    | showDatabasesStatement                                                                #showDatabases
    | showVariablesStatement                                                                #showVariables

    // privilege
    | GRANT identifierOrString TO user                                                      #grantRole
    | GRANT IMPERSONATE ON user TO user                                                     #grantImpersonate
    | REVOKE identifierOrString FROM user                                                   #revokeRole
    | REVOKE IMPERSONATE ON user FROM user                                                  #revokeImpersonate
    | EXECUTE AS user (WITH NO REVERT)?                                                     #executeAs
    ;

<<<<<<< HEAD

showCreateDbStatement
    : SHOW CREATE (DATABASE | SCHEMA) identifier
    ;

=======
>>>>>>> dbdf539f
// ---------------------------------------- DataBase Statement ---------------------------------------------------------
createDbStatement
    : CREATE (DATABASE | SCHEMA) (IF NOT EXISTS)? identifier
    ;

dropDbStatement
    : DROP (DATABASE | SCHEMA) (IF EXISTS)? identifier FORCE?
    ;

// ------------------------------------------- Table Statement ---------------------------------------------------------

createTableStatement
    : CREATE EXTERNAL? TABLE (IF NOT EXISTS)? qualifiedName
          '(' columnDesc (',' columnDesc)* (',' indexDesc)* ')'
          engineDesc?
          charsetDesc?
          keyDesc?
          comment?
          partitionDesc?
          distributionDesc?
          rollupDesc?
          properties?
          extProperties?
     ;

columnDesc
    : identifier type charsetName? KEY? aggDesc? (NULL | NOT NULL)? defaultDesc? comment?
    ;

charsetName
    : CHAR SET identifier
    | CHARSET identifier
    ;

defaultDesc
    : DEFAULT (string| NULL | CURRENT_TIMESTAMP)
    ;

indexDesc
    : INDEX indexName=identifier identifierList indexType? comment?
    ;

engineDesc
    : ENGINE EQ identifier
    ;

charsetDesc
    : DEFAULT? CHARSET EQ? identifierOrString
    ;


keyDesc
    : (AGGREGATE | UNIQUE | PRIMARY | DUPLICATE) KEY identifierList
    ;

aggDesc
    : SUM
    | MAX
    | MIN
    | REPLACE
    | HLL_UNION
    | BITMAP_UNION
    | PERCENTILE_UNION
    | REPLACE_IF_NOT_NULL
    ;

rollupDesc
    : ROLLUP '(' addRollupClause (',' addRollupClause)* ')'
    ;

addRollupClause
    : rollupName=identifier identifierList (dupKeys)? (fromRollup)? properties?
    ;

dupKeys
    : DUPLICATE KEY identifierList
    ;

fromRollup
    : FROM identifier
    ;

createTableAsSelectStatement
    : CREATE TABLE (IF NOT EXISTS)? qualifiedName
        ('(' identifier (',' identifier)* ')')? comment?
        partitionDesc?
        distributionDesc?
        properties?
        AS queryStatement
        ;

dropTableStatement
    : DROP TABLE (IF EXISTS)? qualifiedName FORCE?
    ;

alterTableStatement
    : ALTER TABLE qualifiedName alterClause (',' alterClause)*
    ;

createIndexStatement
    : CREATE INDEX indexName=identifier
        ON qualifiedName identifierList indexType?
        comment?
    ;

dropIndexStatement
    : DROP INDEX indexName=identifier ON qualifiedName
    ;

indexType
    : USING BITMAP
    ;

showTableStatement
    : SHOW FULL? TABLES ((FROM | IN) db=qualifiedName)? ((LIKE pattern=string) | (WHERE expression))?
    ;

showCreateTableStatement
    : SHOW CREATE (TABLE | VIEW | MATERIALIZED VIEW) table=qualifiedName
    ;

showColumnStatement
    : SHOW FULL? COLUMNS ((FROM | IN) table=qualifiedName) ((FROM | IN) db=qualifiedName)?
        ((LIKE pattern=string) | (WHERE expression))?
    ;

showTableStatusStatement
    : SHOW TABLE STATUS ((FROM | IN) db=qualifiedName)? ((LIKE pattern=string) | (WHERE expression))?
    ;

refreshTableStatement
    : REFRESH EXTERNAL TABLE qualifiedName (PARTITION '(' string (',' string)* ')')?
    ;

// ------------------------------------------- View Statement ----------------------------------------------------------

createViewStatement
    : CREATE VIEW (IF NOT EXISTS)? qualifiedName
        ('(' columnNameWithComment (',' columnNameWithComment)* ')')?
        comment? AS queryStatement
    ;

alterViewStatement
    : ALTER VIEW qualifiedName
    ('(' columnNameWithComment (',' columnNameWithComment)* ')')?
    AS queryStatement
    ;

dropViewStatement
    : DROP VIEW (IF EXISTS)? qualifiedName
    ;

// ------------------------------------------- Task Statement ----------------------------------------------------------

submitTaskStatement
    : SUBMIT setVarHint* TASK qualifiedName?
    AS createTableAsSelectStatement
    ;

// ------------------------------------------- Materialized View Statement ---------------------------------------------

createMaterializedViewStatement
    : CREATE MATERIALIZED VIEW (IF NOT EXISTS)? mvName=qualifiedName
    comment?
    (PARTITION BY primaryExpression)?
    distributionDesc?
    refreshSchemeDesc?
    properties?
    AS queryStatement
    ;

showMaterializedViewStatement
    : SHOW MATERIALIZED VIEW ((FROM | IN) db=qualifiedName)? ((LIKE pattern=string) | (WHERE expression))?
    ;

dropMaterializedViewStatement
    : DROP MATERIALIZED VIEW (IF EXISTS)? mvName=qualifiedName
    ;

alterMaterializedViewStatement
    : ALTER MATERIALIZED VIEW mvName=qualifiedName (refreshSchemeDesc | tableRenameClause)
    ;

refreshMaterializedViewStatement
    : REFRESH MATERIALIZED VIEW mvName=qualifiedName
    ;

// ------------------------------------------- Cluster Mangement Statement ---------------------------------------------

alterSystemStatement
    : ALTER SYSTEM alterClause
    ;

// ------------------------------------------- Catalog Statement -------------------------------------------------------

createExternalCatalogStatement
    : CREATE EXTERNAL CATALOG catalogName=identifierOrString comment? properties
    ;

dropExternalCatalogStatement
    : DROP CATALOG catalogName=identifierOrString
    ;

showCatalogsStatement
    : SHOW CATALOGS
    ;


// ------------------------------------------- Alter Clause ------------------------------------------------------------

alterClause
    : createIndexClause
    | dropIndexClause
    | tableRenameClause

    | addBackendClause
    | dropBackendClause
    | modifyBackendHostClause
    | addFrontendClause
    | dropFrontendClause
    | modifyFrontendHostClause
    | addComputeNodeClause
    | dropComputeNodeClause
    ;

createIndexClause
    : ADD INDEX indexName=identifier identifierList indexType? comment?
    ;

dropIndexClause
    : DROP INDEX indexName=identifier
    ;

tableRenameClause
    : RENAME identifier
    ;

addBackendClause
   : ADD BACKEND string (',' string)*
   ;

dropBackendClause
   : DROP BACKEND string (',' string)* FORCE?
   ;

modifyBackendHostClause
   : MODIFY BACKEND HOST string TO string
   ;

addFrontendClause
   : ADD (FOLLOWER | OBSERVER) string
   ;

dropFrontendClause
   : DROP (FOLLOWER | OBSERVER) string
   ;

modifyFrontendHostClause
   : MODIFY FRONTEND HOST string TO string
   ;

addComputeNodeClause
   : ADD COMPUTE NODE string (',' string)*
   ;

dropComputeNodeClause
   : DROP COMPUTE NODE string (',' string)*
   ;

// ------------------------------------------- DML Statement -----------------------------------------------------------

insertStatement
    : explainDesc? INSERT (INTO | OVERWRITE) qualifiedName partitionNames?
        (WITH LABEL label=identifier)? columnAliases?
        (queryStatement | (VALUES expressionsWithDefault (',' expressionsWithDefault)*))
    ;

updateStatement
    : explainDesc? UPDATE qualifiedName SET assignmentList (WHERE where=expression)?
    ;

deleteStatement
    : explainDesc? DELETE FROM qualifiedName partitionNames? (WHERE where=expression)?
    ;

// ------------------------------------------- Analyze Statement -------------------------------------------------------

analyzeStatement
    : ANALYZE FULL? TABLE qualifiedName ('(' identifier (',' identifier)* ')')? properties?
    ;

analyzeHistogramStatement
    : ANALYZE TABLE qualifiedName UPDATE HISTOGRAM ON identifier (',' identifier)*
        (WITH bucket=INTEGER_VALUE BUCKETS)? properties?
    ;

dropAnalyzeHistogramStatement
    : ANALYZE TABLE qualifiedName DROP HISTOGRAM ON identifier (',' identifier)*
    ;

createAnalyzeStatement
    : CREATE ANALYZE FULL? ALL properties?
    | CREATE ANALYZE FULL? DATABASE db=identifier properties?
    | CREATE ANALYZE FULL? TABLE qualifiedName ('(' identifier (',' identifier)* ')')? properties?
    ;

dropAnalyzeJobStatement
    : DROP ANALYZE INTEGER_VALUE
    ;

showAnalyzeStatement
    : SHOW ANALYZE (JOB | STATUS)?
    ;

showStatsMetaStatement
    : SHOW STATS META
    ;

showHistogramMetaStatement
    : SHOW HISTOGRAM META
    ;

// ------------------------------------------- Work Group Statement ----------------------------------------------------

createWorkGroupStatement
    : CREATE RESOURCE GROUP (IF NOT EXISTS)? (OR REPLACE)? identifier
        TO classifier (',' classifier)*  WITH '(' property (',' property)* ')'
    ;

dropWorkGroupStatement
    : DROP RESOURCE GROUP identifier
    ;

alterWorkGroupStatement
    : ALTER RESOURCE GROUP identifier ADD classifier (',' classifier)*
    | ALTER RESOURCE GROUP identifier DROP '(' INTEGER_VALUE (',' INTEGER_VALUE)* ')'
    | ALTER RESOURCE GROUP identifier DROP ALL
    | ALTER RESOURCE GROUP identifier WITH '(' property (',' property)* ')'
    ;

showWorkGroupStatement
    : SHOW RESOURCE GROUP identifier
    | SHOW RESOURCE GROUPS ALL?
    ;

classifier
    : '(' expression (',' expression)* ')'
    ;

// ------------------------------------------- Other Statement ---------------------------------------------------------

showDatabasesStatement
    : SHOW DATABASES ((FROM | IN) catalog=qualifiedName)? ((LIKE pattern=string) | (WHERE expression))?
    | SHOW SCHEMAS ((LIKE pattern=string) | (WHERE expression))?
    ;

showVariablesStatement
    : SHOW varType? VARIABLES ((LIKE pattern=string) | (WHERE expression))?
    ;

showNodesStatement
    : SHOW COMPUTE NODES                                                       #showComputeNodes
    ;

varType
    : GLOBAL
    | LOCAL
    | SESSION
    ;

setVar
    : varType? IDENTIFIER '=' expression
    ;

setVarList
    : setVar (',' setVar)*
    ;

// ------------------------------------------- Query Statement ---------------------------------------------------------

queryStatement
    : explainDesc? queryBody outfile?;

queryBody
    : withClause? queryNoWith
    ;

withClause
    : WITH commonTableExpression (',' commonTableExpression)*
    ;

queryNoWith
    :queryTerm (ORDER BY sortItem (',' sortItem)*)? (limitElement)?
    ;

queryTerm
    : queryPrimary                                                             #queryTermDefault
    | left=queryTerm operator=INTERSECT setQuantifier? right=queryTerm         #setOperation
    | left=queryTerm operator=(UNION | EXCEPT | MINUS)
        setQuantifier? right=queryTerm                                         #setOperation
    ;

queryPrimary
    : querySpecification                           #queryPrimaryDefault
    | subquery                                     #subqueryPrimary
    ;

subquery
    : '(' queryBody  ')'
    ;

rowConstructor
     :'(' expression (',' expression)* ')'
     ;

sortItem
    : expression ordering = (ASC | DESC)? (NULLS nullOrdering=(FIRST | LAST))?
    ;

limitElement
    : LIMIT limit =INTEGER_VALUE (OFFSET offset=INTEGER_VALUE)?
    | LIMIT offset =INTEGER_VALUE ',' limit=INTEGER_VALUE
    ;

querySpecification
    : SELECT setVarHint* setQuantifier? selectItem (',' selectItem)*
      fromClause
      (WHERE where=expression)?
      (GROUP BY groupingElement)?
      (HAVING having=expression)?
    ;

fromClause
    : (FROM relation (',' LATERAL? relation)*)?                                         #from
    | FROM DUAL                                                                         #dual
    ;

groupingElement
    : ROLLUP '(' (expression (',' expression)*)? ')'                                    #rollup
    | CUBE '(' (expression (',' expression)*)? ')'                                      #cube
    | GROUPING SETS '(' groupingSet (',' groupingSet)* ')'                              #multipleGroupingSets
    | expression (',' expression)*                                                      #singleGroupingSet
    ;

groupingSet
    : '(' expression? (',' expression)* ')'
    ;

commonTableExpression
    : name=identifier (columnAliases)? AS '(' queryBody ')'
    ;

setQuantifier
    : DISTINCT
    | ALL
    ;

selectItem
    : expression (AS? (identifier | string))?                                            #selectSingle
    | qualifiedName '.' ASTERISK_SYMBOL                                                  #selectAll
    | ASTERISK_SYMBOL                                                                    #selectAll
    ;

relation
    : left=relation crossOrInnerJoinType bracketHint?
            LATERAL? rightRelation=relation joinCriteria?                                #joinRelation
    | left=relation outerAndSemiJoinType bracketHint?
            LATERAL? rightRelation=relation joinCriteria                                 #joinRelation
    | relationPrimary (AS? identifier columnAliases?)?                                   #aliasedRelation
    | '(' relation (','relation)* ')'                                                    #parenthesizedRelation
    ;

crossOrInnerJoinType
    : JOIN | INNER JOIN
    | CROSS | CROSS JOIN
    ;

outerAndSemiJoinType
    : LEFT JOIN | RIGHT JOIN | FULL JOIN
    | LEFT OUTER JOIN | RIGHT OUTER JOIN
    | FULL OUTER JOIN
    | LEFT SEMI JOIN | RIGHT SEMI JOIN
    | LEFT ANTI JOIN | RIGHT ANTI JOIN
    ;

bracketHint
    : '[' IDENTIFIER (',' IDENTIFIER)* ']'
    ;

setVarHint
    : '/*+' SET_VAR '(' hintMap (',' hintMap)* ')' '*/'
    ;

hintMap
    : k=IDENTIFIER '=' v=literalExpression
    ;

joinCriteria
    : ON expression
    | USING '(' identifier (',' identifier)* ')'
    ;

columnAliases
    : '(' identifier (',' identifier)* ')'
    ;

relationPrimary
    : qualifiedName partitionNames? tabletList? bracketHint?                                     #tableName
    | '(' VALUES rowConstructor (',' rowConstructor)* ')'                                 #inlineTable
    | subquery                                                                            #subqueryRelation
    | qualifiedName '(' expression (',' expression)* ')'                                  #tableFunction
    ;

partitionNames
    : TEMPORARY? (PARTITION | PARTITIONS) '(' identifier (',' identifier)* ')'
    | TEMPORARY? (PARTITION | PARTITIONS) identifier
    ;

tabletList
    : TABLET '(' INTEGER_VALUE (',' INTEGER_VALUE)* ')'
    ;

// ------------------------------------------- Expression --------------------------------------------------------------

/**
 * Operator precedences are shown in the following list, from highest precedence to the lowest.
 *
 * !
 * - (unary minus), ~ (unary bit inversion)
 * ^
 * *, /, DIV, %, MOD
 * -, +
 * &
 * |
 * = (comparison), <=>, >=, >, <=, <, <>, !=, IS, LIKE, REGEXP
 * BETWEEN, CASE WHEN
 * NOT
 * AND, &&
 * XOR
 * OR, ||
 * = (assignment)
 */

expressionsWithDefault
    : '(' expressionOrDefault (',' expressionOrDefault)* ')'
    ;

expressionOrDefault
    : expression | DEFAULT
    ;

expression
    : booleanExpression                                                                   #expressionDefault
    | NOT expression                                                                      #logicalNot
    | left=expression operator=(AND|LOGICAL_AND) right=expression                         #logicalBinary
    | left=expression operator=(OR|LOGICAL_OR) right=expression                           #logicalBinary
    ;

booleanExpression
    : predicate                                                                           #booleanExpressionDefault
    | booleanExpression IS NOT? NULL                                                      #isNull
    | left = booleanExpression comparisonOperator right = predicate                       #comparison
    | booleanExpression comparisonOperator '(' queryBody ')'                              #scalarSubquery
    ;

predicate
    : valueExpression (predicateOperations[$valueExpression.ctx])?
    ;

predicateOperations [ParserRuleContext value]
    : NOT? IN '(' expression (',' expression)* ')'                                        #inList
    | NOT? IN '(' queryBody ')'                                                           #inSubquery
    | NOT? BETWEEN lower = valueExpression AND upper = predicate                          #between
    | NOT? (LIKE | RLIKE | REGEXP) pattern=valueExpression                                #like
    ;

valueExpression
    : primaryExpression                                                                   #valueExpressionDefault
    | left = valueExpression operator = BITXOR right = valueExpression                    #arithmeticBinary
    | left = valueExpression operator = (
              ASTERISK_SYMBOL
            | SLASH_SYMBOL
            | PERCENT_SYMBOL
            | INT_DIV
            | MOD)
      right = valueExpression                                                             #arithmeticBinary
    | left = valueExpression operator = (PLUS_SYMBOL | MINUS_SYMBOL)
        right = valueExpression                                                           #arithmeticBinary
    | left = valueExpression operator = BITAND right = valueExpression                    #arithmeticBinary
    | left = valueExpression operator = BITOR right = valueExpression                     #arithmeticBinary
    ;

primaryExpression
    : variable                                                                            #var
    | columnReference                                                                     #columnRef
    | functionCall                                                                        #functionCallExpression
    | '{' FN functionCall '}'                                                             #odbcFunctionCallExpression
    | primaryExpression COLLATE (identifier | string)                                     #collate
    | literalExpression                                                                   #literal
    | left = primaryExpression CONCAT right = primaryExpression                           #concat
    | operator = (MINUS_SYMBOL | PLUS_SYMBOL | BITNOT) primaryExpression                  #arithmeticUnary
    | operator = LOGICAL_NOT primaryExpression                                            #arithmeticUnary
    | '(' expression ')'                                                                  #parenthesizedExpression
    | EXISTS '(' queryBody ')'                                                            #exists
    | subquery                                                                            #subqueryExpression
    | CAST '(' expression AS type ')'                                                     #cast
    | CASE caseExpr=expression whenClause+ (ELSE elseExpression=expression)? END          #simpleCase
    | CASE whenClause+ (ELSE elseExpression=expression)? END                              #searchedCase
    | arrayType? '[' (expression (',' expression)*)? ']'                                  #arrayConstructor
    | value=primaryExpression '[' index=valueExpression ']'                               #arraySubscript
    | primaryExpression '[' start=INTEGER_VALUE? ':' end=INTEGER_VALUE? ']'               #arraySlice
    | primaryExpression ARROW string                                                      #arrowExpression
    ;

literalExpression
    : NULL                                                                                #nullLiteral
    | booleanValue                                                                        #booleanLiteral
    | number                                                                              #numericLiteral
    | (DATE | DATETIME) string                                                            #dateLiteral
    | string                                                                              #stringLiteral
    | interval                                                                            #intervalLiteral
    ;

functionCall
    : EXTRACT '(' identifier FROM valueExpression ')'                                     #extract
    | GROUPING '(' (expression (',' expression)*)? ')'                                    #groupingOperation
    | GROUPING_ID '(' (expression (',' expression)*)? ')'                                 #groupingOperation
    | informationFunctionExpression                                                       #informationFunction
    | specialFunctionExpression                                                           #specialFunction
    | aggregationFunction over?                                                           #aggregationFunctionCall
    | windowFunction over                                                                 #windowFunctionCall
    | qualifiedName '(' (expression (',' expression)*)? ')'  over?                        #simpleFunctionCall
    ;

aggregationFunction
    : AVG '(' DISTINCT? expression ')'
    | COUNT '(' ASTERISK_SYMBOL? ')'
    | COUNT '(' DISTINCT? (expression (',' expression)*)? ')'
    | MAX '(' DISTINCT? expression ')'
    | MIN '(' DISTINCT? expression ')'
    | SUM '(' DISTINCT? expression ')'
    ;

variable
    : AT AT ((GLOBAL | SESSION | LOCAL) '.')? identifier
    ;

columnReference
    : identifier
    | qualifiedName
    ;

informationFunctionExpression
    : name = DATABASE '(' ')'
    | name = SCHEMA '(' ')'
    | name = USER '(' ')'
    | name = CONNECTION_ID '(' ')'
    | name = CURRENT_USER '(' ')'
    ;

specialFunctionExpression
    : CHAR '(' expression ')'
    | CURRENT_TIMESTAMP '(' ')'
    | DAY '(' expression ')'
    | HOUR '(' expression ')'
    | IF '(' (expression (',' expression)*)? ')'
    | LEFT '(' expression ',' expression ')'
    | LIKE '(' expression ',' expression ')'
    | MINUTE '(' expression ')'
    | MOD '(' expression ',' expression ')'
    | MONTH '(' expression ')'
    | QUARTER '(' expression ')'
    | REGEXP '(' expression ',' expression ')'
    | REPLACE '(' (expression (',' expression)*)? ')'
    | RIGHT '(' expression ',' expression ')'
    | RLIKE '(' expression ',' expression ')'
    | SECOND '(' expression ')'
    | TIMESTAMPADD '(' unitIdentifier ',' expression ',' expression ')'
    | TIMESTAMPDIFF '(' unitIdentifier ',' expression ',' expression ')'
    //| WEEK '(' expression ')' TODO: Support week(expr) function
    | YEAR '(' expression ')'
    | PASSWORD '(' string ')'
    ;

windowFunction
    : name = ROW_NUMBER '(' ')'
    | name = RANK '(' ')'
    | name = DENSE_RANK '(' ')'
    | name = NTILE  '(' expression? ')'
    | name = LEAD  '(' (expression (',' expression)*)? ')'
    | name = LAG '(' (expression (',' expression)*)? ')'
    | name = FIRST_VALUE '(' (expression (',' expression)*)? ')'
    | name = LAST_VALUE '(' (expression (',' expression)*)? ')'
    ;

whenClause
    : WHEN condition=expression THEN result=expression
    ;

over
    : OVER '('
        (PARTITION BY partition+=expression (',' partition+=expression)*)?
        (ORDER BY sortItem (',' sortItem)*)?
        windowFrame?
      ')'
    ;

windowFrame
    : frameType=RANGE start=frameBound
    | frameType=ROWS start=frameBound
    | frameType=RANGE BETWEEN start=frameBound AND end=frameBound
    | frameType=ROWS BETWEEN start=frameBound AND end=frameBound
    ;

frameBound
    : UNBOUNDED boundType=PRECEDING                 #unboundedFrame
    | UNBOUNDED boundType=FOLLOWING                 #unboundedFrame
    | CURRENT ROW                                   #currentRowBound
    | expression boundType=(PRECEDING | FOLLOWING)  #boundedFrame
    ;

// ------------------------------------------- COMMON AST --------------------------------------------------------------

explainDesc
    : EXPLAIN (LOGICAL | VERBOSE | COSTS)?
    ;

partitionDesc
    : PARTITION BY RANGE identifierList '(' (rangePartitionDesc (',' rangePartitionDesc)*)? ')'
    | PARTITION BY LIST identifierList '(' (listPartitionDesc (',' listPartitionDesc)*)? ')'
    ;

listPartitionDesc
    : singleItemListPartitionDesc
    | multiItemListPartitionDesc
    ;

singleItemListPartitionDesc
    : PARTITION (IF NOT EXISTS)? identifier VALUES IN stringList propertyList?
    ;

multiItemListPartitionDesc
    : PARTITION (IF NOT EXISTS)? identifier VALUES IN '(' stringList (',' stringList)* ')' propertyList?
    ;

stringList
    : '(' string (',' string)* ')'
    ;

rangePartitionDesc
    : singleRangePartition
    | multiRangePartition
    ;

singleRangePartition
    : PARTITION (IF NOT EXISTS)? identifier VALUES partitionKeyDesc propertyList?
    ;

multiRangePartition
    : START '(' string ')' END '(' string ')' EVERY '(' interval ')'
    | START '(' string ')' END '(' string ')' EVERY '(' INTEGER_VALUE ')'
    ;

partitionKeyDesc
    : LESS THAN (MAXVALUE | partitionValueList)
    | '[' partitionValueList ',' partitionValueList ')'
    ;

partitionValueList
    : '(' partitionValue (',' partitionValue)* ')'
    ;

partitionValue
    : MAXVALUE | string
    ;

distributionDesc
    : DISTRIBUTED BY HASH identifierList (BUCKETS INTEGER_VALUE)?
    ;

refreshSchemeDesc
    : REFRESH (SYNC
    | ASYNC
    | ASYNC (START '(' string ')')? EVERY '(' interval ')'
    | MANUAL)
    ;

properties
    : PROPERTIES '(' property (',' property)* ')'
    ;

extProperties
    : BROKER properties
    ;

propertyList
    : '(' property (',' property)* ')'
    ;

property
    : key=string '=' value=string
    ;

comment
    : COMMENT string
    ;

columnNameWithComment
    : identifier comment?
    ;

outfile
    : INTO OUTFILE file=string fileFormat? properties?
    ;

fileFormat
    : FORMAT AS (identifier | string)
    ;

string
    : SINGLE_QUOTED_TEXT
    | DOUBLE_QUOTED_TEXT
    ;

comparisonOperator
    : EQ | NEQ | LT | LTE | GT | GTE | EQ_FOR_NULL
    ;

booleanValue
    : TRUE | FALSE
    ;

interval
    : INTERVAL value=expression from=unitIdentifier
    ;

unitIdentifier
    : YEAR | MONTH | WEEK | DAY | HOUR | MINUTE | SECOND | QUARTER
    ;

type
    : baseType
    | decimalType
    | arrayType
    ;

arrayType
    : ARRAY '<' type '>'
    ;

typeParameter
    : '(' INTEGER_VALUE ')'
    ;

baseType
    : BOOLEAN
    | TINYINT typeParameter?
    | SMALLINT typeParameter?
    | SIGNED INT?
    | INT typeParameter?
    | INTEGER typeParameter?
    | BIGINT typeParameter?
    | LARGEINT typeParameter?
    | FLOAT
    | DOUBLE
    | DATE
    | DATETIME
    | TIME
    | CHAR typeParameter?
    | VARCHAR typeParameter?
    | STRING
    | BITMAP
    | HLL
    | PERCENTILE
    | JSON
    ;

decimalType
    : (DECIMAL | DECIMALV2 | DECIMAL32 | DECIMAL64 | DECIMAL128) ('(' precision=INTEGER_VALUE (',' scale=INTEGER_VALUE)? ')')?
    ;

qualifiedName
    : identifier ('.' identifier)*
    ;

identifier
    : IDENTIFIER             #unquotedIdentifier
    | nonReserved            #unquotedIdentifier
    | BACKQUOTED_IDENTIFIER  #backQuotedIdentifier
    | DIGIT_IDENTIFIER       #digitIdentifier
    ;

identifierList
    : '(' identifier (',' identifier)* ')'
    ;

identifierOrString
    : identifier
    | string
    ;

user
    : identifierOrString                                     # userWithoutHost
    | identifierOrString '@' identifierOrString              # userWithHost
    | identifierOrString '@' '[' identifierOrString ']'      # userWithHostAndBlanket
    ;

assignment
    : identifier EQ expressionOrDefault
    ;

assignmentList
    : assignment (',' assignment)*
    ;

number
    : DECIMAL_VALUE  #decimalValue
    | DOUBLE_VALUE   #doubleValue
    | INTEGER_VALUE  #integerValue
    ;

nonReserved
    : AFTER | AGGREGATE | ASYNC | AUTHORS | AVG | ADMIN
    | BACKEND | BACKENDS | BACKUP | BEGIN | BITMAP_UNION | BOOLEAN | BROKER | BUCKETS | BUILTIN
    | CAST | CATALOG | CATALOGS | CHAIN | CHARSET | CURRENT | COLLATION | COLUMNS | COMMENT | COMMIT | COMMITTED
    | COMPUTE | CONNECTION | CONNECTION_ID | CONSISTENT | COSTS | COUNT | CONFIG
    | DATA | DATE | DATETIME | DAY | DISTRIBUTION | DUPLICATE | DYNAMIC
    | END | ENGINE | ENGINES | ERRORS | EVENTS | EXECUTE | EXTERNAL | EXTRACT | EVERY
    | FILE | FILTER | FIRST | FOLLOWING | FORMAT | FN | FRONTEND | FRONTENDS | FOLLOWER | FREE | FUNCTIONS
    | GLOBAL | GRANTS
    | HASH | HISTOGRAM | HELP | HLL_UNION | HOUR
    | IDENTIFIED | IMPERSONATE | INDEXES | INSTALL | INTERMEDIATE | INTERVAL | ISOLATION
    | JOB
    | LABEL | LAST | LESS | LEVEL | LIST | LOCAL | LOGICAL
    | MANUAL | MATERIALIZED | MAX | META | MIN | MINUTE | MODIFY | MONTH | MERGE
    | NAME | NAMES | NEGATIVE | NO | NODE | NULLS
    | OBSERVER | OFFSET | ONLY | OPEN | OVERWRITE
    | PARTITIONS | PASSWORD | PATH | PAUSE | PERCENTILE_UNION | PLUGIN | PLUGINS | PRECEDING | PROC | PROCESSLIST
    | PROPERTIES | PROPERTY
    | QUARTER | QUERY | QUOTA
    | RANDOM | RECOVER | REFRESH | REPAIR | REPEATABLE | REPLACE_IF_NOT_NULL | REPLICA | REPOSITORY | REPOSITORIES
    | RESOURCE | RESTORE | RESUME | RETURNS | REVERT | ROLE | ROLES | ROLLUP | ROLLBACK | ROUTINE
    | SECOND | SERIALIZABLE | SESSION | SETS | SIGNED | SNAPSHOT | START | SUM | STATUS | STOP | STORAGE | STRING
    | STATS | SUBMIT | SYNC
    | TABLES | TABLET | TASK | TEMPORARY | TIMESTAMP | TIMESTAMPADD | TIMESTAMPDIFF | THAN | TIME | TRANSACTION
    | TRIGGERS | TRUNCATE | TYPE | TYPES
    | UNBOUNDED | UNCOMMITTED | UNINSTALL | USER
    | VALUE | VARIABLES | VIEW | VERBOSE
    | WARNINGS | WEEK | WORK | WRITE
    | YEAR
    ;<|MERGE_RESOLUTION|>--- conflicted
+++ resolved
@@ -100,14 +100,7 @@
     | EXECUTE AS user (WITH NO REVERT)?                                                     #executeAs
     ;
 
-<<<<<<< HEAD
-
-showCreateDbStatement
-    : SHOW CREATE (DATABASE | SCHEMA) identifier
-    ;
-
-=======
->>>>>>> dbdf539f
+
 // ---------------------------------------- DataBase Statement ---------------------------------------------------------
 createDbStatement
     : CREATE (DATABASE | SCHEMA) (IF NOT EXISTS)? identifier
@@ -115,6 +108,10 @@
 
 dropDbStatement
     : DROP (DATABASE | SCHEMA) (IF EXISTS)? identifier FORCE?
+    ;
+    
+showCreateDbStatement
+    : SHOW CREATE (DATABASE | SCHEMA) identifier
     ;
 
 // ------------------------------------------- Table Statement ---------------------------------------------------------
