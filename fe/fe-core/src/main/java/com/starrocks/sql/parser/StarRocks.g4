// This file is licensed under the Elastic License 2.0. Copyright 2021-present, StarRocks Limited.

grammar StarRocks;
import StarRocksLex;

sqlStatements
    : (singleStatement (SEMICOLON EOF? | EOF))+
    ;

singleStatement
    : statement
    ;

statement
    // Query Statement
    : queryStatement                                                                        #query

    // Database Statement
    | createDbStatement                                                                     #createDb
<<<<<<< HEAD
    | alterDatabaseRename                                                                   #databaseRename
=======
    | dropDbStatement                                                                       #dropDb
>>>>>>> dbdf539f

    // Table Statement
    | createTableStatement                                                                  #createTable
    | createTableAsSelectStatement                                                          #createTableAsSelect
    | alterTableStatement                                                                   #alterTable
    | dropTableStatement                                                                    #dropTable
    | showTableStatement                                                                    #showTables
    | showCreateTableStatement                                                              #showCreateTable
    | showColumnStatement                                                                   #showColumn
    | showTableStatusStatement                                                              #showTableStatus
    | createIndexStatement                                                                  #createIndex
    | dropIndexStatement                                                                    #dropIndex
    | refreshTableStatement                                                                 #refreshTable

    // View Statement
    | createViewStatement                                                                   #createView
    | alterViewStatement                                                                    #alterView
    | dropViewStatement                                                                     #dropView

    // Task Statement
    | submitTaskStatement                                                                   #submitTask

    // Materialized View Statement
    | createMaterializedViewStatement                                                       #createMaterializedView
    | showMaterializedViewStatement                                                         #showMaterializedView
    | dropMaterializedViewStatement                                                         #dropMaterializedView
    | alterMaterializedViewStatement                                                        #alterMaterializedView
    | refreshMaterializedViewStatement                                                      #refreshMaterializedView

    // Catalog Statement
    | createExternalCatalogStatement                                                        #createCatalog
    | dropExternalCatalogStatement                                                          #dropCatalog
    | showCatalogsStatement                                                                 #showCatalogs

    // DML Statement
    | insertStatement                                                                       #insert
    | updateStatement                                                                       #update
    | deleteStatement                                                                       #delete

    // Admin Statement
    | ADMIN SET FRONTEND CONFIG '(' property ')'                                            #adminSetConfig
    | ADMIN SET REPLICA STATUS properties                                                   #adminSetReplicaStatus
    | ADMIN SHOW FRONTEND CONFIG (LIKE pattern=string)?                                     #adminShowConfig
    | ADMIN SHOW REPLICA DISTRIBUTION FROM qualifiedName partitionNames?                    #adminShowReplicaDistribution
    | ADMIN SHOW REPLICA STATUS FROM qualifiedName partitionNames?
            (WHERE where=expression)?                                                       #adminShowReplicaStatus
    | SET setVarList                                                                        #setStmt

    // Cluster Mangement Statement
    | alterSystemStatement                                                                  #alterSystem
    | showNodesStatement                                                                    #showNodes

    // Analyze Statement
    | analyzeStatement                                                                      #analyze
    | createAnalyzeStatement                                                                #createAnalyze
    | dropAnalyzeJobStatement                                                               #dropAnalyzeJob
    | analyzeHistogramStatement                                                             #analyzeHistogram
    | dropAnalyzeHistogramStatement                                                         #dropHistogram
    | showAnalyzeStatement                                                                  #showAnalyze
    | showStatsMetaStatement                                                                #showStatsMeta
    | showHistogramMetaStatement                                                            #showHistogramMeta

    // Work Group Statement
    | createWorkGroupStatement                                                              #createWorkGroup
    | dropWorkGroupStatement                                                                #dropWorkGroup
    | alterWorkGroupStatement                                                               #alterWorkGroup
    | showWorkGroupStatement                                                                #showWorkGroup

    // Other statement
    | USE qualifiedName                                                                     #use
    | showDatabasesStatement                                                                #showDatabases
    | showVariablesStatement                                                                #showVariables

    // privilege
    | GRANT identifierOrString TO user                                                      #grantRole
    | GRANT IMPERSONATE ON user TO user                                                     #grantImpersonate
    | REVOKE identifierOrString FROM user                                                   #revokeRole
    | REVOKE IMPERSONATE ON user FROM user                                                  #revokeImpersonate
    | EXECUTE AS user (WITH NO REVERT)?                                                     #executeAs
    ;

<<<<<<< HEAD

alterDatabaseRename
    : ALTER DATABASE identifier RENAME identifier
    ;

=======
>>>>>>> dbdf539f
// ---------------------------------------- DataBase Statement ---------------------------------------------------------
createDbStatement
    : CREATE (DATABASE | SCHEMA) (IF NOT EXISTS)? identifier
    ;

dropDbStatement
    : DROP (DATABASE | SCHEMA) (IF EXISTS)? identifier FORCE?
    ;

// ------------------------------------------- Table Statement ---------------------------------------------------------

createTableStatement
    : CREATE EXTERNAL? TABLE (IF NOT EXISTS)? qualifiedName
          '(' columnDesc (',' columnDesc)* (',' indexDesc)* ')'
          engineDesc?
          charsetDesc?
          keyDesc?
          comment?
          partitionDesc?
          distributionDesc?
          rollupDesc?
          properties?
          extProperties?
     ;

columnDesc
    : identifier type charsetName? KEY? aggDesc? (NULL | NOT NULL)? defaultDesc? comment?
    ;

charsetName
    : CHAR SET identifier
    | CHARSET identifier
    ;

defaultDesc
    : DEFAULT (string| NULL | CURRENT_TIMESTAMP)
    ;

indexDesc
    : INDEX indexName=identifier identifierList indexType? comment?
    ;

engineDesc
    : ENGINE EQ identifier
    ;

charsetDesc
    : DEFAULT? CHARSET EQ? identifierOrString
    ;


keyDesc
    : (AGGREGATE | UNIQUE | PRIMARY | DUPLICATE) KEY identifierList
    ;

aggDesc
    : SUM
    | MAX
    | MIN
    | REPLACE
    | HLL_UNION
    | BITMAP_UNION
    | PERCENTILE_UNION
    | REPLACE_IF_NOT_NULL
    ;

rollupDesc
    : ROLLUP '(' addRollupClause (',' addRollupClause)* ')'
    ;

addRollupClause
    : rollupName=identifier identifierList (dupKeys)? (fromRollup)? properties?
    ;

dupKeys
    : DUPLICATE KEY identifierList
    ;

fromRollup
    : FROM identifier
    ;

createTableAsSelectStatement
    : CREATE TABLE (IF NOT EXISTS)? qualifiedName
        ('(' identifier (',' identifier)* ')')? comment?
        partitionDesc?
        distributionDesc?
        properties?
        AS queryStatement
        ;

dropTableStatement
    : DROP TABLE (IF EXISTS)? qualifiedName FORCE?
    ;

alterTableStatement
    : ALTER TABLE qualifiedName alterClause (',' alterClause)*
    ;

createIndexStatement
    : CREATE INDEX indexName=identifier
        ON qualifiedName identifierList indexType?
        comment?
    ;

dropIndexStatement
    : DROP INDEX indexName=identifier ON qualifiedName
    ;

indexType
    : USING BITMAP
    ;

showTableStatement
    : SHOW FULL? TABLES ((FROM | IN) db=qualifiedName)? ((LIKE pattern=string) | (WHERE expression))?
    ;

showCreateTableStatement
    : SHOW CREATE (TABLE | VIEW | MATERIALIZED VIEW) table=qualifiedName
    ;

showColumnStatement
    : SHOW FULL? COLUMNS ((FROM | IN) table=qualifiedName) ((FROM | IN) db=qualifiedName)?
        ((LIKE pattern=string) | (WHERE expression))?
    ;

showTableStatusStatement
    : SHOW TABLE STATUS ((FROM | IN) db=qualifiedName)? ((LIKE pattern=string) | (WHERE expression))?
    ;

refreshTableStatement
    : REFRESH EXTERNAL TABLE qualifiedName (PARTITION '(' string (',' string)* ')')?
    ;

// ------------------------------------------- View Statement ----------------------------------------------------------

createViewStatement
    : CREATE VIEW (IF NOT EXISTS)? qualifiedName
        ('(' columnNameWithComment (',' columnNameWithComment)* ')')?
        comment? AS queryStatement
    ;

alterViewStatement
    : ALTER VIEW qualifiedName
    ('(' columnNameWithComment (',' columnNameWithComment)* ')')?
    AS queryStatement
    ;

dropViewStatement
    : DROP VIEW (IF EXISTS)? qualifiedName
    ;

// ------------------------------------------- Task Statement ----------------------------------------------------------

submitTaskStatement
    : SUBMIT setVarHint* TASK qualifiedName?
    AS createTableAsSelectStatement
    ;

// ------------------------------------------- Materialized View Statement ---------------------------------------------

createMaterializedViewStatement
    : CREATE MATERIALIZED VIEW (IF NOT EXISTS)? mvName=qualifiedName
    comment?
    (PARTITION BY primaryExpression)?
    distributionDesc?
    refreshSchemeDesc?
    properties?
    AS queryStatement
    ;

showMaterializedViewStatement
    : SHOW MATERIALIZED VIEW ((FROM | IN) db=qualifiedName)? ((LIKE pattern=string) | (WHERE expression))?
    ;

dropMaterializedViewStatement
    : DROP MATERIALIZED VIEW (IF EXISTS)? mvName=qualifiedName
    ;

alterMaterializedViewStatement
    : ALTER MATERIALIZED VIEW mvName=qualifiedName (refreshSchemeDesc | tableRenameClause)
    ;

refreshMaterializedViewStatement
    : REFRESH MATERIALIZED VIEW mvName=qualifiedName
    ;

// ------------------------------------------- Cluster Mangement Statement ---------------------------------------------

alterSystemStatement
    : ALTER SYSTEM alterClause
    ;

// ------------------------------------------- Catalog Statement -------------------------------------------------------

createExternalCatalogStatement
    : CREATE EXTERNAL CATALOG catalogName=identifierOrString comment? properties
    ;

dropExternalCatalogStatement
    : DROP CATALOG catalogName=identifierOrString
    ;

showCatalogsStatement
    : SHOW CATALOGS
    ;


// ------------------------------------------- Alter Clause ------------------------------------------------------------

alterClause
    : createIndexClause
    | dropIndexClause
    | tableRenameClause

    | addBackendClause
    | dropBackendClause
    | modifyBackendHostClause
    | addFrontendClause
    | dropFrontendClause
    | modifyFrontendHostClause
    | addComputeNodeClause
    | dropComputeNodeClause
    ;

createIndexClause
    : ADD INDEX indexName=identifier identifierList indexType? comment?
    ;

dropIndexClause
    : DROP INDEX indexName=identifier
    ;

tableRenameClause
    : RENAME identifier
    ;

addBackendClause
   : ADD BACKEND string (',' string)*
   ;

dropBackendClause
   : DROP BACKEND string (',' string)* FORCE?
   ;

modifyBackendHostClause
   : MODIFY BACKEND HOST string TO string
   ;

addFrontendClause
   : ADD (FOLLOWER | OBSERVER) string
   ;

dropFrontendClause
   : DROP (FOLLOWER | OBSERVER) string
   ;

modifyFrontendHostClause
   : MODIFY FRONTEND HOST string TO string
   ;

addComputeNodeClause
   : ADD COMPUTE NODE string (',' string)*
   ;

dropComputeNodeClause
   : DROP COMPUTE NODE string (',' string)*
   ;

// ------------------------------------------- DML Statement -----------------------------------------------------------

insertStatement
    : explainDesc? INSERT (INTO | OVERWRITE) qualifiedName partitionNames?
        (WITH LABEL label=identifier)? columnAliases?
        (queryStatement | (VALUES expressionsWithDefault (',' expressionsWithDefault)*))
    ;

updateStatement
    : explainDesc? UPDATE qualifiedName SET assignmentList (WHERE where=expression)?
    ;

deleteStatement
    : explainDesc? DELETE FROM qualifiedName partitionNames? (WHERE where=expression)?
    ;

// ------------------------------------------- Analyze Statement -------------------------------------------------------

analyzeStatement
    : ANALYZE FULL? TABLE qualifiedName ('(' identifier (',' identifier)* ')')? properties?
    ;

analyzeHistogramStatement
    : ANALYZE TABLE qualifiedName UPDATE HISTOGRAM ON identifier (',' identifier)*
        (WITH bucket=INTEGER_VALUE BUCKETS)? properties?
    ;

dropAnalyzeHistogramStatement
    : ANALYZE TABLE qualifiedName DROP HISTOGRAM ON identifier (',' identifier)*
    ;

createAnalyzeStatement
    : CREATE ANALYZE FULL? ALL properties?
    | CREATE ANALYZE FULL? DATABASE db=identifier properties?
    | CREATE ANALYZE FULL? TABLE qualifiedName ('(' identifier (',' identifier)* ')')? properties?
    ;

dropAnalyzeJobStatement
    : DROP ANALYZE INTEGER_VALUE
    ;

showAnalyzeStatement
    : SHOW ANALYZE (JOB | STATUS)?
    ;

showStatsMetaStatement
    : SHOW STATS META
    ;

showHistogramMetaStatement
    : SHOW HISTOGRAM META
    ;

// ------------------------------------------- Work Group Statement ----------------------------------------------------

createWorkGroupStatement
    : CREATE RESOURCE GROUP (IF NOT EXISTS)? (OR REPLACE)? identifier
        TO classifier (',' classifier)*  WITH '(' property (',' property)* ')'
    ;

dropWorkGroupStatement
    : DROP RESOURCE GROUP identifier
    ;

alterWorkGroupStatement
    : ALTER RESOURCE GROUP identifier ADD classifier (',' classifier)*
    | ALTER RESOURCE GROUP identifier DROP '(' INTEGER_VALUE (',' INTEGER_VALUE)* ')'
    | ALTER RESOURCE GROUP identifier DROP ALL
    | ALTER RESOURCE GROUP identifier WITH '(' property (',' property)* ')'
    ;

showWorkGroupStatement
    : SHOW RESOURCE GROUP identifier
    | SHOW RESOURCE GROUPS ALL?
    ;

classifier
    : '(' expression (',' expression)* ')'
    ;

// ------------------------------------------- Other Statement ---------------------------------------------------------

showDatabasesStatement
    : SHOW DATABASES ((FROM | IN) catalog=qualifiedName)? ((LIKE pattern=string) | (WHERE expression))?
    | SHOW SCHEMAS ((LIKE pattern=string) | (WHERE expression))?
    ;

showVariablesStatement
    : SHOW varType? VARIABLES ((LIKE pattern=string) | (WHERE expression))?
    ;

showNodesStatement
    : SHOW COMPUTE NODES                                                       #showComputeNodes
    ;

varType
    : GLOBAL
    | LOCAL
    | SESSION
    ;

setVar
    : varType? IDENTIFIER '=' expression
    ;

setVarList
    : setVar (',' setVar)*
    ;

// ------------------------------------------- Query Statement ---------------------------------------------------------

queryStatement
    : explainDesc? queryBody outfile?;

queryBody
    : withClause? queryNoWith
    ;

withClause
    : WITH commonTableExpression (',' commonTableExpression)*
    ;

queryNoWith
    :queryTerm (ORDER BY sortItem (',' sortItem)*)? (limitElement)?
    ;

queryTerm
    : queryPrimary                                                             #queryTermDefault
    | left=queryTerm operator=INTERSECT setQuantifier? right=queryTerm         #setOperation
    | left=queryTerm operator=(UNION | EXCEPT | MINUS)
        setQuantifier? right=queryTerm                                         #setOperation
    ;

queryPrimary
    : querySpecification                           #queryPrimaryDefault
    | subquery                                     #subqueryPrimary
    ;

subquery
    : '(' queryBody  ')'
    ;

rowConstructor
     :'(' expression (',' expression)* ')'
     ;

sortItem
    : expression ordering = (ASC | DESC)? (NULLS nullOrdering=(FIRST | LAST))?
    ;

limitElement
    : LIMIT limit =INTEGER_VALUE (OFFSET offset=INTEGER_VALUE)?
    | LIMIT offset =INTEGER_VALUE ',' limit=INTEGER_VALUE
    ;

querySpecification
    : SELECT setVarHint* setQuantifier? selectItem (',' selectItem)*
      fromClause
      (WHERE where=expression)?
      (GROUP BY groupingElement)?
      (HAVING having=expression)?
    ;

fromClause
    : (FROM relation (',' LATERAL? relation)*)?                                         #from
    | FROM DUAL                                                                         #dual
    ;

groupingElement
    : ROLLUP '(' (expression (',' expression)*)? ')'                                    #rollup
    | CUBE '(' (expression (',' expression)*)? ')'                                      #cube
    | GROUPING SETS '(' groupingSet (',' groupingSet)* ')'                              #multipleGroupingSets
    | expression (',' expression)*                                                      #singleGroupingSet
    ;

groupingSet
    : '(' expression? (',' expression)* ')'
    ;

commonTableExpression
    : name=identifier (columnAliases)? AS '(' queryBody ')'
    ;

setQuantifier
    : DISTINCT
    | ALL
    ;

selectItem
    : expression (AS? (identifier | string))?                                            #selectSingle
    | qualifiedName '.' ASTERISK_SYMBOL                                                  #selectAll
    | ASTERISK_SYMBOL                                                                    #selectAll
    ;

relation
    : left=relation crossOrInnerJoinType bracketHint?
            LATERAL? rightRelation=relation joinCriteria?                                #joinRelation
    | left=relation outerAndSemiJoinType bracketHint?
            LATERAL? rightRelation=relation joinCriteria                                 #joinRelation
    | relationPrimary (AS? identifier columnAliases?)?                                   #aliasedRelation
    | '(' relation (','relation)* ')'                                                    #parenthesizedRelation
    ;

crossOrInnerJoinType
    : JOIN | INNER JOIN
    | CROSS | CROSS JOIN
    ;

outerAndSemiJoinType
    : LEFT JOIN | RIGHT JOIN | FULL JOIN
    | LEFT OUTER JOIN | RIGHT OUTER JOIN
    | FULL OUTER JOIN
    | LEFT SEMI JOIN | RIGHT SEMI JOIN
    | LEFT ANTI JOIN | RIGHT ANTI JOIN
    ;

bracketHint
    : '[' IDENTIFIER (',' IDENTIFIER)* ']'
    ;

setVarHint
    : '/*+' SET_VAR '(' hintMap (',' hintMap)* ')' '*/'
    ;

hintMap
    : k=IDENTIFIER '=' v=literalExpression
    ;

joinCriteria
    : ON expression
    | USING '(' identifier (',' identifier)* ')'
    ;

columnAliases
    : '(' identifier (',' identifier)* ')'
    ;

relationPrimary
    : qualifiedName partitionNames? tabletList? bracketHint?                                     #tableName
    | '(' VALUES rowConstructor (',' rowConstructor)* ')'                                 #inlineTable
    | subquery                                                                            #subqueryRelation
    | qualifiedName '(' expression (',' expression)* ')'                                  #tableFunction
    ;

partitionNames
    : TEMPORARY? (PARTITION | PARTITIONS) '(' identifier (',' identifier)* ')'
    | TEMPORARY? (PARTITION | PARTITIONS) identifier
    ;

tabletList
    : TABLET '(' INTEGER_VALUE (',' INTEGER_VALUE)* ')'
    ;

// ------------------------------------------- Expression --------------------------------------------------------------

/**
 * Operator precedences are shown in the following list, from highest precedence to the lowest.
 *
 * !
 * - (unary minus), ~ (unary bit inversion)
 * ^
 * *, /, DIV, %, MOD
 * -, +
 * &
 * |
 * = (comparison), <=>, >=, >, <=, <, <>, !=, IS, LIKE, REGEXP
 * BETWEEN, CASE WHEN
 * NOT
 * AND, &&
 * XOR
 * OR, ||
 * = (assignment)
 */

expressionsWithDefault
    : '(' expressionOrDefault (',' expressionOrDefault)* ')'
    ;

expressionOrDefault
    : expression | DEFAULT
    ;

expression
    : booleanExpression                                                                   #expressionDefault
    | NOT expression                                                                      #logicalNot
    | left=expression operator=(AND|LOGICAL_AND) right=expression                         #logicalBinary
    | left=expression operator=(OR|LOGICAL_OR) right=expression                           #logicalBinary
    ;

booleanExpression
    : predicate                                                                           #booleanExpressionDefault
    | booleanExpression IS NOT? NULL                                                      #isNull
    | left = booleanExpression comparisonOperator right = predicate                       #comparison
    | booleanExpression comparisonOperator '(' queryBody ')'                              #scalarSubquery
    ;

predicate
    : valueExpression (predicateOperations[$valueExpression.ctx])?
    ;

predicateOperations [ParserRuleContext value]
    : NOT? IN '(' expression (',' expression)* ')'                                        #inList
    | NOT? IN '(' queryBody ')'                                                           #inSubquery
    | NOT? BETWEEN lower = valueExpression AND upper = predicate                          #between
    | NOT? (LIKE | RLIKE | REGEXP) pattern=valueExpression                                #like
    ;

valueExpression
    : primaryExpression                                                                   #valueExpressionDefault
    | left = valueExpression operator = BITXOR right = valueExpression                    #arithmeticBinary
    | left = valueExpression operator = (
              ASTERISK_SYMBOL
            | SLASH_SYMBOL
            | PERCENT_SYMBOL
            | INT_DIV
            | MOD)
      right = valueExpression                                                             #arithmeticBinary
    | left = valueExpression operator = (PLUS_SYMBOL | MINUS_SYMBOL)
        right = valueExpression                                                           #arithmeticBinary
    | left = valueExpression operator = BITAND right = valueExpression                    #arithmeticBinary
    | left = valueExpression operator = BITOR right = valueExpression                     #arithmeticBinary
    ;

primaryExpression
    : variable                                                                            #var
    | columnReference                                                                     #columnRef
    | functionCall                                                                        #functionCallExpression
    | '{' FN functionCall '}'                                                             #odbcFunctionCallExpression
    | primaryExpression COLLATE (identifier | string)                                     #collate
    | literalExpression                                                                   #literal
    | left = primaryExpression CONCAT right = primaryExpression                           #concat
    | operator = (MINUS_SYMBOL | PLUS_SYMBOL | BITNOT) primaryExpression                  #arithmeticUnary
    | operator = LOGICAL_NOT primaryExpression                                            #arithmeticUnary
    | '(' expression ')'                                                                  #parenthesizedExpression
    | EXISTS '(' queryBody ')'                                                            #exists
    | subquery                                                                            #subqueryExpression
    | CAST '(' expression AS type ')'                                                     #cast
    | CASE caseExpr=expression whenClause+ (ELSE elseExpression=expression)? END          #simpleCase
    | CASE whenClause+ (ELSE elseExpression=expression)? END                              #searchedCase
    | arrayType? '[' (expression (',' expression)*)? ']'                                  #arrayConstructor
    | value=primaryExpression '[' index=valueExpression ']'                               #arraySubscript
    | primaryExpression '[' start=INTEGER_VALUE? ':' end=INTEGER_VALUE? ']'               #arraySlice
    | primaryExpression ARROW string                                                      #arrowExpression
    ;

literalExpression
    : NULL                                                                                #nullLiteral
    | booleanValue                                                                        #booleanLiteral
    | number                                                                              #numericLiteral
    | (DATE | DATETIME) string                                                            #dateLiteral
    | string                                                                              #stringLiteral
    | interval                                                                            #intervalLiteral
    ;

functionCall
    : EXTRACT '(' identifier FROM valueExpression ')'                                     #extract
    | GROUPING '(' (expression (',' expression)*)? ')'                                    #groupingOperation
    | GROUPING_ID '(' (expression (',' expression)*)? ')'                                 #groupingOperation
    | informationFunctionExpression                                                       #informationFunction
    | specialFunctionExpression                                                           #specialFunction
    | aggregationFunction over?                                                           #aggregationFunctionCall
    | windowFunction over                                                                 #windowFunctionCall
    | qualifiedName '(' (expression (',' expression)*)? ')'  over?                        #simpleFunctionCall
    ;

aggregationFunction
    : AVG '(' DISTINCT? expression ')'
    | COUNT '(' ASTERISK_SYMBOL? ')'
    | COUNT '(' DISTINCT? (expression (',' expression)*)? ')'
    | MAX '(' DISTINCT? expression ')'
    | MIN '(' DISTINCT? expression ')'
    | SUM '(' DISTINCT? expression ')'
    ;

variable
    : AT AT ((GLOBAL | SESSION | LOCAL) '.')? identifier
    ;

columnReference
    : identifier
    | qualifiedName
    ;

informationFunctionExpression
    : name = DATABASE '(' ')'
    | name = SCHEMA '(' ')'
    | name = USER '(' ')'
    | name = CONNECTION_ID '(' ')'
    | name = CURRENT_USER '(' ')'
    ;

specialFunctionExpression
    : CHAR '(' expression ')'
    | CURRENT_TIMESTAMP '(' ')'
    | DAY '(' expression ')'
    | HOUR '(' expression ')'
    | IF '(' (expression (',' expression)*)? ')'
    | LEFT '(' expression ',' expression ')'
    | LIKE '(' expression ',' expression ')'
    | MINUTE '(' expression ')'
    | MOD '(' expression ',' expression ')'
    | MONTH '(' expression ')'
    | QUARTER '(' expression ')'
    | REGEXP '(' expression ',' expression ')'
    | REPLACE '(' (expression (',' expression)*)? ')'
    | RIGHT '(' expression ',' expression ')'
    | RLIKE '(' expression ',' expression ')'
    | SECOND '(' expression ')'
    | TIMESTAMPADD '(' unitIdentifier ',' expression ',' expression ')'
    | TIMESTAMPDIFF '(' unitIdentifier ',' expression ',' expression ')'
    //| WEEK '(' expression ')' TODO: Support week(expr) function
    | YEAR '(' expression ')'
    | PASSWORD '(' string ')'
    ;

windowFunction
    : name = ROW_NUMBER '(' ')'
    | name = RANK '(' ')'
    | name = DENSE_RANK '(' ')'
    | name = NTILE  '(' expression? ')'
    | name = LEAD  '(' (expression (',' expression)*)? ')'
    | name = LAG '(' (expression (',' expression)*)? ')'
    | name = FIRST_VALUE '(' (expression (',' expression)*)? ')'
    | name = LAST_VALUE '(' (expression (',' expression)*)? ')'
    ;

whenClause
    : WHEN condition=expression THEN result=expression
    ;

over
    : OVER '('
        (PARTITION BY partition+=expression (',' partition+=expression)*)?
        (ORDER BY sortItem (',' sortItem)*)?
        windowFrame?
      ')'
    ;

windowFrame
    : frameType=RANGE start=frameBound
    | frameType=ROWS start=frameBound
    | frameType=RANGE BETWEEN start=frameBound AND end=frameBound
    | frameType=ROWS BETWEEN start=frameBound AND end=frameBound
    ;

frameBound
    : UNBOUNDED boundType=PRECEDING                 #unboundedFrame
    | UNBOUNDED boundType=FOLLOWING                 #unboundedFrame
    | CURRENT ROW                                   #currentRowBound
    | expression boundType=(PRECEDING | FOLLOWING)  #boundedFrame
    ;

// ------------------------------------------- COMMON AST --------------------------------------------------------------

explainDesc
    : EXPLAIN (LOGICAL | VERBOSE | COSTS)?
    ;

partitionDesc
    : PARTITION BY RANGE identifierList '(' (rangePartitionDesc (',' rangePartitionDesc)*)? ')'
    | PARTITION BY LIST identifierList '(' (listPartitionDesc (',' listPartitionDesc)*)? ')'
    ;

listPartitionDesc
    : singleItemListPartitionDesc
    | multiItemListPartitionDesc
    ;

singleItemListPartitionDesc
    : PARTITION (IF NOT EXISTS)? identifier VALUES IN stringList propertyList?
    ;

multiItemListPartitionDesc
    : PARTITION (IF NOT EXISTS)? identifier VALUES IN '(' stringList (',' stringList)* ')' propertyList?
    ;

stringList
    : '(' string (',' string)* ')'
    ;

rangePartitionDesc
    : singleRangePartition
    | multiRangePartition
    ;

singleRangePartition
    : PARTITION (IF NOT EXISTS)? identifier VALUES partitionKeyDesc propertyList?
    ;

multiRangePartition
    : START '(' string ')' END '(' string ')' EVERY '(' interval ')'
    | START '(' string ')' END '(' string ')' EVERY '(' INTEGER_VALUE ')'
    ;

partitionKeyDesc
    : LESS THAN (MAXVALUE | partitionValueList)
    | '[' partitionValueList ',' partitionValueList ')'
    ;

partitionValueList
    : '(' partitionValue (',' partitionValue)* ')'
    ;

partitionValue
    : MAXVALUE | string
    ;

distributionDesc
    : DISTRIBUTED BY HASH identifierList (BUCKETS INTEGER_VALUE)?
    ;

refreshSchemeDesc
    : REFRESH (SYNC
    | ASYNC
    | ASYNC (START '(' string ')')? EVERY '(' interval ')'
    | MANUAL)
    ;

properties
    : PROPERTIES '(' property (',' property)* ')'
    ;

extProperties
    : BROKER properties
    ;

propertyList
    : '(' property (',' property)* ')'
    ;

property
    : key=string '=' value=string
    ;

comment
    : COMMENT string
    ;

columnNameWithComment
    : identifier comment?
    ;

outfile
    : INTO OUTFILE file=string fileFormat? properties?
    ;

fileFormat
    : FORMAT AS (identifier | string)
    ;

string
    : SINGLE_QUOTED_TEXT
    | DOUBLE_QUOTED_TEXT
    ;

comparisonOperator
    : EQ | NEQ | LT | LTE | GT | GTE | EQ_FOR_NULL
    ;

booleanValue
    : TRUE | FALSE
    ;

interval
    : INTERVAL value=expression from=unitIdentifier
    ;

unitIdentifier
    : YEAR | MONTH | WEEK | DAY | HOUR | MINUTE | SECOND | QUARTER
    ;

type
    : baseType
    | decimalType
    | arrayType
    ;

arrayType
    : ARRAY '<' type '>'
    ;

typeParameter
    : '(' INTEGER_VALUE ')'
    ;

baseType
    : BOOLEAN
    | TINYINT typeParameter?
    | SMALLINT typeParameter?
    | SIGNED INT?
    | INT typeParameter?
    | INTEGER typeParameter?
    | BIGINT typeParameter?
    | LARGEINT typeParameter?
    | FLOAT
    | DOUBLE
    | DATE
    | DATETIME
    | TIME
    | CHAR typeParameter?
    | VARCHAR typeParameter?
    | STRING
    | BITMAP
    | HLL
    | PERCENTILE
    | JSON
    ;

decimalType
    : (DECIMAL | DECIMALV2 | DECIMAL32 | DECIMAL64 | DECIMAL128) ('(' precision=INTEGER_VALUE (',' scale=INTEGER_VALUE)? ')')?
    ;

qualifiedName
    : identifier ('.' identifier)*
    ;

identifier
    : IDENTIFIER             #unquotedIdentifier
    | nonReserved            #unquotedIdentifier
    | BACKQUOTED_IDENTIFIER  #backQuotedIdentifier
    | DIGIT_IDENTIFIER       #digitIdentifier
    ;

identifierList
    : '(' identifier (',' identifier)* ')'
    ;

identifierOrString
    : identifier
    | string
    ;

user
    : identifierOrString                                     # userWithoutHost
    | identifierOrString '@' identifierOrString              # userWithHost
    | identifierOrString '@' '[' identifierOrString ']'      # userWithHostAndBlanket
    ;

assignment
    : identifier EQ expressionOrDefault
    ;

assignmentList
    : assignment (',' assignment)*
    ;

number
    : DECIMAL_VALUE  #decimalValue
    | DOUBLE_VALUE   #doubleValue
    | INTEGER_VALUE  #integerValue
    ;

nonReserved
    : AFTER | AGGREGATE | ASYNC | AUTHORS | AVG | ADMIN
    | BACKEND | BACKENDS | BACKUP | BEGIN | BITMAP_UNION | BOOLEAN | BROKER | BUCKETS | BUILTIN
    | CAST | CATALOG | CATALOGS | CHAIN | CHARSET | CURRENT | COLLATION | COLUMNS | COMMENT | COMMIT | COMMITTED
    | COMPUTE | CONNECTION | CONNECTION_ID | CONSISTENT | COSTS | COUNT | CONFIG
    | DATA | DATE | DATETIME | DAY | DISTRIBUTION | DUPLICATE | DYNAMIC
    | END | ENGINE | ENGINES | ERRORS | EVENTS | EXECUTE | EXTERNAL | EXTRACT | EVERY
    | FILE | FILTER | FIRST | FOLLOWING | FORMAT | FN | FRONTEND | FRONTENDS | FOLLOWER | FREE | FUNCTIONS
    | GLOBAL | GRANTS
    | HASH | HISTOGRAM | HELP | HLL_UNION | HOUR
    | IDENTIFIED | IMPERSONATE | INDEXES | INSTALL | INTERMEDIATE | INTERVAL | ISOLATION
    | JOB
    | LABEL | LAST | LESS | LEVEL | LIST | LOCAL | LOGICAL
    | MANUAL | MATERIALIZED | MAX | META | MIN | MINUTE | MODIFY | MONTH | MERGE
    | NAME | NAMES | NEGATIVE | NO | NODE | NULLS
    | OBSERVER | OFFSET | ONLY | OPEN | OVERWRITE
    | PARTITIONS | PASSWORD | PATH | PAUSE | PERCENTILE_UNION | PLUGIN | PLUGINS | PRECEDING | PROC | PROCESSLIST
    | PROPERTIES | PROPERTY
    | QUARTER | QUERY | QUOTA
    | RANDOM | RECOVER | REFRESH | REPAIR | REPEATABLE | REPLACE_IF_NOT_NULL | REPLICA | REPOSITORY | REPOSITORIES
    | RESOURCE | RESTORE | RESUME | RETURNS | REVERT | ROLE | ROLES | ROLLUP | ROLLBACK | ROUTINE
    | SECOND | SERIALIZABLE | SESSION | SETS | SIGNED | SNAPSHOT | START | SUM | STATUS | STOP | STORAGE | STRING
    | STATS | SUBMIT | SYNC
    | TABLES | TABLET | TASK | TEMPORARY | TIMESTAMP | TIMESTAMPADD | TIMESTAMPDIFF | THAN | TIME | TRANSACTION
    | TRIGGERS | TRUNCATE | TYPE | TYPES
    | UNBOUNDED | UNCOMMITTED | UNINSTALL | USER
    | VALUE | VARIABLES | VIEW | VERBOSE
    | WARNINGS | WEEK | WORK | WRITE
    | YEAR
    ;<|MERGE_RESOLUTION|>--- conflicted
+++ resolved
@@ -17,11 +17,10 @@
 
     // Database Statement
     | createDbStatement                                                                     #createDb
-<<<<<<< HEAD
+    | dropDbStatement                                                                       #dropDb
+
     | alterDatabaseRename                                                                   #databaseRename
-=======
-    | dropDbStatement                                                                       #dropDb
->>>>>>> dbdf539f
+
 
     // Table Statement
     | createTableStatement                                                                  #createTable
@@ -103,14 +102,6 @@
     | EXECUTE AS user (WITH NO REVERT)?                                                     #executeAs
     ;
 
-<<<<<<< HEAD
-
-alterDatabaseRename
-    : ALTER DATABASE identifier RENAME identifier
-    ;
-
-=======
->>>>>>> dbdf539f
 // ---------------------------------------- DataBase Statement ---------------------------------------------------------
 createDbStatement
     : CREATE (DATABASE | SCHEMA) (IF NOT EXISTS)? identifier
@@ -118,6 +109,11 @@
 
 dropDbStatement
     : DROP (DATABASE | SCHEMA) (IF EXISTS)? identifier FORCE?
+    ;
+
+
+alterDatabaseRename
+    : ALTER DATABASE identifier RENAME identifier
     ;
 
 // ------------------------------------------- Table Statement ---------------------------------------------------------
