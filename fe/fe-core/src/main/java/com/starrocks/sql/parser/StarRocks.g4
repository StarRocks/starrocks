--- conflicted
+++ resolved
@@ -134,52 +134,30 @@
     | showLoadWarningsStatement
     | cancelLoadStatement
 
-<<<<<<< HEAD
     //Show Statement
-    | showAuthorStatement                                                                   #showAuthor
-    | showBackendsStatement                                                                 #showBackends
-    | showBrokerStatement                                                                   #showBroker
-    | showCharsetStatement                                                                  #showCharset
-    | showCollationStatement                                                                #showCollation
-    | showDeleteStatement                                                                   #showDelete
-    | showDynamicPartitionStatement                                                         #showDynamicPartition
-    | showEventsStatement                                                                   #showEvents
-    | showEnginesStatement                                                                  #showEngines
-    | showFrontendsStatement                                                                #showFrontends
-    | showPluginsStatement                                                                  #showPlugins
-    | showRepositoriesStatement                                                             #showRepositories
-    | showOpenTableStatement                                                                #showOpenTable
-    | showProcedureStatement                                                                #showProcedure
-    | showProcStatement                                                                     #showProc
-    | showProcesslistStatement                                                              #showProcesslist
-    | showStatusStatement                                                                   #showStatus
-    | showTabletStatement                                                                   #showTablet
-    //| showTransactionStatement                                                              #showTransaction
-    | showTriggersStatement                                                                 #showTriggers
-    | showUserStatement                                                                     #showUser
-    | showUserPropertyStatement                                                             #showUserProperty
-    | showVariablesStatement                                                                #showVariables
-    | showWarningStatement                                                                  #showWarning
-=======
-    // Other statement
+    | showAuthorStatement
+    | showBackendsStatement
+    | showBrokerStatement
+    | showCharsetStatement
+    | showCollationStatement
+    | showDeleteStatement
+    | showDynamicPartitionStatement
+    | showEventsStatement
+    | showEnginesStatement
+    | showFrontendsStatement
+    | showPluginsStatement
+    | showRepositoriesStatement
+    | showOpenTableStatement
+    | showProcedureStatement
+    | showProcStatement
+    | showProcesslistStatement
+    | showStatusStatement
+    | showTabletStatement
+    | showTriggersStatement
+    | showUserStatement
+    | showUserPropertyStatement
     | showVariablesStatement
-    | showProcesslistStatement
-    | showUserPropertyStatement
-    | killStatement
-    | setUserPropertyStatement
-    | showStatusStatement
-    | showCharsetStatement
-    | showBrokerStatement
-    | showCollationStatement
-    | setStatement
-
-    //Show Statement
     | showWarningStatement
-    | showTabletStatement
-    | showDeleteStatement
-    | showOpenTableStatement
-    | showDynamicPartitionStatement
->>>>>>> 8cc9c638
 
     // privilege
     | grantRoleStatement
@@ -192,26 +170,14 @@
     | dropUserStatement
     | showAuthenticationStatement
 
-<<<<<<< HEAD
-    // Backup Restore Satement
-    | backupStatement                                                                        #backup
-    | showBackupStatement                                                                    #showBackup
-
-    // Other statement
-    | killStatement                                                                         #kill
-    | setUserPropertyStatement                                                              #setUserProperty
-    | setStatement    #setStmt
-=======
-    // procedure
-    | showProcedureStatement
-
-    // proc
-    | showProcStatement
-
     // Backup Restore Satement
     | backupStatement
     | showBackupStatement
->>>>>>> 8cc9c638
+
+    // Other statement
+    | killStatement
+    | setUserPropertyStatement
+    | setStatement
     ;
 
 // ---------------------------------------- DataBase Statement ---------------------------------------------------------
@@ -902,9 +868,84 @@
     : CANCEL LOAD (FROM identifier)? (WHERE expression)?
     ;
 
-<<<<<<< HEAD
 // ------------------------------------------- Show Statement ----------------------------------------------------------
-=======
+
+showAuthorStatement
+    : SHOW AUTHORS
+    ;
+
+showBackendsStatement
+    : SHOW BACKENDS
+    ;
+
+showCharsetStatement
+    : SHOW (CHAR SET | CHARSET) ((LIKE pattern=string) | (WHERE expression))?
+    ;
+
+showCollationStatement
+    : SHOW COLLATION ((LIKE pattern=string) | (WHERE expression))?
+    ;
+
+showDeleteStatement
+    : SHOW DELETE ((FROM | IN) db=qualifiedName)?
+    ;
+
+showDynamicPartitionStatement
+    : SHOW DYNAMIC PARTITION TABLES ((FROM | IN) db=qualifiedName)?
+    ;
+
+showEventsStatement
+    : SHOW EVENTS ((FROM | IN) catalog=qualifiedName)? ((LIKE pattern=string) | (WHERE expression))?
+    ;
+
+showEnginesStatement
+    : SHOW ENGINES
+    ;
+
+showFrontendsStatement
+    : SHOW FRONTENDS
+    ;
+
+showPluginsStatement
+    : SHOW PLUGINS
+    ;
+
+showRepositoriesStatement
+    : SHOW REPOSITORIES
+    ;
+
+showOpenTableStatement
+    : SHOW OPEN TABLES
+    ;
+
+showProcedureStatement
+    : SHOW PROCEDURE STATUS ((LIKE pattern=string) | (WHERE where=expression))?
+    ;
+
+showProcStatement
+    : SHOW PROC path=string
+    ;
+
+showTriggersStatement
+    : SHOW FULL? TRIGGERS ((FROM | IN) catalog=qualifiedName)? ((LIKE pattern=string) | (WHERE expression))?
+    ;
+
+showUserStatement
+    : SHOW USER
+    ;
+
+showUserPropertyStatement
+    : SHOW PROPERTY (FOR string)? (LIKE string)?
+    ;
+
+showVariablesStatement
+    : SHOW varType? VARIABLES ((LIKE pattern=string) | (WHERE expression))?
+    ;
+
+showWarningStatement
+    : SHOW (WARNINGS | ERRORS) (limitElement)?
+    ;
+
 // ------------------------------------------- Privilege Statement -----------------------------------------------------
 
 grantRoleStatement
@@ -942,85 +983,6 @@
 showAuthenticationStatement
     : SHOW ALL AUTHENTICATION                                                                #showAllAuthentication
     | SHOW AUTHENTICATION (FOR user)?                                                        #showAuthenticationForUser
-    ;
-
-// ------------------------------------------- Other Statement ---------------------------------------------------------
->>>>>>> 8cc9c638
-
-showAuthorStatement
-    : SHOW AUTHORS
-    ;
-
-showBackendsStatement
-    : SHOW BACKENDS
-    ;
-
-showCharsetStatement
-    : SHOW (CHAR SET | CHARSET) ((LIKE pattern=string) | (WHERE expression))?
-    ;
-
-showCollationStatement
-    : SHOW COLLATION ((LIKE pattern=string) | (WHERE expression))?
-    ;
-
-showDeleteStatement
-    : SHOW DELETE ((FROM | IN) db=qualifiedName)?
-    ;
-
-showDynamicPartitionStatement
-    : SHOW DYNAMIC PARTITION TABLES ((FROM | IN) db=qualifiedName)?
-    ;
-
-showEventsStatement
-    : SHOW EVENTS ((FROM | IN) catalog=qualifiedName)? ((LIKE pattern=string) | (WHERE expression))?
-    ;
-
-showEnginesStatement
-    : SHOW ENGINES
-    ;
-
-showFrontendsStatement
-    : SHOW FRONTENDS
-    ;
-
-showPluginsStatement
-    : SHOW PLUGINS
-    ;
-
-showRepositoriesStatement
-    : SHOW REPOSITORIES
-    ;
-
-showOpenTableStatement
-    : SHOW OPEN TABLES
-    ;
-
-showProcedureStatement
-    : SHOW PROCEDURE STATUS ((LIKE pattern=string) | (WHERE where=expression))?
-    ;
-
-showProcStatement
-    : SHOW PROC path=string
-    ;
-
-showTriggersStatement
-    : SHOW FULL? TRIGGERS ((FROM | IN) catalog=qualifiedName)? ((LIKE pattern=string) | (WHERE expression))?
-    ;
-
-showUserStatement
-    : SHOW USER
-    ;
-
-showUserPropertyStatement
-    : SHOW PROPERTY (FOR string)? (LIKE string)?
-    ;
-
-showVariablesStatement
-    : SHOW varType? VARIABLES ((LIKE pattern=string) | (WHERE expression))?
-    ;
-
-showWarningStatement
-    : SHOW (WARNINGS | ERRORS) (limitElement)?
     ;
 
 // ------------------------------------------- Other Statement ---------------------------------------------------------
@@ -1070,7 +1032,7 @@
     | PASSWORD '=' (string | PASSWORD '(' string ')')                                           #setPassword
     | PASSWORD FOR user '=' (string | PASSWORD '(' string ')')                                  #setPassword
     | varType? identifier '=' setExprOrDefault                                                  #setVariable
-    | userVariable '=' expression                                                         #setVariable
+    | userVariable '=' expression                                                               #setVariable
     | systemVariable '=' setExprOrDefault                                                       #setVariable
     ;
 
@@ -1079,16 +1041,6 @@
     | ON
     | ALL
     | expression
-    ;
-
-<<<<<<< HEAD
-showAuthenticationStatement
-    : SHOW ALL AUTHENTICATION                                   #showAllAuthentication
-    | SHOW AUTHENTICATION (FOR user)?                           #showAuthenticationForUser
-=======
-showDynamicPartitionStatement
-    : SHOW DYNAMIC PARTITION TABLES ((FROM | IN) db=qualifiedName)?
->>>>>>> 8cc9c638
     ;
 
 // ------------------------------------------- Query Statement ---------------------------------------------------------
