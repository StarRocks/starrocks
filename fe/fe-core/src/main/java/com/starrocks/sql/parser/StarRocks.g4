--- conflicted
+++ resolved
@@ -376,15 +376,12 @@
     | addComputeNodeClause
     | dropComputeNodeClause
     | swapTableClause
-<<<<<<< HEAD
+    | dropPartitionClause
     | addPartitionClause
     ;
 
 addPartitionClause
     : ADD TEMPORARY? (singleRangePartition | PARTITIONS multiRangePartition) distributionDesc? properties?
-=======
-    | dropPartitionClause
->>>>>>> 3212a0e0
     ;
 
 createIndexClause
