// This file is licensed under the Elastic License 2.0. Copyright 2021-present, StarRocks Limited.

grammar StarRocks;
import StarRocksLex;

sqlStatements
    : (singleStatement (SEMICOLON EOF? | EOF))+
    ;

singleStatement
    : statement
    ;

statement
    // Query Statement
    : queryStatement                                                                        #query

    // Table Statement
    | createTableAsSelectStatement                                                          #createTableAsSelect
    | alterTableStatement                                                                   #alterTable
    | dropTableStatement                                                                    #dropTable
    | showTableStatement                                                                    #showTables
    | showColumnStatement                                                                   #showColumn
    | showTableStatusStatement                                                              #showTableStatus
    | createIndexStatement                                                                  #createIndex
    | dropIndexStatement                                                                    #dropIndex

    // View Statement
    | createViewStatement                                                                   #createView
    | alterViewStatement                                                                    #alterView
    | dropViewStatement                                                                     #dropView

    // Task Statement
    | submitTaskStatement                                                                   #submitTask

    // Materialized View Statement
    | createMaterializedViewStatement                                                       #createMaterializedView
    | showMaterializedViewStatement                                                         #showMaterializedView
    | dropMaterializedViewStatement                                                         #dropMaterializedView

    // Catalog Statement
    | createExternalCatalogStatement                                                        #createCatalog
    | dropExternalCatalogStatement                                                          #dropCatalog
    | showCatalogsStatement                                                                 #showCatalogs

    // DML Statement
    | insertStatement                                                                       #insert
    | updateStatement                                                                       #update
    | deleteStatement                                                                       #delete

    // Admin Statement
    | ADMIN SET FRONTEND CONFIG '(' property ')'                                            #adminSetConfig
    | ADMIN SET REPLICA STATUS properties                                                   #adminSetReplicaStatus
    | ADMIN SHOW FRONTEND CONFIG (LIKE pattern=string)?                                     #adminShowConfig
    | ADMIN SHOW REPLICA DISTRIBUTION FROM qualifiedName (partitionNames)?                  #adminShowReplicaDistribution
    | ADMIN SHOW REPLICA STATUS FROM qualifiedName (partitionNames)?
            (WHERE where=expression)?                                                       #adminShowReplicaStatus

    // Cluster Mangement Statement
    | alterSystemStatement                                                                  #alterSystem

    // Analyze Statement
    | analyzeStatement                                                                      #analyze
    | createAnalyzeStatement                                                                #createAnalyze
    | dropAnalyzeJobStatement                                                               #dropAnalyzeJob
    | showAnalyzeStatement                                                                  #showAnalyze

    // Work Group Statement
    | createWorkGroupStatement                                                              #createWorkGroup
    | dropWorkGroupStatement                                                                #dropWorkGroup
    | alterWorkGroupStatement                                                               #alterWorkGroup
    | showWorkGroupStatement                                                                #showWorkGroup

    // Other statement
    | USE schema=identifier                                                                 #use
    | showDatabasesStatement                                                                #showDatabases
    | showVariablesStatement                                                                #showVariables
    | GRANT identifierOrString TO user                                                      #grantRole
    | REVOKE identifierOrString FROM user                                                   #revokeRole
    ;

// ------------------------------------------- Table Statement ---------------------------------------------------------

createTableAsSelectStatement
    : CREATE TABLE (IF NOT EXISTS)? qualifiedName
        ('(' identifier (',' identifier)* ')')? comment?
        partitionDesc?
        distributionDesc?
        properties?
        AS queryStatement
        ;

dropTableStatement
    : DROP TABLE (IF EXISTS)? qualifiedName FORCE?
    ;

alterTableStatement
    : ALTER TABLE qualifiedName alterClause (',' alterClause)*
    ;

createIndexStatement
    : CREATE INDEX indexName=identifier
        ON qualifiedName identifierList indexType?
        comment?
    ;

dropIndexStatement
    : DROP INDEX indexName=identifier ON qualifiedName
    ;

indexType
    : USING BITMAP
    ;

showTableStatement
    : SHOW FULL? TABLES ((FROM | IN) db=qualifiedName)? ((LIKE pattern=string) | (WHERE expression))?
    ;

showColumnStatement
    : SHOW FULL? COLUMNS ((FROM | IN) table=qualifiedName) ((FROM | IN) db=qualifiedName)?
        ((LIKE pattern=string) | (WHERE expression))?
    ;

showTableStatusStatement
    : SHOW TABLE STATUS ((FROM | IN) db=qualifiedName)? ((LIKE pattern=string) | (WHERE expression))?
    ;

// ------------------------------------------- View Statement ----------------------------------------------------------

createViewStatement
    : CREATE VIEW (IF NOT EXISTS)? qualifiedName
        ('(' columnNameWithComment (',' columnNameWithComment)* ')')?
        comment? AS queryStatement
    ;

alterViewStatement
    : ALTER VIEW qualifiedName
    ('(' columnNameWithComment (',' columnNameWithComment)* ')')?
    AS queryStatement
    ;

dropViewStatement
    : DROP VIEW (IF EXISTS)? qualifiedName
    ;

// ------------------------------------------- Task Statement ----------------------------------------------------------

submitTaskStatement
    : SUBMIT hint* TASK qualifiedName?
    AS createTableAsSelectStatement
    ;

// ------------------------------------------- Materialized View Statement ---------------------------------------------

createMaterializedViewStatement
    : CREATE MATERIALIZED VIEW (IF NOT EXISTS)? mvName=qualifiedName
    comment?
    (PARTITION BY primaryExpression)?
    distributionDesc?
    refreshSchemeDesc?
    properties?
    AS queryStatement
    ;

showMaterializedViewStatement
    : SHOW MATERIALIZED VIEW ((FROM | IN) db=qualifiedName)?
    ;

dropMaterializedViewStatement
    : DROP MATERIALIZED VIEW (IF EXISTS)? mvName=qualifiedName
    ;

// ------------------------------------------- Cluster Mangement Statement ---------------------------------------------

alterSystemStatement
    : ALTER SYSTEM alterClause
    ;

// ------------------------------------------- Catalog Statement -------------------------------------------------------

createExternalCatalogStatement
    : CREATE EXTERNAL CATALOG catalogName=identifierOrString comment? properties
    ;

dropExternalCatalogStatement
    : DROP EXTERNAL CATALOG catalogName=identifierOrString
    ;

showCatalogsStatement
    : SHOW CATALOGS
    ;


// ------------------------------------------- Alter Clause ------------------------------------------------------------

alterClause
    : createIndexClause
    | dropIndexClause
    | tableRenameClause

    | addBackendClause
    | dropBackendClause
    | addFrontendClause
    | dropFrontendClause
    ;

createIndexClause
    : ADD INDEX indexName=identifier identifierList indexType? comment?
    ;

dropIndexClause
    : DROP INDEX indexName=identifier
    ;

tableRenameClause
    : RENAME identifier
    ;

addBackendClause
   : ADD FREE? BACKEND (TO identifier)? string (',' string)*
   ;

dropBackendClause
   : DROP BACKEND string (',' string)* FORCE?
   ;

addFrontendClause
   : ADD (FOLLOWER | OBSERVER) string
   ;

dropFrontendClause
   : DROP (FOLLOWER | OBSERVER) string
   ;

// ------------------------------------------- DML Statement -----------------------------------------------------------

insertStatement
    : explainDesc? INSERT INTO qualifiedName partitionNames?
        (WITH LABEL label=identifier)? columnAliases?
        (queryStatement | (VALUES expressionsWithDefault (',' expressionsWithDefault)*))
    ;

updateStatement
    : explainDesc? UPDATE qualifiedName SET assignmentList (WHERE where=expression)?
    ;

deleteStatement
    : explainDesc? DELETE FROM qualifiedName partitionNames? (WHERE where=expression)?
    ;

// ------------------------------------------- Analyze Statement -------------------------------------------------------

analyzeStatement
    : ANALYZE FULL? TABLE qualifiedName ('(' identifier (',' identifier)* ')')? properties?
    ;

createAnalyzeStatement
    : CREATE ANALYZE FULL? ALL properties?
    | CREATE ANALYZE FULL? DATABASE db=identifier properties?
    | CREATE ANALYZE FULL? TABLE qualifiedName ('(' identifier (',' identifier)* ')')? properties?
    ;

dropAnalyzeJobStatement
    : DROP ANALYZE INTEGER_VALUE
    ;

showAnalyzeStatement
    : SHOW ANALYZE
    ;

// ------------------------------------------- Work Group Statement ----------------------------------------------------

createWorkGroupStatement
    : CREATE RESOURCE GROUP (IF NOT EXISTS)? (OR REPLACE)? identifier
        TO classifier (',' classifier)*  WITH '(' property (',' property)* ')'
    ;

dropWorkGroupStatement
    : DROP RESOURCE GROUP identifier
    ;

alterWorkGroupStatement
    : ALTER RESOURCE GROUP identifier ADD classifier (',' classifier)*
    | ALTER RESOURCE GROUP identifier DROP '(' INTEGER_VALUE (',' INTEGER_VALUE)* ')'
    | ALTER RESOURCE GROUP identifier DROP ALL
    | ALTER RESOURCE GROUP identifier WITH '(' property (',' property)* ')'
    ;

showWorkGroupStatement
    : SHOW RESOURCE GROUP identifier
    | SHOW RESOURCE GROUPS ALL?
    ;

classifier
    : '(' expression (',' expression)* ')'
    ;

// ------------------------------------------- Other Statement ---------------------------------------------------------

showDatabasesStatement
    : SHOW DATABASES ((FROM | IN) db=qualifiedName)? ((LIKE pattern=string) | (WHERE expression))?
    ;

showVariablesStatement
    : SHOW varType? VARIABLES ((LIKE pattern=string) | (WHERE expression))?
    ;

varType
    : GLOBAL
    | LOCAL
    | SESSION
    ;

// ------------------------------------------- Query Statement ---------------------------------------------------------

queryStatement
    : explainDesc? queryBody outfile?;

queryBody
    : withClause? queryNoWith
    ;

withClause
    : WITH commonTableExpression (',' commonTableExpression)*
    ;

queryNoWith
    :queryTerm (ORDER BY sortItem (',' sortItem)*)? (limitElement)?
    ;

queryTerm
    : queryPrimary                                                             #queryTermDefault
    | left=queryTerm operator=INTERSECT setQuantifier? right=queryTerm         #setOperation
    | left=queryTerm operator=(UNION | EXCEPT | MINUS)
        setQuantifier? right=queryTerm                                         #setOperation
    ;

queryPrimary
    : querySpecification                           #queryPrimaryDefault
    | subquery                                     #subqueryPrimary
    ;

subquery
    : '(' queryBody  ')'
    ;

rowConstructor
     :'(' expression (',' expression)* ')'
     ;

sortItem
    : expression ordering = (ASC | DESC)? (NULLS nullOrdering=(FIRST | LAST))?
    ;

limitElement
    : LIMIT limit =INTEGER_VALUE (OFFSET offset=INTEGER_VALUE)?
    | LIMIT offset =INTEGER_VALUE ',' limit=INTEGER_VALUE
    ;

querySpecification
    : SELECT hint* setQuantifier? selectItem (',' selectItem)*
      fromClause
      (WHERE where=expression)?
      (GROUP BY groupingElement)?
      (HAVING having=expression)?
    ;

fromClause
    : (FROM relation (',' LATERAL? relation)*)?                                         #from
    | FROM DUAL                                                                         #dual
    ;

groupingElement
    : ROLLUP '(' (expression (',' expression)*)? ')'                                    #rollup
    | CUBE '(' (expression (',' expression)*)? ')'                                      #cube
    | GROUPING SETS '(' groupingSet (',' groupingSet)* ')'                              #multipleGroupingSets
    | expression (',' expression)*                                                      #singleGroupingSet
    ;

groupingSet
    : '(' expression? (',' expression)* ')'
    ;

commonTableExpression
    : name=identifier (columnAliases)? AS '(' queryBody ')'
    ;

setQuantifier
    : DISTINCT
    | ALL
    ;

selectItem
    : expression (AS? (identifier | string))?                                            #selectSingle
    | qualifiedName '.' ASTERISK_SYMBOL                                                  #selectAll
    | ASTERISK_SYMBOL                                                                    #selectAll
    ;

relation
    : left=relation crossOrInnerJoinType hint?
            LATERAL? rightRelation=relation joinCriteria?                                #joinRelation
    | left=relation outerAndSemiJoinType hint?
            LATERAL? rightRelation=relation joinCriteria                                 #joinRelation
    | aliasedRelation                                                                    #relationDefault
    ;

crossOrInnerJoinType
    : JOIN | INNER JOIN
    | CROSS | CROSS JOIN
    ;

outerAndSemiJoinType
    : LEFT JOIN | RIGHT JOIN | FULL JOIN
    | LEFT OUTER JOIN | RIGHT OUTER JOIN
    | FULL OUTER JOIN
    | LEFT SEMI JOIN | RIGHT SEMI JOIN
    | LEFT ANTI JOIN | RIGHT ANTI JOIN
    ;

hint
    : '[' IDENTIFIER (',' IDENTIFIER)* ']'
    | '/*+' SET_VAR '(' hintMap (',' hintMap)* ')' '*/'
    ;

hintMap
    : k=IDENTIFIER '=' v=primaryExpression
    ;

joinCriteria
    : ON expression
    | USING '(' identifier (',' identifier)* ')'
    ;

aliasedRelation
    : relationPrimary (AS? identifier columnAliases?)?
    ;

columnAliases
    : '(' identifier (',' identifier)* ')'
    ;

relationPrimary
    : qualifiedName partitionNames? tabletList? hint?                                     #tableName
    | '(' VALUES rowConstructor (',' rowConstructor)* ')'                                 #inlineTable
    | subquery                                                                            #subqueryRelation
    | qualifiedName '(' expression (',' expression)* ')'                                  #tableFunction
    | '(' relation ')'                                                                    #parenthesizedRelation
    ;

partitionNames
    : TEMPORARY? (PARTITION | PARTITIONS) '(' identifier (',' identifier)* ')'
    | TEMPORARY? (PARTITION | PARTITIONS) identifier
    ;

tabletList
    : TABLET '(' INTEGER_VALUE (',' INTEGER_VALUE)* ')'
    ;

// ------------------------------------------- Expression --------------------------------------------------------------

/**
 * Operator precedences are shown in the following list, from highest precedence to the lowest.
 *
 * !
 * - (unary minus), ~ (unary bit inversion)
 * ^
 * *, /, DIV, %, MOD
 * -, +
 * &
 * |
 * = (comparison), <=>, >=, >, <=, <, <>, !=, IS, LIKE, REGEXP
 * BETWEEN, CASE WHEN
 * NOT
 * AND, &&
 * XOR
 * OR, ||
 * = (assignment)
 */

expressionsWithDefault
    : '(' expressionOrDefault (',' expressionOrDefault)* ')'
    ;

expressionOrDefault
    : expression | DEFAULT
    ;

expression
    : booleanExpression                                                                   #expressionDefault
    | NOT expression                                                                      #logicalNot
    | left=expression operator=(AND|LOGICAL_AND) right=expression                         #logicalBinary
    | left=expression operator=(OR|LOGICAL_OR) right=expression                           #logicalBinary
    ;

booleanExpression
    : predicate                                                                           #booleanExpressionDefault
    | booleanExpression IS NOT? NULL                                                      #isNull
    | left = booleanExpression comparisonOperator right = predicate                       #comparison
    | booleanExpression comparisonOperator '(' queryBody ')'                              #scalarSubquery
    ;

predicate
    : valueExpression (predicateOperations[$valueExpression.ctx])?
    ;

predicateOperations [ParserRuleContext value]
    : NOT? IN '(' expression (',' expression)* ')'                                        #inList
    | NOT? IN '(' queryBody ')'                                                           #inSubquery
    | NOT? BETWEEN lower = valueExpression AND upper = predicate                          #between
    | NOT? (LIKE | RLIKE | REGEXP) pattern=valueExpression                                #like
    ;

valueExpression
    : primaryExpression                                                                   #valueExpressionDefault
    | left = valueExpression operator = BITXOR right = valueExpression                    #arithmeticBinary
    | left = valueExpression operator = (
              ASTERISK_SYMBOL
            | SLASH_SYMBOL
            | PERCENT_SYMBOL
            | INT_DIV
            | MOD)
      right = valueExpression                                                             #arithmeticBinary
    | left = valueExpression operator = (PLUS_SYMBOL | MINUS_SYMBOL)
        right = valueExpression                                                           #arithmeticBinary
    | left = valueExpression operator = BITAND right = valueExpression                    #arithmeticBinary
    | left = valueExpression operator = BITOR right = valueExpression                     #arithmeticBinary
    ;

primaryExpression
    : variable                                                                            #var
    | columnReference                                                                     #columnRef
    | functionCall                                                                        #functionCallExpression
    | '{' FN functionCall '}'                                                             #odbcFunctionCallExpression
    | primaryExpression COLLATE (identifier | string)                                     #collate
    | NULL                                                                                #nullLiteral
    | interval                                                                            #intervalLiteral
    | DATE string                                                                         #typeConstructor
    | DATETIME string                                                                     #typeConstructor
    | number                                                                              #numericLiteral
    | booleanValue                                                                        #booleanLiteral
    | string                                                                              #stringLiteral
    | left = primaryExpression CONCAT right = primaryExpression                           #concat
    | operator = (MINUS_SYMBOL | PLUS_SYMBOL | BITNOT) primaryExpression                  #arithmeticUnary
    | operator = LOGICAL_NOT primaryExpression                                            #arithmeticUnary
    | '(' expression ')'                                                                  #parenthesizedExpression
    | EXISTS '(' queryBody ')'                                                            #exists
    | subquery                                                                            #subqueryExpression
    | CAST '(' expression AS type ')'                                                     #cast
    | CASE caseExpr=expression whenClause+ (ELSE elseExpression=expression)? END          #simpleCase
    | CASE whenClause+ (ELSE elseExpression=expression)? END                              #searchedCase
    | arrayType? '[' (expression (',' expression)*)? ']'                                  #arrayConstructor
    | value=primaryExpression '[' index=valueExpression ']'                               #arraySubscript
    | primaryExpression '[' start=INTEGER_VALUE? ':' end=INTEGER_VALUE? ']'               #arraySlice
    | primaryExpression ARROW string                                                      #arrowExpression
    ;

functionCall
    : EXTRACT '(' identifier FROM valueExpression ')'                                     #extract
    | GROUPING '(' (expression (',' expression)*)? ')'                                    #groupingOperation
    | GROUPING_ID '(' (expression (',' expression)*)? ')'                                 #groupingOperation
    | informationFunctionExpression                                                       #informationFunction
    | specialFunctionExpression                                                           #specialFunction
    | aggregationFunction over?                                                           #aggregationFunctionCall
    | windowFunction over                                                                 #windowFunctionCall
    | qualifiedName '(' (expression (',' expression)*)? ')'  over?                        #simpleFunctionCall
    ;

aggregationFunction
    : AVG '(' DISTINCT? expression ')'
    | COUNT '(' ASTERISK_SYMBOL? ')'
    | COUNT '(' DISTINCT? (expression (',' expression)*)? ')'
    | MAX '(' DISTINCT? expression ')'
    | MIN '(' DISTINCT? expression ')'
    | SUM '(' DISTINCT? expression ')'
    ;

variable
    : AT AT ((GLOBAL | SESSION | LOCAL) '.')? identifier
    ;

columnReference
    : identifier
    | qualifiedName
    ;

informationFunctionExpression
    : name = DATABASE '(' ')'
    | name = SCHEMA '(' ')'
    | name = USER '(' ')'
    | name = CONNECTION_ID '(' ')'
    | name = CURRENT_USER '(' ')'
    ;

specialFunctionExpression
    : CHAR '(' expression ')'
    | CURRENT_TIMESTAMP '(' ')'
    | DAY '(' expression ')'
    | HOUR '(' expression ')'
    | IF '(' (expression (',' expression)*)? ')'
    | LEFT '(' expression ',' expression ')'
    | LIKE '(' expression ',' expression ')'
    | MINUTE '(' expression ')'
    | MOD '(' expression ',' expression ')'
    | MONTH '(' expression ')'
    | QUARTER '(' expression ')'
    | REGEXP '(' expression ',' expression ')'
    | REPLACE '(' (expression (',' expression)*)? ')'
    | RIGHT '(' expression ',' expression ')'
    | RLIKE '(' expression ',' expression ')'
    | SECOND '(' expression ')'
    | TIMESTAMPADD '(' unitIdentifier ',' expression ',' expression ')'
    | TIMESTAMPDIFF '(' unitIdentifier ',' expression ',' expression ')'
    //| WEEK '(' expression ')' TODO: Support week(expr) function
    | YEAR '(' expression ')'
    | PASSWORD '(' string ')'
    ;

windowFunction
    : name = ROW_NUMBER '(' ')'
    | name = RANK '(' ')'
    | name = DENSE_RANK '(' ')'
    | name = NTILE  '(' expression? ')'
    | name = LEAD  '(' (expression (',' expression)*)? ')'
    | name = LAG '(' (expression (',' expression)*)? ')'
    | name = FIRST_VALUE '(' (expression (',' expression)*)? ')'
    | name = LAST_VALUE '(' (expression (',' expression)*)? ')'
    ;

whenClause
    : WHEN condition=expression THEN result=expression
    ;

over
    : OVER '('
        (PARTITION BY partition+=expression (',' partition+=expression)*)?
        (ORDER BY sortItem (',' sortItem)*)?
        windowFrame?
      ')'
    ;

windowFrame
    : frameType=RANGE start=frameBound
    | frameType=ROWS start=frameBound
    | frameType=RANGE BETWEEN start=frameBound AND end=frameBound
    | frameType=ROWS BETWEEN start=frameBound AND end=frameBound
    ;

frameBound
    : UNBOUNDED boundType=PRECEDING                 #unboundedFrame
    | UNBOUNDED boundType=FOLLOWING                 #unboundedFrame
    | CURRENT ROW                                   #currentRowBound
    | expression boundType=(PRECEDING | FOLLOWING)  #boundedFrame
    ;

// ------------------------------------------- COMMON AST --------------------------------------------------------------

explainDesc
    : EXPLAIN (LOGICAL | VERBOSE | COSTS)?
    ;

partitionDesc
    : PARTITION BY RANGE identifierList '(' rangePartitionDesc (',' rangePartitionDesc)* ')'
    ;

rangePartitionDesc
    : singleRangePartition
    | multiRangePartition
    ;

singleRangePartition
    : PARTITION identifier VALUES partitionKeyDesc
    ;

multiRangePartition
    : START '(' string ')' END '(' string ')' EVERY '(' interval ')'
    | START '(' string ')' END '(' string ')' EVERY '(' INTEGER_VALUE ')'
    ;

partitionKeyDesc
    : LESS THAN (MAXVALUE | partitionValueList)
    | '[' partitionValueList ',' partitionValueList ']'
    ;

partitionValueList
    : '(' partitionValue (',' partitionValue)* ')'
    ;

partitionValue
    : MAXVALUE | string
    ;

distributionDesc
    : DISTRIBUTED BY HASH identifierList (BUCKETS INTEGER_VALUE)?
    ;

refreshSchemeDesc
    : REFRESH (SYNC
    | ASYNC (START '(' string ')')? EVERY '(' interval ')'
    | MANUAL)
    ;

properties
    : PROPERTIES '(' property (',' property)* ')'
    ;

property
    : key=string '=' value=string
    ;

comment
    : COMMENT string
    ;

columnNameWithComment
    : identifier comment?
    ;

outfile
    : INTO OUTFILE file=string fileFormat? properties?
    ;

fileFormat
    : FORMAT AS (identifier | string)
    ;

string
    : SINGLE_QUOTED_TEXT
    | DOUBLE_QUOTED_TEXT
    ;

comparisonOperator
    : EQ | NEQ | LT | LTE | GT | GTE | EQ_FOR_NULL
    ;

booleanValue
    : TRUE | FALSE
    ;

interval
    : INTERVAL value=expression from=unitIdentifier
    ;

unitIdentifier
    : YEAR | MONTH | WEEK | DAY | HOUR | MINUTE | SECOND | QUARTER
    ;

type
    : baseType
    | decimalType ('(' precision=INTEGER_VALUE (',' scale=INTEGER_VALUE)? ')')?
    | arrayType
    ;

arrayType
    : ARRAY '<' type '>'
    ;

typeParameter
    : '(' INTEGER_VALUE ')'
    ;

baseType
    : BOOLEAN
    | TINYINT
    | SMALLINT
    | INT
    | INTEGER
    | BIGINT
    | LARGEINT
    | FLOAT
    | DOUBLE
    | DATE
    | DATETIME
    | TIME
    | CHAR typeParameter?
    | VARCHAR typeParameter?
    | STRING
    | BITMAP
    | HLL
    | PERCENTILE
    | JSON
    ;

decimalType
    : DECIMAL | DECIMALV2 | DECIMAL32 | DECIMAL64 | DECIMAL128
    ;

qualifiedName
    : identifier ('.' identifier)*
    ;

identifier
    : IDENTIFIER             #unquotedIdentifier
    | nonReserved            #unquotedIdentifier
    | BACKQUOTED_IDENTIFIER  #backQuotedIdentifier
    | DIGIT_IDENTIFIER       #digitIdentifier
    ;

identifierList
    : '(' identifier (',' identifier)* ')'
    ;

identifierOrString
    : identifier
    | string
    ;

user
    : identifierOrString                                     # userWithoutHost
    | identifierOrString '@' identifierOrString              # userWithHost
    | identifierOrString '@' '[' identifierOrString ']'      # userWithHostAndBlanket
    ;

assignment
    : identifier EQ expressionOrDefault
    ;

assignmentList
    : assignment (',' assignment)*
    ;

number
    : DECIMAL_VALUE  #decimalValue
    | DOUBLE_VALUE   #doubleValue
    | INTEGER_VALUE  #integerValue
    ;

nonReserved
<<<<<<< HEAD
    : AVG | ADMIN | ASYNC
    | BUCKETS | BACKEND
    | CAST | CATALOG | CATALOGS | CONNECTION_ID| CURRENT | COLUMNS | COMMENT | COMMIT | COSTS | COUNT | CONFIG
    | DATA | DATABASE | DATE | DATETIME | DAY | DISTRIBUTION
    | END | EXTERNAL | EXTRACT | EVERY
    | FILTER | FIRST | FOLLOWING | FORMAT | FN | FRONTEND | FOLLOWER | FREE
    | GLOBAL
    | HASH | HOUR
    | INTERVAL
    | LAST | LESS | LOCAL | LOGICAL
    | MANUAL | MATERIALIZED | MAX | MIN | MINUTE | MONTH | MERGE
    | NONE | NULLS
    | OFFSET | OBSERVER
    | PASSWORD | PRECEDING | PROPERTIES
    | QUARTER
    | REFRESH | ROLLUP | ROLLBACK | REPLICA | RESOURCE_GROUP | RESOURCE_GROUPS
    | SECOND | SESSION | SETS | START | SUM | STATUS | SUBMIT | SYNC
    | TABLES | TABLET | TASK | TEMPORARY | TIMESTAMPADD | TIMESTAMPDIFF | THAN | TIME | TYPE
    | UNBOUNDED | USER
    | VARIABLES | VIEW | VERBOSE
    | WEEK
=======
    : AFTER | AGGREGATE | ASYNC | AUTHORS | AVG | ADMIN
    | BACKEND | BACKENDS | BACKUP | BEGIN | BITMAP_UNION | BOOLEAN | BROKER | BUCKETS | BUILTIN
    | CAST | CATALOG | CATALOGS | CHAIN | CHARSET | CURRENT | COLLATION | COLUMNS | COMMENT | COMMIT | COMMITTED
    | CONNECTION | CONNECTION_ID | CONSISTENT | COSTS | COUNT | CONFIG
    | DATA | DATE | DATETIME | DAY | DISTRIBUTION | DUPLICATE | DYNAMIC
    | END | ENGINE | ENGINES | ERRORS | EVENTS | EXTERNAL | EXTRACT | EVERY
    | FILE | FILTER | FIRST | FOLLOWING | FORMAT | FN | FRONTEND | FRONTENDS | FOLLOWER | FREE | FUNCTIONS
    | GLOBAL | GRANTS
    | HASH | HELP | HLL_UNION | HOUR
    | IDENTIFIED | INDEXES | INSTALL | INTERMEDIATE | INTERVAL | ISOLATION
    | LABEL | LAST | LESS | LEVEL | LIST | LOCAL | LOGICAL
    | MANUAL | MATERIALIZED | MAX | MIN | MINUTE | MODIFY | MONTH | MERGE
    | NAME | NAMES | NEGATIVE | NO | NULLS
    | OBSERVER | OFFSET | ONLY | OPEN
    | PARTITIONS | PASSWORD | PATH | PAUSE | PERCENTILE_UNION | PLUGIN | PLUGINS | PRECEDING | PROC | PROCESSLIST
    | PROPERTIES | PROPERTY
    | QUARTER | QUERY | QUOTA
    | RANDOM | RECOVER | REFRESH | REPAIR | REPEATABLE | REPLACE_IF_NOT_NULL | REPLICA | REPOSITORY | REPOSITORIES
    | RESOURCE | RESTORE | RESUME | RETURNS | ROLE | ROLES | ROLLUP | ROLLBACK | ROUTINE
    | SECOND | SERIALIZABLE | SESSION | SETS | SIGNED | SNAPSHOT | START | SUM | STATUS | STOP | STORAGE | STRING
    | SUBMIT | SYNC
    | TABLES | TABLET | TASK | TEMPORARY | TIMESTAMP | TIMESTAMPADD | TIMESTAMPDIFF | THAN | TIME | TRANSACTION
    | TRIGGERS | TRUNCATE | TYPE | TYPES
    | UNBOUNDED | UNCOMMITTED | UNINSTALL | USER
    | VALUE | VARIABLES | VIEW | VERBOSE
    | WARNINGS | WEEK | WORK | WRITE
>>>>>>> 2e2fb8d5
    | YEAR
    ;<|MERGE_RESOLUTION|>--- conflicted
+++ resolved
@@ -825,29 +825,6 @@
     ;
 
 nonReserved
-<<<<<<< HEAD
-    : AVG | ADMIN | ASYNC
-    | BUCKETS | BACKEND
-    | CAST | CATALOG | CATALOGS | CONNECTION_ID| CURRENT | COLUMNS | COMMENT | COMMIT | COSTS | COUNT | CONFIG
-    | DATA | DATABASE | DATE | DATETIME | DAY | DISTRIBUTION
-    | END | EXTERNAL | EXTRACT | EVERY
-    | FILTER | FIRST | FOLLOWING | FORMAT | FN | FRONTEND | FOLLOWER | FREE
-    | GLOBAL
-    | HASH | HOUR
-    | INTERVAL
-    | LAST | LESS | LOCAL | LOGICAL
-    | MANUAL | MATERIALIZED | MAX | MIN | MINUTE | MONTH | MERGE
-    | NONE | NULLS
-    | OFFSET | OBSERVER
-    | PASSWORD | PRECEDING | PROPERTIES
-    | QUARTER
-    | REFRESH | ROLLUP | ROLLBACK | REPLICA | RESOURCE_GROUP | RESOURCE_GROUPS
-    | SECOND | SESSION | SETS | START | SUM | STATUS | SUBMIT | SYNC
-    | TABLES | TABLET | TASK | TEMPORARY | TIMESTAMPADD | TIMESTAMPDIFF | THAN | TIME | TYPE
-    | UNBOUNDED | USER
-    | VARIABLES | VIEW | VERBOSE
-    | WEEK
-=======
     : AFTER | AGGREGATE | ASYNC | AUTHORS | AVG | ADMIN
     | BACKEND | BACKENDS | BACKUP | BEGIN | BITMAP_UNION | BOOLEAN | BROKER | BUCKETS | BUILTIN
     | CAST | CATALOG | CATALOGS | CHAIN | CHARSET | CURRENT | COLLATION | COLUMNS | COMMENT | COMMIT | COMMITTED
@@ -874,6 +851,5 @@
     | UNBOUNDED | UNCOMMITTED | UNINSTALL | USER
     | VALUE | VARIABLES | VIEW | VERBOSE
     | WARNINGS | WEEK | WORK | WRITE
->>>>>>> 2e2fb8d5
     | YEAR
     ;