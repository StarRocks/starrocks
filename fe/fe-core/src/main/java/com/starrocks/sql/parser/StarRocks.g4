--- conflicted
+++ resolved
@@ -118,18 +118,13 @@
     | EXECUTE AS user (WITH NO REVERT)?                                                     #executeAs
 
     // procedure
-<<<<<<< HEAD
-    | showProcedureStatment                                                                 #showProcedure
+    | showProcedureStatement                                                                #showProcedure
 
     //  Backup Store Satement
     | createRepositoryStatement                                                             #createRepository
-    ;
-=======
-    | showProcedureStatement                                                                 #showProcedure
->>>>>>> c90cbd43
 
     // proc
-    | showProcStatement                                                                      #showProc
+    | showProcStatement                                                                     #showProc
     ;
 
 // ---------------------------------------- DataBase Statement ---------------------------------------------------------
@@ -763,7 +758,6 @@
     : SHOW PROCEDURE STATUS ((LIKE pattern=string) | (WHERE where=expression))?
     ;
 
-<<<<<<< HEAD
 // ---------------------------------------- Backup Store Statement -----------------------------------------------------
 createRepositoryStatement
     : CREATE (READ ONLY)? REPOSITORY identifier
@@ -771,13 +765,12 @@
     ON 'LOCATION' string
     PROPERTIES propertyList
     ;
-=======
+
 // ------------------------------------------- Proc Statement ---------------------------------------------------------
 showProcStatement
     : SHOW PROC path=string
     ;
 
->>>>>>> c90cbd43
 // ------------------------------------------- Expression --------------------------------------------------------------
 
 /**
