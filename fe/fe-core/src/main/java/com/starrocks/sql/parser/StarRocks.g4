--- conflicted
+++ resolved
@@ -42,12 +42,9 @@
     | DROP VIEW (IF EXISTS)? qualifiedName                                                  #dropView
     | ADMIN SET REPLICA STATUS properties                                                   #adminSetReplicaStatus
     | ADMIN SET FRONTEND CONFIG '(' property ')'                                            #adminSetConfig
-<<<<<<< HEAD
     | ALTER SYSTEM alterClause                                                             #alterSystem
-=======
     | GRANT identifierOrString TO user                                                      #grantRole
     | REVOKE identifierOrString FROM user                                                   #revokeRole
->>>>>>> 47a67af3
     | SHOW MATERIALIZED VIEW ((FROM | IN) db=qualifiedName)?                                #showMaterializedView
     ;
 
@@ -601,4 +598,6 @@
     | VIEW | VERBOSE
     | WEEK
     | YEAR
-    ;+    | MATERIALIZED
+    ;
+    