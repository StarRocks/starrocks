// This file is licensed under the Elastic License 2.0. Copyright 2021-present, StarRocks Limited.
package com.starrocks.sql;

<<<<<<< HEAD
import com.starrocks.analysis.AddBackendClause;
import com.starrocks.analysis.AddFollowerClause;
import com.starrocks.analysis.AddObserverClause;
import com.starrocks.analysis.AlterSystemStmt;
=======
import com.starrocks.analysis.AdminSetConfigStmt;
>>>>>>> 83286751
import com.starrocks.analysis.AlterViewStmt;
import com.starrocks.analysis.AlterWorkGroupStmt;
import com.starrocks.analysis.CreateTableAsSelectStmt;
import com.starrocks.analysis.CreateViewStmt;
import com.starrocks.analysis.CreateWorkGroupStmt;
import com.starrocks.analysis.DeleteStmt;
import com.starrocks.analysis.DmlStmt;
import com.starrocks.analysis.DropBackendClause;
import com.starrocks.analysis.DropFollowerClause;
import com.starrocks.analysis.DropObserverClause;
import com.starrocks.analysis.DropTableStmt;
import com.starrocks.analysis.DropWorkGroupStmt;
import com.starrocks.analysis.InsertStmt;
import com.starrocks.analysis.QueryStmt;
import com.starrocks.analysis.ShowColumnStmt;
import com.starrocks.analysis.ShowDbStmt;
import com.starrocks.analysis.ShowTableStatusStmt;
import com.starrocks.analysis.ShowTableStmt;
import com.starrocks.analysis.ShowVariablesStmt;
import com.starrocks.analysis.ShowWorkGroupStmt;
import com.starrocks.analysis.StatementBase;
import com.starrocks.analysis.UpdateStmt;
import com.starrocks.catalog.Database;
import com.starrocks.common.AnalysisException;
import com.starrocks.planner.PlanFragment;
import com.starrocks.planner.ResultSink;
import com.starrocks.qe.ConnectContext;
import com.starrocks.sql.analyzer.Analyzer;
import com.starrocks.sql.analyzer.AnalyzerUtils;
import com.starrocks.sql.analyzer.PrivilegeChecker;
import com.starrocks.sql.ast.QueryRelation;
import com.starrocks.sql.ast.QueryStatement;
import com.starrocks.sql.ast.Relation;
import com.starrocks.sql.optimizer.OptExpression;
import com.starrocks.sql.optimizer.Optimizer;
import com.starrocks.sql.optimizer.OptimizerTraceUtil;
import com.starrocks.sql.optimizer.base.ColumnRefFactory;
import com.starrocks.sql.optimizer.base.ColumnRefSet;
import com.starrocks.sql.optimizer.base.PhysicalPropertySet;
import com.starrocks.sql.optimizer.transformer.LogicalPlan;
import com.starrocks.sql.optimizer.transformer.RelationTransformer;
import com.starrocks.sql.plan.ExecPlan;
import com.starrocks.sql.plan.PlanFragmentBuilder;

import java.util.List;
import java.util.Map;
import java.util.stream.Collectors;

public class StatementPlanner {

    public ExecPlan plan(StatementBase stmt, ConnectContext session) throws AnalysisException {
        if (stmt instanceof QueryStatement) {
            OptimizerTraceUtil.logQueryStatement(session, "after parse:\n%s", (QueryStatement) stmt);
        }
        Analyzer.analyze(stmt, session);
        PrivilegeChecker.check(stmt, session);
        if (stmt instanceof QueryStatement) {
            OptimizerTraceUtil.logQueryStatement(session, "after analyze:\n%s", (QueryStatement) stmt);
        }

        if (stmt instanceof QueryStatement) {
            Map<String, Database> dbs = AnalyzerUtils.collectAllDatabase(session, stmt);
            try {
                lock(dbs);
                session.setCurrentSqlDbIds(dbs.values().stream().map(Database::getId).collect(Collectors.toSet()));
                ExecPlan plan = createQueryPlan(((QueryStatement) stmt).getQueryRelation(), session);
                setOutfileSink((QueryStatement) stmt, plan);

                return plan;
            } finally {
                unLock(dbs);
            }
        } else if (stmt instanceof DmlStmt) {
            Map<String, Database> dbs = AnalyzerUtils.collectAllDatabase(session, stmt);
            try {
                lock(dbs);
                if (stmt instanceof InsertStmt) {
                    return new InsertPlanner().plan((InsertStmt) stmt, session);
                } else if (stmt instanceof UpdateStmt) {
                    return new UpdatePlanner().plan((UpdateStmt) stmt, session);
                } else if (stmt instanceof DeleteStmt) {
                    return new DeletePlanner().plan((DeleteStmt) stmt, session);
                }
            } finally {
                unLock(dbs);
            }
        }
        return null;
    }

    private ExecPlan createQueryPlan(Relation relation, ConnectContext session) {
        QueryRelation query = (QueryRelation) relation;
        List<String> colNames = query.getColumnOutputNames();

        //1. Build Logical plan
        ColumnRefFactory columnRefFactory = new ColumnRefFactory();
        LogicalPlan logicalPlan = new RelationTransformer(columnRefFactory, session).transformWithSelectLimit(query);

        //2. Optimize logical plan and build physical plan
        Optimizer optimizer = new Optimizer();
        OptExpression optimizedPlan = optimizer.optimize(
                session,
                logicalPlan.getRoot(),
                new PhysicalPropertySet(),
                new ColumnRefSet(logicalPlan.getOutputColumn()),
                columnRefFactory);

        //3. Build fragment exec plan
        /*
         * SingleNodeExecPlan is set in TableQueryPlanAction to generate a single-node Plan,
         * currently only used in Spark/Flink Connector
         * Because the connector sends only simple queries, it only needs to remove the output fragment
         */
        if (session.getSessionVariable().isSingleNodeExecPlan()) {
            return new PlanFragmentBuilder().createPhysicalPlanWithoutOutputFragment(
                    optimizedPlan, session, logicalPlan.getOutputColumn(), columnRefFactory, colNames);
        } else {
            return new PlanFragmentBuilder().createPhysicalPlan(
                    optimizedPlan, session, logicalPlan.getOutputColumn(), columnRefFactory, colNames);
        }
    }

    // Lock all database before analyze
    private void lock(Map<String, Database> dbs) {
        if (dbs == null) {
            return;
        }
        for (Database db : dbs.values()) {
            db.readLock();
        }
    }

    // unLock all database after analyze
    private void unLock(Map<String, Database> dbs) {
        if (dbs == null) {
            return;
        }
        for (Database db : dbs.values()) {
            db.readUnlock();
        }
    }

    // if query stmt has OUTFILE clause, set info into ResultSink.
    // this should be done after fragments are generated.
    private void setOutfileSink(QueryStatement queryStmt, ExecPlan plan) {
        if (!queryStmt.hasOutFileClause()) {
            return;
        }
        PlanFragment topFragment = plan.getFragments().get(0);
        if (!(topFragment.getSink() instanceof ResultSink)) {
            return;
        }

        ResultSink resultSink = (ResultSink) topFragment.getSink();
        resultSink.setOutfileInfo(queryStmt.getOutFileClause());
    }

    public static boolean supportedByNewParser(StatementBase statement) {
        return statement instanceof AlterViewStmt
                || statement instanceof AdminSetConfigStmt
                || statement instanceof CreateTableAsSelectStmt
                || statement instanceof CreateViewStmt
                || statement instanceof DmlStmt
                || statement instanceof DropTableStmt
                || statement instanceof QueryStmt
                || statement instanceof QueryStatement
                || statement instanceof ShowDbStmt
                || statement instanceof ShowTableStmt
                || (statement instanceof AlterSystemStmt && statement != null && (
                    ((AlterSystemStmt) statement).getAlterClause() instanceof AddBackendClause
                    || ((AlterSystemStmt) statement).getAlterClause() instanceof DropBackendClause
                    || ((AlterSystemStmt) statement).getAlterClause() instanceof AddObserverClause
                    || ((AlterSystemStmt) statement).getAlterClause() instanceof DropObserverClause
                    || ((AlterSystemStmt) statement).getAlterClause() instanceof AddFollowerClause
                    || ((AlterSystemStmt) statement).getAlterClause() instanceof DropFollowerClause)
                )
                ;
    }

    public static boolean supportedByNewAnalyzer(StatementBase statement) {
        return statement instanceof AlterViewStmt
                || statement instanceof AdminSetConfigStmt
                || statement instanceof AlterWorkGroupStmt
                || statement instanceof CreateTableAsSelectStmt
                || statement instanceof CreateViewStmt
                || statement instanceof CreateWorkGroupStmt
                || statement instanceof DmlStmt
                || statement instanceof DropTableStmt
                || statement instanceof DropWorkGroupStmt
                || statement instanceof QueryStatement
                || statement instanceof ShowColumnStmt
                || statement instanceof ShowDbStmt
                || statement instanceof ShowTableStmt
                || statement instanceof ShowTableStatusStmt
                || statement instanceof ShowVariablesStmt
                || statement instanceof ShowWorkGroupStmt
                || (statement instanceof AlterSystemStmt && statement != null && (
                ((AlterSystemStmt) statement).getAlterClause() instanceof AddBackendClause
                        || ((AlterSystemStmt) statement).getAlterClause() instanceof DropBackendClause
                        || ((AlterSystemStmt) statement).getAlterClause() instanceof AddObserverClause
                        || ((AlterSystemStmt) statement).getAlterClause() instanceof DropObserverClause
                        || ((AlterSystemStmt) statement).getAlterClause() instanceof AddFollowerClause
                        || ((AlterSystemStmt) statement).getAlterClause() instanceof DropFollowerClause)
                 )
                ;
    }
}<|MERGE_RESOLUTION|>--- conflicted
+++ resolved
@@ -1,14 +1,7 @@
 // This file is licensed under the Elastic License 2.0. Copyright 2021-present, StarRocks Limited.
 package com.starrocks.sql;
 
-<<<<<<< HEAD
-import com.starrocks.analysis.AddBackendClause;
-import com.starrocks.analysis.AddFollowerClause;
-import com.starrocks.analysis.AddObserverClause;
-import com.starrocks.analysis.AlterSystemStmt;
-=======
 import com.starrocks.analysis.AdminSetConfigStmt;
->>>>>>> 83286751
 import com.starrocks.analysis.AlterViewStmt;
 import com.starrocks.analysis.AlterWorkGroupStmt;
 import com.starrocks.analysis.CreateTableAsSelectStmt;
@@ -16,9 +9,6 @@
 import com.starrocks.analysis.CreateWorkGroupStmt;
 import com.starrocks.analysis.DeleteStmt;
 import com.starrocks.analysis.DmlStmt;
-import com.starrocks.analysis.DropBackendClause;
-import com.starrocks.analysis.DropFollowerClause;
-import com.starrocks.analysis.DropObserverClause;
 import com.starrocks.analysis.DropTableStmt;
 import com.starrocks.analysis.DropWorkGroupStmt;
 import com.starrocks.analysis.InsertStmt;
@@ -176,16 +166,7 @@
                 || statement instanceof QueryStmt
                 || statement instanceof QueryStatement
                 || statement instanceof ShowDbStmt
-                || statement instanceof ShowTableStmt
-                || (statement instanceof AlterSystemStmt && statement != null && (
-                    ((AlterSystemStmt) statement).getAlterClause() instanceof AddBackendClause
-                    || ((AlterSystemStmt) statement).getAlterClause() instanceof DropBackendClause
-                    || ((AlterSystemStmt) statement).getAlterClause() instanceof AddObserverClause
-                    || ((AlterSystemStmt) statement).getAlterClause() instanceof DropObserverClause
-                    || ((AlterSystemStmt) statement).getAlterClause() instanceof AddFollowerClause
-                    || ((AlterSystemStmt) statement).getAlterClause() instanceof DropFollowerClause)
-                )
-                ;
+                || statement instanceof ShowTableStmt;
     }
 
     public static boolean supportedByNewAnalyzer(StatementBase statement) {
@@ -204,15 +185,6 @@
                 || statement instanceof ShowTableStmt
                 || statement instanceof ShowTableStatusStmt
                 || statement instanceof ShowVariablesStmt
-                || statement instanceof ShowWorkGroupStmt
-                || (statement instanceof AlterSystemStmt && statement != null && (
-                ((AlterSystemStmt) statement).getAlterClause() instanceof AddBackendClause
-                        || ((AlterSystemStmt) statement).getAlterClause() instanceof DropBackendClause
-                        || ((AlterSystemStmt) statement).getAlterClause() instanceof AddObserverClause
-                        || ((AlterSystemStmt) statement).getAlterClause() instanceof DropObserverClause
-                        || ((AlterSystemStmt) statement).getAlterClause() instanceof AddFollowerClause
-                        || ((AlterSystemStmt) statement).getAlterClause() instanceof DropFollowerClause)
-                 )
-                ;
+                || statement instanceof ShowWorkGroupStmt;
     }
 }