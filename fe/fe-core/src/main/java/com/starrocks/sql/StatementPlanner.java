--- conflicted
+++ resolved
@@ -3,18 +3,15 @@
 
 import com.starrocks.analysis.AdminSetConfigStmt;
 import com.starrocks.analysis.AdminSetReplicaStatusStmt;
-import com.starrocks.analysis.AlterClause;
 import com.starrocks.analysis.AlterSystemStmt;
 import com.starrocks.analysis.AlterTableStmt;
 import com.starrocks.analysis.AlterViewStmt;
 import com.starrocks.analysis.AlterWorkGroupStmt;
-import com.starrocks.analysis.CreateIndexClause;
 import com.starrocks.analysis.CreateTableAsSelectStmt;
 import com.starrocks.analysis.CreateViewStmt;
 import com.starrocks.analysis.CreateWorkGroupStmt;
 import com.starrocks.analysis.DeleteStmt;
 import com.starrocks.analysis.DmlStmt;
-import com.starrocks.analysis.DropIndexClause;
 import com.starrocks.analysis.DropMaterializedViewStmt;
 import com.starrocks.analysis.DropTableStmt;
 import com.starrocks.analysis.DropWorkGroupStmt;
@@ -28,7 +25,6 @@
 import com.starrocks.analysis.ShowVariablesStmt;
 import com.starrocks.analysis.ShowWorkGroupStmt;
 import com.starrocks.analysis.StatementBase;
-import com.starrocks.analysis.TableRenameClause;
 import com.starrocks.analysis.UpdateStmt;
 import com.starrocks.catalog.Database;
 import com.starrocks.common.AnalysisException;
@@ -168,12 +164,8 @@
     }
 
     public static boolean supportedByNewParser(StatementBase statement) {
-<<<<<<< HEAD
-        return isNewAlterTable(statement)
-=======
-        return  isNewAlterTable(statement)
-                || AlterSystemStmt.isSupportNewAnalyzer(statement)
->>>>>>> d009d3dd
+        return AlterTableStmt.isSupportNewPlanner(statement)
+                || AlterSystemStmt.isSupportNewPlanner(statement)
                 || statement instanceof AlterViewStmt
                 || statement instanceof AdminSetConfigStmt
                 || statement instanceof AdminSetReplicaStatusStmt
@@ -189,8 +181,8 @@
     }
 
     public static boolean supportedByNewAnalyzer(StatementBase statement) {
-        return isNewAlterTable(statement)
-                || AlterSystemStmt.isSupportNewAnalyzer(statement)
+        return AlterTableStmt.isSupportNewPlanner(statement)
+                || AlterSystemStmt.isSupportNewPlanner(statement)
                 || statement instanceof AlterViewStmt
                 || statement instanceof AdminSetConfigStmt
                 || statement instanceof AdminSetReplicaStatusStmt
@@ -213,21 +205,4 @@
                 || statement instanceof ShowWorkGroupStmt
                 || statement instanceof DropMaterializedViewStmt;
     }
-
-    private static boolean isNewAlterTable(StatementBase statement) {
-        boolean isAlterTable = false;
-        if (statement instanceof AlterTableStmt) {
-            List<AlterClause> alterClauses = ((AlterTableStmt) statement).getOps();
-            if (alterClauses.stream().allMatch(StatementPlanner::isNewAlterTableClause)) {
-                isAlterTable = true;
-            }
-        }
-        return isAlterTable;
-    }
-
-    public static boolean isNewAlterTableClause(AlterClause clause) {
-        return clause instanceof CreateIndexClause
-                || clause instanceof DropIndexClause
-                || clause instanceof TableRenameClause;
-    }
 }