// This file is licensed under the Elastic License 2.0. Copyright 2021-present, StarRocks Limited.
package com.starrocks.sql;

import com.starrocks.analysis.AlterViewStmt;
import com.starrocks.analysis.AlterWorkGroupStmt;
import com.starrocks.analysis.BackupStmt;
import com.starrocks.analysis.CreateTableAsSelectStmt;
import com.starrocks.analysis.CreateViewStmt;
import com.starrocks.analysis.CreateWorkGroupStmt;
import com.starrocks.analysis.DeleteStmt;
import com.starrocks.analysis.DmlStmt;
import com.starrocks.analysis.DropTableStmt;
import com.starrocks.analysis.DropWorkGroupStmt;
import com.starrocks.analysis.InsertStmt;
import com.starrocks.analysis.QueryStmt;
import com.starrocks.analysis.RestoreStmt;
import com.starrocks.analysis.ShowColumnStmt;
import com.starrocks.analysis.ShowDbStmt;
import com.starrocks.analysis.ShowTableStatusStmt;
import com.starrocks.analysis.ShowTableStmt;
import com.starrocks.analysis.ShowVariablesStmt;
import com.starrocks.analysis.ShowWorkGroupStmt;
import com.starrocks.analysis.StatementBase;
import com.starrocks.analysis.UpdateStmt;
import com.starrocks.catalog.Database;
import com.starrocks.common.AnalysisException;
import com.starrocks.planner.PlanFragment;
import com.starrocks.planner.ResultSink;
import com.starrocks.qe.ConnectContext;
import com.starrocks.sql.analyzer.Analyzer;
import com.starrocks.sql.analyzer.AnalyzerUtils;
import com.starrocks.sql.analyzer.PrivilegeChecker;
import com.starrocks.sql.ast.QueryRelation;
import com.starrocks.sql.ast.QueryStatement;
import com.starrocks.sql.ast.Relation;
import com.starrocks.sql.optimizer.OptExpression;
import com.starrocks.sql.optimizer.Optimizer;
import com.starrocks.sql.optimizer.OptimizerTraceUtil;
import com.starrocks.sql.optimizer.base.ColumnRefFactory;
import com.starrocks.sql.optimizer.base.ColumnRefSet;
import com.starrocks.sql.optimizer.base.PhysicalPropertySet;
import com.starrocks.sql.optimizer.transformer.LogicalPlan;
import com.starrocks.sql.optimizer.transformer.RelationTransformer;
import com.starrocks.sql.plan.ExecPlan;
import com.starrocks.sql.plan.PlanFragmentBuilder;

import java.util.List;
import java.util.Map;
import java.util.stream.Collectors;

public class StatementPlanner {

    public ExecPlan plan(StatementBase stmt, ConnectContext session) throws AnalysisException {
        if (stmt instanceof QueryStatement) {
            OptimizerTraceUtil.logQueryStatement(session, "after parse:\n%s", (QueryStatement) stmt);
        }
        Analyzer.analyze(stmt, session);
        PrivilegeChecker.check(stmt, session);
        if (stmt instanceof QueryStatement) {
            OptimizerTraceUtil.logQueryStatement(session, "after analyze:\n%s", (QueryStatement) stmt);
        }

        if (stmt instanceof QueryStatement) {
            Map<String, Database> dbs = AnalyzerUtils.collectAllDatabase(session, stmt);
            try {
                lock(dbs);
                session.setCurrentSqlDbIds(dbs.values().stream().map(Database::getId).collect(Collectors.toSet()));
                ExecPlan plan = createQueryPlan(((QueryStatement) stmt).getQueryRelation(), session);
                setOutfileSink((QueryStatement) stmt, plan);

                return plan;
            } finally {
                unLock(dbs);
            }
        } else if (stmt instanceof DmlStmt) {
            Map<String, Database> dbs = AnalyzerUtils.collectAllDatabase(session, stmt);
            try {
                lock(dbs);
                if (stmt instanceof InsertStmt) {
                    return new InsertPlanner().plan((InsertStmt) stmt, session);
                } else if (stmt instanceof UpdateStmt) {
                    return new UpdatePlanner().plan((UpdateStmt) stmt, session);
                } else if (stmt instanceof DeleteStmt) {
                    return new DeletePlanner().plan((DeleteStmt) stmt, session);
                }
            } finally {
                unLock(dbs);
            }
        }
        return null;
    }

    private ExecPlan createQueryPlan(Relation relation, ConnectContext session) {
        QueryRelation query = (QueryRelation) relation;
        List<String> colNames = query.getColumnOutputNames();

        //1. Build Logical plan
        ColumnRefFactory columnRefFactory = new ColumnRefFactory();
        LogicalPlan logicalPlan = new RelationTransformer(columnRefFactory, session).transformWithSelectLimit(query);

        //2. Optimize logical plan and build physical plan
        Optimizer optimizer = new Optimizer();
        OptExpression optimizedPlan = optimizer.optimize(
                session,
                logicalPlan.getRoot(),
                new PhysicalPropertySet(),
                new ColumnRefSet(logicalPlan.getOutputColumn()),
                columnRefFactory);

        //3. Build fragment exec plan
        /*
         * SingleNodeExecPlan is set in TableQueryPlanAction to generate a single-node Plan,
         * currently only used in Spark/Flink Connector
         * Because the connector sends only simple queries, it only needs to remove the output fragment
         */
        if (session.getSessionVariable().isSingleNodeExecPlan()) {
            return new PlanFragmentBuilder().createPhysicalPlanWithoutOutputFragment(
                    optimizedPlan, session, logicalPlan.getOutputColumn(), columnRefFactory, colNames);
        } else {
            return new PlanFragmentBuilder().createPhysicalPlan(
                    optimizedPlan, session, logicalPlan.getOutputColumn(), columnRefFactory, colNames);
        }
    }

    // Lock all database before analyze
    private void lock(Map<String, Database> dbs) {
        if (dbs == null) {
            return;
        }
        for (Database db : dbs.values()) {
            db.readLock();
        }
    }

    // unLock all database after analyze
    private void unLock(Map<String, Database> dbs) {
        if (dbs == null) {
            return;
        }
        for (Database db : dbs.values()) {
            db.readUnlock();
        }
    }

    // if query stmt has OUTFILE clause, set info into ResultSink.
    // this should be done after fragments are generated.
    private void setOutfileSink(QueryStatement queryStmt, ExecPlan plan) {
        if (!queryStmt.hasOutFileClause()) {
            return;
        }
        PlanFragment topFragment = plan.getFragments().get(0);
        if (!(topFragment.getSink() instanceof ResultSink)) {
            return;
        }

        ResultSink resultSink = (ResultSink) topFragment.getSink();
        resultSink.setOutfileInfo(queryStmt.getOutFileClause());
    }

    public static boolean supportedByNewParser(StatementBase statement) {
        return statement instanceof AlterViewStmt
                || statement instanceof BackupStmt
                || statement instanceof CreateTableAsSelectStmt
                || statement instanceof CreateViewStmt
                || statement instanceof DmlStmt
<<<<<<< HEAD
                || statement instanceof RestoreStmt
=======
                || statement instanceof DropTableStmt
>>>>>>> 87030860
                || statement instanceof QueryStmt
                || statement instanceof QueryStatement
                || statement instanceof ShowDbStmt
                || statement instanceof ShowTableStmt;
    }

    public static boolean supportedByNewAnalyzer(StatementBase statement) {
        return statement instanceof AlterViewStmt
                || statement instanceof BackupStmt
                || statement instanceof AlterWorkGroupStmt
                || statement instanceof CreateTableAsSelectStmt
                || statement instanceof CreateViewStmt
                || statement instanceof CreateWorkGroupStmt
                || statement instanceof DmlStmt
                || statement instanceof DropTableStmt
                || statement instanceof DropWorkGroupStmt
                || statement instanceof RestoreStmt
                || statement instanceof QueryStatement
                || statement instanceof ShowColumnStmt
                || statement instanceof ShowDbStmt
                || statement instanceof ShowTableStmt
                || statement instanceof ShowTableStatusStmt
                || statement instanceof ShowVariablesStmt
                || statement instanceof ShowWorkGroupStmt;
    }
}<|MERGE_RESOLUTION|>--- conflicted
+++ resolved
@@ -163,11 +163,8 @@
                 || statement instanceof CreateTableAsSelectStmt
                 || statement instanceof CreateViewStmt
                 || statement instanceof DmlStmt
-<<<<<<< HEAD
                 || statement instanceof RestoreStmt
-=======
                 || statement instanceof DropTableStmt
->>>>>>> 87030860
                 || statement instanceof QueryStmt
                 || statement instanceof QueryStatement
                 || statement instanceof ShowDbStmt
