// This file is licensed under the Elastic License 2.0. Copyright 2021-present, StarRocks Limited.
package com.starrocks.sql;

import com.starrocks.analysis.AdminSetConfigStmt;
import com.starrocks.analysis.AdminSetReplicaStatusStmt;
import com.starrocks.analysis.AlterSystemStmt;
import com.starrocks.analysis.AlterTableStmt;
import com.starrocks.analysis.AlterViewStmt;
import com.starrocks.analysis.AlterWorkGroupStmt;
import com.starrocks.analysis.CreateTableAsSelectStmt;
import com.starrocks.analysis.CreateTableStmt;
import com.starrocks.analysis.CreateViewStmt;
import com.starrocks.analysis.CreateWorkGroupStmt;
import com.starrocks.analysis.DeleteStmt;
import com.starrocks.analysis.DmlStmt;
import com.starrocks.analysis.DropMaterializedViewStmt;
import com.starrocks.analysis.DropTableStmt;
import com.starrocks.analysis.DropWorkGroupStmt;
import com.starrocks.analysis.InsertStmt;
import com.starrocks.analysis.ShowColumnStmt;
import com.starrocks.analysis.ShowDbStmt;
import com.starrocks.analysis.ShowMaterializedViewStmt;
import com.starrocks.analysis.ShowTableStatusStmt;
import com.starrocks.analysis.ShowTableStmt;
import com.starrocks.analysis.ShowVariablesStmt;
import com.starrocks.analysis.ShowWorkGroupStmt;
import com.starrocks.analysis.StatementBase;
import com.starrocks.analysis.UpdateStmt;
import com.starrocks.catalog.Database;
import com.starrocks.common.AnalysisException;
import com.starrocks.planner.PlanFragment;
import com.starrocks.planner.ResultSink;
import com.starrocks.qe.ConnectContext;
import com.starrocks.sql.analyzer.Analyzer;
import com.starrocks.sql.analyzer.AnalyzerUtils;
import com.starrocks.sql.analyzer.PrivilegeChecker;
import com.starrocks.sql.ast.AnalyzeStmt;
import com.starrocks.sql.ast.CreateAnalyzeJobStmt;
import com.starrocks.sql.ast.CreateCatalogStmt;
import com.starrocks.sql.ast.DropAnalyzeJobStmt;
import com.starrocks.sql.ast.DropCatalogStmt;
import com.starrocks.sql.ast.GrantRoleStmt;
import com.starrocks.sql.ast.QueryRelation;
import com.starrocks.sql.ast.QueryStatement;
import com.starrocks.sql.ast.Relation;
import com.starrocks.sql.ast.RevokeRoleStmt;
import com.starrocks.sql.ast.ShowAnalyzeStmt;
import com.starrocks.sql.ast.SubmitTaskStmt;
import com.starrocks.sql.optimizer.OptExpression;
import com.starrocks.sql.optimizer.Optimizer;
import com.starrocks.sql.optimizer.OptimizerTraceUtil;
import com.starrocks.sql.optimizer.base.ColumnRefFactory;
import com.starrocks.sql.optimizer.base.ColumnRefSet;
import com.starrocks.sql.optimizer.base.PhysicalPropertySet;
import com.starrocks.sql.optimizer.transformer.LogicalPlan;
import com.starrocks.sql.optimizer.transformer.RelationTransformer;
import com.starrocks.sql.plan.ExecPlan;
import com.starrocks.sql.plan.PlanFragmentBuilder;

import java.util.List;
import java.util.Map;
import java.util.stream.Collectors;

public class StatementPlanner {

    public ExecPlan plan(StatementBase stmt, ConnectContext session) throws AnalysisException {
        if (stmt instanceof QueryStatement) {
            OptimizerTraceUtil.logQueryStatement(session, "after parse:\n%s", (QueryStatement) stmt);
        }
        Analyzer.analyze(stmt, session);
        PrivilegeChecker.check(stmt, session);
        if (stmt instanceof QueryStatement) {
            OptimizerTraceUtil.logQueryStatement(session, "after analyze:\n%s", (QueryStatement) stmt);
        }

        if (stmt instanceof QueryStatement) {
            Map<String, Database> dbs = AnalyzerUtils.collectAllDatabase(session, stmt);
            try {
                lock(dbs);
                session.setCurrentSqlDbIds(dbs.values().stream().map(Database::getId).collect(Collectors.toSet()));
                ExecPlan plan = createQueryPlan(((QueryStatement) stmt).getQueryRelation(), session);
                setOutfileSink((QueryStatement) stmt, plan);

                return plan;
            } finally {
                unLock(dbs);
            }
        } else if (stmt instanceof DmlStmt) {
            Map<String, Database> dbs = AnalyzerUtils.collectAllDatabase(session, stmt);
            try {
                lock(dbs);
                if (stmt instanceof InsertStmt) {
                    return new InsertPlanner().plan((InsertStmt) stmt, session);
                } else if (stmt instanceof UpdateStmt) {
                    return new UpdatePlanner().plan((UpdateStmt) stmt, session);
                } else if (stmt instanceof DeleteStmt) {
                    return new DeletePlanner().plan((DeleteStmt) stmt, session);
                }
            } finally {
                unLock(dbs);
            }
        }
        return null;
    }

    private ExecPlan createQueryPlan(Relation relation, ConnectContext session) {
        QueryRelation query = (QueryRelation) relation;
        List<String> colNames = query.getColumnOutputNames();

        //1. Build Logical plan
        ColumnRefFactory columnRefFactory = new ColumnRefFactory();
        LogicalPlan logicalPlan = new RelationTransformer(columnRefFactory, session).transformWithSelectLimit(query);

        //2. Optimize logical plan and build physical plan
        Optimizer optimizer = new Optimizer();
        OptExpression optimizedPlan = optimizer.optimize(
                session,
                logicalPlan.getRoot(),
                new PhysicalPropertySet(),
                new ColumnRefSet(logicalPlan.getOutputColumn()),
                columnRefFactory);

        //3. Build fragment exec plan
        /*
         * SingleNodeExecPlan is set in TableQueryPlanAction to generate a single-node Plan,
         * currently only used in Spark/Flink Connector
         * Because the connector sends only simple queries, it only needs to remove the output fragment
         */
        if (session.getSessionVariable().isSingleNodeExecPlan()) {
            return new PlanFragmentBuilder().createPhysicalPlanWithoutOutputFragment(
                    optimizedPlan, session, logicalPlan.getOutputColumn(), columnRefFactory, colNames);
        } else {
            return new PlanFragmentBuilder().createPhysicalPlan(
                    optimizedPlan, session, logicalPlan.getOutputColumn(), columnRefFactory, colNames);
        }
    }

    // Lock all database before analyze
    private void lock(Map<String, Database> dbs) {
        if (dbs == null) {
            return;
        }
        for (Database db : dbs.values()) {
            db.readLock();
        }
    }

    // unLock all database after analyze
    private void unLock(Map<String, Database> dbs) {
        if (dbs == null) {
            return;
        }
        for (Database db : dbs.values()) {
            db.readUnlock();
        }
    }

    // if query stmt has OUTFILE clause, set info into ResultSink.
    // this should be done after fragments are generated.
    private void setOutfileSink(QueryStatement queryStmt, ExecPlan plan) {
        if (!queryStmt.hasOutFileClause()) {
            return;
        }
        PlanFragment topFragment = plan.getFragments().get(0);
        if (!(topFragment.getSink() instanceof ResultSink)) {
            return;
        }

        ResultSink resultSink = (ResultSink) topFragment.getSink();
        resultSink.setOutfileInfo(queryStmt.getOutFileClause());
    }

    public static boolean supportedByNewPlanner(StatementBase statement) {
        return AlterTableStmt.isSupportNewPlanner(statement)
                || AlterSystemStmt.isSupportNewPlanner(statement)
                || statement instanceof AdminSetConfigStmt
                || statement instanceof AdminSetReplicaStatusStmt
<<<<<<< HEAD
                || statement instanceof CreateTableStmt
                || statement instanceof CreateTableAsSelectStmt
                || statement instanceof CreateViewStmt
                || statement instanceof DmlStmt
                || statement instanceof DropTableStmt
                || statement instanceof QueryStmt
                || statement instanceof QueryStatement
                || statement instanceof ShowDbStmt
                || statement instanceof ShowMaterializedViewStmt
                || statement instanceof ShowTableStmt;
    }

    public static boolean supportedByNewAnalyzer(StatementBase statement) {
        return AlterTableStmt.isSupportNewPlanner(statement)
                || AlterSystemStmt.isSupportNewPlanner(statement)
=======
>>>>>>> d050a1d3
                || statement instanceof AlterViewStmt
                || statement instanceof AlterWorkGroupStmt
<<<<<<< HEAD
                || statement instanceof CreateTableStmt
=======
                || statement instanceof AnalyzeStmt
                || statement instanceof CreateAnalyzeJobStmt
                || statement instanceof CreateCatalogStmt
>>>>>>> d050a1d3
                || statement instanceof CreateTableAsSelectStmt
                || statement instanceof CreateViewStmt
                || statement instanceof CreateWorkGroupStmt
                || statement instanceof DmlStmt
                || statement instanceof DropAnalyzeJobStmt
                || statement instanceof DropCatalogStmt
                || statement instanceof DropMaterializedViewStmt
                || statement instanceof DropTableStmt
                || statement instanceof DropWorkGroupStmt
                || statement instanceof GrantRoleStmt
                || statement instanceof QueryStatement
                || statement instanceof RevokeRoleStmt
                || statement instanceof ShowAnalyzeStmt
                || statement instanceof ShowColumnStmt
                || statement instanceof ShowDbStmt
                || statement instanceof ShowMaterializedViewStmt
                || statement instanceof ShowTableStmt
                || statement instanceof ShowTableStatusStmt
                || statement instanceof ShowVariablesStmt
                || statement instanceof ShowWorkGroupStmt
                || statement instanceof SubmitTaskStmt;
    }
}<|MERGE_RESOLUTION|>--- conflicted
+++ resolved
@@ -175,33 +175,11 @@
                 || AlterSystemStmt.isSupportNewPlanner(statement)
                 || statement instanceof AdminSetConfigStmt
                 || statement instanceof AdminSetReplicaStatusStmt
-<<<<<<< HEAD
-                || statement instanceof CreateTableStmt
-                || statement instanceof CreateTableAsSelectStmt
-                || statement instanceof CreateViewStmt
-                || statement instanceof DmlStmt
-                || statement instanceof DropTableStmt
-                || statement instanceof QueryStmt
-                || statement instanceof QueryStatement
-                || statement instanceof ShowDbStmt
-                || statement instanceof ShowMaterializedViewStmt
-                || statement instanceof ShowTableStmt;
-    }
-
-    public static boolean supportedByNewAnalyzer(StatementBase statement) {
-        return AlterTableStmt.isSupportNewPlanner(statement)
-                || AlterSystemStmt.isSupportNewPlanner(statement)
-=======
->>>>>>> d050a1d3
                 || statement instanceof AlterViewStmt
                 || statement instanceof AlterWorkGroupStmt
-<<<<<<< HEAD
-                || statement instanceof CreateTableStmt
-=======
                 || statement instanceof AnalyzeStmt
                 || statement instanceof CreateAnalyzeJobStmt
                 || statement instanceof CreateCatalogStmt
->>>>>>> d050a1d3
                 || statement instanceof CreateTableAsSelectStmt
                 || statement instanceof CreateViewStmt
                 || statement instanceof CreateWorkGroupStmt
