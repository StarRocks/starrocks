// This file is licensed under the Elastic License 2.0. Copyright 2021-present, StarRocks Limited.
package com.starrocks.sql;

import com.starrocks.analysis.AdminSetConfigStmt;
<<<<<<< HEAD
import com.starrocks.analysis.AlterSystemStmt;
=======
import com.starrocks.analysis.AlterClause;
import com.starrocks.analysis.AlterTableStmt;
>>>>>>> 34fcc188
import com.starrocks.analysis.AlterViewStmt;
import com.starrocks.analysis.AlterWorkGroupStmt;
import com.starrocks.analysis.CreateTableAsSelectStmt;
import com.starrocks.analysis.CreateViewStmt;
import com.starrocks.analysis.CreateWorkGroupStmt;
import com.starrocks.analysis.DeleteStmt;
import com.starrocks.analysis.DmlStmt;
import com.starrocks.analysis.DropMaterializedViewStmt;
import com.starrocks.analysis.DropTableStmt;
import com.starrocks.analysis.DropWorkGroupStmt;
import com.starrocks.analysis.InsertStmt;
import com.starrocks.analysis.QueryStmt;
import com.starrocks.analysis.ShowColumnStmt;
import com.starrocks.analysis.ShowDbStmt;
import com.starrocks.analysis.ShowTableStatusStmt;
import com.starrocks.analysis.ShowTableStmt;
import com.starrocks.analysis.ShowVariablesStmt;
import com.starrocks.analysis.ShowWorkGroupStmt;
import com.starrocks.analysis.StatementBase;
import com.starrocks.analysis.TableRenameClause;
import com.starrocks.analysis.UpdateStmt;
import com.starrocks.catalog.Database;
import com.starrocks.common.AnalysisException;
import com.starrocks.planner.PlanFragment;
import com.starrocks.planner.ResultSink;
import com.starrocks.qe.ConnectContext;
import com.starrocks.sql.analyzer.Analyzer;
import com.starrocks.sql.analyzer.AnalyzerUtils;
import com.starrocks.sql.analyzer.PrivilegeChecker;
import com.starrocks.sql.ast.QueryRelation;
import com.starrocks.sql.ast.QueryStatement;
import com.starrocks.sql.ast.Relation;
import com.starrocks.sql.optimizer.OptExpression;
import com.starrocks.sql.optimizer.Optimizer;
import com.starrocks.sql.optimizer.OptimizerTraceUtil;
import com.starrocks.sql.optimizer.base.ColumnRefFactory;
import com.starrocks.sql.optimizer.base.ColumnRefSet;
import com.starrocks.sql.optimizer.base.PhysicalPropertySet;
import com.starrocks.sql.optimizer.transformer.LogicalPlan;
import com.starrocks.sql.optimizer.transformer.RelationTransformer;
import com.starrocks.sql.plan.ExecPlan;
import com.starrocks.sql.plan.PlanFragmentBuilder;

import java.util.List;
import java.util.Map;
import java.util.stream.Collectors;

public class StatementPlanner {

    public ExecPlan plan(StatementBase stmt, ConnectContext session) throws AnalysisException {
        if (stmt instanceof QueryStatement) {
            OptimizerTraceUtil.logQueryStatement(session, "after parse:\n%s", (QueryStatement) stmt);
        }
        Analyzer.analyze(stmt, session);
        PrivilegeChecker.check(stmt, session);
        if (stmt instanceof QueryStatement) {
            OptimizerTraceUtil.logQueryStatement(session, "after analyze:\n%s", (QueryStatement) stmt);
        }

        if (stmt instanceof QueryStatement) {
            Map<String, Database> dbs = AnalyzerUtils.collectAllDatabase(session, stmt);
            try {
                lock(dbs);
                session.setCurrentSqlDbIds(dbs.values().stream().map(Database::getId).collect(Collectors.toSet()));
                ExecPlan plan = createQueryPlan(((QueryStatement) stmt).getQueryRelation(), session);
                setOutfileSink((QueryStatement) stmt, plan);

                return plan;
            } finally {
                unLock(dbs);
            }
        } else if (stmt instanceof DmlStmt) {
            Map<String, Database> dbs = AnalyzerUtils.collectAllDatabase(session, stmt);
            try {
                lock(dbs);
                if (stmt instanceof InsertStmt) {
                    return new InsertPlanner().plan((InsertStmt) stmt, session);
                } else if (stmt instanceof UpdateStmt) {
                    return new UpdatePlanner().plan((UpdateStmt) stmt, session);
                } else if (stmt instanceof DeleteStmt) {
                    return new DeletePlanner().plan((DeleteStmt) stmt, session);
                }
            } finally {
                unLock(dbs);
            }
        }
        return null;
    }

    private ExecPlan createQueryPlan(Relation relation, ConnectContext session) {
        QueryRelation query = (QueryRelation) relation;
        List<String> colNames = query.getColumnOutputNames();

        //1. Build Logical plan
        ColumnRefFactory columnRefFactory = new ColumnRefFactory();
        LogicalPlan logicalPlan = new RelationTransformer(columnRefFactory, session).transformWithSelectLimit(query);

        //2. Optimize logical plan and build physical plan
        Optimizer optimizer = new Optimizer();
        OptExpression optimizedPlan = optimizer.optimize(
                session,
                logicalPlan.getRoot(),
                new PhysicalPropertySet(),
                new ColumnRefSet(logicalPlan.getOutputColumn()),
                columnRefFactory);

        //3. Build fragment exec plan
        /*
         * SingleNodeExecPlan is set in TableQueryPlanAction to generate a single-node Plan,
         * currently only used in Spark/Flink Connector
         * Because the connector sends only simple queries, it only needs to remove the output fragment
         */
        if (session.getSessionVariable().isSingleNodeExecPlan()) {
            return new PlanFragmentBuilder().createPhysicalPlanWithoutOutputFragment(
                    optimizedPlan, session, logicalPlan.getOutputColumn(), columnRefFactory, colNames);
        } else {
            return new PlanFragmentBuilder().createPhysicalPlan(
                    optimizedPlan, session, logicalPlan.getOutputColumn(), columnRefFactory, colNames);
        }
    }

    // Lock all database before analyze
    private void lock(Map<String, Database> dbs) {
        if (dbs == null) {
            return;
        }
        for (Database db : dbs.values()) {
            db.readLock();
        }
    }

    // unLock all database after analyze
    private void unLock(Map<String, Database> dbs) {
        if (dbs == null) {
            return;
        }
        for (Database db : dbs.values()) {
            db.readUnlock();
        }
    }

    // if query stmt has OUTFILE clause, set info into ResultSink.
    // this should be done after fragments are generated.
    private void setOutfileSink(QueryStatement queryStmt, ExecPlan plan) {
        if (!queryStmt.hasOutFileClause()) {
            return;
        }
        PlanFragment topFragment = plan.getFragments().get(0);
        if (!(topFragment.getSink() instanceof ResultSink)) {
            return;
        }

        ResultSink resultSink = (ResultSink) topFragment.getSink();
        resultSink.setOutfileInfo(queryStmt.getOutFileClause());
    }

    public static boolean supportedByNewParser(StatementBase statement) {
        return  isNewAlterTable(statement)
                || statement instanceof AlterViewStmt
                || statement instanceof AdminSetConfigStmt
                || statement instanceof CreateTableAsSelectStmt
                || statement instanceof CreateViewStmt
                || statement instanceof DmlStmt
                || statement instanceof DropTableStmt
                || statement instanceof QueryStmt
                || statement instanceof QueryStatement
                || statement instanceof ShowDbStmt
                || statement instanceof AlterSystemStmt
                || statement instanceof ShowTableStmt
                || AlterSystemStmt.isSupportNewAnalyzer(statement);
    }

    private static boolean isNewAlterTable(StatementBase statement) {
        boolean isAlterTable = false;
        if (statement instanceof AlterTableStmt) {
            List<AlterClause> alterClauses = ((AlterTableStmt) statement).getOps();
            if (alterClauses.stream().allMatch(alterClause -> isNewAlterTableClause(alterClause))) {
                isAlterTable = true;
            }
        }
        return isAlterTable;
    }

    public static boolean supportedByNewAnalyzer(StatementBase statement) {
        return isNewAlterTable(statement)
                || statement instanceof AlterViewStmt
                || statement instanceof AdminSetConfigStmt
                || statement instanceof AlterSystemStmt
                || statement instanceof AlterWorkGroupStmt
                || statement instanceof CreateTableAsSelectStmt
                || statement instanceof CreateViewStmt
                || statement instanceof CreateWorkGroupStmt
                || statement instanceof DmlStmt
                || statement instanceof DropTableStmt
                || statement instanceof DropWorkGroupStmt
                || statement instanceof QueryStatement
                || statement instanceof ShowColumnStmt
                || statement instanceof ShowDbStmt
                || statement instanceof ShowTableStmt
                || statement instanceof ShowTableStatusStmt
                || statement instanceof ShowVariablesStmt
                || statement instanceof ShowWorkGroupStmt
<<<<<<< HEAD
                || AlterSystemStmt.isSupportNewAnalyzer(statement);
=======
                || statement instanceof DropMaterializedViewStmt;
    }

    public static boolean isNewAlterTableClause(AlterClause clause) {
        return clause instanceof TableRenameClause;
>>>>>>> 34fcc188
    }
}<|MERGE_RESOLUTION|>--- conflicted
+++ resolved
@@ -2,12 +2,8 @@
 package com.starrocks.sql;
 
 import com.starrocks.analysis.AdminSetConfigStmt;
-<<<<<<< HEAD
-import com.starrocks.analysis.AlterSystemStmt;
-=======
 import com.starrocks.analysis.AlterClause;
 import com.starrocks.analysis.AlterTableStmt;
->>>>>>> 34fcc188
 import com.starrocks.analysis.AlterViewStmt;
 import com.starrocks.analysis.AlterWorkGroupStmt;
 import com.starrocks.analysis.CreateTableAsSelectStmt;
@@ -175,9 +171,7 @@
                 || statement instanceof QueryStmt
                 || statement instanceof QueryStatement
                 || statement instanceof ShowDbStmt
-                || statement instanceof AlterSystemStmt
-                || statement instanceof ShowTableStmt
-                || AlterSystemStmt.isSupportNewAnalyzer(statement);
+                || statement instanceof ShowTableStmt;
     }
 
     private static boolean isNewAlterTable(StatementBase statement) {
@@ -195,7 +189,6 @@
         return isNewAlterTable(statement)
                 || statement instanceof AlterViewStmt
                 || statement instanceof AdminSetConfigStmt
-                || statement instanceof AlterSystemStmt
                 || statement instanceof AlterWorkGroupStmt
                 || statement instanceof CreateTableAsSelectStmt
                 || statement instanceof CreateViewStmt
@@ -210,14 +203,10 @@
                 || statement instanceof ShowTableStatusStmt
                 || statement instanceof ShowVariablesStmt
                 || statement instanceof ShowWorkGroupStmt
-<<<<<<< HEAD
-                || AlterSystemStmt.isSupportNewAnalyzer(statement);
-=======
                 || statement instanceof DropMaterializedViewStmt;
     }
 
     public static boolean isNewAlterTableClause(AlterClause clause) {
         return clause instanceof TableRenameClause;
->>>>>>> 34fcc188
     }
 }