// This file is licensed under the Elastic License 2.0. Copyright 2021-present, StarRocks Limited.
package com.starrocks.sql;

import com.starrocks.analysis.AdminSetConfigStmt;
import com.starrocks.analysis.AdminSetReplicaStatusStmt;
import com.starrocks.analysis.AlterSystemStmt;
import com.starrocks.analysis.AlterTableStmt;
import com.starrocks.analysis.AlterViewStmt;
import com.starrocks.analysis.AlterWorkGroupStmt;
import com.starrocks.analysis.CreateIndexClause;
import com.starrocks.analysis.CreateTableAsSelectStmt;
import com.starrocks.analysis.CreateViewStmt;
import com.starrocks.analysis.CreateWorkGroupStmt;
import com.starrocks.analysis.DeleteStmt;
import com.starrocks.analysis.DmlStmt;
import com.starrocks.analysis.DropIndexClause;
import com.starrocks.analysis.DropMaterializedViewStmt;
import com.starrocks.analysis.DropTableStmt;
import com.starrocks.analysis.DropWorkGroupStmt;
import com.starrocks.analysis.InsertStmt;
import com.starrocks.analysis.QueryStmt;
import com.starrocks.analysis.ShowColumnStmt;
import com.starrocks.analysis.ShowDbStmt;
import com.starrocks.analysis.ShowMaterializedViewStmt;
import com.starrocks.analysis.ShowTableStatusStmt;
import com.starrocks.analysis.ShowTableStmt;
import com.starrocks.analysis.ShowVariablesStmt;
import com.starrocks.analysis.ShowWorkGroupStmt;
import com.starrocks.analysis.StatementBase;
import com.starrocks.analysis.UpdateStmt;
import com.starrocks.catalog.Database;
import com.starrocks.common.AnalysisException;
import com.starrocks.planner.PlanFragment;
import com.starrocks.planner.ResultSink;
import com.starrocks.qe.ConnectContext;
import com.starrocks.sql.analyzer.Analyzer;
import com.starrocks.sql.analyzer.AnalyzerUtils;
import com.starrocks.sql.analyzer.PrivilegeChecker;
import com.starrocks.sql.ast.GrantRoleStmt;
import com.starrocks.sql.ast.QueryRelation;
import com.starrocks.sql.ast.QueryStatement;
import com.starrocks.sql.ast.Relation;
import com.starrocks.sql.ast.RevokeRoleStmt;
import com.starrocks.sql.optimizer.OptExpression;
import com.starrocks.sql.optimizer.Optimizer;
import com.starrocks.sql.optimizer.OptimizerTraceUtil;
import com.starrocks.sql.optimizer.base.ColumnRefFactory;
import com.starrocks.sql.optimizer.base.ColumnRefSet;
import com.starrocks.sql.optimizer.base.PhysicalPropertySet;
import com.starrocks.sql.optimizer.transformer.LogicalPlan;
import com.starrocks.sql.optimizer.transformer.RelationTransformer;
import com.starrocks.sql.plan.ExecPlan;
import com.starrocks.sql.plan.PlanFragmentBuilder;

import java.util.List;
import java.util.Map;
import java.util.stream.Collectors;

public class StatementPlanner {

    public ExecPlan plan(StatementBase stmt, ConnectContext session) throws AnalysisException {
        if (stmt instanceof QueryStatement) {
            OptimizerTraceUtil.logQueryStatement(session, "after parse:\n%s", (QueryStatement) stmt);
        }
        Analyzer.analyze(stmt, session);
        PrivilegeChecker.check(stmt, session);
        if (stmt instanceof QueryStatement) {
            OptimizerTraceUtil.logQueryStatement(session, "after analyze:\n%s", (QueryStatement) stmt);
        }

        if (stmt instanceof QueryStatement) {
            Map<String, Database> dbs = AnalyzerUtils.collectAllDatabase(session, stmt);
            try {
                lock(dbs);
                session.setCurrentSqlDbIds(dbs.values().stream().map(Database::getId).collect(Collectors.toSet()));
                ExecPlan plan = createQueryPlan(((QueryStatement) stmt).getQueryRelation(), session);
                setOutfileSink((QueryStatement) stmt, plan);

                return plan;
            } finally {
                unLock(dbs);
            }
        } else if (stmt instanceof DmlStmt) {
            Map<String, Database> dbs = AnalyzerUtils.collectAllDatabase(session, stmt);
            try {
                lock(dbs);
                if (stmt instanceof InsertStmt) {
                    return new InsertPlanner().plan((InsertStmt) stmt, session);
                } else if (stmt instanceof UpdateStmt) {
                    return new UpdatePlanner().plan((UpdateStmt) stmt, session);
                } else if (stmt instanceof DeleteStmt) {
                    return new DeletePlanner().plan((DeleteStmt) stmt, session);
                }
            } finally {
                unLock(dbs);
            }
        }
        return null;
    }

    private ExecPlan createQueryPlan(Relation relation, ConnectContext session) {
        QueryRelation query = (QueryRelation) relation;
        List<String> colNames = query.getColumnOutputNames();

        //1. Build Logical plan
        ColumnRefFactory columnRefFactory = new ColumnRefFactory();
        LogicalPlan logicalPlan = new RelationTransformer(columnRefFactory, session).transformWithSelectLimit(query);

        //2. Optimize logical plan and build physical plan
        Optimizer optimizer = new Optimizer();
        OptExpression optimizedPlan = optimizer.optimize(
                session,
                logicalPlan.getRoot(),
                new PhysicalPropertySet(),
                new ColumnRefSet(logicalPlan.getOutputColumn()),
                columnRefFactory);

        //3. Build fragment exec plan
        /*
         * SingleNodeExecPlan is set in TableQueryPlanAction to generate a single-node Plan,
         * currently only used in Spark/Flink Connector
         * Because the connector sends only simple queries, it only needs to remove the output fragment
         */
        if (session.getSessionVariable().isSingleNodeExecPlan()) {
            return new PlanFragmentBuilder().createPhysicalPlanWithoutOutputFragment(
                    optimizedPlan, session, logicalPlan.getOutputColumn(), columnRefFactory, colNames);
        } else {
            return new PlanFragmentBuilder().createPhysicalPlan(
                    optimizedPlan, session, logicalPlan.getOutputColumn(), columnRefFactory, colNames);
        }
    }

    // Lock all database before analyze
    private void lock(Map<String, Database> dbs) {
        if (dbs == null) {
            return;
        }
        for (Database db : dbs.values()) {
            db.readLock();
        }
    }

    // unLock all database after analyze
    private void unLock(Map<String, Database> dbs) {
        if (dbs == null) {
            return;
        }
        for (Database db : dbs.values()) {
            db.readUnlock();
        }
    }

    // if query stmt has OUTFILE clause, set info into ResultSink.
    // this should be done after fragments are generated.
    private void setOutfileSink(QueryStatement queryStmt, ExecPlan plan) {
        if (!queryStmt.hasOutFileClause()) {
            return;
        }
        PlanFragment topFragment = plan.getFragments().get(0);
        if (!(topFragment.getSink() instanceof ResultSink)) {
            return;
        }

        ResultSink resultSink = (ResultSink) topFragment.getSink();
        resultSink.setOutfileInfo(queryStmt.getOutFileClause());
    }

    public static boolean supportedByNewParser(StatementBase statement) {
<<<<<<< HEAD
        return isNewAlterTable(statement)
=======
        return AlterTableStmt.isSupportNewPlanner(statement)
                || AlterSystemStmt.isSupportNewPlanner(statement)
>>>>>>> 07a5cabf
                || statement instanceof AlterViewStmt
                || statement instanceof AdminSetConfigStmt
                || statement instanceof AdminSetReplicaStatusStmt
                || statement instanceof CreateTableAsSelectStmt
                || statement instanceof CreateViewStmt
                || statement instanceof DmlStmt
                || statement instanceof DropTableStmt
                || statement instanceof QueryStmt
                || statement instanceof QueryStatement
                || statement instanceof ShowDbStmt
                || statement instanceof ShowMaterializedViewStmt
                || statement instanceof ShowTableStmt;
    }

    public static boolean supportedByNewAnalyzer(StatementBase statement) {
        return AlterTableStmt.isSupportNewPlanner(statement)
                || AlterSystemStmt.isSupportNewPlanner(statement)
                || statement instanceof AlterViewStmt
                || statement instanceof AdminSetConfigStmt
                || statement instanceof AdminSetReplicaStatusStmt
                || statement instanceof AlterWorkGroupStmt
                || statement instanceof CreateTableAsSelectStmt
                || statement instanceof CreateViewStmt
                || statement instanceof CreateWorkGroupStmt
                || statement instanceof DmlStmt
                || statement instanceof DropTableStmt
                || statement instanceof DropWorkGroupStmt
                || statement instanceof GrantRoleStmt
                || statement instanceof QueryStatement
                || statement instanceof RevokeRoleStmt
                || statement instanceof ShowColumnStmt
                || statement instanceof ShowDbStmt
                || statement instanceof ShowMaterializedViewStmt
                || statement instanceof ShowTableStmt
                || statement instanceof ShowTableStatusStmt
                || statement instanceof ShowVariablesStmt
                || statement instanceof ShowWorkGroupStmt
                || statement instanceof DropMaterializedViewStmt;
    }
<<<<<<< HEAD

    private static boolean isNewAlterTable(StatementBase statement) {
        boolean isAlterTable = false;
        if (statement instanceof AlterTableStmt) {
            List<AlterClause> alterClauses = ((AlterTableStmt) statement).getOps();
            if (alterClauses.stream().allMatch(StatementPlanner::isNewAlterTableClause)) {
                isAlterTable = true;
            }
        }
        return isAlterTable;
    }

    public static boolean isNewAlterTableClause(AlterClause clause) {
        return clause instanceof CreateIndexClause
                || clause instanceof DropIndexClause
                || clause instanceof TableRenameClause;
    }
=======
>>>>>>> 07a5cabf
}<|MERGE_RESOLUTION|>--- conflicted
+++ resolved
@@ -7,13 +7,11 @@
 import com.starrocks.analysis.AlterTableStmt;
 import com.starrocks.analysis.AlterViewStmt;
 import com.starrocks.analysis.AlterWorkGroupStmt;
-import com.starrocks.analysis.CreateIndexClause;
 import com.starrocks.analysis.CreateTableAsSelectStmt;
 import com.starrocks.analysis.CreateViewStmt;
 import com.starrocks.analysis.CreateWorkGroupStmt;
 import com.starrocks.analysis.DeleteStmt;
 import com.starrocks.analysis.DmlStmt;
-import com.starrocks.analysis.DropIndexClause;
 import com.starrocks.analysis.DropMaterializedViewStmt;
 import com.starrocks.analysis.DropTableStmt;
 import com.starrocks.analysis.DropWorkGroupStmt;
@@ -166,12 +164,8 @@
     }
 
     public static boolean supportedByNewParser(StatementBase statement) {
-<<<<<<< HEAD
-        return isNewAlterTable(statement)
-=======
         return AlterTableStmt.isSupportNewPlanner(statement)
                 || AlterSystemStmt.isSupportNewPlanner(statement)
->>>>>>> 07a5cabf
                 || statement instanceof AlterViewStmt
                 || statement instanceof AdminSetConfigStmt
                 || statement instanceof AdminSetReplicaStatusStmt
@@ -211,24 +205,4 @@
                 || statement instanceof ShowWorkGroupStmt
                 || statement instanceof DropMaterializedViewStmt;
     }
-<<<<<<< HEAD
-
-    private static boolean isNewAlterTable(StatementBase statement) {
-        boolean isAlterTable = false;
-        if (statement instanceof AlterTableStmt) {
-            List<AlterClause> alterClauses = ((AlterTableStmt) statement).getOps();
-            if (alterClauses.stream().allMatch(StatementPlanner::isNewAlterTableClause)) {
-                isAlterTable = true;
-            }
-        }
-        return isAlterTable;
-    }
-
-    public static boolean isNewAlterTableClause(AlterClause clause) {
-        return clause instanceof CreateIndexClause
-                || clause instanceof DropIndexClause
-                || clause instanceof TableRenameClause;
-    }
-=======
->>>>>>> 07a5cabf
 }