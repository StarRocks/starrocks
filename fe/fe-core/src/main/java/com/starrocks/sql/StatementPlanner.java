--- conflicted
+++ resolved
@@ -1,12 +1,9 @@
 // This file is licensed under the Elastic License 2.0. Copyright 2021-present, StarRocks Limited.
 package com.starrocks.sql;
 
-<<<<<<< HEAD
+import com.starrocks.analysis.AdminSetConfigStmt;
 import com.starrocks.analysis.AlterClause;
 import com.starrocks.analysis.AlterTableStmt;
-=======
-import com.starrocks.analysis.AdminSetConfigStmt;
->>>>>>> ff66cb8d
 import com.starrocks.analysis.AlterViewStmt;
 import com.starrocks.analysis.AlterWorkGroupStmt;
 import com.starrocks.analysis.CreateTableAsSelectStmt;
@@ -163,13 +160,9 @@
     }
 
     public static boolean supportedByNewParser(StatementBase statement) {
-<<<<<<< HEAD
         return  isNewAlterTable(statement)
                 || statement instanceof AlterViewStmt
-=======
-        return statement instanceof AlterViewStmt
                 || statement instanceof AdminSetConfigStmt
->>>>>>> ff66cb8d
                 || statement instanceof CreateTableAsSelectStmt
                 || statement instanceof CreateViewStmt
                 || statement instanceof DmlStmt
@@ -192,13 +185,9 @@
     }
 
     public static boolean supportedByNewAnalyzer(StatementBase statement) {
-<<<<<<< HEAD
         return isNewAlterTable(statement)
+                || statement instanceof AdminSetConfigStmt
                 || statement instanceof AlterViewStmt
-=======
-        return statement instanceof AlterViewStmt
-                || statement instanceof AdminSetConfigStmt
->>>>>>> ff66cb8d
                 || statement instanceof AlterWorkGroupStmt
                 || statement instanceof CreateTableAsSelectStmt
                 || statement instanceof CreateViewStmt
