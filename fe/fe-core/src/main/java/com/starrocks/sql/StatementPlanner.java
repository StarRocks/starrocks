--- conflicted
+++ resolved
@@ -182,11 +182,8 @@
                 || statement instanceof ShowMaterializedViewStmt
                 || statement instanceof ShowTableStmt
                 || statement instanceof CreateCatalogStmt
-<<<<<<< HEAD
+                || statement instanceof DropCatalogStmt
                 || statement instanceof SubmitTaskStmt;
-=======
-                || statement instanceof DropCatalogStmt;
->>>>>>> 09dcc4c2
     }
 
     public static boolean supportedByNewAnalyzer(StatementBase statement) {
@@ -214,10 +211,7 @@
                 || statement instanceof ShowWorkGroupStmt
                 || statement instanceof DropMaterializedViewStmt
                 || statement instanceof CreateCatalogStmt
-<<<<<<< HEAD
+                || statement instanceof DropCatalogStmt
                 || statement instanceof SubmitTaskStmt;
-=======
-                || statement instanceof DropCatalogStmt;
->>>>>>> 09dcc4c2
     }
 }