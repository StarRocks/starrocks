--- conflicted
+++ resolved
@@ -34,20 +34,18 @@
 import com.starrocks.sql.analyzer.Analyzer;
 import com.starrocks.sql.analyzer.AnalyzerUtils;
 import com.starrocks.sql.analyzer.PrivilegeChecker;
-<<<<<<< HEAD
-import com.starrocks.sql.ast.CreateCatalogStmt;
-import com.starrocks.sql.ast.DropCatalogStmt;
-=======
 import com.starrocks.sql.ast.AnalyzeStmt;
 import com.starrocks.sql.ast.CreateAnalyzeJobStmt;
+import com.starrocks.sql.ast.CreateCatalogStmt;
 import com.starrocks.sql.ast.DropAnalyzeJobStmt;
->>>>>>> 93489fbd
+import com.starrocks.sql.ast.DropCatalogStmt;
 import com.starrocks.sql.ast.GrantRoleStmt;
 import com.starrocks.sql.ast.QueryRelation;
 import com.starrocks.sql.ast.QueryStatement;
 import com.starrocks.sql.ast.Relation;
 import com.starrocks.sql.ast.RevokeRoleStmt;
 import com.starrocks.sql.ast.ShowAnalyzeStmt;
+import com.starrocks.sql.ast.SubmitTaskStmt;
 import com.starrocks.sql.optimizer.OptExpression;
 import com.starrocks.sql.optimizer.Optimizer;
 import com.starrocks.sql.optimizer.OptimizerTraceUtil;
@@ -180,6 +178,7 @@
                 || statement instanceof AlterViewStmt
                 || statement instanceof AnalyzeStmt
                 || statement instanceof CreateAnalyzeJobStmt
+                || statement instanceof CreateCatalogStmt
                 || statement instanceof CreateTableAsSelectStmt
                 || statement instanceof CreateViewStmt
                 || statement instanceof DmlStmt
@@ -195,7 +194,7 @@
                 || statement instanceof ShowDbStmt
                 || statement instanceof ShowMaterializedViewStmt
                 || statement instanceof ShowTableStmt
-                || statement instanceof CreateCatalogStmt;
+                || statement instanceof SubmitTaskStmt;
     }
 
     public static boolean supportedByNewAnalyzer(StatementBase statement) {
@@ -227,6 +226,7 @@
                 || statement instanceof ShowTableStmt
                 || statement instanceof ShowTableStatusStmt
                 || statement instanceof ShowVariablesStmt
-                || statement instanceof ShowWorkGroupStmt;
+                || statement instanceof ShowWorkGroupStmt
+                || statement instanceof SubmitTaskStmt;
     }
 }