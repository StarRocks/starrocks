--- conflicted
+++ resolved
@@ -173,41 +173,7 @@
         resultSink.setOutfileInfo(queryStmt.getOutFileClause());
     }
 
-<<<<<<< HEAD
-    public static boolean supportedByNewParser(StatementBase statement) {
-        return AlterTableStmt.isSupportNewPlanner(statement)
-                || AlterSystemStmt.isSupportNewPlanner(statement)
-                || statement instanceof AdminSetConfigStmt
-                || statement instanceof AdminSetReplicaStatusStmt
-                || statement instanceof AdminShowConfigStmt
-                || statement instanceof AdminShowReplicaDistributionStmt
-                || statement instanceof AdminShowReplicaStatusStmt
-                || statement instanceof AlterViewStmt
-                || statement instanceof AnalyzeStmt
-                || statement instanceof CreateAnalyzeJobStmt
-                || statement instanceof CreateCatalogStmt
-                || statement instanceof CreateTableAsSelectStmt
-                || statement instanceof CreateViewStmt
-                || statement instanceof DmlStmt
-                || statement instanceof DropAnalyzeJobStmt
-                || statement instanceof DropCatalogStmt
-                || statement instanceof DropMaterializedViewStmt
-                || statement instanceof DropTableStmt
-                || statement instanceof GrantRoleStmt
-                || statement instanceof QueryStmt
-                || statement instanceof QueryStatement
-                || statement instanceof RevokeRoleStmt
-                || statement instanceof ShowAnalyzeStmt
-                || statement instanceof ShowDbStmt
-                || statement instanceof ShowMaterializedViewStmt
-                || statement instanceof ShowTableStmt
-                || statement instanceof SubmitTaskStmt;
-    }
-
-    public static boolean supportedByNewAnalyzer(StatementBase statement) {
-=======
     public static boolean supportedByNewPlanner(StatementBase statement) {
->>>>>>> 80465651
         return AlterTableStmt.isSupportNewPlanner(statement)
                 || AlterSystemStmt.isSupportNewPlanner(statement)
                 || statement instanceof AdminSetConfigStmt
