--- conflicted
+++ resolved
@@ -690,35 +690,35 @@
     }
 
     @Override
-<<<<<<< HEAD
-    public ParseNode visitShowPartitionsStatement(StarRocksParser.ShowPartitionsStatementContext context) {
-        boolean temp = context.TEMPORARY() != null;
-        QualifiedName qualifiedName = getQualifiedName(context.qualifiedName());
-        TableName tableName = qualifiedNameToTableName(qualifiedName);
-
-        Expr where = null;
-        if (context.expression() != null) {
-            where = (Expr) visit(context.expression());
-        }
-
-        List<OrderByElement> orderByElements = new ArrayList<>();
-        if (context.ORDER() != null) {
-            orderByElements.addAll(visit(context.sortItem(), OrderByElement.class));
-        }
-
-        LimitElement limitElement = null;
-        if (context.limitElement() != null) {
-            limitElement = (LimitElement) visit(context.limitElement());
-        }
-        return new ShowPartitionsStmt(tableName, where, orderByElements, limitElement, temp);
-=======
     public ParseNode visitDropPartitionClause(StarRocksParser.DropPartitionClauseContext context) {
         String partitionName = ((Identifier) visit(context.identifier())).getValue();
         boolean temp = context.TEMPORARY() != null;
         boolean force = context.FORCE() != null;
         boolean exists = context.EXISTS() != null;
         return new DropPartitionClause(exists, partitionName, temp, force);
->>>>>>> 3212a0e0
+    }
+
+    @Override
+    public ParseNode visitShowPartitionsStatement(StarRocksParser.ShowPartitionsStatementContext context) {
+        boolean temp = context.TEMPORARY() != null;
+        QualifiedName qualifiedName = getQualifiedName(context.qualifiedName());
+        TableName tableName = qualifiedNameToTableName(qualifiedName);
+
+        Expr where = null;
+        if (context.expression() != null) {
+            where = (Expr) visit(context.expression());
+        }
+
+        List<OrderByElement> orderByElements = new ArrayList<>();
+        if (context.ORDER() != null) {
+            orderByElements.addAll(visit(context.sortItem(), OrderByElement.class));
+        }
+
+        LimitElement limitElement = null;
+        if (context.limitElement() != null) {
+            limitElement = (LimitElement) visit(context.limitElement());
+        }
+        return new ShowPartitionsStmt(tableName, where, orderByElements, limitElement, temp);
     }
 
     // ------------------------------------------- View Statement ------------------------------------------------------
