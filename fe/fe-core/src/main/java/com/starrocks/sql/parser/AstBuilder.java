--- conflicted
+++ resolved
@@ -3960,7 +3960,6 @@
         UserDesc userDesc;
         UserIdentifier user = (UserIdentifier) visit(context.user());
 
-<<<<<<< HEAD
         if (context.ROLE() != null) {
             List<String> roles = new ArrayList<>();
             if (context.roleList() != null) {
@@ -3979,8 +3978,6 @@
             return setDefaultRoleStmt;
         }
 
-=======
->>>>>>> de5dc1b2
         UserAuthOption authOption = (UserAuthOption) visit(context.authOption());
         if (authOption.getAuthPlugin() == null) {
             userDesc = new UserDesc(user.getUserIdentity(), authOption.getPassword(), authOption.isPasswordPlain());
@@ -4083,7 +4080,6 @@
     }
 
     @Override
-<<<<<<< HEAD
     public ParseNode visitSetRoleStatement(StarRocksParser.SetRoleStatementContext context) {
         List<String> roles = new ArrayList<>();
 
@@ -4127,17 +4123,10 @@
     }
 
     @Override
-    public ParseNode visitGrantRevokeClause(StarRocksParser.GrantRevokeClauseContext context) {
-        boolean withGrantOption = context.WITH() != null;
-        if (context.user() != null) {
-            UserIdentity user = ((UserIdentifier) visit(context.user())).getUserIdentity();
-            return new GrantRevokeClause(user, null, withGrantOption);
-=======
     public ParseNode visitShowGrantsStatement(StarRocksParser.ShowGrantsStatementContext context) {
         if (context.ROLE() != null) {
             Identifier role = (Identifier) visit(context.identifierOrString());
             return new ShowGrantsStmt(role.getValue());
->>>>>>> de5dc1b2
         } else {
             UserIdentity userId = context.user() == null ? null : ((UserIdentifier) visit(context.user())).getUserIdentity();
             return new ShowGrantsStmt(userId);
