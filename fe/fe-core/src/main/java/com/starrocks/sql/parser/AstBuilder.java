--- conflicted
+++ resolved
@@ -119,11 +119,7 @@
 import com.starrocks.analysis.ShowDeleteStmt;
 import com.starrocks.analysis.ShowIndexStmt;
 import com.starrocks.analysis.ShowMaterializedViewStmt;
-<<<<<<< HEAD
-import com.starrocks.analysis.ShowOpenTableStmt;
-=======
 import com.starrocks.analysis.ShowPartitionsStmt;
->>>>>>> 726cb6ba
 import com.starrocks.analysis.ShowProcStmt;
 import com.starrocks.analysis.ShowStatusStmt;
 import com.starrocks.analysis.ShowTableStatusStmt;
@@ -131,6 +127,7 @@
 import com.starrocks.analysis.ShowTabletStmt;
 import com.starrocks.analysis.ShowUserPropertyStmt;
 import com.starrocks.analysis.ShowVariablesStmt;
+import com.starrocks.analysis.ShowOpenTableStmt;
 import com.starrocks.analysis.SingleItemListPartitionDesc;
 import com.starrocks.analysis.SingleRangePartitionDesc;
 import com.starrocks.analysis.SlotRef;
@@ -835,12 +832,8 @@
         boolean exists = context.EXISTS() != null;
         return new DropPartitionClause(exists, partitionName, temp, force);
     }
-
-    @Override
-<<<<<<< HEAD
-    public ParseNode visitShowOpenTableStatement(StarRocksParser.ShowOpenTableStatementContext  context) {
-        return new ShowOpenTableStmt();
-=======
+    
+    @Override
     public ParseNode visitModifyPartitionClause(StarRocksParser.ModifyPartitionClauseContext context) {
         Map<String, String> properties = null;
         if (context.propertyList() != null) {
@@ -884,9 +877,12 @@
             limitElement = (LimitElement) visit(context.limitElement());
         }
         return new ShowPartitionsStmt(tableName, where, orderByElements, limitElement, temp);
->>>>>>> 726cb6ba
-    }
-
+    }
+    
+    @Override
+    public ParseNode visitShowOpenTableStatement(StarRocksParser.ShowOpenTableStatementContext  context) {
+        return new ShowOpenTableStmt();
+    }
     // ------------------------------------------- View Statement ------------------------------------------------------
 
     @Override
