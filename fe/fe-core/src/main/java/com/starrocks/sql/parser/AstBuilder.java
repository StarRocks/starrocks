// This file is licensed under the Elastic License 2.0. Copyright 2021-present, StarRocks Inc.
package com.starrocks.sql.parser;

import com.google.common.base.Joiner;
import com.google.common.base.Preconditions;
import com.google.common.collect.ImmutableList;
import com.google.common.collect.ImmutableSet;
import com.google.common.collect.Lists;
import com.google.common.collect.Maps;
import com.starrocks.analysis.AnalyticExpr;
import com.starrocks.analysis.AnalyticWindow;
import com.starrocks.analysis.ArithmeticExpr;
import com.starrocks.analysis.ArrayExpr;
import com.starrocks.analysis.ArrowExpr;
import com.starrocks.analysis.BetweenPredicate;
import com.starrocks.analysis.BinaryPredicate;
import com.starrocks.analysis.BoolLiteral;
import com.starrocks.analysis.BrokerDesc;
import com.starrocks.analysis.CaseExpr;
import com.starrocks.analysis.CaseWhenClause;
import com.starrocks.analysis.CastExpr;
import com.starrocks.analysis.CollectionElementExpr;
import com.starrocks.analysis.ColumnDef;
import com.starrocks.analysis.ColumnPosition;
import com.starrocks.analysis.CompoundPredicate;
import com.starrocks.analysis.DateLiteral;
import com.starrocks.analysis.DecimalLiteral;
import com.starrocks.analysis.ExistsPredicate;
import com.starrocks.analysis.Expr;
import com.starrocks.analysis.FloatLiteral;
import com.starrocks.analysis.FunctionCallExpr;
import com.starrocks.analysis.FunctionName;
import com.starrocks.analysis.FunctionParams;
import com.starrocks.analysis.GroupByClause;
import com.starrocks.analysis.GroupingFunctionCallExpr;
import com.starrocks.analysis.InPredicate;
import com.starrocks.analysis.IndexDef;
import com.starrocks.analysis.InformationFunction;
import com.starrocks.analysis.IntLiteral;
import com.starrocks.analysis.IsNullPredicate;
import com.starrocks.analysis.JoinOperator;
import com.starrocks.analysis.KeysDesc;
import com.starrocks.analysis.LabelName;
import com.starrocks.analysis.LargeIntLiteral;
import com.starrocks.analysis.LikePredicate;
import com.starrocks.analysis.LimitElement;
import com.starrocks.analysis.LiteralExpr;
import com.starrocks.analysis.NullLiteral;
import com.starrocks.analysis.OdbcScalarFunctionCall;
import com.starrocks.analysis.OrderByElement;
import com.starrocks.analysis.OutFileClause;
import com.starrocks.analysis.ParseNode;
import com.starrocks.analysis.Predicate;
import com.starrocks.analysis.RoutineLoadDataSourceProperties;
import com.starrocks.analysis.SlotRef;
import com.starrocks.analysis.StringLiteral;
import com.starrocks.analysis.SubfieldExpr;
import com.starrocks.analysis.Subquery;
import com.starrocks.analysis.TableName;
import com.starrocks.analysis.TableRef;
import com.starrocks.analysis.TimestampArithmeticExpr;
import com.starrocks.analysis.TypeDef;
import com.starrocks.analysis.UserDesc;
import com.starrocks.analysis.UserIdentity;
import com.starrocks.analysis.VariableExpr;
import com.starrocks.catalog.AggregateType;
import com.starrocks.catalog.ArrayType;
import com.starrocks.catalog.FunctionSet;
import com.starrocks.catalog.KeysType;
import com.starrocks.catalog.MapType;
import com.starrocks.catalog.PrimitiveType;
import com.starrocks.catalog.ScalarType;
import com.starrocks.catalog.StructField;
import com.starrocks.catalog.StructType;
import com.starrocks.catalog.Type;
import com.starrocks.common.AnalysisException;
import com.starrocks.common.Config;
import com.starrocks.common.ErrorCode;
import com.starrocks.common.ErrorReport;
import com.starrocks.common.NotImplementedException;
import com.starrocks.common.util.DateUtils;
import com.starrocks.mysql.MysqlPassword;
import com.starrocks.qe.SqlModeHelper;
import com.starrocks.sql.analyzer.RelationId;
import com.starrocks.sql.analyzer.SemanticException;
import com.starrocks.sql.ast.AddBackendClause;
import com.starrocks.sql.ast.AddColumnClause;
import com.starrocks.sql.ast.AddColumnsClause;
import com.starrocks.sql.ast.AddComputeNodeClause;
import com.starrocks.sql.ast.AddFollowerClause;
import com.starrocks.sql.ast.AddObserverClause;
import com.starrocks.sql.ast.AddPartitionClause;
import com.starrocks.sql.ast.AddRollupClause;
import com.starrocks.sql.ast.AddSqlBlackListStmt;
import com.starrocks.sql.ast.AdminCancelRepairTableStmt;
import com.starrocks.sql.ast.AdminCheckTabletsStmt;
import com.starrocks.sql.ast.AdminRepairTableStmt;
import com.starrocks.sql.ast.AdminSetConfigStmt;
import com.starrocks.sql.ast.AdminSetReplicaStatusStmt;
import com.starrocks.sql.ast.AdminShowConfigStmt;
import com.starrocks.sql.ast.AdminShowReplicaDistributionStmt;
import com.starrocks.sql.ast.AdminShowReplicaStatusStmt;
import com.starrocks.sql.ast.AlterClause;
import com.starrocks.sql.ast.AlterDatabaseQuotaStmt;
import com.starrocks.sql.ast.AlterDatabaseRenameStatement;
import com.starrocks.sql.ast.AlterLoadErrorUrlClause;
import com.starrocks.sql.ast.AlterLoadStmt;
import com.starrocks.sql.ast.AlterMaterializedViewStmt;
import com.starrocks.sql.ast.AlterResourceGroupStmt;
import com.starrocks.sql.ast.AlterResourceStmt;
import com.starrocks.sql.ast.AlterRoutineLoadStmt;
import com.starrocks.sql.ast.AlterSystemStmt;
import com.starrocks.sql.ast.AlterTableStmt;
import com.starrocks.sql.ast.AlterUserStmt;
import com.starrocks.sql.ast.AlterViewStmt;
import com.starrocks.sql.ast.AnalyzeBasicDesc;
import com.starrocks.sql.ast.AnalyzeHistogramDesc;
import com.starrocks.sql.ast.AnalyzeStmt;
import com.starrocks.sql.ast.AsyncRefreshSchemeDesc;
import com.starrocks.sql.ast.BackupStmt;
import com.starrocks.sql.ast.BaseGrantRevokePrivilegeStmt;
import com.starrocks.sql.ast.CTERelation;
import com.starrocks.sql.ast.CancelAlterSystemStmt;
import com.starrocks.sql.ast.CancelAlterTableStmt;
import com.starrocks.sql.ast.CancelBackupStmt;
import com.starrocks.sql.ast.CancelExportStmt;
import com.starrocks.sql.ast.CancelLoadStmt;
import com.starrocks.sql.ast.CancelRefreshMaterializedViewStmt;
import com.starrocks.sql.ast.ColWithComment;
import com.starrocks.sql.ast.ColumnAssignment;
import com.starrocks.sql.ast.ColumnRenameClause;
import com.starrocks.sql.ast.ColumnSeparator;
import com.starrocks.sql.ast.CreateAnalyzeJobStmt;
import com.starrocks.sql.ast.CreateCatalogStmt;
import com.starrocks.sql.ast.CreateDbStmt;
import com.starrocks.sql.ast.CreateFileStmt;
import com.starrocks.sql.ast.CreateFunctionStmt;
import com.starrocks.sql.ast.CreateIndexClause;
import com.starrocks.sql.ast.CreateMaterializedViewStatement;
import com.starrocks.sql.ast.CreateMaterializedViewStmt;
import com.starrocks.sql.ast.CreateRepositoryStmt;
import com.starrocks.sql.ast.CreateResourceGroupStmt;
import com.starrocks.sql.ast.CreateResourceStmt;
import com.starrocks.sql.ast.CreateRoleStmt;
import com.starrocks.sql.ast.CreateRoutineLoadStmt;
import com.starrocks.sql.ast.CreateTableAsSelectStmt;
import com.starrocks.sql.ast.CreateTableLikeStmt;
import com.starrocks.sql.ast.CreateTableStmt;
import com.starrocks.sql.ast.CreateUserStmt;
import com.starrocks.sql.ast.CreateViewStmt;
import com.starrocks.sql.ast.DataDescription;
import com.starrocks.sql.ast.DecommissionBackendClause;
import com.starrocks.sql.ast.DefaultValueExpr;
import com.starrocks.sql.ast.DelSqlBlackListStmt;
import com.starrocks.sql.ast.DeleteStmt;
import com.starrocks.sql.ast.DescribeStmt;
import com.starrocks.sql.ast.DistributionDesc;
import com.starrocks.sql.ast.DropAnalyzeJobStmt;
import com.starrocks.sql.ast.DropBackendClause;
import com.starrocks.sql.ast.DropCatalogStmt;
import com.starrocks.sql.ast.DropColumnClause;
import com.starrocks.sql.ast.DropComputeNodeClause;
import com.starrocks.sql.ast.DropDbStmt;
import com.starrocks.sql.ast.DropFileStmt;
import com.starrocks.sql.ast.DropFollowerClause;
import com.starrocks.sql.ast.DropFunctionStmt;
import com.starrocks.sql.ast.DropHistogramStmt;
import com.starrocks.sql.ast.DropIndexClause;
import com.starrocks.sql.ast.DropMaterializedViewStmt;
import com.starrocks.sql.ast.DropObserverClause;
import com.starrocks.sql.ast.DropPartitionClause;
import com.starrocks.sql.ast.DropRepositoryStmt;
import com.starrocks.sql.ast.DropResourceGroupStmt;
import com.starrocks.sql.ast.DropResourceStmt;
import com.starrocks.sql.ast.DropRoleStmt;
import com.starrocks.sql.ast.DropRollupClause;
import com.starrocks.sql.ast.DropStatsStmt;
import com.starrocks.sql.ast.DropTableStmt;
import com.starrocks.sql.ast.DropUserStmt;
import com.starrocks.sql.ast.EmptyStmt;
import com.starrocks.sql.ast.ExceptRelation;
import com.starrocks.sql.ast.ExecuteAsStmt;
import com.starrocks.sql.ast.ExportStmt;
import com.starrocks.sql.ast.ExpressionPartitionDesc;
import com.starrocks.sql.ast.FunctionArgsDef;
import com.starrocks.sql.ast.GrantPrivilegeStmt;
import com.starrocks.sql.ast.GrantRevokeClause;
import com.starrocks.sql.ast.GrantRevokePrivilegeObjects;
import com.starrocks.sql.ast.GrantRoleStmt;
import com.starrocks.sql.ast.HashDistributionDesc;
import com.starrocks.sql.ast.HelpStmt;
import com.starrocks.sql.ast.Identifier;
import com.starrocks.sql.ast.ImportColumnDesc;
import com.starrocks.sql.ast.ImportColumnsStmt;
import com.starrocks.sql.ast.ImportWhereStmt;
import com.starrocks.sql.ast.IncrementalRefreshSchemeDesc;
import com.starrocks.sql.ast.InsertStmt;
import com.starrocks.sql.ast.InstallPluginStmt;
import com.starrocks.sql.ast.IntersectRelation;
import com.starrocks.sql.ast.IntervalLiteral;
import com.starrocks.sql.ast.JoinRelation;
import com.starrocks.sql.ast.KillAnalyzeStmt;
import com.starrocks.sql.ast.KillStmt;
import com.starrocks.sql.ast.LambdaArgument;
import com.starrocks.sql.ast.LambdaFunctionExpr;
import com.starrocks.sql.ast.ListPartitionDesc;
import com.starrocks.sql.ast.LoadStmt;
import com.starrocks.sql.ast.ManualRefreshSchemeDesc;
import com.starrocks.sql.ast.ModifyBackendAddressClause;
import com.starrocks.sql.ast.ModifyBrokerClause;
import com.starrocks.sql.ast.ModifyColumnClause;
import com.starrocks.sql.ast.ModifyFrontendAddressClause;
import com.starrocks.sql.ast.ModifyPartitionClause;
import com.starrocks.sql.ast.ModifyTablePropertiesClause;
import com.starrocks.sql.ast.MultiItemListPartitionDesc;
import com.starrocks.sql.ast.MultiRangePartitionDesc;
import com.starrocks.sql.ast.PartitionDesc;
import com.starrocks.sql.ast.PartitionKeyDesc;
import com.starrocks.sql.ast.PartitionNames;
import com.starrocks.sql.ast.PartitionRangeDesc;
import com.starrocks.sql.ast.PartitionRenameClause;
import com.starrocks.sql.ast.PartitionValue;
import com.starrocks.sql.ast.PauseRoutineLoadStmt;
import com.starrocks.sql.ast.Property;
import com.starrocks.sql.ast.QualifiedName;
import com.starrocks.sql.ast.QueryRelation;
import com.starrocks.sql.ast.QueryStatement;
import com.starrocks.sql.ast.RangePartitionDesc;
import com.starrocks.sql.ast.RecoverDbStmt;
import com.starrocks.sql.ast.RecoverPartitionStmt;
import com.starrocks.sql.ast.RecoverTableStmt;
import com.starrocks.sql.ast.RefreshMaterializedViewStatement;
import com.starrocks.sql.ast.RefreshSchemeDesc;
import com.starrocks.sql.ast.RefreshTableStmt;
import com.starrocks.sql.ast.Relation;
import com.starrocks.sql.ast.ReorderColumnsClause;
import com.starrocks.sql.ast.ReplacePartitionClause;
import com.starrocks.sql.ast.ResourceDesc;
import com.starrocks.sql.ast.RestoreStmt;
import com.starrocks.sql.ast.ResumeRoutineLoadStmt;
import com.starrocks.sql.ast.RevokePrivilegeStmt;
import com.starrocks.sql.ast.RevokeRoleStmt;
import com.starrocks.sql.ast.RollupRenameClause;
import com.starrocks.sql.ast.RowDelimiter;
import com.starrocks.sql.ast.SelectList;
import com.starrocks.sql.ast.SelectListItem;
import com.starrocks.sql.ast.SelectRelation;
import com.starrocks.sql.ast.SetNamesVar;
import com.starrocks.sql.ast.SetPassVar;
import com.starrocks.sql.ast.SetQualifier;
import com.starrocks.sql.ast.SetRoleStmt;
import com.starrocks.sql.ast.SetStmt;
import com.starrocks.sql.ast.SetTransaction;
import com.starrocks.sql.ast.SetType;
import com.starrocks.sql.ast.SetUserPropertyStmt;
import com.starrocks.sql.ast.SetUserPropertyVar;
import com.starrocks.sql.ast.SetVar;
import com.starrocks.sql.ast.ShowAlterStmt;
import com.starrocks.sql.ast.ShowAnalyzeJobStmt;
import com.starrocks.sql.ast.ShowAnalyzeStatusStmt;
import com.starrocks.sql.ast.ShowAuthenticationStmt;
import com.starrocks.sql.ast.ShowAuthorStmt;
import com.starrocks.sql.ast.ShowBackendsStmt;
import com.starrocks.sql.ast.ShowBackupStmt;
import com.starrocks.sql.ast.ShowBasicStatsMetaStmt;
import com.starrocks.sql.ast.ShowBrokerStmt;
import com.starrocks.sql.ast.ShowCatalogsStmt;
import com.starrocks.sql.ast.ShowCharsetStmt;
import com.starrocks.sql.ast.ShowCollationStmt;
import com.starrocks.sql.ast.ShowColumnStmt;
import com.starrocks.sql.ast.ShowComputeNodesStmt;
import com.starrocks.sql.ast.ShowCreateDbStmt;
import com.starrocks.sql.ast.ShowCreateTableStmt;
import com.starrocks.sql.ast.ShowDataStmt;
import com.starrocks.sql.ast.ShowDbStmt;
import com.starrocks.sql.ast.ShowDeleteStmt;
import com.starrocks.sql.ast.ShowDynamicPartitionStmt;
import com.starrocks.sql.ast.ShowEnginesStmt;
import com.starrocks.sql.ast.ShowEventsStmt;
import com.starrocks.sql.ast.ShowExportStmt;
import com.starrocks.sql.ast.ShowFrontendsStmt;
import com.starrocks.sql.ast.ShowFunctionsStmt;
import com.starrocks.sql.ast.ShowGrantsStmt;
import com.starrocks.sql.ast.ShowHistogramStatsMetaStmt;
import com.starrocks.sql.ast.ShowIndexStmt;
import com.starrocks.sql.ast.ShowLoadStmt;
import com.starrocks.sql.ast.ShowLoadWarningsStmt;
import com.starrocks.sql.ast.ShowMaterializedViewStmt;
import com.starrocks.sql.ast.ShowOpenTableStmt;
import com.starrocks.sql.ast.ShowPartitionsStmt;
import com.starrocks.sql.ast.ShowPluginsStmt;
import com.starrocks.sql.ast.ShowProcStmt;
import com.starrocks.sql.ast.ShowProcedureStmt;
import com.starrocks.sql.ast.ShowProcesslistStmt;
import com.starrocks.sql.ast.ShowRepositoriesStmt;
import com.starrocks.sql.ast.ShowResourceGroupStmt;
import com.starrocks.sql.ast.ShowResourcesStmt;
import com.starrocks.sql.ast.ShowRestoreStmt;
import com.starrocks.sql.ast.ShowRolesStmt;
import com.starrocks.sql.ast.ShowRoutineLoadStmt;
import com.starrocks.sql.ast.ShowRoutineLoadTaskStmt;
import com.starrocks.sql.ast.ShowSmallFilesStmt;
import com.starrocks.sql.ast.ShowSnapshotStmt;
import com.starrocks.sql.ast.ShowSqlBlackListStmt;
import com.starrocks.sql.ast.ShowStatusStmt;
import com.starrocks.sql.ast.ShowStreamLoadStmt;
import com.starrocks.sql.ast.ShowTableStatusStmt;
import com.starrocks.sql.ast.ShowTableStmt;
import com.starrocks.sql.ast.ShowTabletStmt;
import com.starrocks.sql.ast.ShowTransactionStmt;
import com.starrocks.sql.ast.ShowTriggersStmt;
import com.starrocks.sql.ast.ShowUserPropertyStmt;
import com.starrocks.sql.ast.ShowUserStmt;
import com.starrocks.sql.ast.ShowVariablesStmt;
import com.starrocks.sql.ast.ShowWarningStmt;
import com.starrocks.sql.ast.ShowWhiteListStmt;
import com.starrocks.sql.ast.SingleItemListPartitionDesc;
import com.starrocks.sql.ast.SingleRangePartitionDesc;
import com.starrocks.sql.ast.StatementBase;
import com.starrocks.sql.ast.StopRoutineLoadStmt;
import com.starrocks.sql.ast.SubmitTaskStmt;
import com.starrocks.sql.ast.SubqueryRelation;
import com.starrocks.sql.ast.SwapTableClause;
import com.starrocks.sql.ast.SyncRefreshSchemeDesc;
import com.starrocks.sql.ast.SyncStmt;
import com.starrocks.sql.ast.TableFunctionRelation;
import com.starrocks.sql.ast.TableRelation;
import com.starrocks.sql.ast.TableRenameClause;
import com.starrocks.sql.ast.TruncatePartitionClause;
import com.starrocks.sql.ast.TruncateTableStmt;
import com.starrocks.sql.ast.UninstallPluginStmt;
import com.starrocks.sql.ast.UnionRelation;
import com.starrocks.sql.ast.UnitBoundary;
import com.starrocks.sql.ast.UnitIdentifier;
import com.starrocks.sql.ast.UnsupportedStmt;
import com.starrocks.sql.ast.UpdateStmt;
import com.starrocks.sql.ast.UseCatalogStmt;
import com.starrocks.sql.ast.UseDbStmt;
import com.starrocks.sql.ast.UserAuthOption;
import com.starrocks.sql.ast.UserIdentifier;
import com.starrocks.sql.ast.UserVariable;
import com.starrocks.sql.ast.ValueList;
import com.starrocks.sql.ast.ValuesRelation;
import com.starrocks.sql.common.ErrorType;
import com.starrocks.sql.common.StarRocksPlannerException;
import org.antlr.v4.runtime.ParserRuleContext;
import org.antlr.v4.runtime.Token;
import org.antlr.v4.runtime.tree.ParseTree;
import org.antlr.v4.runtime.tree.TerminalNode;
import org.apache.commons.collections4.ListUtils;
import org.apache.commons.collections4.MapUtils;
import org.apache.commons.lang3.StringUtils;

import java.io.StringWriter;
import java.math.BigDecimal;
import java.math.BigInteger;
import java.time.LocalDateTime;
import java.time.format.DateTimeFormatter;
import java.util.ArrayList;
import java.util.Collections;
import java.util.HashMap;
import java.util.Iterator;
import java.util.List;
import java.util.Map;
import java.util.stream.Collectors;

import static java.util.stream.Collectors.toList;

public class AstBuilder extends StarRocksBaseVisitor<ParseNode> {
    private final long sqlMode;

    public AstBuilder(long sqlMode) {
        this.sqlMode = sqlMode;
    }

    @Override
    public ParseNode visitSingleStatement(StarRocksParser.SingleStatementContext context) {
        if (context.statement() != null) {
            return visit(context.statement());
        } else {
            return visit(context.emptyStatement());
        }
    }

    @Override
    public ParseNode visitEmptyStatement(StarRocksParser.EmptyStatementContext context) {
        return new EmptyStmt();
    }

    // ---------------------------------------- Database Statement -----------------------------------------------------

    @Override
    public ParseNode visitUseDatabaseStatement(StarRocksParser.UseDatabaseStatementContext context) {
        QualifiedName qualifiedName = getQualifiedName(context.qualifiedName());
        List<String> parts = qualifiedName.getParts();
        if (parts.size() == 1) {
            return new UseDbStmt(null, parts.get(0));
        } else if (parts.size() == 2) {
            return new UseDbStmt(parts.get(0), parts.get(1));
        } else {
            throw new ParsingException("error catalog.database");
        }
    }

    @Override
    public ParseNode visitUseCatalogStatement(StarRocksParser.UseCatalogStatementContext context) {
        Identifier identifier = (Identifier) visit(context.identifierOrString());
        String catalogName = identifier.getValue();
        return new UseCatalogStmt(catalogName);
    }

    @Override
    public ParseNode visitShowDatabasesStatement(StarRocksParser.ShowDatabasesStatementContext context) {
        String catalog = null;
        if (context.catalog != null) {
            QualifiedName dbName = getQualifiedName(context.catalog);
            catalog = dbName.toString();
        }

        if (context.pattern != null) {
            StringLiteral stringLiteral = (StringLiteral) visit(context.pattern);
            return new ShowDbStmt(stringLiteral.getValue(), catalog);
        } else if (context.expression() != null) {
            return new ShowDbStmt(null, (Expr) visit(context.expression()), catalog);
        } else {
            return new ShowDbStmt(null, null, catalog);
        }
    }

    @Override
    public ParseNode visitAlterDbQuotaStatement(StarRocksParser.AlterDbQuotaStatementContext context) {
        String dbName = ((Identifier) visit(context.identifier(0))).getValue();
        if (context.DATA() != null) {
            String quotaValue = ((Identifier) visit(context.identifier(1))).getValue();
            return new AlterDatabaseQuotaStmt(dbName,
                    AlterDatabaseQuotaStmt.QuotaType.DATA,
                    quotaValue);
        } else {
            String quotaValue = context.INTEGER_VALUE().getText();
            return new AlterDatabaseQuotaStmt(dbName,
                    AlterDatabaseQuotaStmt.QuotaType.REPLICA,
                    quotaValue);
        }
    }

    @Override
    public ParseNode visitCreateDbStatement(StarRocksParser.CreateDbStatementContext context) {
        String dbName = ((Identifier) visit(context.identifier())).getValue();
        return new CreateDbStmt(context.IF() != null, dbName);
    }

    @Override
    public ParseNode visitDropDbStatement(StarRocksParser.DropDbStatementContext context) {
        String dbName = ((Identifier) visit(context.identifier())).getValue();
        return new DropDbStmt(context.IF() != null, dbName, context.FORCE() != null);
    }

    @Override
    public ParseNode visitShowCreateDbStatement(StarRocksParser.ShowCreateDbStatementContext context) {
        String dbName = ((Identifier) visit(context.identifier())).getValue();
        return new ShowCreateDbStmt(dbName);
    }

    @Override
    public ParseNode visitAlterDatabaseRenameStatement(StarRocksParser.AlterDatabaseRenameStatementContext context) {
        String dbName = ((Identifier) visit(context.identifier(0))).getValue();
        String newName = ((Identifier) visit(context.identifier(1))).getValue();
        return new AlterDatabaseRenameStatement(dbName, newName);
    }

    @Override
    public ParseNode visitRecoverDbStmt(StarRocksParser.RecoverDbStmtContext context) {
        String dbName = ((Identifier) visit(context.identifier())).getValue();
        return new RecoverDbStmt(dbName);
    }

    @Override
    public ParseNode visitShowDataStmt(StarRocksParser.ShowDataStmtContext context) {
        if (context.FROM() != null) {
            QualifiedName qualifiedName = getQualifiedName(context.qualifiedName());
            TableName targetTableName = qualifiedNameToTableName(qualifiedName);
            return new ShowDataStmt(targetTableName.getDb(), targetTableName.getTbl());
        } else {
            return new ShowDataStmt(null, null);
        }
    }

    // ------------------------------------------- Table Statement -----------------------------------------------------

    @Override
    public ParseNode visitCreateTableStatement(StarRocksParser.CreateTableStatementContext context) {
        Map<String, String> properties = null;
        if (context.properties() != null) {
            properties = new HashMap<>();
            List<Property> propertyList = visit(context.properties().property(), Property.class);
            for (Property property : propertyList) {
                properties.put(property.getKey(), property.getValue());
            }
        }
        Map<String, String> extProperties = null;
        if (context.extProperties() != null) {
            extProperties = new HashMap<>();
            List<Property> propertyList = visit(context.extProperties().properties().property(), Property.class);
            for (Property property : propertyList) {
                extProperties.put(property.getKey(), property.getValue());
            }
        }
        return new CreateTableStmt(
                context.IF() != null,
                context.EXTERNAL() != null,
                qualifiedNameToTableName(getQualifiedName(context.qualifiedName())),
                context.columnDesc() == null ? null : getColumnDefs(context.columnDesc()),
                context.indexDesc() == null ? null : getIndexDefs(context.indexDesc()),
                context.engineDesc() == null ? "olap" :
                        ((Identifier) visit(context.engineDesc().identifier())).getValue(),
                context.charsetDesc() == null ? "utf8" :
                        ((Identifier) visit(context.charsetDesc().identifierOrString())).getValue(),
                context.keyDesc() == null ? null : getKeysDesc(context.keyDesc()),
                context.partitionDesc() == null ? null : getPartitionDesc(context.partitionDesc()),
                context.distributionDesc() == null ? null : (DistributionDesc) visit(context.distributionDesc()),
                properties,
                extProperties,
                context.comment() == null ? null : ((StringLiteral) visit(context.comment().string())).getStringValue(),
                context.rollupDesc() == null ?
                        null : context.rollupDesc().rollupItem().stream().map(this::getRollup).collect(toList()),
                context.orderByDesc() == null ? null :
                        visit(context.orderByDesc().identifierList().identifier(), Identifier.class)
                                .stream().map(Identifier::getValue).collect(toList()));
    }

    private PartitionDesc getPartitionDesc(StarRocksParser.PartitionDescContext context) {
        final List<Identifier> identifierList = visit(context.identifierList().identifier(), Identifier.class);
        final List<String> columnList = identifierList.stream().map(Identifier::getValue).collect(toList());
        List<PartitionDesc> partitionDescList = new ArrayList<>();
        PartitionDesc partitionDesc = null;
        if (context.RANGE() != null) {
            for (StarRocksParser.RangePartitionDescContext rangePartitionDescContext : context.rangePartitionDesc()) {
                final PartitionDesc rangePartitionDesc = (PartitionDesc) visit(rangePartitionDescContext);
                partitionDescList.add(rangePartitionDesc);
            }
            partitionDesc = new RangePartitionDesc(columnList, partitionDescList);
        } else if (context.LIST() != null) {
            for (StarRocksParser.ListPartitionDescContext listPartitionDescContext : context.listPartitionDesc()) {
                final PartitionDesc listPartitionDesc = (PartitionDesc) visit(listPartitionDescContext);
                partitionDescList.add(listPartitionDesc);
            }
            partitionDesc = new ListPartitionDesc(columnList, partitionDescList);
            throw new ParsingException("List partition is not supported.");
        }
        return partitionDesc;
    }

    private AlterClause getRollup(StarRocksParser.RollupItemContext rollupItemContext) {
        String rollupName = ((Identifier) visit(rollupItemContext.identifier())).getValue();
        List<Identifier> columnList =
                visit(rollupItemContext.identifierList().identifier(), Identifier.class);
        List<String> dupKeys = null;
        if (rollupItemContext.dupKeys() != null) {
            final List<Identifier> identifierList =
                    visit(rollupItemContext.dupKeys().identifierList().identifier(), Identifier.class);
            dupKeys = identifierList.stream().map(Identifier::getValue).collect(toList());
        }
        String baseRollupName = rollupItemContext.fromRollup() != null ?
                ((Identifier) visit(rollupItemContext.fromRollup().identifier())).getValue() : null;
        Map<String, String> properties = null;
        if (rollupItemContext.properties() != null) {
            properties = new HashMap<>();
            List<Property> propertyList = visit(rollupItemContext.properties().property(), Property.class);
            for (Property property : propertyList) {
                properties.put(property.getKey(), property.getValue());
            }
        }
        return new AddRollupClause(rollupName, columnList.stream().map(Identifier::getValue).collect(toList()),
                dupKeys, baseRollupName,
                properties);
    }

    private KeysDesc getKeysDesc(StarRocksParser.KeyDescContext context) {
        KeysType keysType = null;
        if (null != context.PRIMARY()) {
            keysType = KeysType.PRIMARY_KEYS;
        } else if (null != context.DUPLICATE()) {
            keysType = KeysType.DUP_KEYS;
        } else if (null != context.AGGREGATE()) {
            keysType = KeysType.AGG_KEYS;
        } else if (null != context.UNIQUE()) {
            keysType = KeysType.UNIQUE_KEYS;
        }
        List<Identifier> columnList = visit(context.identifierList().identifier(), Identifier.class);
        return new KeysDesc(keysType, columnList.stream().map(Identifier::getValue).collect(toList()));
    }

    private List<IndexDef> getIndexDefs(List<StarRocksParser.IndexDescContext> indexDesc) {
        List<IndexDef> indexDefList = new ArrayList<>();
        for (StarRocksParser.IndexDescContext context : indexDesc) {
            String indexName = ((Identifier) visit(context.identifier())).getValue();
            List<Identifier> columnList = visit(context.identifierList().identifier(), Identifier.class);
            String comment =
                    context.comment() != null ? ((StringLiteral) visit(context.comment())).getStringValue() : null;
            final IndexDef indexDef =
                    new IndexDef(indexName, columnList.stream().map(Identifier::getValue).collect(toList()),
                            IndexDef.IndexType.BITMAP, comment);
            indexDefList.add(indexDef);
        }
        return indexDefList;
    }

    private List<ColumnDef> getColumnDefs(List<StarRocksParser.ColumnDescContext> columnDesc) {
        return columnDesc.stream().map(context -> getColumnDef(context)).collect(toList());
    }

    private ColumnDef getColumnDef(StarRocksParser.ColumnDescContext context) {
        String columnName = ((Identifier) visit(context.identifier())).getValue();
        TypeDef typeDef = new TypeDef(getType(context.type()));
        String charsetName = context.charsetName() != null ?
                ((Identifier) visit(context.charsetName().identifier())).getValue() : null;
        boolean isKey = context.KEY() != null;
        AggregateType aggregateType =
                context.aggDesc() != null ? AggregateType.valueOf(context.aggDesc().getText().toUpperCase()) : null;
        Boolean isAllowNull = null;
        if (context.NOT() != null && context.NULL() != null) {
            isAllowNull = false;
        } else if (context.NULL() != null) {
            isAllowNull = true;
        }
        ColumnDef.DefaultValueDef defaultValueDef = ColumnDef.DefaultValueDef.NOT_SET;
        final StarRocksParser.DefaultDescContext defaultDescContext = context.defaultDesc();
        if (defaultDescContext != null) {
            if (defaultDescContext.string() != null) {
                String value = ((StringLiteral) visit(defaultDescContext.string())).getStringValue();
                defaultValueDef = new ColumnDef.DefaultValueDef(true, new StringLiteral(value));
            } else if (defaultDescContext.NULL() != null) {
                defaultValueDef = ColumnDef.DefaultValueDef.NULL_DEFAULT_VALUE;
            } else if (defaultDescContext.CURRENT_TIMESTAMP() != null) {
                defaultValueDef = ColumnDef.DefaultValueDef.CURRENT_TIMESTAMP_VALUE;
            } else if (defaultDescContext.qualifiedName() != null) {
                String functionName = defaultDescContext.qualifiedName().getText().toLowerCase();
                defaultValueDef = new ColumnDef.DefaultValueDef(true,
                        new FunctionCallExpr(functionName, new ArrayList<>()));
            }
        }
        String comment = context.comment() == null ? "" :
                ((StringLiteral) visit(context.comment().string())).getStringValue();
        return new ColumnDef(columnName, typeDef, charsetName, isKey, aggregateType, isAllowNull, defaultValueDef,
                comment);
    }

    @Override
    public ParseNode visitCreateTableAsSelectStatement(StarRocksParser.CreateTableAsSelectStatementContext context) {
        Map<String, String> properties = new HashMap<>();
        if (context.properties() != null) {
            List<Property> propertyList = visit(context.properties().property(), Property.class);
            for (Property property : propertyList) {
                properties.put(property.getKey(), property.getValue());
            }
        }

        CreateTableStmt createTableStmt = new CreateTableStmt(
                context.IF() != null,
                false,
                qualifiedNameToTableName(getQualifiedName(context.qualifiedName())),
                null,
                "olap",
                context.keyDesc() == null ? null : getKeysDesc(context.keyDesc()),
                context.partitionDesc() == null ? null : (PartitionDesc) visit(context.partitionDesc()),
                context.distributionDesc() == null ? null : (DistributionDesc) visit(context.distributionDesc()),
                properties,
                null,
                context.comment() == null ? null :
                        ((StringLiteral) visit(context.comment().string())).getStringValue());

        List<Identifier> columns = visitIfPresent(context.identifier(), Identifier.class);
        return new CreateTableAsSelectStmt(
                createTableStmt,
                columns == null ? null : columns.stream().map(Identifier::getValue).collect(toList()),
                (QueryStatement) visit(context.queryStatement()));
    }

    @Override
    public ParseNode visitCreateTableLikeStatement(StarRocksParser.CreateTableLikeStatementContext context) {
        return new CreateTableLikeStmt(context.IF() != null,
                qualifiedNameToTableName(getQualifiedName(context.qualifiedName(0))),
                qualifiedNameToTableName(getQualifiedName(context.qualifiedName(1))));
    }

    @Override
    public ParseNode visitShowCreateTableStatement(StarRocksParser.ShowCreateTableStatementContext context) {
        QualifiedName qualifiedName = getQualifiedName(context.qualifiedName());
        TableName targetTableName = qualifiedNameToTableName(qualifiedName);
        if (context.MATERIALIZED() != null && context.VIEW() != null) {
            return new ShowCreateTableStmt(targetTableName, ShowCreateTableStmt.CreateTableType.MATERIALIZED_VIEW);
        }
        if (context.VIEW() != null) {
            return new ShowCreateTableStmt(targetTableName, ShowCreateTableStmt.CreateTableType.VIEW);
        }
        return new ShowCreateTableStmt(targetTableName, ShowCreateTableStmt.CreateTableType.TABLE);
    }

    @Override
    public ParseNode visitDropTableStatement(StarRocksParser.DropTableStatementContext context) {
        boolean ifExists = context.IF() != null && context.EXISTS() != null;
        boolean force = context.FORCE() != null;
        QualifiedName qualifiedName = getQualifiedName(context.qualifiedName());
        TableName targetTableName = qualifiedNameToTableName(qualifiedName);
        return new DropTableStmt(ifExists, targetTableName, force);
    }

    @Override
    public ParseNode visitRecoverTableStatement(StarRocksParser.RecoverTableStatementContext context) {
        QualifiedName qualifiedName = getQualifiedName(context.qualifiedName());
        TableName tableName = qualifiedNameToTableName(qualifiedName);
        return new RecoverTableStmt(tableName);
    }

    @Override
    public ParseNode visitTruncateTableStatement(StarRocksParser.TruncateTableStatementContext context) {
        QualifiedName qualifiedName = getQualifiedName(context.qualifiedName());
        TableName targetTableName = qualifiedNameToTableName(qualifiedName);
        PartitionNames partitionNames = null;
        if (context.partitionNames() != null) {
            partitionNames = (PartitionNames) visit(context.partitionNames());
        }
        return new TruncateTableStmt(new TableRef(targetTableName, null, partitionNames));
    }

    @Override
    public ParseNode visitShowTableStatement(StarRocksParser.ShowTableStatementContext context) {
        boolean isVerbose = context.FULL() != null;
        String database = null;
        String catalog = null;
        // catalog.db
        if (context.qualifiedName() != null) {
            QualifiedName qualifiedName = getQualifiedName(context.qualifiedName());
            List<String> parts = qualifiedName.getParts();
            if (parts.size() == 2) {
                catalog = qualifiedName.getParts().get(0);
                database = qualifiedName.getParts().get(1);
            } else if (parts.size() == 1) {
                database = qualifiedName.getParts().get(0);
            }
        }

        if (context.pattern != null) {
            StringLiteral stringLiteral = (StringLiteral) visit(context.pattern);
            return new ShowTableStmt(database, isVerbose, stringLiteral.getValue(), catalog);
        } else if (context.expression() != null) {
            return new ShowTableStmt(database, isVerbose, null, (Expr) visit(context.expression()), catalog);
        } else {
            return new ShowTableStmt(database, isVerbose, null, catalog);
        }
    }

    @Override
    public ParseNode visitDescTableStatement(StarRocksParser.DescTableStatementContext context) {
        QualifiedName qualifiedName = getQualifiedName(context.qualifiedName());
        TableName targetTableName = qualifiedNameToTableName(qualifiedName);
        return new DescribeStmt(targetTableName, context.ALL() != null);
    }

    @Override
    public ParseNode visitShowTableStatusStatement(StarRocksParser.ShowTableStatusStatementContext context) {
        QualifiedName dbName = null;
        if (context.qualifiedName() != null) {
            dbName = getQualifiedName(context.db);
        }

        String pattern = null;
        if (context.pattern != null) {
            StringLiteral stringLiteral = (StringLiteral) visit(context.pattern);
            pattern = stringLiteral.getValue();
        }

        Expr where = null;
        if (context.expression() != null) {
            where = (Expr) visit(context.expression());
        }

        return new ShowTableStatusStmt(dbName == null ? null : dbName.toString(), pattern, where);
    }

    @Override
    public ParseNode visitShowColumnStatement(StarRocksParser.ShowColumnStatementContext context) {
        QualifiedName tableName = getQualifiedName(context.table);

        QualifiedName dbName = null;
        if (context.db != null) {
            dbName = getQualifiedName(context.db);
        }

        String pattern = null;
        if (context.pattern != null) {
            StringLiteral stringLiteral = (StringLiteral) visit(context.pattern);
            pattern = stringLiteral.getValue();
        }

        Expr where = null;
        if (context.expression() != null) {
            where = (Expr) visit(context.expression());
        }

        return new ShowColumnStmt(qualifiedNameToTableName(tableName),
                dbName == null ? null : dbName.toString(),
                pattern,
                context.FULL() != null,
                where);
    }

    @Override
    public ParseNode visitRefreshTableStatement(StarRocksParser.RefreshTableStatementContext context) {
        QualifiedName qualifiedName = getQualifiedName(context.qualifiedName());
        TableName targetTableName = qualifiedNameToTableName(qualifiedName);
        List<String> partitionNames = null;
        if (context.string() != null) {
            partitionNames = context.string().stream()
                    .map(c -> ((StringLiteral) visit(c)).getStringValue()).collect(toList());
        }
        return new RefreshTableStmt(targetTableName, partitionNames);
    }

    @Override
    public ParseNode visitAlterTableStatement(StarRocksParser.AlterTableStatementContext context) {
        QualifiedName qualifiedName = getQualifiedName(context.qualifiedName());
        TableName targetTableName = qualifiedNameToTableName(qualifiedName);
        if (context.ROLLUP() != null) {
            if (context.ADD() != null) {
                List<AlterClause> clauses = context.rollupItem().stream().map(this::getRollup).collect(toList());
                return new AlterTableStmt(targetTableName, clauses);
            } else {
                List<Identifier> rollupList = visit(context.identifier(), Identifier.class);
                List<AlterClause> clauses = new ArrayList<>();
                for (Identifier rollupName : rollupList) {
                    clauses.add(new DropRollupClause(rollupName.getValue(), null));
                }
                return new AlterTableStmt(targetTableName, clauses);
            }
        } else {
            List<AlterClause> alterClauses = visit(context.alterClause(), AlterClause.class);
            return new AlterTableStmt(targetTableName, alterClauses);
        }
    }

    @Override
    public ParseNode visitCancelAlterTableStatement(StarRocksParser.CancelAlterTableStatementContext context) {
        ShowAlterStmt.AlterType alterType;
        if (context.ROLLUP() != null) {
            alterType = ShowAlterStmt.AlterType.ROLLUP;
        } else if (context.MATERIALIZED() != null && context.VIEW() != null) {
            alterType = ShowAlterStmt.AlterType.MATERIALIZED_VIEW;
        } else {
            alterType = ShowAlterStmt.AlterType.COLUMN;
        }
        QualifiedName qualifiedName = getQualifiedName(context.qualifiedName());
        TableName dbTableName = qualifiedNameToTableName(qualifiedName);

        List<Long> alterJobIdList = null;
        if (context.INTEGER_VALUE() != null) {
            alterJobIdList = context.INTEGER_VALUE()
                    .stream().map(ParseTree::getText).map(Long::parseLong).collect(toList());
        }
        return new CancelAlterTableStmt(alterType, dbTableName, alterJobIdList);
    }

    @Override
    public ParseNode visitShowAlterStatement(StarRocksParser.ShowAlterStatementContext context) {
        QualifiedName dbName = null;
        if (context.db != null) {
            dbName = getQualifiedName(context.db);
        }
        Expr where = null;
        if (context.expression() != null) {
            where = (Expr) visit(context.expression());
        }
        ShowAlterStmt.AlterType alterType;
        if (context.ROLLUP() != null) {
            alterType = ShowAlterStmt.AlterType.ROLLUP;
        } else if (context.MATERIALIZED() != null && context.VIEW() != null) {
            alterType = ShowAlterStmt.AlterType.MATERIALIZED_VIEW;
        } else {
            alterType = ShowAlterStmt.AlterType.COLUMN;
        }
        List<OrderByElement> orderByElements = null;
        if (context.ORDER() != null) {
            orderByElements = new ArrayList<>();
            orderByElements.addAll(visit(context.sortItem(), OrderByElement.class));
        }
        LimitElement limitElement = null;
        if (context.limitElement() != null) {
            limitElement = (LimitElement) visit(context.limitElement());
        }
        return new ShowAlterStmt(alterType, dbName == null ? null : dbName.toString(), where, orderByElements,
                limitElement);
    }

    // ------------------------------------------- View Statement ------------------------------------------------------

    @Override
    public ParseNode visitCreateViewStatement(StarRocksParser.CreateViewStatementContext context) {
        QualifiedName qualifiedName = getQualifiedName(context.qualifiedName());
        TableName targetTableName = qualifiedNameToTableName(qualifiedName);

        List<ColWithComment> colWithComments = null;
        if (context.columnNameWithComment().size() > 0) {
            colWithComments = visit(context.columnNameWithComment(), ColWithComment.class);
        }
        return new CreateViewStmt(
                context.IF() != null,
                targetTableName,
                colWithComments,
                context.comment() == null ? null : ((StringLiteral) visit(context.comment())).getStringValue(),
                (QueryStatement) visit(context.queryStatement()));
    }

    @Override
    public ParseNode visitAlterViewStatement(StarRocksParser.AlterViewStatementContext context) {
        QualifiedName qualifiedName = getQualifiedName(context.qualifiedName());
        TableName targetTableName = qualifiedNameToTableName(qualifiedName);

        List<ColWithComment> colWithComments = null;
        if (context.columnNameWithComment().size() > 0) {
            colWithComments = visit(context.columnNameWithComment(), ColWithComment.class);
        }

        return new AlterViewStmt(targetTableName, colWithComments, (QueryStatement) visit(context.queryStatement()));
    }

    @Override
    public ParseNode visitDropViewStatement(StarRocksParser.DropViewStatementContext context) {
        boolean ifExists = context.IF() != null && context.EXISTS() != null;
        QualifiedName qualifiedName = getQualifiedName(context.qualifiedName());
        TableName targetTableName = qualifiedNameToTableName(qualifiedName);
        return new DropTableStmt(ifExists, targetTableName, true, false);
    }

    @Override
    public ParseNode visitShowTabletStatement(StarRocksParser.ShowTabletStatementContext context) {
        if (context.INTEGER_VALUE() != null) {
            return new ShowTabletStmt(null, Long.parseLong(context.INTEGER_VALUE().getText()));
        } else {
            QualifiedName qualifiedName = getQualifiedName(context.qualifiedName());
            TableName dbTblName = qualifiedNameToTableName(qualifiedName);
            PartitionNames partitionNames = null;
            if (context.partitionNames() != null) {
                partitionNames = (PartitionNames) visit(context.partitionNames());
            }
            Expr where = null;
            if (context.expression() != null) {
                where = (Expr) visit(context.expression());
            }
            List<OrderByElement> orderByElements = null;
            if (context.ORDER() != null) {
                orderByElements = new ArrayList<>();
                orderByElements.addAll(visit(context.sortItem(), OrderByElement.class));
            }
            LimitElement limitElement = null;
            if (context.limitElement() != null) {
                limitElement = (LimitElement) visit(context.limitElement());
            }
            return new ShowTabletStmt(dbTblName, -1L, partitionNames, where, orderByElements, limitElement);
        }
    }

    @Override
    public ParseNode visitCreateIndexStatement(StarRocksParser.CreateIndexStatementContext context) {
        String indexName = ((Identifier) visit(context.identifier())).getValue();
        List<Identifier> columnList = visit(context.identifierList().identifier(), Identifier.class);
        String comment = null;
        if (context.comment() != null) {
            comment = ((StringLiteral) visit(context.comment())).getStringValue();
        }

        IndexDef indexDef = new IndexDef(indexName,
                columnList.stream().map(Identifier::getValue).collect(toList()),
                IndexDef.IndexType.BITMAP,
                comment);

        CreateIndexClause createIndexClause = new CreateIndexClause(null, indexDef, false);

        QualifiedName qualifiedName = getQualifiedName(context.qualifiedName());
        TableName targetTableName = qualifiedNameToTableName(qualifiedName);
        return new AlterTableStmt(targetTableName, Lists.newArrayList(createIndexClause));
    }

    @Override
    public ParseNode visitDropIndexStatement(StarRocksParser.DropIndexStatementContext context) {
        Identifier identifier = (Identifier) visit(context.identifier());
        DropIndexClause dropIndexClause = new DropIndexClause(identifier.getValue(), null, false);

        QualifiedName qualifiedName = getQualifiedName(context.qualifiedName());
        TableName targetTableName = qualifiedNameToTableName(qualifiedName);
        return new AlterTableStmt(targetTableName, Lists.newArrayList(dropIndexClause));
    }

    @Override
    public ParseNode visitShowIndexStatement(StarRocksParser.ShowIndexStatementContext context) {
        QualifiedName tableName = getQualifiedName(context.table);
        QualifiedName dbName = null;
        if (context.db != null) {
            dbName = getQualifiedName(context.db);
        }

        return new ShowIndexStmt(dbName == null ? null : dbName.toString(),
                qualifiedNameToTableName(tableName));
    }

    @Override
    public ParseNode visitShowPartitionsStatement(StarRocksParser.ShowPartitionsStatementContext context) {
        boolean temp = context.TEMPORARY() != null;
        QualifiedName qualifiedName = getQualifiedName(context.qualifiedName());
        TableName tableName = qualifiedNameToTableName(qualifiedName);

        Expr where = null;
        if (context.expression() != null) {
            where = (Expr) visit(context.expression());
        }

        List<OrderByElement> orderByElements = new ArrayList<>();
        if (context.ORDER() != null) {
            orderByElements.addAll(visit(context.sortItem(), OrderByElement.class));
        }

        LimitElement limitElement = null;
        if (context.limitElement() != null) {
            limitElement = (LimitElement) visit(context.limitElement());
        }
        return new ShowPartitionsStmt(tableName, where, orderByElements, limitElement, temp);
    }

    // ------------------------------------------- Task Statement ------------------------------------------------------

    @Override
    public ParseNode visitSubmitTaskStatement(StarRocksParser.SubmitTaskStatementContext context) {
        QualifiedName qualifiedName = null;
        if (context.qualifiedName() != null) {
            qualifiedName = getQualifiedName(context.qualifiedName());
        }
        Map<String, String> properties = new HashMap<>();
        if (context.setVarHint() != null) {
            for (StarRocksParser.SetVarHintContext hintContext : context.setVarHint()) {
                for (StarRocksParser.HintMapContext hintMapContext : hintContext.hintMap()) {
                    properties.put(hintMapContext.k.getText(),
                            ((LiteralExpr) visit(hintMapContext.v)).getStringValue());
                }
            }
        }
        CreateTableAsSelectStmt createTableAsSelectStmt =
                (CreateTableAsSelectStmt) visit(context.createTableAsSelectStatement());
        int startIndex = context.createTableAsSelectStatement().start.getStartIndex();
        if (qualifiedName == null) {
            return new SubmitTaskStmt(null, null,
                    properties, startIndex, createTableAsSelectStmt);
        } else if (qualifiedName.getParts().size() == 1) {
            return new SubmitTaskStmt(null, qualifiedName.getParts().get(0),
                    properties, startIndex, createTableAsSelectStmt);
        } else if (qualifiedName.getParts().size() == 2) {
            return new SubmitTaskStmt(qualifiedName.getParts().get(0),
                    qualifiedName.getParts().get(1), properties, startIndex, createTableAsSelectStmt);
        } else {
            throw new ParsingException("error task name ");
        }
    }

    // ------------------------------------------- Materialized View Statement -----------------------------------------

    public static final ImmutableList<String> MATERIALIZEDVIEW_REFRESHSCHEME_SUPPORT_UNIT_IDENTIFIERS =
            new ImmutableList.Builder<String>()
                    .add("SECOND").add("MINUTE").add("HOUR").add("DAY")
                    .build();

    private boolean checkMaterializedViewAsyncRefreshSchemeUnitIdentifier(
            AsyncRefreshSchemeDesc asyncRefreshSchemeDesc) {
        if (asyncRefreshSchemeDesc.getIntervalLiteral() == null ||
                asyncRefreshSchemeDesc.getIntervalLiteral().getUnitIdentifier() == null) {
            return true;
        }
        String description = asyncRefreshSchemeDesc.getIntervalLiteral().getUnitIdentifier().getDescription();
        if (StringUtils.isEmpty(description)) {
            return true;
        }
        return MATERIALIZEDVIEW_REFRESHSCHEME_SUPPORT_UNIT_IDENTIFIERS.contains(description);
    }

    @Override
    public ParseNode visitCreateMaterializedViewStatement(
            StarRocksParser.CreateMaterializedViewStatementContext context) {
        boolean ifNotExist = context.IF() != null;
        QualifiedName qualifiedName = getQualifiedName(context.mvName);
        TableName tableName = qualifiedNameToTableName(qualifiedName);

        String comment =
                context.comment() == null ? null : ((StringLiteral) visit(context.comment().string())).getStringValue();
        QueryStatement queryStatement = (QueryStatement) visit(context.queryStatement());

        RefreshSchemeDesc refreshSchemeDesc = null;
        Map<String, String> properties = new HashMap<>();
        ExpressionPartitionDesc expressionPartitionDesc = null;
        DistributionDesc distributionDesc = null;

        for (StarRocksParser.MaterializedViewDescContext desc : ListUtils.emptyIfNull(context.materializedViewDesc())) {
            // process properties
            if (desc.properties() != null) {
                if (MapUtils.isNotEmpty(properties)) {
                    throw new IllegalArgumentException("Duplicated PROPERTIES clause");
                }
                List<Property> propertyList = visit(desc.properties().property(), Property.class);
                for (Property property : propertyList) {
                    properties.put(property.getKey(), property.getValue());
                }
            }
            // process refresh
            if (desc.refreshSchemeDesc() != null) {
                if (refreshSchemeDesc != null) {
                    throw new IllegalArgumentException("Duplicated REFRESH clause");
                }
                refreshSchemeDesc = ((RefreshSchemeDesc) visit(desc.refreshSchemeDesc()));
            }

            // process partition by
            if (desc.primaryExpression() != null) {
                if (expressionPartitionDesc != null) {
                    throw new IllegalArgumentException("Duplicated PARTITION clause");
                }
                Expr expr = (Expr) visit(desc.primaryExpression());
                if (expr instanceof SlotRef) {
                    expressionPartitionDesc = new ExpressionPartitionDesc(expr);
                } else if (expr instanceof FunctionCallExpr) {
                    for (Expr child : expr.getChildren()) {
                        if (child instanceof SlotRef) {
                            expressionPartitionDesc = new ExpressionPartitionDesc(expr);
                            break;
                        }
                    }
                } else {
                    throw new IllegalArgumentException("Partition exp not supports:" + expr.toSql());
                }

                if (expressionPartitionDesc == null) {
                    throw new IllegalArgumentException("Partition exp not supports:" + expr.toSql());
                }
            }

            // process distribution
            if (desc.distributionDesc() != null) {
                if (distributionDesc != null) {
                    throw new IllegalArgumentException("Duplicated DISTRIBUTED BY clause");
                }
                distributionDesc = (DistributionDesc) visit(desc.distributionDesc());
            }
        }

        if (refreshSchemeDesc == null) {
            if (distributionDesc == null) {
                // use old materialized index
                refreshSchemeDesc = new SyncRefreshSchemeDesc();
            } else {
                // use new manual refresh
                refreshSchemeDesc = new ManualRefreshSchemeDesc();
            }
        }
        if (refreshSchemeDesc instanceof SyncRefreshSchemeDesc) {
            if (expressionPartitionDesc != null) {
                throw new IllegalArgumentException(
                        "Partition by is not supported by SYNC refresh type int materialized view");
            }
            if (distributionDesc != null) {
                throw new IllegalArgumentException(
                        "Distribution by is not supported by SYNC refresh type in materialized view");
            }
            return new CreateMaterializedViewStmt(tableName.getTbl(), queryStatement, properties);
        }
        if (refreshSchemeDesc instanceof AsyncRefreshSchemeDesc) {
            AsyncRefreshSchemeDesc asyncRefreshSchemeDesc = (AsyncRefreshSchemeDesc) refreshSchemeDesc;
            if (!checkMaterializedViewAsyncRefreshSchemeUnitIdentifier(asyncRefreshSchemeDesc)) {
                throw new IllegalArgumentException(
                        "CreateMaterializedView UnitIdentifier only support 'SECOND','MINUTE','HOUR' or 'DAY'");
            }
        }

        if (!Config.enable_experimental_mv) {
            throw new IllegalArgumentException("The experimental mv is disabled, " +
                    "you can set FE config enable_experimental_mv=true to enable it.");
        }
        if (refreshSchemeDesc instanceof IncrementalRefreshSchemeDesc) {
            throw new IllegalArgumentException("Realtime materialized view is not supported");
        }

        return new CreateMaterializedViewStatement(tableName, ifNotExist, comment,
                refreshSchemeDesc, expressionPartitionDesc, distributionDesc, properties, queryStatement);
    }

    @Override
    public ParseNode visitShowMaterializedViewStatement(StarRocksParser.ShowMaterializedViewStatementContext context) {
        String database = null;
        if (context.qualifiedName() != null) {
            database = getQualifiedName(context.qualifiedName()).toString();
        }
        if (context.pattern != null) {
            StringLiteral stringLiteral = (StringLiteral) visit(context.pattern);
            return new ShowMaterializedViewStmt(database, stringLiteral.getValue());
        } else if (context.expression() != null) {
            return new ShowMaterializedViewStmt(database, (Expr) visit(context.expression()));
        } else {
            return new ShowMaterializedViewStmt(database);
        }
    }

    @Override
    public ParseNode visitDropMaterializedViewStatement(StarRocksParser.DropMaterializedViewStatementContext context) {
        QualifiedName mvQualifiedName = getQualifiedName(context.qualifiedName());
        TableName mvName = qualifiedNameToTableName(mvQualifiedName);
        return new DropMaterializedViewStmt(context.IF() != null, mvName);
    }

    @Override
    public ParseNode visitAlterMaterializedViewStatement(
            StarRocksParser.AlterMaterializedViewStatementContext context) {
        QualifiedName mvQualifiedName = getQualifiedName(context.qualifiedName());
        TableName mvName = qualifiedNameToTableName(mvQualifiedName);
        String newMvName = null;
        if (context.tableRenameClause() != null) {
            newMvName = ((Identifier) visit(context.tableRenameClause().identifier())).getValue();
        }
        // process refresh
        RefreshSchemeDesc refreshSchemeDesc = null;
        if (context.refreshSchemeDesc() != null) {
            refreshSchemeDesc = ((RefreshSchemeDesc) visit(context.refreshSchemeDesc()));
        }
        if (refreshSchemeDesc instanceof AsyncRefreshSchemeDesc) {
            AsyncRefreshSchemeDesc asyncRefreshSchemeDesc = (AsyncRefreshSchemeDesc) refreshSchemeDesc;
            if (!checkMaterializedViewAsyncRefreshSchemeUnitIdentifier(asyncRefreshSchemeDesc)) {
                throw new IllegalArgumentException(
                        "AlterMaterializedView UnitIdentifier only support 'SECOND','MINUTE','HOUR' or 'DAY'");
            }
        }
        ModifyTablePropertiesClause modifyTablePropertiesClause = null;
        if (context.modifyTablePropertiesClause() != null) {
            modifyTablePropertiesClause = (ModifyTablePropertiesClause) visit(context.modifyTablePropertiesClause());
        }
        return new AlterMaterializedViewStmt(mvName, newMvName, refreshSchemeDesc, modifyTablePropertiesClause);
    }

    @Override
    public ParseNode visitRefreshMaterializedViewStatement(
            StarRocksParser.RefreshMaterializedViewStatementContext context) {
        QualifiedName mvQualifiedName = getQualifiedName(context.qualifiedName());
        TableName mvName = qualifiedNameToTableName(mvQualifiedName);
        PartitionRangeDesc partitionRangeDesc = null;
        if (context.partitionRangeDesc() != null) {
            partitionRangeDesc =
                    (PartitionRangeDesc) visit(context.partitionRangeDesc());
        }
        return new RefreshMaterializedViewStatement(mvName, partitionRangeDesc, context.FORCE() != null);
    }

    @Override
    public ParseNode visitCancelRefreshMaterializedViewStatement(
            StarRocksParser.CancelRefreshMaterializedViewStatementContext context) {
        QualifiedName mvQualifiedName = getQualifiedName(context.qualifiedName());
        TableName mvName = qualifiedNameToTableName(mvQualifiedName);
        return new CancelRefreshMaterializedViewStmt(mvName);
    }

    // ------------------------------------------- Catalog Statement ---------------------------------------------------

    @Override
    public ParseNode visitCreateExternalCatalogStatement(
            StarRocksParser.CreateExternalCatalogStatementContext context) {
        Identifier identifier = (Identifier) visit(context.identifierOrString());
        String catalogName = identifier.getValue();
        String comment = null;
        if (context.comment() != null) {
            comment = ((StringLiteral) visit(context.comment())).getStringValue();
        }
        Map<String, String> properties = new HashMap<>();
        if (context.properties() != null) {
            List<Property> propertyList = visit(context.properties().property(), Property.class);
            for (Property property : propertyList) {
                properties.put(property.getKey(), property.getValue());
            }
        }
        return new CreateCatalogStmt(catalogName, comment, properties);
    }

    @Override
    public ParseNode visitDropExternalCatalogStatement(StarRocksParser.DropExternalCatalogStatementContext context) {
        Identifier identifier = (Identifier) visit(context.catalogName);
        String catalogName = identifier.getValue();
        return new DropCatalogStmt(catalogName);
    }

    @Override
    public ParseNode visitShowCatalogsStatement(StarRocksParser.ShowCatalogsStatementContext context) {
        return new ShowCatalogsStmt();
    }

    // ------------------------------------------- DML Statement -------------------------------------------------------
    @Override
    public ParseNode visitInsertStatement(StarRocksParser.InsertStatementContext context) {
        QualifiedName qualifiedName = getQualifiedName(context.qualifiedName());
        TableName targetTableName = qualifiedNameToTableName(qualifiedName);
        PartitionNames partitionNames = null;
        if (context.partitionNames() != null) {
            partitionNames = (PartitionNames) visit(context.partitionNames());
        }

        QueryStatement queryStatement;
        if (context.VALUES() != null) {
            List<ValueList> rowValues = visit(context.expressionsWithDefault(), ValueList.class);
            List<ArrayList<Expr>> rows = rowValues.stream().map(ValueList::getRow).collect(toList());

            List<String> colNames = new ArrayList<>();
            for (int i = 0; i < rows.get(0).size(); ++i) {
                colNames.add("column_" + i);
            }

            queryStatement = new QueryStatement(new ValuesRelation(rows, colNames));
        } else {
            queryStatement = (QueryStatement) visit(context.queryStatement());
        }

        List<String> targetColumnNames = null;
        if (context.columnAliases() != null) {
            // StarRocks tables are not case-sensitive, so targetColumnNames are converted
            // to lowercase characters to facilitate subsequent matching.
            List<Identifier> targetColumnNamesIdentifiers =
                    visitIfPresent(context.columnAliases().identifier(), Identifier.class);
            if (targetColumnNamesIdentifiers != null) {
                targetColumnNames = targetColumnNamesIdentifiers.stream()
                        .map(Identifier::getValue).map(String::toLowerCase).collect(toList());
            }
        }
        if (context.explainDesc() != null) {
            queryStatement.setIsExplain(true, getExplainType(context.explainDesc()));
        }

        return new InsertStmt(targetTableName, partitionNames,
                context.label == null ? null : ((Identifier) visit(context.label)).getValue(),
                targetColumnNames, queryStatement, context.OVERWRITE() != null);
    }

    @Override
    public ParseNode visitUpdateStatement(StarRocksParser.UpdateStatementContext context) {
        QualifiedName qualifiedName = getQualifiedName(context.qualifiedName());
        TableName targetTableName = qualifiedNameToTableName(qualifiedName);
        List<ColumnAssignment> assignments = visit(context.assignmentList().assignment(), ColumnAssignment.class);
        Expr where = context.where != null ? (Expr) visit(context.where) : null;
        UpdateStmt ret = new UpdateStmt(targetTableName, assignments, where);
        if (context.explainDesc() != null) {
            ret.setIsExplain(true, getExplainType(context.explainDesc()));
        }
        return ret;
    }

    @Override
    public ParseNode visitDeleteStatement(StarRocksParser.DeleteStatementContext context) {
        QualifiedName qualifiedName = getQualifiedName(context.qualifiedName());
        TableName targetTableName = qualifiedNameToTableName(qualifiedName);
        PartitionNames partitionNames = null;
        if (context.partitionNames() != null) {
            partitionNames = (PartitionNames) visit(context.partitionNames());
        }
        Expr where = context.where != null ? (Expr) visit(context.where) : null;
        DeleteStmt ret = new DeleteStmt(targetTableName, partitionNames, where);
        if (context.explainDesc() != null) {
            ret.setIsExplain(true, getExplainType(context.explainDesc()));
        }
        return ret;
    }

    // ------------------------------------------- Routine Statement ---------------------------------------------------

    @Override
    public ParseNode visitCreateRoutineLoadStatement(StarRocksParser.CreateRoutineLoadStatementContext context) {
        QualifiedName dbName = null;
        if (context.db != null) {
            dbName = getQualifiedName(context.db);
        }

        QualifiedName tableName = null;
        if (context.table != null) {
            tableName = getQualifiedName(context.table);
        }

        String name = ((Identifier) visit(context.name)).getValue();
        List<StarRocksParser.LoadPropertiesContext> loadPropertiesContexts = context.loadProperties();
        List<ParseNode> loadPropertyList = getLoadPropertyList(loadPropertiesContexts);
        String typeName = context.source.getText();
        Map<String, String> jobProperties = getJobProperties(context.jobProperties());
        Map<String, String> dataSourceProperties = getDataSourceProperties(context.dataSourceProperties());

        return new CreateRoutineLoadStmt(new LabelName(dbName == null ? null : dbName.toString(), name),
                tableName == null ? null : tableName.toString(), loadPropertyList, jobProperties, typeName,
                dataSourceProperties);
    }

    @Override
    public ParseNode visitAlterRoutineLoadStatement(StarRocksParser.AlterRoutineLoadStatementContext context) {
        QualifiedName dbName = null;
        if (context.db != null) {
            dbName = getQualifiedName(context.db);
        }

        String name = getIdentifierName(context.name);
        List<StarRocksParser.LoadPropertiesContext> loadPropertiesContexts = context.loadProperties();
        List<ParseNode> loadPropertyList = getLoadPropertyList(loadPropertiesContexts);
        Map<String, String> jobProperties = getJobProperties(context.jobProperties());

        if (context.dataSource() != null) {
            String typeName = context.dataSource().source.getText();
            Map<String, String> dataSourceProperties =
                    getDataSourceProperties(context.dataSource().dataSourceProperties());
            RoutineLoadDataSourceProperties dataSource =
                    new RoutineLoadDataSourceProperties(typeName, dataSourceProperties);
            return new AlterRoutineLoadStmt(new LabelName(dbName == null ? null : dbName.toString(), name),
                    loadPropertyList, jobProperties, dataSource);
        }

        return new AlterRoutineLoadStmt(new LabelName(dbName == null ? null : dbName.toString(), name),
                loadPropertyList, jobProperties, new RoutineLoadDataSourceProperties());
    }

    @Override
    public ParseNode visitAlterLoadStatement(StarRocksParser.AlterLoadStatementContext context) {
        QualifiedName dbName = null;
        if (context.db != null) {
            dbName = getQualifiedName(context.db);
        }

        String name = ((Identifier) visit(context.name)).getValue();
        Map<String, String> jobProperties = getJobProperties(context.jobProperties());

        return new AlterLoadStmt(new LabelName(dbName == null ? null : dbName.toString(), name),
                jobProperties);
    }

    @Override
    public ParseNode visitStopRoutineLoadStatement(StarRocksParser.StopRoutineLoadStatementContext context) {
        String database = null;
        if (context.db != null) {
            database = getQualifiedName(context.db).toString();
        }
        String name = null;
        if (context.name != null) {
            name = getIdentifierName(context.name);
        }
        return new StopRoutineLoadStmt(new LabelName(database, name));
    }

    @Override
    public ParseNode visitResumeRoutineLoadStatement(StarRocksParser.ResumeRoutineLoadStatementContext context) {
        String database = null;
        if (context.db != null) {
            database = getQualifiedName(context.db).toString();
        }
        String name = null;
        if (context.name != null) {
            name = getIdentifierName(context.name);
        }
        return new ResumeRoutineLoadStmt(new LabelName(database, name));
    }

    @Override
    public ParseNode visitPauseRoutineLoadStatement(StarRocksParser.PauseRoutineLoadStatementContext context) {
        String database = null;
        if (context.db != null) {
            database = getQualifiedName(context.db).toString();
        }
        String name = null;
        if (context.name != null) {
            name = getIdentifierName(context.name);
        }
        return new PauseRoutineLoadStmt(new LabelName(database, name));
    }

    @Override
    public ParseNode visitShowRoutineLoadStatement(StarRocksParser.ShowRoutineLoadStatementContext context) {
        boolean isVerbose = context.ALL() != null;
        String database = null;
        if (context.db != null) {
            database = getQualifiedName(context.db).toString();
        }
        String name = null;
        if (context.name != null) {
            name = getIdentifierName(context.name);
        }
        Expr where = null;
        if (context.expression() != null) {
            where = (Expr) visit(context.expression());
        }
        List<OrderByElement> orderByElements = null;
        if (context.ORDER() != null) {
            orderByElements = new ArrayList<>();
            orderByElements.addAll(visit(context.sortItem(), OrderByElement.class));
        }
        LimitElement limitElement = null;
        if (context.limitElement() != null) {
            limitElement = (LimitElement) visit(context.limitElement());
        }
        return new ShowRoutineLoadStmt(new LabelName(database, name), isVerbose, where, orderByElements, limitElement);
    }

    @Override
    public ParseNode visitShowRoutineLoadTaskStatement(StarRocksParser.ShowRoutineLoadTaskStatementContext context) {
        QualifiedName dbName = null;
        if (context.db != null) {
            dbName = getQualifiedName(context.db);
        }

        Expr where = null;
        if (context.expression() != null) {
            where = (Expr) visit(context.expression());
        }
        return new ShowRoutineLoadTaskStmt(dbName == null ? null : dbName.toString(), where);
    }

    @Override
    public ParseNode visitShowStreamLoadStatement(StarRocksParser.ShowStreamLoadStatementContext context) {
        boolean isVerbose = context.ALL() != null;
        String database = null;
        if (context.db != null) {
            database = getQualifiedName(context.db).toString();
        }
        String name = null;
        if (context.name != null) {
            name = getIdentifierName(context.name);
        }
        Expr where = null;
        if (context.expression() != null) {
            where = (Expr) visit(context.expression());
        }
        List<OrderByElement> orderByElements = null;
        if (context.ORDER() != null) {
            orderByElements = new ArrayList<>();
            orderByElements.addAll(visit(context.sortItem(), OrderByElement.class));
        }
        LimitElement limitElement = null;
        if (context.limitElement() != null) {
            limitElement = (LimitElement) visit(context.limitElement());
        }
        return new ShowStreamLoadStmt(new LabelName(database, name), isVerbose, where, orderByElements, limitElement);
    }

    // ------------------------------------------- Admin Statement -----------------------------------------------------

    @Override
    public ParseNode visitAdminSetConfigStatement(StarRocksParser.AdminSetConfigStatementContext context) {
        Map<String, String> configs = new HashMap<>();
        Property property = (Property) visitProperty(context.property());
        String configKey = property.getKey();
        String configValue = property.getValue();
        configs.put(configKey, configValue);
        return new AdminSetConfigStmt(AdminSetConfigStmt.ConfigType.FRONTEND, configs);
    }

    @Override
    public ParseNode visitAdminSetReplicaStatusStatement(
            StarRocksParser.AdminSetReplicaStatusStatementContext context) {
        Map<String, String> properties = new HashMap<>();
        List<Property> propertyList = visit(context.properties().property(), Property.class);
        for (Property property : propertyList) {
            properties.put(property.getKey(), property.getValue());
        }
        return new AdminSetReplicaStatusStmt(properties);
    }

    @Override
    public ParseNode visitAdminShowConfigStatement(StarRocksParser.AdminShowConfigStatementContext context) {
        if (context.pattern != null) {
            StringLiteral stringLiteral = (StringLiteral) visit(context.pattern);
            return new AdminShowConfigStmt(AdminSetConfigStmt.ConfigType.FRONTEND, stringLiteral.getValue());
        }
        return new AdminShowConfigStmt(AdminSetConfigStmt.ConfigType.FRONTEND, null);
    }

    @Override
    public ParseNode visitAdminShowReplicaDistributionStatement(
            StarRocksParser.AdminShowReplicaDistributionStatementContext context) {
        QualifiedName qualifiedName = getQualifiedName(context.qualifiedName());
        TableName targetTableName = qualifiedNameToTableName(qualifiedName);
        PartitionNames partitionNames = null;
        if (context.partitionNames() != null) {
            partitionNames = (PartitionNames) visit(context.partitionNames());
        }
        return new AdminShowReplicaDistributionStmt(new TableRef(targetTableName, null, partitionNames));
    }

    @Override
    public ParseNode visitAdminShowReplicaStatusStatement(
            StarRocksParser.AdminShowReplicaStatusStatementContext context) {
        QualifiedName qualifiedName = getQualifiedName(context.qualifiedName());
        TableName targetTableName = qualifiedNameToTableName(qualifiedName);
        Expr where = context.where != null ? (Expr) visit(context.where) : null;
        PartitionNames partitionNames = null;
        if (context.partitionNames() != null) {
            partitionNames = (PartitionNames) visit(context.partitionNames());
        }
        return new AdminShowReplicaStatusStmt(new TableRef(targetTableName, null, partitionNames), where);
    }

    @Override
    public ParseNode visitAdminRepairTableStatement(StarRocksParser.AdminRepairTableStatementContext context) {
        QualifiedName qualifiedName = getQualifiedName(context.qualifiedName());
        TableName targetTableName = qualifiedNameToTableName(qualifiedName);
        PartitionNames partitionNames = null;
        if (context.partitionNames() != null) {
            partitionNames = (PartitionNames) visit(context.partitionNames());
        }
        return new AdminRepairTableStmt(new TableRef(targetTableName, null, partitionNames));
    }

    @Override
    public ParseNode visitAdminCancelRepairTableStatement(
            StarRocksParser.AdminCancelRepairTableStatementContext context) {
        QualifiedName qualifiedName = getQualifiedName(context.qualifiedName());
        TableName targetTableName = qualifiedNameToTableName(qualifiedName);
        PartitionNames partitionNames = null;
        if (context.partitionNames() != null) {
            partitionNames = (PartitionNames) visit(context.partitionNames());
        }
        return new AdminCancelRepairTableStmt(new TableRef(targetTableName, null, partitionNames));
    }

    @Override
    public ParseNode visitAdminCheckTabletsStatement(StarRocksParser.AdminCheckTabletsStatementContext context) {
        // tablet_ids and properties
        List<Long> tabletIds = Lists.newArrayList();
        if (context.tabletList() != null) {
            tabletIds = context.tabletList().INTEGER_VALUE().stream().map(ParseTree::getText)
                    .map(Long::parseLong).collect(toList());
        }
        Map<String, String> properties = new HashMap<>();
        if (context.properties() != null) {
            List<Property> propertyList = visit(context.properties().property(), Property.class);
            for (Property property : propertyList) {
                properties.put(property.getKey(), property.getValue());
            }
        }
        return new AdminCheckTabletsStmt(tabletIds, properties);
    }

    @Override
    public ParseNode visitKillStatement(StarRocksParser.KillStatementContext context) {
        long id = Long.parseLong(context.INTEGER_VALUE().getText());
        if (context.QUERY() != null) {
            return new KillStmt(false, id);
        } else {
            return new KillStmt(true, id);
        }
    }

    @Override
    public ParseNode visitSyncStatement(StarRocksParser.SyncStatementContext context) {
        return new SyncStmt();
    }

    // ------------------------------------------- Cluster Management Statement ----------------------------------------

    @Override
    public ParseNode visitAlterSystemStatement(StarRocksParser.AlterSystemStatementContext context) {
        return new AlterSystemStmt((AlterClause) visit(context.alterClause()));
    }

    @Override
    public ParseNode visitCancelAlterSystemStatement(StarRocksParser.CancelAlterSystemStatementContext context) {
        return new CancelAlterSystemStmt(visit(context.string(), StringLiteral.class)
                .stream().map(StringLiteral::getValue).collect(toList()));
    }

    @Override
    public ParseNode visitShowComputeNodesStatement(StarRocksParser.ShowComputeNodesStatementContext context) {
        return new ShowComputeNodesStmt();
    }

    // ------------------------------------------- Analyze Statement ---------------------------------------------------

    @Override
    public ParseNode visitAnalyzeStatement(StarRocksParser.AnalyzeStatementContext context) {
        QualifiedName qualifiedName = getQualifiedName(context.qualifiedName());
        TableName tableName = qualifiedNameToTableName(qualifiedName);

        List<Identifier> columns = visitIfPresent(context.identifier(), Identifier.class);
        List<String> columnNames = null;
        if (columns != null) {
            columnNames = columns.stream().map(Identifier::getValue).collect(toList());
        }

        Map<String, String> properties = new HashMap<>();
        if (context.properties() != null) {
            List<Property> propertyList = visit(context.properties().property(), Property.class);
            for (Property property : propertyList) {
                properties.put(property.getKey(), property.getValue());
            }
        }

        return new AnalyzeStmt(tableName, columnNames, properties,
                context.SAMPLE() != null,
                context.ASYNC() != null,
                new AnalyzeBasicDesc());
    }

    @Override
    public ParseNode visitDropStatsStatement(StarRocksParser.DropStatsStatementContext context) {
        QualifiedName qualifiedName = getQualifiedName(context.qualifiedName());
        TableName tableName = qualifiedNameToTableName(qualifiedName);
        return new DropStatsStmt(tableName);
    }

    @Override
    public ParseNode visitCreateAnalyzeStatement(StarRocksParser.CreateAnalyzeStatementContext context) {
        Map<String, String> properties = new HashMap<>();
        if (context.properties() != null) {
            List<Property> propertyList = visit(context.properties().property(), Property.class);
            for (Property property : propertyList) {
                properties.put(property.getKey(), property.getValue());
            }
        }

        if (context.DATABASE() != null) {
            return new CreateAnalyzeJobStmt(((Identifier) visit(context.db)).getValue(), context.FULL() == null,
                    properties);
        } else if (context.TABLE() != null) {
            QualifiedName qualifiedName = getQualifiedName(context.qualifiedName());
            TableName tableName = qualifiedNameToTableName(qualifiedName);

            List<Identifier> columns = visitIfPresent(context.identifier(), Identifier.class);
            List<String> columnNames = null;
            if (columns != null) {
                columnNames = columns.stream().map(Identifier::getValue).collect(toList());
            }

            return new CreateAnalyzeJobStmt(tableName, columnNames, context.SAMPLE() != null, properties);
        } else {
            return new CreateAnalyzeJobStmt(context.FULL() == null, properties);
        }
    }

    @Override
    public ParseNode visitDropAnalyzeJobStatement(StarRocksParser.DropAnalyzeJobStatementContext context) {
        return new DropAnalyzeJobStmt(Long.parseLong(context.INTEGER_VALUE().getText()));
    }

    @Override
    public ParseNode visitShowAnalyzeStatement(StarRocksParser.ShowAnalyzeStatementContext context) {
        Predicate predicate = null;
        if (context.expression() != null) {
            predicate = (Predicate) visit(context.expression());
        }

        if (context.STATUS() != null) {
            return new ShowAnalyzeStatusStmt(predicate);
        } else if (context.JOB() != null) {
            return new ShowAnalyzeJobStmt(predicate);
        } else {
            return new ShowAnalyzeJobStmt(predicate);
        }
    }

    @Override
    public ParseNode visitShowStatsMetaStatement(StarRocksParser.ShowStatsMetaStatementContext context) {
        Predicate predicate = null;
        if (context.expression() != null) {
            predicate = (Predicate) visit(context.expression());
        }

        return new ShowBasicStatsMetaStmt(predicate);
    }

    @Override
    public ParseNode visitShowHistogramMetaStatement(StarRocksParser.ShowHistogramMetaStatementContext context) {
        Predicate predicate = null;
        if (context.expression() != null) {
            predicate = (Predicate) visit(context.expression());
        }

        return new ShowHistogramStatsMetaStmt(predicate);
    }

    @Override
    public ParseNode visitAnalyzeHistogramStatement(StarRocksParser.AnalyzeHistogramStatementContext context) {
        QualifiedName qualifiedName = getQualifiedName(context.qualifiedName());
        TableName tableName = qualifiedNameToTableName(qualifiedName);

        List<Identifier> columns = visitIfPresent(context.identifier(), Identifier.class);
        List<String> columnNames = null;
        if (columns != null) {
            columnNames = columns.stream().map(Identifier::getValue).collect(toList());
        }

        Map<String, String> properties = new HashMap<>();
        if (context.properties() != null) {
            List<Property> propertyList = visit(context.properties().property(), Property.class);
            for (Property property : propertyList) {
                properties.put(property.getKey(), property.getValue());
            }
        }

        long bucket;
        if (context.bucket != null) {
            bucket = Long.parseLong(context.bucket.getText());
        } else {
            bucket = Config.histogram_buckets_size;
        }

        return new AnalyzeStmt(tableName, columnNames, properties, true,
                context.ASYNC() != null, new AnalyzeHistogramDesc(bucket));
    }

    @Override
    public ParseNode visitDropHistogramStatement(StarRocksParser.DropHistogramStatementContext context) {
        QualifiedName qualifiedName = getQualifiedName(context.qualifiedName());
        TableName tableName = qualifiedNameToTableName(qualifiedName);

        List<Identifier> columns = visitIfPresent(context.identifier(), Identifier.class);
        List<String> columnNames = null;
        if (columns != null) {
            columnNames = columns.stream().map(Identifier::getValue).collect(toList());
        }

        return new DropHistogramStmt(tableName, columnNames);
    }

    @Override
    public ParseNode visitKillAnalyzeStatement(StarRocksParser.KillAnalyzeStatementContext context) {
        return new KillAnalyzeStmt(Long.parseLong(context.INTEGER_VALUE().getText()));
    }

    // ------------------------------------------- Resource Group Statement --------------------------------------------

    public ParseNode visitCreateResourceGroupStatement(StarRocksParser.CreateResourceGroupStatementContext context) {
        Identifier identifier = (Identifier) visit(context.identifier());
        String name = identifier.getValue();

        List<List<Predicate>> predicatesList = new ArrayList<>();
        for (StarRocksParser.ClassifierContext classifierContext : context.classifier()) {
            List<Predicate> p = visit(classifierContext.expressionList().expression(), Predicate.class);
            predicatesList.add(p);
        }

        Map<String, String> properties = new HashMap<>();
        List<Property> propertyList = visit(context.property(), Property.class);
        for (Property property : propertyList) {
            properties.put(property.getKey(), property.getValue());
        }

        return new CreateResourceGroupStmt(name,
                context.EXISTS() != null,
                context.REPLACE() != null,
                predicatesList,
                properties);
    }

    @Override
    public ParseNode visitDropResourceGroupStatement(StarRocksParser.DropResourceGroupStatementContext context) {
        Identifier identifier = (Identifier) visit(context.identifier());
        return new DropResourceGroupStmt(identifier.getValue());
    }

    @Override
    public ParseNode visitAlterResourceGroupStatement(StarRocksParser.AlterResourceGroupStatementContext context) {
        Identifier identifier = (Identifier) visit(context.identifier());
        String name = identifier.getValue();
        if (context.ADD() != null) {
            List<List<Predicate>> predicatesList = new ArrayList<>();
            for (StarRocksParser.ClassifierContext classifierContext : context.classifier()) {
                List<Predicate> p = visit(classifierContext.expressionList().expression(), Predicate.class);
                predicatesList.add(p);
            }

            return new AlterResourceGroupStmt(name, new AlterResourceGroupStmt.AddClassifiers(predicatesList));
        } else if (context.DROP() != null) {
            if (context.ALL() != null) {
                return new AlterResourceGroupStmt(name, new AlterResourceGroupStmt.DropAllClassifiers());
            } else {
                return new AlterResourceGroupStmt(name,
                        new AlterResourceGroupStmt.DropClassifiers(context.INTEGER_VALUE()
                                .stream().map(ParseTree::getText).map(Long::parseLong).collect(toList())));
            }
        } else {
            Map<String, String> properties = new HashMap<>();
            List<Property> propertyList = visit(context.property(), Property.class);
            for (Property property : propertyList) {
                properties.put(property.getKey(), property.getValue());
            }

            return new AlterResourceGroupStmt(name, new AlterResourceGroupStmt.AlterProperties(properties));
        }
    }

    @Override
    public ParseNode visitShowResourceGroupStatement(StarRocksParser.ShowResourceGroupStatementContext context) {
        if (context.GROUPS() != null) {
            return new ShowResourceGroupStmt(null, context.ALL() != null);
        } else {
            Identifier identifier = (Identifier) visit(context.identifier());
            return new ShowResourceGroupStmt(identifier.getValue(), false);
        }
    }

    // ------------------------------------------- External Resource Statement -----------------------------------------

    public ParseNode visitCreateResourceStatement(StarRocksParser.CreateResourceStatementContext context) {
        Identifier identifier = (Identifier) visit(context.identifierOrString());
        Map<String, String> properties = new HashMap<>();
        if (context.properties() != null) {
            List<Property> propertyList = visit(context.properties().property(), Property.class);
            for (Property property : propertyList) {
                properties.put(property.getKey(), property.getValue());
            }
        }
        return new CreateResourceStmt(context.EXTERNAL() != null, identifier.getValue(), properties);
    }

    public ParseNode visitDropResourceStatement(StarRocksParser.DropResourceStatementContext context) {
        Identifier identifier = (Identifier) visit(context.identifierOrString());
        return new DropResourceStmt(identifier.getValue());
    }

    public ParseNode visitAlterResourceStatement(StarRocksParser.AlterResourceStatementContext context) {
        Identifier identifier = (Identifier) visit(context.identifierOrString());
        Map<String, String> properties = new HashMap<>();
        if (context.properties() != null) {
            List<Property> propertyList = visit(context.properties().property(), Property.class);
            for (Property property : propertyList) {
                properties.put(property.getKey(), property.getValue());
            }
        }
        return new AlterResourceStmt(identifier.getValue(), properties);
    }

    public ParseNode visitShowResourceStatement(StarRocksParser.ShowResourceStatementContext context) {
        return new ShowResourcesStmt();
    }

    // ------------------------------------------- Load Statement ------------------------------------------------------

    @Override
    public ParseNode visitLoadStatement(StarRocksParser.LoadStatementContext context) {
        LabelName label = getLabelName(context.labelName());
        List<DataDescription> dataDescriptions = null;
        if (context.data != null) {
            dataDescriptions = context.data.dataDesc().stream().map(this::getDataDescription)
                    .collect(toList());
        }
        Map<String, String> properties = null;
        if (context.props != null) {
            properties = Maps.newHashMap();
            List<Property> propertyList = visit(context.props.property(), Property.class);
            for (Property property : propertyList) {
                properties.put(property.getKey(), property.getValue());
            }
        }
        if (context.resource != null) {
            ResourceDesc resourceDesc = getResourceDesc(context.resource);
            return new LoadStmt(label, dataDescriptions, resourceDesc, properties);
        }
        BrokerDesc brokerDesc = getBrokerDesc(context.broker);
        String cluster = null;
        if (context.system != null) {
            cluster = ((Identifier) visit(context.system)).getValue();
        }
        return new LoadStmt(label, dataDescriptions, brokerDesc, cluster, properties);
    }

    private LabelName getLabelName(StarRocksParser.LabelNameContext context) {
        String label = ((Identifier) visit(context.label)).getValue();
        String db = "";
        if (context.db != null) {
            db = ((Identifier) visit(context.db)).getValue();
        }
        return new LabelName(db, label);
    }

    private DataDescription getDataDescription(StarRocksParser.DataDescContext context) {
        String dstTableName = ((Identifier) visit(context.dstTableName)).getValue();
        PartitionNames partitionNames = (PartitionNames) visitIfPresent(context.partitions);
        Expr whereExpr = (Expr) visitIfPresent(context.where);
        List<Expr> colMappingList = null;
        if (context.colMappingList != null) {
            colMappingList = visit(context.colMappingList.expressionList().expression(), Expr.class);
        }
        if (context.srcTableName != null) {
            String srcTableName = ((Identifier) visit(context.srcTableName)).getValue();
            return new DataDescription(dstTableName, partitionNames, srcTableName,
                    context.NEGATIVE() != null, colMappingList, whereExpr);
        }
        List<String> files = context.srcFiles.string().stream().map(c -> ((StringLiteral) visit(c)).getStringValue())
                .collect(toList());
        ColumnSeparator colSep = getColumnSeparator(context.colSep);
        String format = null;
        if (context.format != null) {
            if (context.format.identifier() != null) {
                format = ((Identifier) visit(context.format.identifier())).getValue();
            } else if (context.format.string() != null) {
                format = ((StringLiteral) visit(context.format.string())).getStringValue();
            }
        }
        List<String> colList = null;
        if (context.colList != null) {
            List<Identifier> identifiers = visit(context.colList.identifier(), Identifier.class);
            colList = identifiers.stream().map(Identifier::getValue).collect(toList());
        }
        List<String> colFromPath = null;
        if (context.colFromPath != null) {
            List<Identifier> identifiers = visit(context.colFromPath.identifier(), Identifier.class);
            colFromPath = identifiers.stream().map(Identifier::getValue).collect(toList());
        }
        return new DataDescription(dstTableName, partitionNames, files, colList, colSep, null, format,
                colFromPath, context.NEGATIVE() != null, colMappingList, whereExpr);
    }

    private ColumnSeparator getColumnSeparator(StarRocksParser.StringContext context) {
        if (context != null) {
            String sep = ((StringLiteral) visit(context)).getValue();
            return new ColumnSeparator(sep);
        }
        return null;
    }

    private BrokerDesc getBrokerDesc(StarRocksParser.BrokerDescContext context) {
        if (context != null) {
            Map<String, String> properties = null;
            if (context.props != null) {
                properties = Maps.newHashMap();
                List<Property> propertyList = visit(context.props.property(), Property.class);
                for (Property property : propertyList) {
                    properties.put(property.getKey(), property.getValue());
                }
            }
            if (context.identifierOrString() != null) {
                String brokerName = ((Identifier) visit(context.identifierOrString())).getValue();
                return new BrokerDesc(brokerName, properties);
            } else {
                return new BrokerDesc(properties);
            }

        }
        return null;
    }

    private ResourceDesc getResourceDesc(StarRocksParser.ResourceDescContext context) {
        if (context != null) {
            String brokerName = ((Identifier) visit(context.identifierOrString())).getValue();
            Map<String, String> properties = null;
            if (context.props != null) {
                properties = Maps.newHashMap();
                List<Property> propertyList = visit(context.props.property(), Property.class);
                for (Property property : propertyList) {
                    properties.put(property.getKey(), property.getValue());
                }
            }
            return new ResourceDesc(brokerName, properties);
        }
        return null;
    }

    @Override
    public ParseNode visitShowLoadStatement(StarRocksParser.ShowLoadStatementContext context) {
        String db = null;
        if (context.identifier() != null) {
            db = ((Identifier) visit(context.identifier())).getValue();
        }
        Expr labelExpr = null;
        if (context.expression() != null) {
            labelExpr = (Expr) visit(context.expression());
        }
        List<OrderByElement> orderByElements = null;
        if (context.ORDER() != null) {
            orderByElements = new ArrayList<>();
            orderByElements.addAll(visit(context.sortItem(), OrderByElement.class));
        }
        LimitElement limitElement = null;
        if (context.limitElement() != null) {
            limitElement = (LimitElement) visit(context.limitElement());
        }
        return new ShowLoadStmt(db, labelExpr, orderByElements, limitElement);
    }

    @Override
    public ParseNode visitShowLoadWarningsStatement(StarRocksParser.ShowLoadWarningsStatementContext context) {
        if (context.ON() != null) {
            String url = ((StringLiteral) visit(context.string())).getValue();
            return new ShowLoadWarningsStmt(null, url, null, null);
        }
        String db = null;
        if (context.identifier() != null) {
            db = ((Identifier) visit(context.identifier())).getValue();
        }
        Expr labelExpr = null;
        if (context.expression() != null) {
            labelExpr = (Expr) visit(context.expression());
        }
        LimitElement limitElement = null;
        if (context.limitElement() != null) {
            limitElement = (LimitElement) visit(context.limitElement());
        }
        return new ShowLoadWarningsStmt(db, null, labelExpr, limitElement);
    }

    @Override
    public ParseNode visitCancelLoadStatement(StarRocksParser.CancelLoadStatementContext context) {
        String db = null;
        if (context.identifier() != null) {
            db = ((Identifier) visit(context.identifier())).getValue();
        }
        Expr labelExpr = null;
        if (context.expression() != null) {
            labelExpr = (Expr) visit(context.expression());
        }
        return new CancelLoadStmt(db, labelExpr);
    }

    // ------------------------------------------- Show Statement ------------------------------------------------------

    @Override
    public ParseNode visitShowAuthorStatement(StarRocksParser.ShowAuthorStatementContext context) {
        return new ShowAuthorStmt();
    }

    @Override
    public ParseNode visitShowBackendsStatement(StarRocksParser.ShowBackendsStatementContext context) {
        return new ShowBackendsStmt();
    }

    @Override
    public ParseNode visitShowBrokerStatement(StarRocksParser.ShowBrokerStatementContext context) {
        return new ShowBrokerStmt();
    }

    @Override
    public ParseNode visitShowCharsetStatement(StarRocksParser.ShowCharsetStatementContext context) {
        String pattern = null;
        if (context.pattern != null) {
            StringLiteral stringLiteral = (StringLiteral) visit(context.pattern);
            pattern = stringLiteral.getValue();
        }

        Expr where = null;
        if (context.expression() != null) {
            where = (Expr) visit(context.expression());
        }

        return new ShowCharsetStmt(pattern, where);
    }

    @Override
    public ParseNode visitShowCollationStatement(StarRocksParser.ShowCollationStatementContext context) {
        String pattern = null;
        if (context.pattern != null) {
            StringLiteral stringLiteral = (StringLiteral) visit(context.pattern);
            pattern = stringLiteral.getValue();
        }

        Expr where = null;
        if (context.expression() != null) {
            where = (Expr) visit(context.expression());
        }

        return new ShowCollationStmt(pattern, where);
    }

    @Override
    public ParseNode visitShowDeleteStatement(StarRocksParser.ShowDeleteStatementContext context) {
        QualifiedName dbName = null;
        if (context.qualifiedName() != null) {
            dbName = getQualifiedName(context.db);
        }
        return new ShowDeleteStmt(dbName == null ? null : dbName.toString());
    }

    @Override
    public ParseNode visitShowDynamicPartitionStatement(StarRocksParser.ShowDynamicPartitionStatementContext context) {

        QualifiedName dbName = null;
        if (context.db != null) {
            dbName = getQualifiedName(context.db);
        }

        return new ShowDynamicPartitionStmt(dbName == null ? null : dbName.toString());
    }

    @Override
    public ParseNode visitShowEventsStatement(StarRocksParser.ShowEventsStatementContext context) {
        return new ShowEventsStmt();
    }

    @Override
    public ParseNode visitShowEnginesStatement(StarRocksParser.ShowEnginesStatementContext context) {
        return new ShowEnginesStmt();
    }

    @Override
    public ParseNode visitShowFrontendsStatement(StarRocksParser.ShowFrontendsStatementContext context) {
        return new ShowFrontendsStmt();
    }

    @Override
    public ParseNode visitShowPluginsStatement(StarRocksParser.ShowPluginsStatementContext context) {
        return new ShowPluginsStmt();
    }

    @Override
    public ParseNode visitShowRepositoriesStatement(StarRocksParser.ShowRepositoriesStatementContext context) {
        return new ShowRepositoriesStmt();
    }

    @Override
    public ParseNode visitShowOpenTableStatement(StarRocksParser.ShowOpenTableStatementContext context) {
        return new ShowOpenTableStmt();
    }

    @Override
    public ParseNode visitShowProcedureStatement(StarRocksParser.ShowProcedureStatementContext context) {
        if (context.pattern != null) {
            StringLiteral stringLiteral = (StringLiteral) visit(context.pattern);
            return new ShowProcedureStmt(stringLiteral.getValue());
        } else if (context.expression() != null) {
            return new ShowProcedureStmt((Expr) visit(context.expression()));
        } else {
            return new ShowProcedureStmt();
        }
    }

    @Override
    public ParseNode visitShowProcStatement(StarRocksParser.ShowProcStatementContext context) {
        StringLiteral stringLiteral = (StringLiteral) visit(context.path);
        return new ShowProcStmt(stringLiteral.getValue());
    }

    @Override
    public ParseNode visitShowProcesslistStatement(StarRocksParser.ShowProcesslistStatementContext context) {
        boolean isShowFull = context.FULL() != null;
        return new ShowProcesslistStmt(isShowFull);
    }

    @Override
    public ParseNode visitShowTransactionStatement(StarRocksParser.ShowTransactionStatementContext context) {

        String database = null;
        if (context.qualifiedName() != null) {
            database = getQualifiedName(context.qualifiedName()).toString();
        }

        Expr where = null;
        if (context.expression() != null) {
            where = (Expr) visit(context.expression());
        }

        return new ShowTransactionStmt(database, where);
    }

    @Override
    public ParseNode visitShowStatusStatement(StarRocksParser.ShowStatusStatementContext context) {
        String pattern = null;
        if (context.pattern != null) {
            StringLiteral stringLiteral = (StringLiteral) visit(context.pattern);
            pattern = stringLiteral.getValue();
        }

        Expr where = null;
        if (context.expression() != null) {
            where = (Expr) visit(context.expression());
        }

        return new ShowStatusStmt(getVariableType(context.varType()), pattern, where);
    }

    @Override
    public ParseNode visitShowTriggersStatement(StarRocksParser.ShowTriggersStatementContext context) {
        return new ShowTriggersStmt();
    }

    @Override
    public ParseNode visitShowUserStatement(StarRocksParser.ShowUserStatementContext context) {
        return new ShowUserStmt();
    }

    @Override
    public ParseNode visitShowUserPropertyStatement(StarRocksParser.ShowUserPropertyStatementContext context) {
        String user;
        String pattern;
        if (context.FOR() == null) {
            user = null;
            pattern = context.LIKE() == null ? null : ((StringLiteral) visit(context.string(0))).getValue();
        } else {
            user = ((StringLiteral) visit(context.string(0))).getValue();
            pattern = context.LIKE() == null ? null : ((StringLiteral) visit(context.string(1))).getValue();
        }
        return new ShowUserPropertyStmt(user, pattern);
    }

    @Override
    public ParseNode visitShowVariablesStatement(StarRocksParser.ShowVariablesStatementContext context) {
        String pattern = null;
        if (context.pattern != null) {
            StringLiteral stringLiteral = (StringLiteral) visit(context.pattern);
            pattern = stringLiteral.getValue();
        }

        Expr where = null;
        if (context.expression() != null) {
            where = (Expr) visit(context.expression());
        }

        return new ShowVariablesStmt(getVariableType(context.varType()), pattern, where);
    }

    @Override
    public ParseNode visitShowWarningStatement(StarRocksParser.ShowWarningStatementContext context) {
        if (context.limitElement() != null) {
            return new ShowWarningStmt((LimitElement) visit(context.limitElement()));
        }
        return new ShowWarningStmt();
    }

    @Override
    public ParseNode visitHelpStatement(StarRocksParser.HelpStatementContext context) {
        String mask = ((Identifier) visit(context.identifierOrString())).getValue();
        return new HelpStmt(mask);
    }

    // ------------------------------------------- Backup Store Statement ----------------------------------------------

    @Override
    public ParseNode visitBackupStatement(StarRocksParser.BackupStatementContext context) {
        QualifiedName qualifiedName = getQualifiedName(context.qualifiedName());
        LabelName labelName = qualifiedNameToLabelName(qualifiedName);
        List<TableRef> tblRefs = new ArrayList<>();
        for (StarRocksParser.TableDescContext tableDescContext : context.tableDesc()) {
            StarRocksParser.QualifiedNameContext qualifiedNameContext = tableDescContext.qualifiedName();
            qualifiedName = getQualifiedName(qualifiedNameContext);
            TableName tableName = qualifiedNameToTableName(qualifiedName);
            PartitionNames partitionNames = null;
            if (tableDescContext.partitionNames() != null) {
                partitionNames = (PartitionNames) visit(tableDescContext.partitionNames());
            }
            TableRef tableRef = new TableRef(tableName, null, partitionNames);
            tblRefs.add(tableRef);
        }

        Map<String, String> properties = null;
        if (context.propertyList() != null) {
            properties = new HashMap<>();
            List<Property> propertyList = visit(context.propertyList().property(), Property.class);
            for (Property property : propertyList) {
                properties.put(property.getKey(), property.getValue());
            }
        }

        String repoName = ((Identifier) visit(context.identifier())).getValue();
        return new BackupStmt(labelName, repoName, tblRefs, properties);
    }

    @Override
    public ParseNode visitCancelBackupStatement(StarRocksParser.CancelBackupStatementContext context) {
        return new CancelBackupStmt(((Identifier) visit(context.identifier())).getValue(), false);
    }

    @Override
    public ParseNode visitShowBackupStatement(StarRocksParser.ShowBackupStatementContext context) {
        if (context.identifier() == null) {
            return new ShowBackupStmt(null);
        }
        return new ShowBackupStmt(((Identifier) visit(context.identifier())).getValue());
    }

    @Override
    public ParseNode visitRestoreStatement(StarRocksParser.RestoreStatementContext context) {
        QualifiedName qualifiedName = getQualifiedName(context.qualifiedName());
        LabelName labelName = qualifiedNameToLabelName(qualifiedName);

        List<TableRef> tblRefs = new ArrayList<>();
        for (StarRocksParser.RestoreTableDescContext tableDescContext : context.restoreTableDesc()) {
            StarRocksParser.QualifiedNameContext qualifiedNameContext = tableDescContext.qualifiedName();
            qualifiedName = getQualifiedName(qualifiedNameContext);
            TableName tableName = qualifiedNameToTableName(qualifiedName);
            PartitionNames partitionNames = null;
            if (tableDescContext.partitionNames() != null) {
                partitionNames = (PartitionNames) visit(tableDescContext.partitionNames());
            }

            String alias = null;
            if (tableDescContext.identifier() != null) {
                alias = ((Identifier) visit(tableDescContext.identifier())).getValue();
            }

            TableRef tableRef = new TableRef(tableName, alias, partitionNames);
            tblRefs.add(tableRef);
        }
        Map<String, String> properties = null;
        if (context.propertyList() != null) {
            properties = new HashMap<>();
            List<Property> propertyList = visit(context.propertyList().property(), Property.class);
            for (Property property : propertyList) {
                properties.put(property.getKey(), property.getValue());
            }
        }

        String repoName = ((Identifier) visit(context.identifier())).getValue();
        return new RestoreStmt(labelName, repoName, tblRefs, properties);
    }

    @Override
    public ParseNode visitCancelRestoreStatement(StarRocksParser.CancelRestoreStatementContext context) {
        return new CancelBackupStmt(((Identifier) visit(context.identifier())).getValue(), true);
    }

    @Override
    public ParseNode visitShowRestoreStatement(StarRocksParser.ShowRestoreStatementContext context) {
        if (context.identifier() == null) {
            return new ShowRestoreStmt(null, null);
        }
        if (context.expression() != null) {
            return new ShowRestoreStmt(((Identifier) visit(context.identifier())).getValue(),
                    (Expr) visit(context.expression()));
        } else {
            return new ShowRestoreStmt(((Identifier) visit(context.identifier())).getValue(), null);
        }
    }

    @Override
    public ParseNode visitShowSnapshotStatement(StarRocksParser.ShowSnapshotStatementContext context) {
        StarRocksParser.ExpressionContext expression = context.expression();
        Expr where = null;
        if (expression != null) {
            where = (Expr) visit(context.expression());
        }

        String repoName = ((Identifier) visit(context.identifier())).getValue();

        return new ShowSnapshotStmt(repoName, where);
    }

    // ----------------------------------------------- Repository Statement --------------------------------------------

    @Override
    public ParseNode visitCreateRepositoryStatement(StarRocksParser.CreateRepositoryStatementContext context) {
        boolean isReadOnly = context.READ() != null && context.ONLY() != null;

        Map<String, String> properties = new HashMap<>();
        List<Property> propertyList = visit(context.propertyList().property(), Property.class);
        for (Property property : propertyList) {
            properties.put(property.getKey(), property.getValue());
        }
        String location = ((StringLiteral) visit(context.string())).getValue();
        String repoName = ((Identifier) visit(context.identifier(0))).getValue();
        String brokerName = null;
        if (context.identifier().size() == 2) {
            brokerName = ((Identifier) visit(context.identifier(1))).getValue();
        }

        return new CreateRepositoryStmt(isReadOnly, repoName, brokerName,
                location, properties);
    }

    @Override
    public ParseNode visitDropRepositoryStatement(StarRocksParser.DropRepositoryStatementContext context) {
        return new DropRepositoryStmt(((Identifier) visit(context.identifier())).getValue());
    }

    // -------------------------------- Sql BlackList And WhiteList Statement ------------------------------------------

    @Override
    public ParseNode visitAddSqlBlackListStatement(StarRocksParser.AddSqlBlackListStatementContext context) {
        String sql = ((StringLiteral) visit(context.string())).getStringValue();
        if (sql == null || sql.isEmpty()) {
            throw new IllegalArgumentException("Sql to be add black list is empty");
        }
        return new AddSqlBlackListStmt(sql);
    }

    @Override
    public ParseNode visitDelSqlBlackListStatement(StarRocksParser.DelSqlBlackListStatementContext context) {
        List<Long> indexes = context.INTEGER_VALUE().stream().map(ParseTree::getText)
                .map(Long::parseLong).collect(toList());
        return new DelSqlBlackListStmt(indexes);
    }

    @Override
    public ParseNode visitShowSqlBlackListStatement(StarRocksParser.ShowSqlBlackListStatementContext context) {
        return new ShowSqlBlackListStmt();
    }

    @Override
    public ParseNode visitShowWhiteListStatement(StarRocksParser.ShowWhiteListStatementContext context) {
        return new ShowWhiteListStmt();
    }

    // ----------------------------------------------- Export Statement ------------------------------------------------
    @Override
    public ParseNode visitExportStatement(StarRocksParser.ExportStatementContext context) {
        StarRocksParser.QualifiedNameContext qualifiedNameContext = context.tableDesc().qualifiedName();
        QualifiedName qualifiedName = getQualifiedName(qualifiedNameContext);
        TableName tableName = qualifiedNameToTableName(qualifiedName);
        PartitionNames partitionNames = null;
        if (context.tableDesc().partitionNames() != null) {
            partitionNames = (PartitionNames) visit(context.tableDesc().partitionNames());
        }
        TableRef tableRef = new TableRef(tableName, null, partitionNames);

        List<String> columns = null;
        if (context.columnAliases() != null) {
            columns = visit(context.columnAliases().identifier(), Identifier.class)
                    .stream().map(Identifier::getValue).collect(toList());
        }


        StringLiteral stringLiteral = (StringLiteral) visit(context.string());
        // properties
        Map<String, String> properties = null;
        if (context.properties() != null) {
            properties = new HashMap<>();
            List<Property> propertyList = visit(context.properties().property(), Property.class);
            for (Property property : propertyList) {
                properties.put(property.getKey(), property.getValue());
            }
        }
        // brokers
        BrokerDesc brokerDesc = getBrokerDesc(context.brokerDesc());
        return new ExportStmt(tableRef, columns, stringLiteral.getValue(), properties, brokerDesc);
    }

    @Override
    public ParseNode visitCancelExportStatement(StarRocksParser.CancelExportStatementContext context) {
        String db = null;

        String catalog = null;
        if (context.catalog != null) {
            QualifiedName dbName = getQualifiedName(context.catalog);
            catalog = dbName.toString();
        }

        Expr where = null;
        if (context.expression() != null) {
            where = (Expr) visit(context.expression());
        }
        return new CancelExportStmt(catalog, where);
    }

    @Override
    public ParseNode visitShowExportStatement(StarRocksParser.ShowExportStatementContext context) {
        String catalog = null;
        if (context.catalog != null) {
            QualifiedName dbName = getQualifiedName(context.catalog);
            catalog = dbName.toString();
        }

        LimitElement le = null;
        if (context.limitElement() != null) {
            le = (LimitElement) visit(context.limitElement());
        }
        List<OrderByElement> orderByElements = null;
        if (context.ORDER() != null) {
            orderByElements = new ArrayList<>();
            orderByElements.addAll(visit(context.sortItem(), OrderByElement.class));
        }
        Expr whereExpr = null;
        if (context.expression() != null) {
            whereExpr = (Expr) visit(context.expression());
        }
        return new ShowExportStmt(catalog, whereExpr, orderByElements, le);
    }

    // ------------------------------------------------- Plugin Statement --------------------------------------------------------

    @Override
    public ParseNode visitInstallPluginStatement(StarRocksParser.InstallPluginStatementContext context) {
        String pluginPath = ((Identifier) visit(context.identifierOrString())).getValue();
        Map<String, String> properties = getProperties(context.properties());
        return new InstallPluginStmt(pluginPath, properties);
    }

    @Override
    public ParseNode visitUninstallPluginStatement(StarRocksParser.UninstallPluginStatementContext context) {
        String pluginPath = ((Identifier) visit(context.identifierOrString())).getValue();
        return new UninstallPluginStmt(pluginPath);
    }

    // ------------------------------------------------- File Statement ----------------------------------------------------------

    @Override
    public ParseNode visitCreateFileStatement(StarRocksParser.CreateFileStatementContext context) {
        String fileName = ((StringLiteral) visit(context.string())).getStringValue();

        String catalog = null;
        if (context.catalog != null) {
            QualifiedName dbName = getQualifiedName(context.catalog);
            catalog = dbName.toString();
        }
        Map<String, String> properties = getProperties(context.properties());


        return new CreateFileStmt(fileName, catalog, properties);
    }

    @Override
    public ParseNode visitDropFileStatement(StarRocksParser.DropFileStatementContext context) {
        String fileName = ((StringLiteral) visit(context.string())).getStringValue();

        String catalog = null;
        if (context.catalog != null) {
            QualifiedName dbName = getQualifiedName(context.catalog);
            catalog = dbName.toString();
        }
        Map<String, String> properties = getProperties(context.properties());


        return new DropFileStmt(fileName, catalog, properties);
    }

    @Override
    public ParseNode visitShowSmallFilesStatement(StarRocksParser.ShowSmallFilesStatementContext context) {

        String catalog = null;
        if (context.catalog != null) {
            QualifiedName dbName = getQualifiedName(context.catalog);
            catalog = dbName.toString();
        }

        return new ShowSmallFilesStmt(catalog);
    }

    // ------------------------------------------------- Set Statement -----------------------------------------------------------

    @Override
    public ParseNode visitSetUserPropertyStatement(StarRocksParser.SetUserPropertyStatementContext context) {
        String user = context.FOR() == null ? null : ((StringLiteral) visit(context.string())).getValue();
        List<SetVar> list = new ArrayList<>();
        if (context.userPropertyList() != null) {
            List<Property> propertyList = visit(context.userPropertyList().property(), Property.class);
            for (Property property : propertyList) {
                SetVar setVar = new SetUserPropertyVar(property.getKey(), property.getValue());
                list.add(setVar);
            }
        }
        return new SetUserPropertyStmt(user, list);
    }

    @Override
    public ParseNode visitSetStatement(StarRocksParser.SetStatementContext context) {
        List<SetVar> propertyList = visit(context.setVar(), SetVar.class);
        return new SetStmt(propertyList);
    }

    @Override
    public ParseNode visitSetVariable(StarRocksParser.SetVariableContext context) {
        if (context.userVariable() != null) {
            VariableExpr variableDesc = (VariableExpr) visit(context.userVariable());
            Expr expr = (Expr) visit(context.expression());
            return new UserVariable(variableDesc.getName(), expr);
        } else if (context.systemVariable() != null) {
            VariableExpr variableDesc = (VariableExpr) visit(context.systemVariable());
            Expr expr = (Expr) visit(context.setExprOrDefault());
            return new SetVar(variableDesc.getSetType(), variableDesc.getName(), expr);
        } else {
            Expr expr = (Expr) visit(context.setExprOrDefault());
            String variable = ((Identifier) visit(context.identifier())).getValue();
            if (context.varType() != null) {
                return new SetVar(getVariableType(context.varType()), variable, expr);
            } else {
                return new SetVar(variable, expr);
            }
        }
    }

    @Override
    public ParseNode visitSetNames(StarRocksParser.SetNamesContext context) {
        if (context.CHAR() != null || context.CHARSET() != null) {
            if (context.identifierOrString().isEmpty()) {
                return new SetNamesVar(null);
            } else {
                return new SetNamesVar(((Identifier) visit(context.identifierOrString().get(0))).getValue());
            }
        } else {
            String charset = null;
            if (context.charset != null) {
                charset = ((Identifier) visit(context.charset)).getValue();
            }
            String collate = null;
            if (context.collate != null) {
                collate = ((Identifier) visit(context.collate)).getValue();
            }

            return new SetNamesVar(charset, collate);
        }
    }

    @Override
    public ParseNode visitSetPassword(StarRocksParser.SetPasswordContext context) {
        String passwordText;
        StringLiteral stringLiteral = (StringLiteral) visit(context.string());
        if (context.PASSWORD().size() > 1) {
            passwordText = new String(MysqlPassword.makeScrambledPassword(stringLiteral.getStringValue()));
        } else {
            passwordText = stringLiteral.getStringValue();
        }
        if (context.user() != null) {
            UserIdentifier userIdentifier = (UserIdentifier) visit(context.user());
            return new SetPassVar(userIdentifier.getUserIdentity(), passwordText);
        } else {
            return new SetPassVar(null, passwordText);
        }
    }

    @Override
    public ParseNode visitSetExprOrDefault(StarRocksParser.SetExprOrDefaultContext context) {
        if (context.DEFAULT() != null) {
            return null;
        } else if (context.ON() != null) {
            return new StringLiteral("ON");
        } else if (context.ALL() != null) {
            return new StringLiteral("ALL");
        } else {
            return visit(context.expression());
        }
    }

    @Override
    public ParseNode visitSetTransaction(StarRocksParser.SetTransactionContext context) {
        return new SetTransaction();
    }

    @Override
    public ParseNode visitSetRole(StarRocksParser.SetRoleContext context) {
        List<String> roles = context.roleList().string().stream().map(
                x -> ((StringLiteral) visit(x)).getStringValue()).collect(toList());
        return new SetRoleStmt(roles, false);
    }

    @Override
    public ParseNode visitSetRoleAll(StarRocksParser.SetRoleAllContext context) {
        List<String> roles = null;
        if (context.EXCEPT() != null) {
            roles = context.roleList().string().stream().map(
                    x -> ((StringLiteral) visit(x)).getStringValue()).collect(toList());
        }
        return new SetRoleStmt(roles, true);
    }

    // ----------------------------------------------- Unsupported Statement -----------------------------------------------------

    @Override
    public ParseNode visitUnsupportedStatement(StarRocksParser.UnsupportedStatementContext context) {
        return new UnsupportedStmt();
    }

    // ----------------------------------------------  Alter Clause --------------------------------------------------------------

    // ---------Alter system clause---------
    @Override
    public ParseNode visitAddFrontendClause(StarRocksParser.AddFrontendClauseContext context) {
        String cluster = ((StringLiteral) visit(context.string())).getStringValue();
        if (context.FOLLOWER() != null) {
            return new AddFollowerClause(cluster);
        } else if (context.OBSERVER() != null) {
            return new AddObserverClause(cluster);
        } else {
            throw new StarRocksPlannerException("frontend clause error.", ErrorType.INTERNAL_ERROR);
        }
    }

    @Override
    public ParseNode visitDropFrontendClause(StarRocksParser.DropFrontendClauseContext context) {
        String cluster = ((StringLiteral) visit(context.string())).getStringValue();
        if (context.FOLLOWER() != null) {
            return new DropFollowerClause(cluster);
        } else if (context.OBSERVER() != null) {
            return new DropObserverClause(cluster);
        } else {
            throw new StarRocksPlannerException("frontend clause error.", ErrorType.INTERNAL_ERROR);
        }
    }

    @Override
    public ParseNode visitModifyFrontendHostClause(StarRocksParser.ModifyFrontendHostClauseContext context) {
        List<String> clusters =
                context.string().stream().map(c -> ((StringLiteral) visit(c)).getStringValue()).collect(toList());
        return new ModifyFrontendAddressClause(clusters.get(0), clusters.get(1));
    }

    @Override
    public ParseNode visitAddBackendClause(StarRocksParser.AddBackendClauseContext context) {
        List<String> backends =
                context.string().stream().map(c -> ((StringLiteral) visit(c)).getStringValue()).collect(toList());
        return new AddBackendClause(backends);
    }

    @Override
    public ParseNode visitDropBackendClause(StarRocksParser.DropBackendClauseContext context) {
        List<String> clusters =
                context.string().stream().map(c -> ((StringLiteral) visit(c)).getStringValue()).collect(toList());
        return new DropBackendClause(clusters, context.FORCE() != null);
    }

    @Override
    public ParseNode visitDecommissionBackendClause(StarRocksParser.DecommissionBackendClauseContext context) {
        List<String> clusters =
                context.string().stream().map(c -> ((StringLiteral) visit(c)).getStringValue()).collect(toList());
        return new DecommissionBackendClause(clusters);
    }

    @Override
    public ParseNode visitModifyBackendHostClause(StarRocksParser.ModifyBackendHostClauseContext context) {
        List<String> clusters =
                context.string().stream().map(c -> ((StringLiteral) visit(c)).getStringValue()).collect(toList());
        return new ModifyBackendAddressClause(clusters.get(0), clusters.get(1));
    }

    @Override
    public ParseNode visitAddComputeNodeClause(StarRocksParser.AddComputeNodeClauseContext context) {
        List<String> hostPorts =
                context.string().stream().map(c -> ((StringLiteral) visit(c)).getStringValue()).collect(toList());
        return new AddComputeNodeClause(hostPorts);
    }

    @Override
    public ParseNode visitDropComputeNodeClause(StarRocksParser.DropComputeNodeClauseContext context) {
        List<String> hostPorts =
                context.string().stream().map(c -> ((StringLiteral) visit(c)).getStringValue()).collect(toList());
        return new DropComputeNodeClause(hostPorts);
    }

    @Override
    public ParseNode visitModifyBrokerClause(StarRocksParser.ModifyBrokerClauseContext context) {
        String brokerName = ((Identifier) visit(context.identifierOrString())).getValue();
        if (context.ALL() != null) {
            return ModifyBrokerClause.createDropAllBrokerClause(brokerName);
        }
        List<String> hostPorts =
                context.string().stream().map(c -> ((StringLiteral) visit(c)).getStringValue()).collect(toList());
        if (context.ADD() != null) {
            return ModifyBrokerClause.createAddBrokerClause(brokerName, hostPorts);
        }
        return ModifyBrokerClause.createDropBrokerClause(brokerName, hostPorts);
    }

    @Override
    public ParseNode visitAlterLoadErrorUrlClause(StarRocksParser.AlterLoadErrorUrlClauseContext context) {
        return new AlterLoadErrorUrlClause(getProperties(context.properties()));
    }

    // ---------Alter table clause---------

    @Override
    public ParseNode visitCreateIndexClause(StarRocksParser.CreateIndexClauseContext context) {
        String indexName = ((Identifier) visit(context.identifier())).getValue();
        List<Identifier> columnList = visit(context.identifierList().identifier(), Identifier.class);
        String comment = null;
        if (context.comment() != null) {
            comment = ((StringLiteral) visit(context.comment())).getStringValue();
        }

        IndexDef indexDef = new IndexDef(indexName,
                columnList.stream().map(Identifier::getValue).collect(toList()),
                IndexDef.IndexType.BITMAP,
                comment);

        return new CreateIndexClause(null, indexDef, true);
    }

    @Override
    public ParseNode visitDropIndexClause(StarRocksParser.DropIndexClauseContext context) {
        Identifier identifier = (Identifier) visit(context.identifier());
        return new DropIndexClause(identifier.getValue(), null, true);
    }

    @Override
    public ParseNode visitTableRenameClause(StarRocksParser.TableRenameClauseContext context) {
        Identifier identifier = (Identifier) visit(context.identifier());
        return new TableRenameClause(identifier.getValue());
    }

    @Override
    public ParseNode visitSwapTableClause(StarRocksParser.SwapTableClauseContext context) {
        Identifier identifier = (Identifier) visit(context.identifier());
        return new SwapTableClause(identifier.getValue());
    }

    @Override
    public ParseNode visitModifyTablePropertiesClause(StarRocksParser.ModifyTablePropertiesClauseContext context) {
        Map<String, String> properties = new HashMap<>();
        List<Property> propertyList = visit(context.propertyList().property(), Property.class);
        for (Property property : propertyList) {
            properties.put(property.getKey(), property.getValue());
        }
        return new ModifyTablePropertiesClause(properties);
    }

    @Override
    public ParseNode visitAddColumnClause(StarRocksParser.AddColumnClauseContext context) {
        ColumnDef columnDef = getColumnDef(context.columnDesc());
        ColumnPosition columnPosition = null;
        if (context.FIRST() != null) {
            columnPosition = ColumnPosition.FIRST;
        } else if (context.AFTER() != null) {
            String afterColumnName = getIdentifierName(context.identifier(0));
            columnPosition = new ColumnPosition(afterColumnName);
        }
        String rollupName = null;
        if (context.rollupName != null) {
            rollupName = getIdentifierName(context.rollupName);
        }
        return new AddColumnClause(columnDef, columnPosition, rollupName, getProperties(context.properties()));
    }

    @Override
    public ParseNode visitAddColumnsClause(StarRocksParser.AddColumnsClauseContext context) {
        List<ColumnDef> columnDefs = getColumnDefs(context.columnDesc());
        String rollupName = null;
        if (context.rollupName != null) {
            rollupName = getIdentifierName(context.rollupName);
        }
        return new AddColumnsClause(columnDefs, rollupName, getProperties(context.properties()));
    }

    @Override
    public ParseNode visitDropColumnClause(StarRocksParser.DropColumnClauseContext context) {
        String columnName = getIdentifierName(context.identifier(0));
        String rollupName = null;
        if (context.rollupName != null) {
            rollupName = getIdentifierName(context.rollupName);
        }
        return new DropColumnClause(columnName, rollupName, getProperties(context.properties()));
    }

    @Override
    public ParseNode visitModifyColumnClause(StarRocksParser.ModifyColumnClauseContext context) {
        ColumnDef columnDef = getColumnDef(context.columnDesc());
        ColumnPosition columnPosition = null;
        if (context.FIRST() != null) {
            columnPosition = ColumnPosition.FIRST;
        } else if (context.AFTER() != null) {
            String afterColumnName = getIdentifierName(context.identifier(0));
            columnPosition = new ColumnPosition(afterColumnName);
        }
        String rollupName = null;
        if (context.rollupName != null) {
            rollupName = getIdentifierName(context.rollupName);
        }
        return new ModifyColumnClause(columnDef, columnPosition, rollupName, getProperties(context.properties()));
    }

    @Override
    public ParseNode visitColumnRenameClause(StarRocksParser.ColumnRenameClauseContext context) {
        String oldColumnName = getIdentifierName(context.oldColumn);
        String newColumnName = getIdentifierName(context.newColumn);
        return new ColumnRenameClause(oldColumnName, newColumnName);
    }

    @Override
    public ParseNode visitReorderColumnsClause(StarRocksParser.ReorderColumnsClauseContext context) {
        List<String> cols =
                context.identifierList().identifier().stream().map(this::getIdentifierName).collect(toList());
        String rollupName = null;
        if (context.rollupName != null) {
            rollupName = getIdentifierName(context.rollupName);
        }
        return new ReorderColumnsClause(cols, rollupName, getProperties(context.properties()));
    }

    @Override
    public ParseNode visitRollupRenameClause(StarRocksParser.RollupRenameClauseContext context) {
        String rollupName = ((Identifier) visit(context.rollupName)).getValue();
        String newRollupName = ((Identifier) visit(context.newRollupName)).getValue();
        return new RollupRenameClause(rollupName, newRollupName);
    }

    // ---------Alter partition clause---------

    @Override
    public ParseNode visitAddPartitionClause(StarRocksParser.AddPartitionClauseContext context) {
        boolean temporary = context.TEMPORARY() != null;
        PartitionDesc partitionDesc = null;
        if (context.singleRangePartition() != null) {
            partitionDesc = (PartitionDesc) visitSingleRangePartition(context.singleRangePartition());
        } else if (context.multiRangePartition() != null) {
            partitionDesc = (PartitionDesc) visitMultiRangePartition(context.multiRangePartition());
        }
        DistributionDesc distributionDesc = null;
        if (context.distributionDesc() != null) {
            distributionDesc = (DistributionDesc) visitDistributionDesc(context.distributionDesc());
        }
        Map<String, String> properties = new HashMap<>();
        if (context.properties() != null) {
            List<Property> propertyList = visit(context.properties().property(), Property.class);
            for (Property property : propertyList) {
                properties.put(property.getKey(), property.getValue());
            }
        }
        return new AddPartitionClause(partitionDesc, distributionDesc, properties, temporary);
    }

    @Override
    public ParseNode visitDropPartitionClause(StarRocksParser.DropPartitionClauseContext context) {
        String partitionName = ((Identifier) visit(context.identifier())).getValue();
        boolean temp = context.TEMPORARY() != null;
        boolean force = context.FORCE() != null;
        boolean exists = context.EXISTS() != null;
        return new DropPartitionClause(exists, partitionName, temp, force);
    }

    @Override
    public ParseNode visitTruncatePartitionClause(StarRocksParser.TruncatePartitionClauseContext context) {
        PartitionNames partitionNames = null;
        if (context.partitionNames() != null) {
            partitionNames = (PartitionNames) visit(context.partitionNames());
        }
        return new TruncatePartitionClause(partitionNames);
    }

    @Override
    public ParseNode visitModifyPartitionClause(StarRocksParser.ModifyPartitionClauseContext context) {
        Map<String, String> properties = null;
        if (context.propertyList() != null) {
            properties = new HashMap<>();
            List<Property> propertyList = visit(context.propertyList().property(), Property.class);
            for (Property property : propertyList) {
                properties.put(property.getKey(), property.getValue());
            }
        }
        if (context.identifier() != null) {
            final String partitionName = ((Identifier) visit(context.identifier())).getValue();
            return new ModifyPartitionClause(Collections.singletonList(partitionName), properties);
        } else if (context.identifierList() != null) {
            final List<Identifier> identifierList = visit(context.identifierList().identifier(), Identifier.class);
            return new ModifyPartitionClause(identifierList.stream().map(Identifier::getValue).collect(toList()),
                    properties);
        } else if (context.ASTERISK_SYMBOL() != null) {
            return ModifyPartitionClause.createStarClause(properties);
        }
        return null;
    }

    @Override
    public ParseNode visitReplacePartitionClause(StarRocksParser.ReplacePartitionClauseContext context) {
        PartitionNames partitionNames = (PartitionNames) visit(context.parName);
        PartitionNames newPartitionNames = (PartitionNames) visit(context.tempParName);

        return new ReplacePartitionClause(partitionNames, newPartitionNames,
                getProperties(context.properties()));
    }

    @Override
    public ParseNode visitPartitionRenameClause(StarRocksParser.PartitionRenameClauseContext context) {
        String partitionName = ((Identifier) visit(context.parName)).getValue();
        String newPartitionName = ((Identifier) visit(context.newParName)).getValue();

        return new PartitionRenameClause(partitionName, newPartitionName);
    }

    // ------------------------------------------- Query Statement -----------------------------------------------------

    @Override
    public ParseNode visitQueryStatement(StarRocksParser.QueryStatementContext context) {
        QueryRelation queryRelation = (QueryRelation) visit(context.queryRelation());
        QueryStatement queryStatement = new QueryStatement(queryRelation);
        if (context.outfile() != null) {
            queryStatement.setOutFileClause((OutFileClause) visit(context.outfile()));
        }

        if (context.explainDesc() != null) {
            queryStatement.setIsExplain(true, getExplainType(context.explainDesc()));
        }

        if (context.optimizerTrace() != null) {
            queryStatement.setIsExplain(true, StatementBase.ExplainLevel.OPTIMIZER);
        }

        return queryStatement;
    }

    @Override
    public ParseNode visitQueryRelation(StarRocksParser.QueryRelationContext context) {
        QueryRelation queryRelation = (QueryRelation) visit(context.queryNoWith());

        List<CTERelation> withQuery = new ArrayList<>();
        if (context.withClause() != null) {
            withQuery = visit(context.withClause().commonTableExpression(), CTERelation.class);
        }
        withQuery.forEach(queryRelation::addCTERelation);

        return queryRelation;
    }

    @Override
    public ParseNode visitCommonTableExpression(StarRocksParser.CommonTableExpressionContext context) {
        List<Identifier> columns = null;
        if (context.columnAliases() != null) {
            columns = visit(context.columnAliases().identifier(), Identifier.class);
        }

        List<String> columnNames = null;
        if (columns != null) {
            columnNames = columns.stream().map(Identifier::getValue).collect(toList());
        }

        QueryRelation queryRelation = (QueryRelation) visit(context.queryRelation());
        // Regenerate cteID when generating plan
        return new CTERelation(
                RelationId.of(queryRelation).hashCode(),
                ((Identifier) visit(context.name)).getValue(),
                columnNames,
                new QueryStatement(queryRelation));
    }

    @Override
    public ParseNode visitQueryNoWith(StarRocksParser.QueryNoWithContext context) {
        List<OrderByElement> orderByElements = new ArrayList<>();
        if (context.ORDER() != null) {
            orderByElements.addAll(visit(context.sortItem(), OrderByElement.class));
        }

        LimitElement limitElement = null;
        if (context.limitElement() != null) {
            limitElement = (LimitElement) visit(context.limitElement());
        }

        QueryRelation queryRelation = (QueryRelation) visit(context.queryPrimary());
        queryRelation.setOrderBy(orderByElements);
        queryRelation.setLimit(limitElement);
        return queryRelation;
    }

    @Override
    public ParseNode visitSetOperation(StarRocksParser.SetOperationContext context) {
        QueryRelation left = (QueryRelation) visit(context.left);
        QueryRelation right = (QueryRelation) visit(context.right);

        boolean distinct = true;
        if (context.setQuantifier() != null) {
            if (context.setQuantifier().DISTINCT() != null) {
                distinct = true;
            } else if (context.setQuantifier().ALL() != null) {
                distinct = false;
            }
        }

        SetQualifier setQualifier = distinct ? SetQualifier.DISTINCT : SetQualifier.ALL;
        switch (context.operator.getType()) {
            case StarRocksLexer.UNION:
                if (left instanceof UnionRelation && ((UnionRelation) left).getQualifier().equals(setQualifier)) {
                    ((UnionRelation) left).addRelation(right);
                    return left;
                } else {
                    return new UnionRelation(Lists.newArrayList(left, right), setQualifier);
                }
            case StarRocksLexer.INTERSECT:
                if (left instanceof IntersectRelation &&
                        ((IntersectRelation) left).getQualifier().equals(setQualifier)) {
                    ((IntersectRelation) left).addRelation(right);
                    return left;
                } else {
                    return new IntersectRelation(Lists.newArrayList(left, right), setQualifier);
                }
            case StarRocksLexer.EXCEPT:
            case StarRocksLexer.MINUS:
                if (left instanceof ExceptRelation && ((ExceptRelation) left).getQualifier().equals(setQualifier)) {
                    ((ExceptRelation) left).addRelation(right);
                    return left;
                } else {
                    return new ExceptRelation(Lists.newArrayList(left, right), setQualifier);
                }
        }
        throw new IllegalArgumentException("Unsupported set operation: " + context.operator.getText());
    }

    @Override
    public ParseNode visitQuerySpecification(StarRocksParser.QuerySpecificationContext context) {
        Relation from = null;
        List<SelectListItem> selectItems = visit(context.selectItem(), SelectListItem.class);

        if (context.fromClause() instanceof StarRocksParser.DualContext) {
            if (selectItems.stream().anyMatch(SelectListItem::isStar)) {
                ErrorReport.reportSemanticException(ErrorCode.ERR_NO_TABLES_USED);
            }
        } else {
            StarRocksParser.FromContext fromContext = (StarRocksParser.FromContext) context.fromClause();
            if (fromContext.relations() != null) {
                List<Relation> relations = visit(fromContext.relations().relation(), Relation.class);
                Iterator<Relation> iterator = relations.iterator();
                Relation relation = iterator.next();
                while (iterator.hasNext()) {
                    relation = new JoinRelation(null, relation, iterator.next(), null, false);
                }
                from = relation;
            }
        }

        /*
          from == null means a statement without from or from dual, add a single row of null values here,
          so that the semantics are the same, and the processing of subsequent query logic can be simplified,
          such as select sum(1) or select sum(1) from dual, will be converted to select sum(1) from (values(null)) t.
          This can share the same logic as select sum(1) from table
         */
        if (from == null) {
            ArrayList<Expr> row = new ArrayList<>();
            List<String> columnNames = new ArrayList<>();
            row.add(NullLiteral.create(Type.NULL));
            columnNames.add("");
            List<ArrayList<Expr>> rows = new ArrayList<>();
            rows.add(row);
            ValuesRelation valuesRelation = new ValuesRelation(rows, columnNames);
            valuesRelation.setNullValues(true);
            from = valuesRelation;
        }

        boolean isDistinct = context.setQuantifier() != null && context.setQuantifier().DISTINCT() != null;
        SelectList selectList = new SelectList(selectItems, isDistinct);
        if (context.setVarHint() != null) {
            Map<String, String> selectHints = new HashMap<>();
            for (StarRocksParser.SetVarHintContext hintContext : context.setVarHint()) {
                for (StarRocksParser.HintMapContext hintMapContext : hintContext.hintMap()) {
                    selectHints.put(hintMapContext.k.getText(),
                            ((LiteralExpr) visit(hintMapContext.v)).getStringValue());
                }
            }
            selectList.setOptHints(selectHints);
        }

        SelectRelation resultSelectRelation = new SelectRelation(
                selectList,
                from,
                (Expr) visitIfPresent(context.where),
                (GroupByClause) visitIfPresent(context.groupingElement()),
                (Expr) visitIfPresent(context.having));

        // extend Query with QUALIFY to nested queries with filter.
        if (context.qualifyFunction != null) {
            resultSelectRelation.setOrderBy(new ArrayList<OrderByElement>());

            // used to indicate nested query, represent thie 'from' part of outer query.
            SubqueryRelation subqueryRelation = new SubqueryRelation(new QueryStatement(resultSelectRelation));

            // use virtual table name to indicate subquery.
            TableName qualifyTableName = new TableName(null, "__QUALIFY__TABLE");
            subqueryRelation.setAlias(qualifyTableName);

            // use virtual item name to indicate column of window function.
            SelectListItem windowFunction = selectItems.get(selectItems.size() - 1);
            windowFunction.setAlias("__QUALIFY__VALUE");

            long selectValue = Long.parseLong(context.limit.getText());

            // need delete last item, because It shouldn't appear in result.
            List<SelectListItem> selectItemsVirtual = new ArrayList<>();
            selectItemsVirtual.addAll(selectItems);
            selectItemsVirtual.remove(selectItemsVirtual.size() - 1);

            List<SelectListItem> selectItemsOuter = new ArrayList<>();
            for (SelectListItem item : selectItemsVirtual) {
                if (item.getExpr() instanceof SlotRef) {
                    SlotRef exprRef = (SlotRef) item.getExpr();
                    String columnName = exprRef.getColumnName();
                    SlotRef resultSlotRef = new SlotRef(qualifyTableName, columnName);
                    selectItemsOuter.add(new SelectListItem(resultSlotRef, null));
                } else {
                    throw new ParsingException("Can't support result other than column.");
                }
            }

            // used to represent result, caused by we use nested query.
            SelectList selectListOuter = new SelectList(selectItemsOuter, isDistinct);

            // used to construct BinaryPredicate for QUALIFY.
            IntLiteral rightValue = new IntLiteral(selectValue);
            SlotRef leftSlotRef = new SlotRef(qualifyTableName, "__QUALIFY__VALUE");

            BinaryPredicate.Operator op = getComparisonOperator(((TerminalNode) context.comparisonOperator()
                            .getChild(0)).getSymbol());
            return new SelectRelation(selectListOuter, subqueryRelation,
                    new BinaryPredicate(op, leftSlotRef, rightValue), null, null);
        } else {
            return resultSelectRelation;
        }
    }

    @Override
    public ParseNode visitSelectSingle(StarRocksParser.SelectSingleContext context) {
        String alias = null;
        if (context.identifier() != null) {
            alias = ((Identifier) visit(context.identifier())).getValue();
        } else if (context.string() != null) {
            alias = ((StringLiteral) visit(context.string())).getStringValue();
        }

        return new SelectListItem((Expr) visit(context.expression()), alias);
    }

    @Override
    public ParseNode visitSelectAll(StarRocksParser.SelectAllContext context) {
        if (context.qualifiedName() != null) {
            QualifiedName qualifiedName = getQualifiedName(context.qualifiedName());
            return new SelectListItem(qualifiedNameToTableName(qualifiedName));
        }
        return new SelectListItem(null);
    }

    @Override
    public ParseNode visitSingleGroupingSet(StarRocksParser.SingleGroupingSetContext context) {
        return new GroupByClause(new ArrayList<>(visit(context.expressionList().expression(), Expr.class)),
                GroupByClause.GroupingType.GROUP_BY);
    }

    @Override
    public ParseNode visitRollup(StarRocksParser.RollupContext context) {
        List<Expr> groupingExprs = visit(context.expressionList().expression(), Expr.class);
        return new GroupByClause(new ArrayList<>(groupingExprs), GroupByClause.GroupingType.ROLLUP);
    }

    @Override
    public ParseNode visitCube(StarRocksParser.CubeContext context) {
        List<Expr> groupingExprs = visit(context.expressionList().expression(), Expr.class);
        return new GroupByClause(new ArrayList<>(groupingExprs), GroupByClause.GroupingType.CUBE);
    }

    @Override
    public ParseNode visitMultipleGroupingSets(StarRocksParser.MultipleGroupingSetsContext context) {
        List<ArrayList<Expr>> groupingSets = new ArrayList<>();
        for (StarRocksParser.GroupingSetContext groupingSetContext : context.groupingSet()) {
            List<Expr> l = visit(groupingSetContext.expression(), Expr.class);
            groupingSets.add(new ArrayList<>(l));
        }

        return new GroupByClause(groupingSets, GroupByClause.GroupingType.GROUPING_SETS);
    }

    @Override
    public ParseNode visitGroupingOperation(StarRocksParser.GroupingOperationContext context) {
        List<Expr> arguments = visit(context.expression(), Expr.class);
        return new GroupingFunctionCallExpr("grouping", arguments);
    }

    @Override
    public ParseNode visitWindowFrame(StarRocksParser.WindowFrameContext context) {
        if (context.end != null) {
            return new AnalyticWindow(
                    getFrameType(context.frameType),
                    (AnalyticWindow.Boundary) visit(context.start),
                    (AnalyticWindow.Boundary) visit(context.end));
        } else {
            return new AnalyticWindow(
                    getFrameType(context.frameType),
                    (AnalyticWindow.Boundary) visit(context.start));
        }
    }

    private static AnalyticWindow.Type getFrameType(Token type) {
        switch (type.getType()) {
            case StarRocksLexer.RANGE:
                return AnalyticWindow.Type.RANGE;
            case StarRocksLexer.ROWS:
                return AnalyticWindow.Type.ROWS;
        }

        throw new IllegalArgumentException("Unsupported frame type: " + type.getText());
    }

    @Override
    public ParseNode visitUnboundedFrame(StarRocksParser.UnboundedFrameContext context) {
        return new AnalyticWindow.Boundary(getUnboundedFrameBoundType(context.boundType), null);
    }

    @Override
    public ParseNode visitBoundedFrame(StarRocksParser.BoundedFrameContext context) {
        return new AnalyticWindow.Boundary(getBoundedFrameBoundType(context.boundType),
                (Expr) visit(context.expression()));
    }

    @Override
    public ParseNode visitCurrentRowBound(StarRocksParser.CurrentRowBoundContext context) {
        return new AnalyticWindow.Boundary(AnalyticWindow.BoundaryType.CURRENT_ROW, null);
    }

    private static AnalyticWindow.BoundaryType getBoundedFrameBoundType(Token token) {
        switch (token.getType()) {
            case StarRocksLexer.PRECEDING:
                return AnalyticWindow.BoundaryType.PRECEDING;
            case StarRocksLexer.FOLLOWING:
                return AnalyticWindow.BoundaryType.FOLLOWING;
        }

        throw new IllegalArgumentException("Unsupported bound type: " + token.getText());
    }

    private static AnalyticWindow.BoundaryType getUnboundedFrameBoundType(Token token) {
        switch (token.getType()) {
            case StarRocksLexer.PRECEDING:
                return AnalyticWindow.BoundaryType.UNBOUNDED_PRECEDING;
            case StarRocksLexer.FOLLOWING:
                return AnalyticWindow.BoundaryType.UNBOUNDED_FOLLOWING;
        }

        throw new IllegalArgumentException("Unsupported bound type: " + token.getText());
    }

    @Override
    public ParseNode visitSortItem(StarRocksParser.SortItemContext context) {
        return new OrderByElement(
                (Expr) visit(context.expression()),
                getOrderingType(context.ordering),
                getNullOrderingType(getOrderingType(context.ordering), context.nullOrdering));
    }

    private boolean getNullOrderingType(boolean isAsc, Token token) {
        if (token == null) {
            return (!SqlModeHelper.check(sqlMode, SqlModeHelper.MODE_SORT_NULLS_LAST)) == isAsc;
        }
        switch (token.getType()) {
            case StarRocksLexer.FIRST:
                return true;
            case StarRocksLexer.LAST:
                return false;
        }

        throw new IllegalArgumentException("Unsupported ordering: " + token.getText());
    }

    private static boolean getOrderingType(Token token) {
        if (token == null) {
            return true;
        }
        switch (token.getType()) {
            case StarRocksLexer.ASC:
                return true;
            case StarRocksLexer.DESC:
                return false;
        }

        throw new IllegalArgumentException("Unsupported ordering: " + token.getText());
    }

    @Override
    public ParseNode visitLimitElement(StarRocksParser.LimitElementContext context) {
        long limit = Long.parseLong(context.limit.getText());
        long offset = 0;
        if (context.offset != null) {
            offset = Long.parseLong(context.offset.getText());
        }
        return new LimitElement(offset, limit);
    }

    @Override
    public ParseNode visitRelation(StarRocksParser.RelationContext context) {
        Relation relation = (Relation) visit(context.relationPrimary());
        List<JoinRelation> joinRelations = visit(context.joinRelation(), JoinRelation.class);

        Relation leftChildRelation = relation;
        for (JoinRelation joinRelation : joinRelations) {
            joinRelation.setLeft(leftChildRelation);
            leftChildRelation = joinRelation;
        }
        return leftChildRelation;
    }

    @Override
    public ParseNode visitParenthesizedRelation(StarRocksParser.ParenthesizedRelationContext context) {
        if (context.relations().relation().size() == 1) {
            return visit(context.relations().relation().get(0));
        } else {
            List<Relation> relations = visit(context.relations().relation(), Relation.class);
            Iterator<Relation> iterator = relations.iterator();
            Relation relation = iterator.next();
            while (iterator.hasNext()) {
                relation = new JoinRelation(null, relation, iterator.next(), null, false);
            }
            return relation;
        }
    }

    @Override
    public ParseNode visitTableAtom(StarRocksParser.TableAtomContext context) {
        QualifiedName qualifiedName = getQualifiedName(context.qualifiedName());
        TableName tableName = qualifiedNameToTableName(qualifiedName);
        PartitionNames partitionNames = null;
        if (context.partitionNames() != null) {
            partitionNames = (PartitionNames) visit(context.partitionNames());
        }

        List<Long> tabletIds = Lists.newArrayList();
        if (context.tabletList() != null) {
            tabletIds = context.tabletList().INTEGER_VALUE().stream().map(ParseTree::getText)
                    .map(Long::parseLong).collect(toList());
        }

        TableRelation tableRelation = new TableRelation(tableName, partitionNames, tabletIds);
        if (context.bracketHint() != null) {
            for (Identifier identifier : visit(context.bracketHint().identifier(), Identifier.class)) {
                if (identifier.getValue().equals("_META_")) {
                    tableRelation.setMetaQuery(true);
                }
            }
        }

        if (context.alias != null) {
            Identifier identifier = (Identifier) visit(context.alias);
            tableRelation.setAlias(new TableName(null, identifier.getValue()));
        }
        return tableRelation;
    }

    @Override
    public ParseNode visitJoinRelation(StarRocksParser.JoinRelationContext context) {
        // Because left recursion is required to parse the leftmost atom table first.
        // Therefore, the parsed result does not contain the information of the left table,
        // which is temporarily assigned to Null,
        // and the information of the left table will be filled in visitRelation
        Relation left = null;
        Relation right = (Relation) visit(context.rightRelation);

        JoinOperator joinType = JoinOperator.INNER_JOIN;
        if (context.crossOrInnerJoinType() != null) {
            if (context.crossOrInnerJoinType().CROSS() != null) {
                joinType = JoinOperator.CROSS_JOIN;
            } else {
                joinType = JoinOperator.INNER_JOIN;
            }
        } else if (context.outerAndSemiJoinType().LEFT() != null) {
            if (context.outerAndSemiJoinType().OUTER() != null) {
                joinType = JoinOperator.LEFT_OUTER_JOIN;
            } else if (context.outerAndSemiJoinType().SEMI() != null) {
                joinType = JoinOperator.LEFT_SEMI_JOIN;
            } else if (context.outerAndSemiJoinType().ANTI() != null) {
                joinType = JoinOperator.LEFT_ANTI_JOIN;
            } else {
                joinType = JoinOperator.LEFT_OUTER_JOIN;
            }
        } else if (context.outerAndSemiJoinType().RIGHT() != null) {
            if (context.outerAndSemiJoinType().OUTER() != null) {
                joinType = JoinOperator.RIGHT_OUTER_JOIN;
            } else if (context.outerAndSemiJoinType().SEMI() != null) {
                joinType = JoinOperator.RIGHT_SEMI_JOIN;
            } else if (context.outerAndSemiJoinType().ANTI() != null) {
                joinType = JoinOperator.RIGHT_ANTI_JOIN;
            } else {
                joinType = JoinOperator.RIGHT_OUTER_JOIN;
            }
        } else if (context.outerAndSemiJoinType().FULL() != null) {
            joinType = JoinOperator.FULL_OUTER_JOIN;
        }

        Expr predicate = null;
        List<String> usingColNames = null;
        if (context.joinCriteria() != null) {
            if (context.joinCriteria().ON() != null) {
                predicate = (Expr) visit(context.joinCriteria().expression());
            } else if (context.joinCriteria().USING() != null) {
                List<Identifier> criteria = visit(context.joinCriteria().identifier(), Identifier.class);
                usingColNames = criteria.stream().map(Identifier::getValue).collect(Collectors.toList());
            } else {
                throw new IllegalArgumentException("Unsupported join criteria");
            }
        }

        JoinRelation joinRelation = new JoinRelation(joinType, left, right, predicate, context.LATERAL() != null);
        joinRelation.setUsingColNames(usingColNames);
        if (context.bracketHint() != null) {
            joinRelation.setJoinHint(((Identifier) visit(context.bracketHint().identifier().get(0))).getValue());
        }

        return joinRelation;
    }

    @Override
    public ParseNode visitInlineTable(StarRocksParser.InlineTableContext context) {
        List<ValueList> rowValues = visit(context.rowConstructor(), ValueList.class);
        List<ArrayList<Expr>> rows = rowValues.stream().map(ValueList::getRow).collect(toList());

        List<String> colNames = new ArrayList<>();
        for (int i = 0; i < rows.get(0).size(); ++i) {
            colNames.add("column_" + i);
        }

        ValuesRelation valuesRelation = new ValuesRelation(rows, colNames);

        if (context.alias != null) {
            Identifier identifier = (Identifier) visit(context.alias);
            valuesRelation.setAlias(new TableName(null, identifier.getValue()));
        }
        return valuesRelation;
    }

    @Override
    public ParseNode visitTableFunction(StarRocksParser.TableFunctionContext context) {
        TableFunctionRelation tableFunctionRelation = new TableFunctionRelation(
                getQualifiedName(context.qualifiedName()).toString(),
                new FunctionParams(false, visit(context.expressionList().expression(), Expr.class)));

        if (context.alias != null) {
            Identifier identifier = (Identifier) visit(context.alias);
            tableFunctionRelation.setAlias(new TableName(null, identifier.getValue()));
        }

        List<Identifier> columns = null;
        if (context.columnAliases() != null) {
            columns = visit(context.columnAliases().identifier(), Identifier.class);
        }

        List<String> columnNames = null;
        if (columns != null) {
            columnNames = columns.stream().map(Identifier::getValue).collect(toList());
        }

        tableFunctionRelation.setColumnNames(columnNames);

        return tableFunctionRelation;
    }

    @Override
    public ParseNode visitRowConstructor(StarRocksParser.RowConstructorContext context) {
        ArrayList<Expr> row = new ArrayList<>(visit(context.expressionList().expression(), Expr.class));
        return new ValueList(row);
    }

    @Override
    public ParseNode visitPartitionNames(StarRocksParser.PartitionNamesContext context) {
        List<Identifier> identifierList = visit(context.identifier(), Identifier.class);
        return new PartitionNames(context.TEMPORARY() != null,
                identifierList.stream().map(Identifier::getValue).collect(toList()));
    }

    @Override
    public ParseNode visitSubquery(StarRocksParser.SubqueryContext context) {
        return visit(context.queryRelation());
    }

    @Override
    public ParseNode visitQueryWithParentheses(StarRocksParser.QueryWithParenthesesContext context) {
        QueryRelation relation = (QueryRelation) visit(context.subquery());
        return new SubqueryRelation(new QueryStatement(relation));
    }

    @Override
    public ParseNode visitSubqueryWithAlias(StarRocksParser.SubqueryWithAliasContext context) {
        QueryRelation queryRelation = (QueryRelation) visit(context.subquery());
        SubqueryRelation subqueryRelation = new SubqueryRelation(new QueryStatement(queryRelation));

        if (context.alias != null) {
            Identifier identifier = (Identifier) visit(context.alias);
            subqueryRelation.setAlias(new TableName(null, identifier.getValue()));
        } else {
            subqueryRelation.setAlias(new TableName(null, null));
        }
        return subqueryRelation;
    }

    @Override
    public ParseNode visitSubqueryExpression(StarRocksParser.SubqueryExpressionContext context) {
        QueryRelation queryRelation = (QueryRelation) visit(context.subquery());
        return new Subquery(new QueryStatement(queryRelation));
    }

    @Override
    public ParseNode visitInSubquery(StarRocksParser.InSubqueryContext context) {
        boolean isNotIn = context.NOT() != null;
        QueryRelation query = (QueryRelation) visit(context.queryRelation());

        return new InPredicate((Expr) visit(context.value), new Subquery(new QueryStatement(query)), isNotIn);
    }

    @Override
    public ParseNode visitExists(StarRocksParser.ExistsContext context) {
        QueryRelation query = (QueryRelation) visit(context.queryRelation());
        return new ExistsPredicate(new Subquery(new QueryStatement(query)), false);
    }

    @Override
    public ParseNode visitScalarSubquery(StarRocksParser.ScalarSubqueryContext context) {
        BinaryPredicate.Operator op = getComparisonOperator(((TerminalNode) context.comparisonOperator().getChild(0))
                .getSymbol());
        Subquery subquery = new Subquery(new QueryStatement((QueryRelation) visit(context.queryRelation())));
        return new BinaryPredicate(op, (Expr) visit(context.booleanExpression()), subquery);
    }

    @Override
    public ParseNode visitShowFunctionsStatement(StarRocksParser.ShowFunctionsStatementContext context) {
        boolean isBuiltIn = context.BUILTIN() != null;
        boolean isVerbose = context.FULL() != null;

        String dbName = null;
        if (context.db != null) {
            dbName = getQualifiedName(context.db).toString();
        }

        String pattern = null;
        if (context.pattern != null) {
            pattern = ((StringLiteral) visit(context.pattern)).getValue();
        }

        Expr where = null;
        if (context.expression() != null) {
            where = (Expr) visit(context.expression());
        }

        return new ShowFunctionsStmt(dbName, isBuiltIn, isVerbose, pattern, where);
    }

    @Override
    public ParseNode visitDropFunctionStatement(StarRocksParser.DropFunctionStatementContext context) {
        String functionName = getQualifiedName(context.qualifiedName()).toString().toLowerCase();

        return new DropFunctionStmt(FunctionName.createFnName(functionName),
                getFunctionArgsDef(context.typeList()));
    }

    @Override
    public ParseNode visitCreateFunctionStatement(StarRocksParser.CreateFunctionStatementContext context) {
        String functionType = "SCALAR";
        if (context.functionType != null) {
            functionType = context.functionType.getText();
        }
        String functionName = getQualifiedName(context.qualifiedName()).toString().toLowerCase();

        TypeDef returnTypeDef = new TypeDef(getType(context.returnType));
        TypeDef intermediateType = null;
        if (context.intermediateType != null) {
            intermediateType = new TypeDef(getType(context.intermediateType));
        }

        Map<String, String> properties = null;
        if (context.properties() != null) {
            properties = new HashMap<>();
            List<Property> propertyList = visit(context.properties().property(), Property.class);
            for (Property property : propertyList) {
                properties.put(property.getKey(), property.getValue());
            }
        }
        return new CreateFunctionStmt(functionType, FunctionName.createFnName(functionName),
                getFunctionArgsDef(context.typeList()), returnTypeDef, intermediateType, properties);
    }

    // ------------------------------------------- Privilege Statement -------------------------------------------------

    @Override
    public ParseNode visitDropUserStatement(StarRocksParser.DropUserStatementContext context) {
        UserIdentifier user = (UserIdentifier) visit(context.user());
        return new DropUserStmt(user.getUserIdentity());
    }

    @Override
    public ParseNode visitCreateUserStatement(StarRocksParser.CreateUserStatementContext context) {
        UserDesc userDesc;
        UserIdentifier user = (UserIdentifier) visit(context.user());
        UserAuthOption authOption = context.authOption() == null ? null : (UserAuthOption) visit(context.authOption());
        if (authOption == null) {
            userDesc = new UserDesc(user.getUserIdentity());
        } else if (authOption.getAuthPlugin() == null) {
            userDesc = new UserDesc(user.getUserIdentity(), authOption.getPassword(), authOption.isPasswordPlain());
        } else {
            userDesc = new UserDesc(user.getUserIdentity(), authOption.getAuthPlugin(), authOption.getAuthString(),
                    authOption.isPasswordPlain());
        }
        boolean ifNotExists = context.IF() != null;
        String userRole = context.string() == null ? null : ((StringLiteral) visit(context.string())).getStringValue();
        return new CreateUserStmt(ifNotExists, userDesc, userRole);
    }

    @Override
    public ParseNode visitAlterUserStatement(StarRocksParser.AlterUserStatementContext context) {
        UserDesc userDesc;
        UserIdentifier user = (UserIdentifier) visit(context.user());
        UserAuthOption authOption = (UserAuthOption) visit(context.authOption());
        if (authOption.getAuthPlugin() == null) {
            userDesc = new UserDesc(user.getUserIdentity(), authOption.getPassword(), authOption.isPasswordPlain());
        } else {
            userDesc = new UserDesc(user.getUserIdentity(), authOption.getAuthPlugin(), authOption.getAuthString(),
                    authOption.isPasswordPlain());
        }
        return new AlterUserStmt(userDesc);
    }

    @Override
    public ParseNode visitCreateRoleStatement(StarRocksParser.CreateRoleStatementContext context) {
        Identifier role = (Identifier) visit(context.identifierOrString());
        return new CreateRoleStmt(role.getValue());
    }

    @Override
    public ParseNode visitShowRolesStatement(StarRocksParser.ShowRolesStatementContext context) {
        return new ShowRolesStmt();
    }

    @Override
    public ParseNode visitShowGrantsStatement(StarRocksParser.ShowGrantsStatementContext context) {
        boolean isAll = context.ALL() != null;
        UserIdentity userId =
                context.user() == null ? null : ((UserIdentifier) visit(context.user())).getUserIdentity();
        return new ShowGrantsStmt(userId, isAll);
    }

    @Override
    public ParseNode visitDropRoleStatement(StarRocksParser.DropRoleStatementContext context) {
        Identifier role = (Identifier) visit(context.identifierOrString());
        return new DropRoleStmt(role.getValue());
    }

    @Override
    public ParseNode visitAuthWithoutPlugin(StarRocksParser.AuthWithoutPluginContext context) {
        String password = ((StringLiteral) visit(context.string())).getStringValue();
        boolean isPasswordPlain = context.PASSWORD() == null;
        return new UserAuthOption(password, null, null, isPasswordPlain);
    }

    @Override
    public ParseNode visitAuthWithPlugin(StarRocksParser.AuthWithPluginContext context) {
        Identifier authPlugin = (Identifier) visit(context.identifierOrString());
        String authString =
                context.string() == null ? null : ((StringLiteral) visit(context.string())).getStringValue();
        boolean isPasswordPlain = context.AS() == null;
        return new UserAuthOption(null, authPlugin.getValue().toUpperCase(), authString, isPasswordPlain);
    }

    @Override
    public ParseNode visitLambdaFunctionExpr(StarRocksParser.LambdaFunctionExprContext context) {
        List<String> names = Lists.newLinkedList();
        if (context.identifierList() != null) {
            final List<Identifier> identifierList = visit(context.identifierList().identifier(), Identifier.class);
            names = identifierList.stream().map(Identifier::getValue).collect(toList());
        } else {
            names.add(((Identifier) visit(context.identifier())).getValue());
        }
        List<Expr> arguments = Lists.newLinkedList();
        Expr expr = (Expr) visit(context.expression());
        arguments.add(expr); // put lambda body to the first argument
        for (int i = 0; i < names.size(); ++i) {
            arguments.add(new LambdaArgument(names.get(i)));
        }
        return new LambdaFunctionExpr(arguments);
    }

    @Override
    public ParseNode visitGrantRoleToUser(StarRocksParser.GrantRoleToUserContext context) {
        UserIdentifier user = (UserIdentifier) visit(context.user());
        Identifier identifier = (Identifier) visit(context.identifierOrString());
        return new GrantRoleStmt(identifier.getValue(), user.getUserIdentity());
    }

    @Override
    public ParseNode visitGrantRoleToRole(StarRocksParser.GrantRoleToRoleContext context) {
        return new GrantRoleStmt(
                ((Identifier) visit(context.identifierOrString(0))).getValue(),
                ((Identifier) visit(context.identifierOrString(1))).getValue());
    }

    @Override
    public ParseNode visitRevokeRoleFromUser(StarRocksParser.RevokeRoleFromUserContext context) {
        UserIdentifier user = (UserIdentifier) visit(context.user());
        Identifier identifier = (Identifier) visit(context.identifierOrString());
        return new RevokeRoleStmt(identifier.getValue(), user.getUserIdentity());
    }

    @Override
    public ParseNode visitRevokeRoleFromRole(StarRocksParser.RevokeRoleFromRoleContext context) {
        return new RevokeRoleStmt(
                ((Identifier) visit(context.identifierOrString(0))).getValue(),
                ((Identifier) visit(context.identifierOrString(1))).getValue());
    }

    @Override
    public ParseNode visitGrantRevokeClause(StarRocksParser.GrantRevokeClauseContext context) {
        boolean withGrantOption = context.WITH() != null;
        if (context.user() != null) {
            UserIdentity user = ((UserIdentifier) visit(context.user())).getUserIdentity();
            return new GrantRevokeClause(user, null, withGrantOption);
        } else {
            String roleName = ((Identifier) visit(context.identifierOrString())).getValue();
            return new GrantRevokeClause(null, roleName, withGrantOption);
        }
    }

    @Override
    public ParseNode visitDeprecatedDbPrivilegeObject(StarRocksParser.DeprecatedDbPrivilegeObjectContext context) {
        GrantRevokePrivilegeObjects ret = new GrantRevokePrivilegeObjects();
        String token = ((Identifier) visit(context.identifierOrStringOrStar())).getValue();
        ret.setPrivilegeObjectNameTokensList(Collections.singletonList(Collections.singletonList(token)));
        return ret;
    }

    @Override
    public ParseNode visitDeprecatedTablePrivilegeObject(
            StarRocksParser.DeprecatedTablePrivilegeObjectContext context) {
        GrantRevokePrivilegeObjects ret = new GrantRevokePrivilegeObjects();
        List<String> tokenList = context.identifierOrStringOrStar().stream().map(
                c -> ((Identifier) visit(c)).getValue()).collect(toList());
        ret.setPrivilegeObjectNameTokensList(Collections.singletonList(tokenList));
        return ret;
    }

    @Override
    public ParseNode visitTablePrivilegeObjectNameList(StarRocksParser.TablePrivilegeObjectNameListContext context) {
        GrantRevokePrivilegeObjects ret = new GrantRevokePrivilegeObjects();
        List<List<String>> l = new ArrayList<>();
        for (StarRocksParser.TablePrivilegeObjectNameContext oneContext : context.tablePrivilegeObjectName()) {
            l.add(oneContext.identifierOrString().stream().map(
                    c -> ((Identifier) visit(c)).getValue()).collect(toList()));
        }
        ret.setPrivilegeObjectNameTokensList(l);
        return ret;
    }

    @Override
    public ParseNode visitIdentifierOrStringList(StarRocksParser.IdentifierOrStringListContext context) {
        GrantRevokePrivilegeObjects ret = new GrantRevokePrivilegeObjects();
        List<List<String>> l = new ArrayList<>();
        for (StarRocksParser.IdentifierOrStringContext oneContext : context.identifierOrString()) {
            String token = ((Identifier) visit(oneContext)).getValue();
            l.add(Collections.singletonList(token));
        }
        ret.setPrivilegeObjectNameTokensList(l);
        return ret;
    }

    @Override
    public ParseNode visitUserList(StarRocksParser.UserListContext context) {
        GrantRevokePrivilegeObjects ret = new GrantRevokePrivilegeObjects();
        List<UserIdentity> l = new ArrayList<>();
        for (StarRocksParser.UserContext oneContext : context.user()) {
            l.add(((UserIdentifier) visit(oneContext)).getUserIdentity());
        }
        ret.setUserPrivilegeObjectList(l);
        return ret;
    }

    private GrantRevokePrivilegeObjects parsePrivilegeObjectNameList(
            String type, StarRocksParser.PrivilegeObjectNameListContext context) {
        // GRANT ADMIN ON SYSTEM TO userx, should return null as privilege object list
        if (context == null) {
            return null;
        }
        if (context.ASTERISK_SYMBOL() != null) {
            GrantRevokePrivilegeObjects ret = new GrantRevokePrivilegeObjects();
            ret.setPrivilegeObjectNameTokensList(Collections.singletonList(Collections.singletonList("*")));
            return ret;
        } else if (context.userList() != null) {
            return (GrantRevokePrivilegeObjects) visit(context.userList());
        } else if (context.identifierOrStringList() != null) {
            if (type.equals("USER")) {
                // GRANT IMPERSONATE ON USER user1,user2
                // it's actually a list of user although it matches the `IdentifierOrString`
                GrantRevokePrivilegeObjects ret = new GrantRevokePrivilegeObjects();
                List<UserIdentity> l = new ArrayList<>();
                for (StarRocksParser.IdentifierOrStringContext oneContext :
                        context.identifierOrStringList().identifierOrString()) {
                    l.add(new UserIdentity(((Identifier) visit(oneContext)).getValue(), "%", false));
                }
                ret.setUserPrivilegeObjectList(l);
                return ret;
            }
            return (GrantRevokePrivilegeObjects) visit(context.identifierOrStringList());
        } else {
            return (GrantRevokePrivilegeObjects) visit(context.tablePrivilegeObjectNameList());
        }
    }

    @Override
    public ParseNode visitGrantImpersonateBrief(StarRocksParser.GrantImpersonateBriefContext context) {
        List<String> privList = Collections.singletonList("IMPERSONATE");
        GrantRevokeClause clause = (GrantRevokeClause) visit(context.grantRevokeClause());
        GrantRevokePrivilegeObjects objects = new GrantRevokePrivilegeObjects();
        List<UserIdentity> users =
                Collections.singletonList(((UserIdentifier) visit(context.user())).getUserIdentity());
        objects.setUserPrivilegeObjectList(users);
        return new GrantPrivilegeStmt(privList, "USER", clause, objects);
    }

    @Override
    public ParseNode visitRevokeImpersonateBrief(StarRocksParser.RevokeImpersonateBriefContext context) {
        List<String> privList = Collections.singletonList("IMPERSONATE");
        GrantRevokeClause clause = (GrantRevokeClause) visit(context.grantRevokeClause());
        List<UserIdentity> users =
                Collections.singletonList(((UserIdentifier) visit(context.user())).getUserIdentity());
        GrantRevokePrivilegeObjects objects = new GrantRevokePrivilegeObjects();
        objects.setUserPrivilegeObjectList(users);
        return new RevokePrivilegeStmt(privList, "USER", clause, objects);
    }

    @Override
    public ParseNode visitGrantTablePrivBrief(StarRocksParser.GrantTablePrivBriefContext context) {
        GrantRevokePrivilegeObjects objects =
                (GrantRevokePrivilegeObjects) visit(context.tableDbPrivilegeObjectNameList());
        int objectTokenSize = objects.getPrivilegeObjectNameTokensList().get(0).size();
        String type = objectTokenSize == 1 ? "DATABASE" : "TABLE";
        return newGrantRevokePrivilegeStmt(
                type, context.privilegeActionList(), context.grantRevokeClause(), objects, true);
    }

    @Override
    public ParseNode visitRevokeTablePrivBrief(StarRocksParser.RevokeTablePrivBriefContext context) {
        GrantRevokePrivilegeObjects objects =
                (GrantRevokePrivilegeObjects) visit(context.tableDbPrivilegeObjectNameList());
        int objectTokenSize = objects.getPrivilegeObjectNameTokensList().get(0).size();
        String type = objectTokenSize == 1 ? "DATABASE" : "TABLE";
        return newGrantRevokePrivilegeStmt(
                type, context.privilegeActionList(), context.grantRevokeClause(), objects, false);
    }

    @Override
    public ParseNode visitGrantPrivWithType(StarRocksParser.GrantPrivWithTypeContext context) {
        String type = ((Identifier) visit(context.privilegeType())).getValue().toUpperCase();
        GrantRevokePrivilegeObjects objects = parsePrivilegeObjectNameList(type, context.privilegeObjectNameList());
        return newGrantRevokePrivilegeStmt(
                type, context.privilegeActionList(), context.grantRevokeClause(), objects, true);
    }

    @Override
    public ParseNode visitRevokePrivWithType(StarRocksParser.RevokePrivWithTypeContext context) {
        String type = ((Identifier) visit(context.privilegeType())).getValue().toUpperCase();
        GrantRevokePrivilegeObjects objects = parsePrivilegeObjectNameList(type, context.privilegeObjectNameList());
        return newGrantRevokePrivilegeStmt(
                type, context.privilegeActionList(), context.grantRevokeClause(), objects, false);
    }

    @Override
    public ParseNode visitGrantOnAll(StarRocksParser.GrantOnAllContext context) {
        GrantRevokePrivilegeObjects objects =
                parseGrantRevokeOnAll(context.privilegeType(), context.identifierOrString());
        String type = ((Identifier) visit(context.privilegeType(0))).getValue().toUpperCase();
        return newGrantRevokePrivilegeStmt(
                type, context.privilegeActionList(), context.grantRevokeClause(), objects, true);
    }

    @Override
    public ParseNode visitRevokeOnAll(StarRocksParser.RevokeOnAllContext context) {
        GrantRevokePrivilegeObjects objects =
                parseGrantRevokeOnAll(context.privilegeType(), context.identifierOrString());
        String type = ((Identifier) visit(context.privilegeType(0))).getValue().toUpperCase();
        return newGrantRevokePrivilegeStmt(
                type, context.privilegeActionList(), context.grantRevokeClause(), objects, false);
    }

    private GrantRevokePrivilegeObjects parseGrantRevokeOnAll(
            List<StarRocksParser.PrivilegeTypeContext> privilegeTypeContexts,
            StarRocksParser.IdentifierOrStringContext identifierOrStringContext) {
        GrantRevokePrivilegeObjects objects = new GrantRevokePrivilegeObjects();
        List<String> l = privilegeTypeContexts.stream().map(
                k -> ((Identifier) visit(k)).getValue().toUpperCase()).collect(toList());
        if (identifierOrStringContext == null) {
            // all xxx in all xxx
            objects.setAll(l, null, null);
        } else {
            // all xx in xx bb, we should regard the last privilege type as the restrict type
            int lastIndex = l.size() - 1;
            String restrictType = l.get(lastIndex);
            l.remove(lastIndex);
            objects.setAll(l, restrictType, ((Identifier) visit(identifierOrStringContext)).getValue());
        }
        return objects;
    }

    private BaseGrantRevokePrivilegeStmt newGrantRevokePrivilegeStmt(
            String privilegeType,
            StarRocksParser.PrivilegeActionListContext privListContext,
            StarRocksParser.GrantRevokeClauseContext clauseContext,
            GrantRevokePrivilegeObjects objects,
            boolean isGrant) {
        List<String> privilegeList = privListContext.privilegeAction().stream().map(
                c -> ((Identifier) visit(c)).getValue().toUpperCase()).collect(toList());
        GrantRevokeClause clause = (GrantRevokeClause) visit(clauseContext);
        if (isGrant) {
            return new GrantPrivilegeStmt(privilegeList, privilegeType.toUpperCase(), clause, objects);
        } else {
            return new RevokePrivilegeStmt(privilegeList, privilegeType.toUpperCase(), clause, objects);
        }

    }

    @Override
    public ParseNode visitPrivilegeAction(StarRocksParser.PrivilegeActionContext context) {
        if (context.privilegeActionReserved() != null) {
            return new Identifier(context.privilegeActionReserved().getText());
        } else {
            return visit(context.identifier());
        }
    }

    @Override
    public ParseNode visitPrivilegeType(StarRocksParser.PrivilegeTypeContext context) {
        if (context.privilegeTypeReserved() != null) {
            return new Identifier(context.privilegeTypeReserved().getText());
        } else {
            return visit(context.identifier());
        }
    }

    @Override
    public ParseNode visitExecuteAsStatement(StarRocksParser.ExecuteAsStatementContext context) {
        UserIdentity toUser = ((UserIdentifier) visit(context.user())).getUserIdentity();
        boolean allowRevert = context.WITH() == null;
        // we only support WITH NO REVERT for now
        return new ExecuteAsStmt(toUser, allowRevert);
    }

    @Override
    public ParseNode visitShowAllAuthentication(StarRocksParser.ShowAllAuthenticationContext context) {
        return new ShowAuthenticationStmt(null, true);
    }

    @Override
    public ParseNode visitShowAuthenticationForUser(StarRocksParser.ShowAuthenticationForUserContext context) {
        if (context.user() != null) {
            UserIdentity user = ((UserIdentifier) visit(context.user())).getUserIdentity();
            return new ShowAuthenticationStmt(user, false);
        } else {
            return new ShowAuthenticationStmt(null, false);
        }
    }

    // ------------------------------------------- Expression ----------------------------------------------------------

    @Override
    public ParseNode visitExpressionOrDefault(StarRocksParser.ExpressionOrDefaultContext context) {
        if (context.DEFAULT() != null) {
            return new DefaultValueExpr();
        } else {
            return visit(context.expression());
        }
    }

    @Override
    public ParseNode visitExpressionsWithDefault(StarRocksParser.ExpressionsWithDefaultContext context) {
        ArrayList<Expr> row = Lists.newArrayList();
        for (int i = 0; i < context.expressionOrDefault().size(); ++i) {
            row.add((Expr) visit(context.expressionOrDefault(i)));
        }
        return new ValueList(row);
    }

    @Override
    public ParseNode visitLogicalNot(StarRocksParser.LogicalNotContext context) {
        return new CompoundPredicate(CompoundPredicate.Operator.NOT, (Expr) visit(context.expression()), null);
    }

    @Override
    public ParseNode visitLogicalBinary(StarRocksParser.LogicalBinaryContext context) {
        Expr left = (Expr) visit(context.left);
        Expr right = (Expr) visit(context.right);
        return new CompoundPredicate(getLogicalBinaryOperator(context.operator), left, right);
    }

    private static CompoundPredicate.Operator getLogicalBinaryOperator(Token token) {
        switch (token.getType()) {
            case StarRocksLexer.AND:
            case StarRocksLexer.LOGICAL_AND:
                return CompoundPredicate.Operator.AND;
            case StarRocksLexer.OR:
            case StarRocksLexer.LOGICAL_OR:
                return CompoundPredicate.Operator.OR;
        }

        throw new IllegalArgumentException("Unsupported operator: " + token.getText());
    }

    @Override
    public ParseNode visitPredicate(StarRocksParser.PredicateContext context) {
        if (context.predicateOperations() != null) {
            return visit(context.predicateOperations());
        } else {
            return visit(context.valueExpression());
        }
    }

    @Override
    public ParseNode visitIsNull(StarRocksParser.IsNullContext context) {
        Expr child = (Expr) visit(context.booleanExpression());

        if (context.NOT() == null) {
            return new IsNullPredicate(child, false);
        } else {
            return new IsNullPredicate(child, true);
        }
    }

    @Override
    public ParseNode visitComparison(StarRocksParser.ComparisonContext context) {
        BinaryPredicate.Operator op = getComparisonOperator(((TerminalNode) context.comparisonOperator().getChild(0))
                .getSymbol());
        return new BinaryPredicate(op, (Expr) visit(context.left), (Expr) visit(context.right));
    }

    private static BinaryPredicate.Operator getComparisonOperator(Token symbol) {
        switch (symbol.getType()) {
            case StarRocksParser.EQ:
                return BinaryPredicate.Operator.EQ;
            case StarRocksParser.NEQ:
                return BinaryPredicate.Operator.NE;
            case StarRocksParser.LT:
                return BinaryPredicate.Operator.LT;
            case StarRocksParser.LTE:
                return BinaryPredicate.Operator.LE;
            case StarRocksParser.GT:
                return BinaryPredicate.Operator.GT;
            case StarRocksParser.GTE:
                return BinaryPredicate.Operator.GE;
            case StarRocksParser.EQ_FOR_NULL:
                return BinaryPredicate.Operator.EQ_FOR_NULL;
        }

        throw new IllegalArgumentException("Unsupported operator: " + symbol.getText());
    }

    @Override
    public ParseNode visitInList(StarRocksParser.InListContext context) {
        boolean isNotIn = context.NOT() != null;
        return new InPredicate(
                (Expr) visit(context.value),
                visit(context.expressionList().expression(), Expr.class), isNotIn);
    }

    @Override
    public ParseNode visitBetween(StarRocksParser.BetweenContext context) {
        boolean isNotBetween = context.NOT() != null;

        return new BetweenPredicate(
                (Expr) visit(context.value),
                (Expr) visit(context.lower),
                (Expr) visit(context.upper),
                isNotBetween);
    }

    @Override
    public ParseNode visitLike(StarRocksParser.LikeContext context) {
        LikePredicate likePredicate;
        if (context.REGEXP() != null || context.RLIKE() != null) {
            likePredicate = new LikePredicate(LikePredicate.Operator.REGEXP,
                    (Expr) visit(context.value),
                    (Expr) visit(context.pattern));
        } else {
            likePredicate = new LikePredicate(
                    LikePredicate.Operator.LIKE,
                    (Expr) visit(context.value),
                    (Expr) visit(context.pattern));
        }
        if (context.NOT() != null) {
            return new CompoundPredicate(CompoundPredicate.Operator.NOT, likePredicate, null);
        } else {
            return likePredicate;
        }
    }

    @Override
    public ParseNode visitSimpleCase(StarRocksParser.SimpleCaseContext context) {
        return new CaseExpr(
                (Expr) visit(context.caseExpr),
                visit(context.whenClause(), CaseWhenClause.class),
                (Expr) visitIfPresent(context.elseExpression));
    }

    @Override
    public ParseNode visitSearchedCase(StarRocksParser.SearchedCaseContext context) {
        return new CaseExpr(
                null,
                visit(context.whenClause(), CaseWhenClause.class),
                (Expr) visitIfPresent(context.elseExpression));
    }

    @Override
    public ParseNode visitWhenClause(StarRocksParser.WhenClauseContext context) {
        return new CaseWhenClause((Expr) visit(context.condition), (Expr) visit(context.result));
    }

    @Override
    public ParseNode visitArithmeticUnary(StarRocksParser.ArithmeticUnaryContext context) {
        Expr child = (Expr) visit(context.primaryExpression());
        switch (context.operator.getType()) {
            case StarRocksLexer.MINUS_SYMBOL:
                if (child.isLiteral() && child.getType().isNumericType()) {
                    try {
                        ((LiteralExpr) child).swapSign();
                    } catch (NotImplementedException e) {
                        throw new ParsingException(e.getMessage());
                    }
                    return child;
                } else {
                    return new ArithmeticExpr(ArithmeticExpr.Operator.MULTIPLY, new IntLiteral(-1), child);
                }
            case StarRocksLexer.PLUS_SYMBOL:
                return child;
            case StarRocksLexer.BITNOT:
                return new ArithmeticExpr(ArithmeticExpr.Operator.BITNOT, child, null);
            case StarRocksLexer.LOGICAL_NOT:
                return new CompoundPredicate(CompoundPredicate.Operator.NOT, child, null);
            default:
                throw new UnsupportedOperationException("Unsupported sign: " + context.operator.getText());
        }
    }

    @Override
    public ParseNode visitArithmeticBinary(StarRocksParser.ArithmeticBinaryContext context) {
        Expr left = (Expr) visit(context.left);
        Expr right = (Expr) visit(context.right);
        if (left instanceof IntervalLiteral) {
            return new TimestampArithmeticExpr(getArithmeticBinaryOperator(context.operator), right,
                    ((IntervalLiteral) left).getValue(),
                    ((IntervalLiteral) left).getUnitIdentifier().getDescription(), true);
        }

        if (right instanceof IntervalLiteral) {
            return new TimestampArithmeticExpr(getArithmeticBinaryOperator(context.operator), left,
                    ((IntervalLiteral) right).getValue(),
                    ((IntervalLiteral) right).getUnitIdentifier().getDescription(), false);
        }

        return new ArithmeticExpr(getArithmeticBinaryOperator(context.operator), left, right);
    }

    private static ArithmeticExpr.Operator getArithmeticBinaryOperator(Token operator) {
        switch (operator.getType()) {
            case StarRocksLexer.PLUS_SYMBOL:
                return ArithmeticExpr.Operator.ADD;
            case StarRocksLexer.MINUS_SYMBOL:
                return ArithmeticExpr.Operator.SUBTRACT;
            case StarRocksLexer.ASTERISK_SYMBOL:
                return ArithmeticExpr.Operator.MULTIPLY;
            case StarRocksLexer.SLASH_SYMBOL:
                return ArithmeticExpr.Operator.DIVIDE;
            case StarRocksLexer.PERCENT_SYMBOL:
                return ArithmeticExpr.Operator.MOD;
            case StarRocksLexer.INT_DIV:
                return ArithmeticExpr.Operator.INT_DIVIDE;
            case StarRocksLexer.BITAND:
                return ArithmeticExpr.Operator.BITAND;
            case StarRocksLexer.BITOR:
                return ArithmeticExpr.Operator.BITOR;
            case StarRocksLexer.BITXOR:
                return ArithmeticExpr.Operator.BITXOR;
        }

        throw new UnsupportedOperationException("Unsupported operator: " + operator.getText());
    }

    @Override
    public ParseNode visitOdbcFunctionCallExpression(StarRocksParser.OdbcFunctionCallExpressionContext context) {
        FunctionCallExpr functionCallExpr = (FunctionCallExpr) visit(context.functionCall());
        OdbcScalarFunctionCall odbcScalarFunctionCall = new OdbcScalarFunctionCall(functionCallExpr);
        return odbcScalarFunctionCall.mappingFunction();
    }

    private static final List<String> DATE_FUNCTIONS =
            Lists.newArrayList(FunctionSet.DATE_ADD,
                    FunctionSet.ADDDATE,
                    FunctionSet.DATE_ADD, FunctionSet.DATE_SUB,
                    FunctionSet.SUBDATE,
                    FunctionSet.DAYS_SUB);

    private static List<Expr> getArgumentsForTimeSlice(Expr time, Expr value, String ident, String boundary) {
        List<Expr> exprs = Lists.newLinkedList();
        exprs.add(time);
        exprs.add(value);
        exprs.add(new StringLiteral(ident));
        exprs.add(new StringLiteral(boundary));

        return exprs;
    }

    @Override
    public ParseNode visitSimpleFunctionCall(StarRocksParser.SimpleFunctionCallContext context) {

        String functionName = getQualifiedName(context.qualifiedName()).toString().toLowerCase();

        FunctionName fnName = FunctionName.createFnName(functionName);
        if (functionName.equals(FunctionSet.TIME_SLICE) || functionName.equals(FunctionSet.DATE_SLICE)) {
            if (context.expression().size() == 2) {
                Expr e1 = (Expr) visit(context.expression(0));
                Expr e2 = (Expr) visit(context.expression(1));
                if (!(e2 instanceof IntervalLiteral)) {
                    e2 = new IntervalLiteral(e2, new UnitIdentifier("DAY"));
                }
                IntervalLiteral intervalLiteral = (IntervalLiteral) e2;
                FunctionCallExpr functionCallExpr = new FunctionCallExpr(fnName, getArgumentsForTimeSlice(e1,
                        intervalLiteral.getValue(), intervalLiteral.getUnitIdentifier().getDescription().toLowerCase(),
                        "floor"));

                return functionCallExpr;
            } else if (context.expression().size() == 3) {
                Expr e1 = (Expr) visit(context.expression(0));
                Expr e2 = (Expr) visit(context.expression(1));
                if (!(e2 instanceof IntervalLiteral)) {
                    e2 = new IntervalLiteral(e2, new UnitIdentifier("DAY"));
                }
                IntervalLiteral intervalLiteral = (IntervalLiteral) e2;

                ParseNode e3 = visit(context.expression(2));
                if (!(e3 instanceof UnitBoundary)) {
                    throw new ParsingException(functionName + " must use FLOOR/CEIL as third parameter");
                }
                UnitBoundary unitBoundary = (UnitBoundary) e3;
                FunctionCallExpr functionCallExpr = new FunctionCallExpr(fnName, getArgumentsForTimeSlice(e1,
                        intervalLiteral.getValue(), intervalLiteral.getUnitIdentifier().getDescription().toLowerCase(),
                        unitBoundary.getDescription().toLowerCase()));

                return functionCallExpr;
            } else {
                throw new ParsingException(
                        functionName + " must as format " + functionName + "(date,INTERVAL expr unit[, FLOOR"
                                + " | CEIL])");
            }
        }

        if (DATE_FUNCTIONS.contains(functionName)) {
            if (context.expression().size() != 2) {
                throw new ParsingException(
                        functionName + " must as format " + functionName + "(date,INTERVAL expr unit)");
            }

            Expr e1 = (Expr) visit(context.expression(0));
            Expr e2 = (Expr) visit(context.expression(1));
            if (!(e2 instanceof IntervalLiteral)) {
                e2 = new IntervalLiteral(e2, new UnitIdentifier("DAY"));
            }
            IntervalLiteral intervalLiteral = (IntervalLiteral) e2;

            return new TimestampArithmeticExpr(functionName, e1, intervalLiteral.getValue(),
                    intervalLiteral.getUnitIdentifier().getDescription());
        }

        if (functionName.equals(FunctionSet.ISNULL)) {
            List<Expr> params = visit(context.expression(), Expr.class);
            if (params.size() != 1) {
                throw new SemanticException("No matching function with signature: %s(%s).", functionName,
                        Joiner.on(", ").join(params.stream().map(p -> p.getType().toSql()).collect(toList())));
            }
            return new IsNullPredicate(params.get(0), false);
        }

        FunctionCallExpr functionCallExpr = new FunctionCallExpr(fnName,
                new FunctionParams(false, visit(context.expression(), Expr.class)));
        if (context.over() != null) {
            return buildOverClause(functionCallExpr, context.over());
        }
        return functionCallExpr;
    }

    @Override
    public ParseNode visitAggregationFunctionCall(StarRocksParser.AggregationFunctionCallContext context) {

        String functionName;
        if (context.aggregationFunction().COUNT() != null) {
            functionName = FunctionSet.COUNT;
        } else if (context.aggregationFunction().AVG() != null) {
            functionName = FunctionSet.AVG;
        } else if (context.aggregationFunction().SUM() != null) {
            functionName = FunctionSet.SUM;
        } else if (context.aggregationFunction().MIN() != null) {
            functionName = FunctionSet.MIN;
        } else if (context.aggregationFunction().MAX() != null) {
            functionName = FunctionSet.MAX;
        } else {
            throw new StarRocksPlannerException("Aggregate functions are not being parsed correctly",
                    ErrorType.INTERNAL_ERROR);
        }
        FunctionCallExpr functionCallExpr = new FunctionCallExpr(functionName,
                context.aggregationFunction().ASTERISK_SYMBOL() == null ?
                        new FunctionParams(context.aggregationFunction().DISTINCT() != null,
                                visit(context.aggregationFunction().expression(), Expr.class)) :
                        FunctionParams.createStarParam());

        if (context.over() != null) {
            return buildOverClause(functionCallExpr, context.over());
        }
        return functionCallExpr;
    }

    @Override
    public ParseNode visitWindowFunctionCall(StarRocksParser.WindowFunctionCallContext context) {
        FunctionCallExpr functionCallExpr = (FunctionCallExpr) visit(context.windowFunction());
        return buildOverClause(functionCallExpr, context.over());
    }

    public static final ImmutableSet<String> WINDOW_FUNCTION_SET = ImmutableSet.of(
            FunctionSet.ROW_NUMBER, FunctionSet.RANK, FunctionSet.DENSE_RANK, FunctionSet.NTILE, FunctionSet.LEAD,
            FunctionSet.LAG, FunctionSet.FIRST_VALUE, FunctionSet.LAST_VALUE);

    @Override
    public ParseNode visitWindowFunction(StarRocksParser.WindowFunctionContext context) {
        if (WINDOW_FUNCTION_SET.contains(context.name.getText().toLowerCase())) {
            FunctionCallExpr functionCallExpr = new FunctionCallExpr(context.name.getText().toLowerCase(),
                    new FunctionParams(false, visit(context.expression(), Expr.class)));
            functionCallExpr.setIgnoreNulls(context.ignoreNulls() != null);
            return functionCallExpr;
        }
        throw new ParsingException("Unknown window function " + context.name.getText());
    }

    private AnalyticExpr buildOverClause(FunctionCallExpr functionCallExpr, StarRocksParser.OverContext context) {
        functionCallExpr.setIsAnalyticFnCall(true);
        List<OrderByElement> orderByElements = new ArrayList<>();
        if (context.ORDER() != null) {
            orderByElements = visit(context.sortItem(), OrderByElement.class);
        }
        List<Expr> partitionExprs = visit(context.partition, Expr.class);

        return new AnalyticExpr(functionCallExpr, partitionExprs, orderByElements,
                (AnalyticWindow) visitIfPresent(context.windowFrame()));
    }

    @Override
    public ParseNode visitExtract(StarRocksParser.ExtractContext context) {
        String fieldString = context.identifier().getText();
        return new FunctionCallExpr(fieldString,
                new FunctionParams(Lists.newArrayList((Expr) visit(context.valueExpression()))));
    }

    @Override
    public ParseNode visitCast(StarRocksParser.CastContext context) {
        return new CastExpr(new TypeDef(getType(context.type())), (Expr) visit(context.expression()));
    }

    @Override
    public ParseNode visitConvert(StarRocksParser.ConvertContext context) {
        return new CastExpr(new TypeDef(getType(context.type())), (Expr) visit(context.expression()));
    }

    @Override
    public ParseNode visitInformationFunctionExpression(StarRocksParser.InformationFunctionExpressionContext context) {
        if (context.name.getText().equalsIgnoreCase("database")
                || context.name.getText().equalsIgnoreCase("schema")
                || context.name.getText().equalsIgnoreCase("user")
                || context.name.getText().equalsIgnoreCase("current_user")
                || context.name.getText().equalsIgnoreCase("connection_id")) {
            return new InformationFunction(context.name.getText().toUpperCase());
        }
        throw new ParsingException("Unknown special function " + context.name.getText());
    }

    @Override
    public ParseNode visitSpecialDateTimeExpression(StarRocksParser.SpecialDateTimeExpressionContext context) {
        if (context.name.getText().equalsIgnoreCase("current_timestamp")
                || context.name.getText().equalsIgnoreCase("current_time")
                || context.name.getText().equalsIgnoreCase("current_date")
                || context.name.getText().equalsIgnoreCase("localtime")
                || context.name.getText().equalsIgnoreCase("localtimestamp")) {
            return new FunctionCallExpr(context.name.getText().toUpperCase(), Lists.newArrayList());
        }
        throw new ParsingException("Unknown special function " + context.name.getText());
    }

    @Override
    public ParseNode visitSpecialFunctionExpression(StarRocksParser.SpecialFunctionExpressionContext context) {
        if (context.CHAR() != null) {
            return new FunctionCallExpr("char", visit(context.expression(), Expr.class));
        } else if (context.DAY() != null) {
            return new FunctionCallExpr("day", visit(context.expression(), Expr.class));
        } else if (context.HOUR() != null) {
            return new FunctionCallExpr("hour", visit(context.expression(), Expr.class));
        } else if (context.IF() != null) {
            return new FunctionCallExpr("if", visit(context.expression(), Expr.class));
        } else if (context.LEFT() != null) {
            return new FunctionCallExpr("left", visit(context.expression(), Expr.class));
        } else if (context.LIKE() != null) {
            return new FunctionCallExpr("like", visit(context.expression(), Expr.class));
        } else if (context.MINUTE() != null) {
            return new FunctionCallExpr("minute", visit(context.expression(), Expr.class));
        } else if (context.MOD() != null) {
            return new FunctionCallExpr("mod", visit(context.expression(), Expr.class));
        } else if (context.MONTH() != null) {
            return new FunctionCallExpr("month", visit(context.expression(), Expr.class));
        } else if (context.QUARTER() != null) {
            return new FunctionCallExpr("quarter", visit(context.expression(), Expr.class));
        } else if (context.REGEXP() != null) {
            return new FunctionCallExpr("regexp", visit(context.expression(), Expr.class));
        } else if (context.REPLACE() != null) {
            return new FunctionCallExpr("replace", visit(context.expression(), Expr.class));
        } else if (context.RIGHT() != null) {
            return new FunctionCallExpr("right", visit(context.expression(), Expr.class));
        } else if (context.RLIKE() != null) {
            return new FunctionCallExpr("regexp", visit(context.expression(), Expr.class));
        } else if (context.SECOND() != null) {
            return new FunctionCallExpr("second", visit(context.expression(), Expr.class));
        } else if (context.YEAR() != null) {
            return new FunctionCallExpr("year", visit(context.expression(), Expr.class));
        } else if (context.PASSWORD() != null) {
            StringLiteral stringLiteral = (StringLiteral) visit(context.string());
            return new StringLiteral(new String(MysqlPassword.makeScrambledPassword(stringLiteral.getValue())));
        } else if (context.FLOOR() != null) {
            return new FunctionCallExpr("floor", visit(context.expression(), Expr.class));
        } else if (context.CEIL() != null) {
            return new FunctionCallExpr("ceil", visit(context.expression(), Expr.class));
        }

        if (context.TIMESTAMPADD() != null || context.TIMESTAMPDIFF() != null) {
            String functionName = context.TIMESTAMPADD() != null ? "TIMESTAMPADD" : "TIMESTAMPDIFF";
            UnitIdentifier e1 = (UnitIdentifier) visit(context.unitIdentifier());
            Expr e2 = (Expr) visit(context.expression(0));
            Expr e3 = (Expr) visit(context.expression(1));

            return new TimestampArithmeticExpr(functionName, e3, e2, e1.getDescription());
        }

        throw new ParsingException("No matching function with signature: %s(%s).", context.getText(),
                visit(context.expression(), Expr.class));
    }

    @Override
    public ParseNode visitConcat(StarRocksParser.ConcatContext context) {
        Expr left = (Expr) visit(context.left);
        Expr right = (Expr) visit(context.right);
        return new FunctionCallExpr("concat", new FunctionParams(Lists.newArrayList(left, right)));
    }

    @Override
    public ParseNode visitNullLiteral(StarRocksParser.NullLiteralContext context) {
        return new NullLiteral();
    }

    @Override
    public ParseNode visitBooleanLiteral(StarRocksParser.BooleanLiteralContext context) {
        try {
            return new BoolLiteral(context.getText());
        } catch (AnalysisException e) {
            throw new ParsingException("Invalid boolean literal: " + context.getText());
        }
    }

    @Override
    public ParseNode visitNumericLiteral(StarRocksParser.NumericLiteralContext context) {
        return visit(context.number());
    }

    private static final BigInteger LONG_MAX = new BigInteger("9223372036854775807"); // 2^63 - 1

    private static final BigInteger LARGEINT_MAX_ABS =
            new BigInteger("170141183460469231731687303715884105728"); // 2^127

    @Override
    public ParseNode visitIntegerValue(StarRocksParser.IntegerValueContext context) {
        try {
            BigInteger intLiteral = new BigInteger(context.getText());
            // Note: val is positive, because we do not recognize minus character in 'IntegerLiteral'
            // -2^63 will be recognized as large int(__int128)
            if (intLiteral.compareTo(LONG_MAX) <= 0) {
                return new IntLiteral(intLiteral.longValue());
            } else if (intLiteral.compareTo(LARGEINT_MAX_ABS) <= 0) {
                return new LargeIntLiteral(intLiteral.toString());
            } else {
                throw new ParsingException("Numeric overflow " + intLiteral);
            }
        } catch (NumberFormatException | AnalysisException e) {
            throw new ParsingException("Invalid numeric literal: " + context.getText());
        }
    }

    @Override
    public ParseNode visitDoubleValue(StarRocksParser.DoubleValueContext context) {
        try {
            if (SqlModeHelper.check(sqlMode, SqlModeHelper.MODE_DOUBLE_LITERAL)) {
                return new FloatLiteral(context.getText());
            } else {
                BigDecimal decimal = new BigDecimal(context.getText());
                int precision = DecimalLiteral.getRealPrecision(decimal);
                int scale = DecimalLiteral.getRealScale(decimal);
                int integerPartWidth = precision - scale;
                if (integerPartWidth > 38) {
                    return new FloatLiteral(context.getText());
                }
                return new DecimalLiteral(decimal);
            }

        } catch (AnalysisException | NumberFormatException e) {
            throw new ParsingException(e.getMessage());
        }
    }

    @Override
    public ParseNode visitDecimalValue(StarRocksParser.DecimalValueContext context) {
        try {
            if (SqlModeHelper.check(sqlMode, SqlModeHelper.MODE_DOUBLE_LITERAL)) {
                return new FloatLiteral(context.getText());
            } else {
                return new DecimalLiteral(context.getText());
            }
        } catch (AnalysisException e) {
            throw new ParsingException(e.getMessage());
        }
    }

    @Override
    public ParseNode visitDateLiteral(StarRocksParser.DateLiteralContext context) {
        String value = ((StringLiteral) visit(context.string())).getValue();
        try {
            if (context.DATE() != null) {
                return new DateLiteral(value, Type.DATE);
            }
            if (context.DATETIME() != null) {
                return new DateLiteral(value, Type.DATETIME);
            }
        } catch (AnalysisException e) {
            throw new ParsingException(e.getMessage());
        }
        throw new ParsingException("Parse Error : unknown type " + context.getText());
    }

    @Override
    public ParseNode visitString(StarRocksParser.StringContext context) {
        String quotedString;
        if (context.SINGLE_QUOTED_TEXT() != null) {
            quotedString = context.SINGLE_QUOTED_TEXT().getText();
            // For support mysql embedded quotation
            // In a single-quoted string, two single-quotes are combined into one single-quote
            quotedString = quotedString.substring(1, quotedString.length() - 1).replace("''", "'");
        } else {
            quotedString = context.DOUBLE_QUOTED_TEXT().getText();
            // For support mysql embedded quotation
            // In a double-quoted string, two double-quotes are combined into one double-quote
            quotedString = quotedString.substring(1, quotedString.length() - 1).replace("\"\"", "\"");
        }
        return new StringLiteral(escapeBackSlash(quotedString));
    }

    private static String escapeBackSlash(String str) {
        StringWriter writer = new StringWriter();
        int strLen = str.length();
        for (int i = 0; i < strLen; ++i) {
            char c = str.charAt(i);
            if (c == '\\' && (i + 1) < strLen) {
                switch (str.charAt(i + 1)) {
                    case 'n':
                        writer.append('\n');
                        break;
                    case 't':
                        writer.append('\t');
                        break;
                    case 'r':
                        writer.append('\r');
                        break;
                    case 'b':
                        writer.append('\b');
                        break;
                    case '0':
                        writer.append('\0'); // Ascii null
                        break;
                    case 'Z': // ^Z must be escaped on Win32
                        writer.append('\032');
                        break;
                    case '_':
                    case '%':
                        writer.append('\\'); // remember prefix for wildcard
                        /* Fall through */
                    default:
                        writer.append(str.charAt(i + 1));
                        break;
                }
                i++;
            } else {
                writer.append(c);
            }
        }

        return writer.toString();
    }

    @Override
    public ParseNode visitArrayConstructor(StarRocksParser.ArrayConstructorContext context) {
        if (context.arrayType() != null) {
            return new ArrayExpr(
                    new ArrayType(getType(context.arrayType().type())),
                    visit(context.expressionList().expression(), Expr.class));
        }

        List<Expr> exprs;
        if (context.expressionList() != null) {
            exprs = visit(context.expressionList().expression(), Expr.class);
        } else {
            exprs = Collections.emptyList();
        }
        return new ArrayExpr(null, exprs);
    }

    @Override
    public ParseNode visitCollectionSubscript(StarRocksParser.CollectionSubscriptContext context) {
        Expr value = (Expr) visit(context.value);
        Expr index = (Expr) visit(context.index);
        return new CollectionElementExpr(value, index);
    }

    @Override
    public ParseNode visitArraySlice(StarRocksParser.ArraySliceContext context) {
        throw new ParsingException("Array slice is not currently supported");
        //TODO: support array slice in BE
        /*
        Expr expr = (Expr) visit(context.primaryExpression());

        IntLiteral lowerBound;
        if (context.start != null) {
            lowerBound = new IntLiteral(Long.parseLong(context.start.getText()));
        } else {
            lowerBound = new IntLiteral(0);
        }
        IntLiteral upperBound;
        if (context.end != null) {
            upperBound = new IntLiteral(Long.parseLong(context.end.getText()));
        } else {
            upperBound = new IntLiteral(-1);
        }

        return new ArraySliceExpr(expr, lowerBound, upperBound);
         */
    }

    @Override
    public ParseNode visitInterval(StarRocksParser.IntervalContext context) {
        return new IntervalLiteral((Expr) visit(context.value), (UnitIdentifier) visit(context.from));
    }

    @Override
    public ParseNode visitUnitIdentifier(StarRocksParser.UnitIdentifierContext context) {
        return new UnitIdentifier(context.getText());
    }

    @Override
    public ParseNode visitUnitBoundary(StarRocksParser.UnitBoundaryContext context) {
        return new UnitBoundary(context.getText());
    }

    @Override
    public ParseNode visitDereference(StarRocksParser.DereferenceContext ctx) {
        Expr base = (Expr) visit(ctx.base);

        String fieldName;
        if (ctx.DOT_IDENTIFIER() != null) {
            fieldName = ctx.DOT_IDENTIFIER().getText().substring(1);
        } else {
            fieldName = ((Identifier) visit(ctx.fieldName)).getValue();
        }

        // Trick method
        // If left is SlotRef type, we merge fieldName to SlotRef
        // The reason do this is to maintain compatibility with the original SlotRef
        if (base instanceof SlotRef) {
            // do merge
            SlotRef tmp = (SlotRef) base;
            List<String> parts = new ArrayList<>(tmp.getQualifiedName().getParts());
            parts.add(fieldName);
            return new SlotRef(QualifiedName.of(parts));
        } else if (base instanceof SubfieldExpr) {
            // Merge multi-level subfield access
            SubfieldExpr subfieldExpr = (SubfieldExpr) base;
            ImmutableList.Builder<String> builder = new ImmutableList.Builder<>();
            for (String tmpFieldName : subfieldExpr.getFieldNames()) {
                builder.add(tmpFieldName);
            }
            builder.add(fieldName);
            return new SubfieldExpr(subfieldExpr.getChild(0), builder.build());
        } else {
            // If left is not a SlotRef, we can assume left node must be an StructType,
            // and fieldName must be StructType's subfield name.
<<<<<<< HEAD
            return new SubfieldExpr(base, fieldName);
=======
            return new SubfieldExpr(base, ImmutableList.of(fieldName));
>>>>>>> 151f4277
        }
    }

    @Override
    public ParseNode visitColumnReference(StarRocksParser.ColumnReferenceContext context) {
        Identifier identifier = (Identifier) visit(context.identifier());
        List<String> parts = new ArrayList<>();
        parts.add(identifier.getValue());
        QualifiedName qualifiedName = QualifiedName.of(parts);
        return new SlotRef(qualifiedName);
    }

    @Override
    public ParseNode visitArrowExpression(StarRocksParser.ArrowExpressionContext context) {
        Expr expr = (Expr) visit(context.primaryExpression());
        StringLiteral stringLiteral = (StringLiteral) visit(context.string());

        return new ArrowExpr(expr, stringLiteral);
    }

    @Override
    public ParseNode visitUserVariable(StarRocksParser.UserVariableContext context) {
        String variable = ((Identifier) visit(context.identifierOrString())).getValue();
        return new VariableExpr(variable, SetType.USER);
    }

    @Override
    public ParseNode visitSystemVariable(StarRocksParser.SystemVariableContext context) {
        SetType setType = getVariableType(context.varType());
        return new VariableExpr(((Identifier) visit(context.identifier())).getValue(), setType);
    }

    @Override
    public ParseNode visitCollate(StarRocksParser.CollateContext context) {
        return visit(context.primaryExpression());
    }

    @Override
    public ParseNode visitParenthesizedExpression(StarRocksParser.ParenthesizedExpressionContext context) {
        return visit(context.expression());
    }

    @Override
    public ParseNode visitUnquotedIdentifier(StarRocksParser.UnquotedIdentifierContext context) {
        return new Identifier(context.getText());
    }

    @Override
    public ParseNode visitBackQuotedIdentifier(StarRocksParser.BackQuotedIdentifierContext context) {
        return new Identifier(context.getText().replace("`", ""));
    }

    @Override
    public ParseNode visitDigitIdentifier(StarRocksParser.DigitIdentifierContext context) {
        return new Identifier(context.getText());
    }

    // ------------------------------------------- COMMON AST --------------------------------------------------------------

    private static StatementBase.ExplainLevel getExplainType(StarRocksParser.ExplainDescContext context) {
        StatementBase.ExplainLevel explainLevel = StatementBase.ExplainLevel.NORMAL;
        if (context.LOGICAL() != null) {
            explainLevel = StatementBase.ExplainLevel.LOGICAL;
        } else if (context.VERBOSE() != null) {
            explainLevel = StatementBase.ExplainLevel.VERBOSE;
        } else if (context.COSTS() != null) {
            explainLevel = StatementBase.ExplainLevel.COST;
        }
        return explainLevel;
    }

    public static SetType getVariableType(StarRocksParser.VarTypeContext context) {
        if (context == null) {
            return SetType.DEFAULT;
        }

        if (context.GLOBAL() != null) {
            return SetType.GLOBAL;
        } else if (context.LOCAL() != null || context.SESSION() != null) {
            return SetType.SESSION;
        } else {
            return SetType.DEFAULT;
        }
    }

    @Override
    public ParseNode visitAssignment(StarRocksParser.AssignmentContext context) {
        String column = ((Identifier) visit(context.identifier())).getValue();
        Expr expr = (Expr) visit(context.expressionOrDefault());
        return new ColumnAssignment(column, expr);
    }

    @Override
    public ParseNode visitPartitionDesc(StarRocksParser.PartitionDescContext context) {
        List<Identifier> identifierList = visit(context.identifierList().identifier(), Identifier.class);
        List<PartitionDesc> partitionDesc = visit(context.rangePartitionDesc(), PartitionDesc.class);
        return new RangePartitionDesc(
                identifierList.stream().map(Identifier::getValue).collect(toList()),
                partitionDesc);
    }

    @Override
    public ParseNode visitSingleRangePartition(StarRocksParser.SingleRangePartitionContext context) {
        PartitionKeyDesc partitionKeyDesc = (PartitionKeyDesc) visit(context.partitionKeyDesc());
        boolean ifNotExists = context.IF() != null;
        Map<String, String> properties = null;
        if (context.propertyList() != null) {
            properties = new HashMap<>();
            List<Property> propertyList = visit(context.propertyList().property(), Property.class);
            for (Property property : propertyList) {
                properties.put(property.getKey(), property.getValue());
            }
        }
        return new SingleRangePartitionDesc(ifNotExists, ((Identifier) visit(context.identifier())).getValue(),
                partitionKeyDesc, properties);
    }

    @Override
    public ParseNode visitMultiRangePartition(StarRocksParser.MultiRangePartitionContext context) {
        if (context.interval() != null) {
            IntervalLiteral intervalLiteral = (IntervalLiteral) visit(context.interval());
            Expr expr = intervalLiteral.getValue();
            long intervalVal;
            if (expr instanceof IntLiteral) {
                intervalVal = ((IntLiteral) expr).getLongValue();
            } else {
                throw new IllegalArgumentException("Unsupported interval expr: " + expr);
            }
            return new MultiRangePartitionDesc(
                    ((StringLiteral) visit(context.string(0))).getStringValue(),
                    ((StringLiteral) visit(context.string(1))).getStringValue(),
                    intervalVal,
                    intervalLiteral.getUnitIdentifier().getDescription());
        } else {
            return new MultiRangePartitionDesc(
                    ((StringLiteral) visit(context.string(0))).getStringValue(),
                    ((StringLiteral) visit(context.string(1))).getStringValue(),
                    Long.parseLong(context.INTEGER_VALUE().getText()));
        }
    }

    @Override
    public ParseNode visitPartitionRangeDesc(StarRocksParser.PartitionRangeDescContext context) {
        return new PartitionRangeDesc(((StringLiteral) visit(context.string(0))).getStringValue(),
                ((StringLiteral) visit(context.string(1))).getStringValue());
    }


    @Override
    public ParseNode visitSingleItemListPartitionDesc(StarRocksParser.SingleItemListPartitionDescContext context) {
        List<String> values =
                context.stringList().string().stream().map(c -> ((StringLiteral) visit(c)).getStringValue())
                        .collect(toList());
        boolean ifNotExists = context.IF() != null;
        Map<String, String> properties = null;
        if (context.propertyList() != null) {
            properties = new HashMap<>();
            List<Property> propertyList = visit(context.propertyList().property(), Property.class);
            for (Property property : propertyList) {
                properties.put(property.getKey(), property.getValue());
            }
        }
        return new SingleItemListPartitionDesc(ifNotExists, ((Identifier) visit(context.identifier())).getValue(),
                values, properties);
    }

    @Override
    public ParseNode visitMultiItemListPartitionDesc(StarRocksParser.MultiItemListPartitionDescContext context) {
        boolean ifNotExists = context.IF() != null;
        List<List<String>> multiValues = new ArrayList<>();
        for (StarRocksParser.StringListContext stringListContext : context.stringList()) {
            List<String> values =
                    stringListContext.string().stream().map(c -> ((StringLiteral) visit(c)).getStringValue())
                            .collect(toList());
            multiValues.add(values);
        }
        Map<String, String> properties = null;
        if (context.propertyList() != null) {
            properties = new HashMap<>();
            List<Property> propertyList = visit(context.propertyList().property(), Property.class);
            for (Property property : propertyList) {
                properties.put(property.getKey(), property.getValue());
            }
        }
        return new MultiItemListPartitionDesc(ifNotExists, ((Identifier) visit(context.identifier())).getValue(),
                multiValues, properties);
    }

    @Override
    public ParseNode visitPartitionKeyDesc(StarRocksParser.PartitionKeyDescContext context) {
        PartitionKeyDesc partitionKeyDesc;
        if (context.LESS() != null) {
            if (context.MAXVALUE() != null) {
                return PartitionKeyDesc.createMaxKeyDesc();
            }
            List<PartitionValue> partitionValueList =
                    visit(context.partitionValueList().get(0).partitionValue(), PartitionValue.class);
            partitionKeyDesc = new PartitionKeyDesc(partitionValueList);
        } else {
            List<PartitionValue> lowerPartitionValueList =
                    visit(context.partitionValueList().get(0).partitionValue(), PartitionValue.class);
            List<PartitionValue> upperPartitionValueList =
                    visit(context.partitionValueList().get(1).partitionValue(), PartitionValue.class);
            partitionKeyDesc = new PartitionKeyDesc(lowerPartitionValueList, upperPartitionValueList);
        }
        return partitionKeyDesc;
    }

    @Override
    public ParseNode visitPartitionValue(StarRocksParser.PartitionValueContext context) {
        if (context.MAXVALUE() != null) {
            return PartitionValue.MAX_VALUE;
        } else {
            return new PartitionValue(((StringLiteral) visit(context.string())).getStringValue());
        }
    }

    @Override
    public ParseNode visitDistributionDesc(StarRocksParser.DistributionDescContext context) {
        //default buckets number
        int buckets = 0;

        if (context.INTEGER_VALUE() != null) {
            buckets = Integer.parseInt(context.INTEGER_VALUE().getText());
        }
        List<Identifier> identifierList = visit(context.identifierList().identifier(), Identifier.class);

        return new HashDistributionDesc(buckets, identifierList.stream().map(Identifier::getValue).collect(toList()));
    }

    @Override
    public ParseNode visitRefreshSchemeDesc(StarRocksParser.RefreshSchemeDescContext context) {
        LocalDateTime startTime = LocalDateTime.now();
        IntervalLiteral intervalLiteral = null;
        if (context.ASYNC() != null) {
            if (context.START() != null && context.interval() == null) {
                throw new SemanticException("Please input interval clause");
            }
            boolean defineStartTime = false;
            if (context.START() != null) {
                StringLiteral stringLiteral = (StringLiteral) visit(context.string());
                DateTimeFormatter dateTimeFormatter = null;
                try {
                    dateTimeFormatter = DateUtils.probeFormat(stringLiteral.getStringValue());
                    LocalDateTime tempStartTime = DateUtils.
                            parseStringWithDefaultHSM(stringLiteral.getStringValue(), dateTimeFormatter);
                    if (tempStartTime.isBefore(LocalDateTime.now())) {
                        throw new IllegalArgumentException("Refresh start must be after current time");
                    }
                    startTime = tempStartTime;
                    defineStartTime = true;
                } catch (AnalysisException e) {
                    throw new IllegalArgumentException(
                            "Refresh start " +
                                    stringLiteral.getStringValue() + " is incorrect");
                }
            }

            if (context.interval() != null) {
                intervalLiteral = (IntervalLiteral) visit(context.interval());
                if (!(intervalLiteral.getValue() instanceof IntLiteral)) {
                    throw new IllegalArgumentException(
                            "Refresh every " + intervalLiteral.getValue() + " must be IntLiteral");
                }
            }
            return new AsyncRefreshSchemeDesc(defineStartTime, startTime, intervalLiteral);
        } else if (context.MANUAL() != null) {
            return new ManualRefreshSchemeDesc();
        } else if (context.INCREMENTAL() != null) {
            return new IncrementalRefreshSchemeDesc();
        }
        return null;
    }

    @Override
    public ParseNode visitProperty(StarRocksParser.PropertyContext context) {
        return new Property(
                ((StringLiteral) visit(context.key)).getStringValue(),
                ((StringLiteral) visit(context.value)).getStringValue());
    }

    @Override
    public ParseNode visitOutfile(StarRocksParser.OutfileContext context) {
        Map<String, String> properties = new HashMap<>();
        if (context.properties() != null) {
            List<Property> propertyList = visit(context.properties().property(), Property.class);
            for (Property property : propertyList) {
                properties.put(property.getKey(), property.getValue());
            }
        }

        String format = null;
        if (context.fileFormat() != null) {
            if (context.fileFormat().identifier() != null) {
                format = ((Identifier) visit(context.fileFormat().identifier())).getValue();
            } else if (context.fileFormat().string() != null) {
                format = ((StringLiteral) visit(context.fileFormat().string())).getStringValue();
            }
        }

        return new OutFileClause(
                ((StringLiteral) visit(context.file)).getStringValue(),
                format,
                properties);
    }

    @Override
    public ParseNode visitColumnNameWithComment(StarRocksParser.ColumnNameWithCommentContext context) {
        String comment = null;
        if (context.comment() != null) {
            comment = ((StringLiteral) visit(context.comment())).getStringValue();
        }

        return new ColWithComment(((Identifier) visit(context.identifier())).getValue(), comment);
    }

    @Override
    public ParseNode visitIdentifierOrStringOrStar(StarRocksParser.IdentifierOrStringOrStarContext context) {
        String s = null;
        if (context.identifier() != null) {
            return visit(context.identifier());
        } else if (context.string() != null) {
            s = ((StringLiteral) visit(context.string())).getStringValue();
        } else if (context.ASTERISK_SYMBOL() != null) {
            s = "*";
        }
        return new Identifier(s);
    }

    @Override
    public ParseNode visitIdentifierOrString(StarRocksParser.IdentifierOrStringContext context) {
        String s = null;
        if (context.identifier() != null) {
            return visit(context.identifier());
        } else if (context.string() != null) {
            s = ((StringLiteral) visit(context.string())).getStringValue();
        }
        return new Identifier(s);
    }

    @Override
    public ParseNode visitUserWithHostAndBlanket(StarRocksParser.UserWithHostAndBlanketContext context) {
        Identifier user = (Identifier) visit(context.identifierOrString(0));
        Identifier host = (Identifier) visit(context.identifierOrString(1));
        return new UserIdentifier(user.getValue(), host.getValue(), true);
    }

    @Override
    public ParseNode visitUserWithHost(StarRocksParser.UserWithHostContext context) {
        Identifier user = (Identifier) visit(context.identifierOrString(0));
        Identifier host = (Identifier) visit(context.identifierOrString(1));
        return new UserIdentifier(user.getValue(), host.getValue(), false);
    }

    @Override
    public ParseNode visitUserWithoutHost(StarRocksParser.UserWithoutHostContext context) {
        Identifier user = (Identifier) visit(context.identifierOrString());
        return new UserIdentifier(user.getValue(), "%", false);
    }

    // ------------------------------------------- Util Functions -------------------------------------------

    private <T> List<T> visit(List<? extends ParserRuleContext> contexts, Class<T> clazz) {
        return contexts.stream()
                .map(this::visit)
                .map(clazz::cast)
                .collect(toList());
    }

    private <T> List<T> visitIfPresent(List<? extends ParserRuleContext> contexts, Class<T> clazz) {
        if (contexts != null && contexts.size() != 0) {
            return contexts.stream()
                    .map(this::visit)
                    .map(clazz::cast)
                    .collect(toList());
        } else {
            return null;
        }
    }

    private ParseNode visitIfPresent(ParserRuleContext context) {
        if (context != null) {
            return visit(context);
        } else {
            return null;
        }
    }

    private FunctionArgsDef getFunctionArgsDef(StarRocksParser.TypeListContext typeList) {
        List<TypeDef> typeDefList = new ArrayList<>();
        for (StarRocksParser.TypeContext typeContext : typeList.type()) {
            typeDefList.add(new TypeDef(getType(typeContext)));
        }
        boolean isVariadic = typeList.DOTDOTDOT() != null;
        return new FunctionArgsDef(typeDefList, isVariadic);
    }

    private String getIdentifierName(StarRocksParser.IdentifierContext context) {
        return ((Identifier) visit(context)).getValue();
    }

    private QualifiedName getQualifiedName(StarRocksParser.QualifiedNameContext context) {
        List<String> parts = new ArrayList<>();
        for (ParseTree c : context.children) {
            if (c instanceof TerminalNode) {
                TerminalNode t = (TerminalNode) c;
                if (t.getSymbol().getType() == StarRocksParser.DOT_IDENTIFIER) {
                    parts.add(t.getText().substring(1));
                }
            } else if (c instanceof StarRocksParser.IdentifierContext) {
                StarRocksParser.IdentifierContext identifierContext = (StarRocksParser.IdentifierContext) c;
                Identifier identifier = (Identifier) visit(identifierContext);
                parts.add(identifier.getValue());
            }
        }

        return QualifiedName.of(parts);
    }

    private TableName qualifiedNameToTableName(QualifiedName qualifiedName) {
        // Hierarchy: catalog.database.table
        List<String> parts = qualifiedName.getParts();
        if (parts.size() == 3) {
            return new TableName(parts.get(0), parts.get(1), parts.get(2));
        } else if (parts.size() == 2) {
            return new TableName(null, qualifiedName.getParts().get(0), qualifiedName.getParts().get(1));
        } else if (parts.size() == 1) {
            return new TableName(null, null, qualifiedName.getParts().get(0));
        } else {
            throw new ParsingException("error table name ");
        }
    }

    public Type getType(StarRocksParser.TypeContext context) {
        if (context.baseType() != null) {
            return getBaseType(context.baseType());
        } else if (context.decimalType() != null) {
            return getDecimalType(context.decimalType());
        } else if (context.arrayType() != null) {
            return getArrayType(context.arrayType());
        } else if (context.structType() != null) {
            return getStructType(context.structType());
        } else if (context.mapType() != null) {
            return getMapType(context.mapType());
        }
        throw new IllegalArgumentException("Unsupported type specification: " + context.getText());
    }

    private Type getBaseType(StarRocksParser.BaseTypeContext context) {
        int length = -1;
        if (context.typeParameter() != null) {
            length = Integer.parseInt(context.typeParameter().INTEGER_VALUE().toString());
        }
        if (context.STRING() != null) {
            ScalarType type = ScalarType.createVarcharType(ScalarType.DEFAULT_STRING_LENGTH);
            type.setAssignedStrLenInColDefinition();
            return type;
        } else if (context.VARCHAR() != null) {
            ScalarType type = ScalarType.createVarcharType(length);
            if (length != -1) {
                type.setAssignedStrLenInColDefinition();
            }
            return type;
        } else if (context.CHAR() != null) {
            ScalarType type = ScalarType.createCharType(length);
            if (length != -1) {
                type.setAssignedStrLenInColDefinition();
            }
            return type;
        } else if (context.SIGNED() != null) {
            return Type.INT;
        } else if (context.HLL() != null) {
            ScalarType type = ScalarType.createHllType();
            type.setAssignedStrLenInColDefinition();
            return type;
        } else {
            return ScalarType.createType(context.getChild(0).getText());
        }
    }

    public ScalarType getDecimalType(StarRocksParser.DecimalTypeContext context) {
        Integer precision = null;
        Integer scale = null;
        if (context.precision != null) {
            precision = Integer.parseInt(context.precision.getText());
            if (context.scale != null) {
                scale = Integer.parseInt(context.scale.getText());
            }
        }
        if (context.DECIMAL() != null) {
            if (precision != null) {
                if (scale != null) {
                    return ScalarType.createUnifiedDecimalType(precision, scale);
                }
                try {
                    return ScalarType.createUnifiedDecimalType(precision);
                } catch (AnalysisException e) {
                    throw new SemanticException(e.getMessage());
                }
            }
            return ScalarType.createUnifiedDecimalType(10, 0);
        } else if (context.DECIMAL32() != null || context.DECIMAL64() != null || context.DECIMAL128() != null) {
            try {
                ScalarType.checkEnableDecimalV3();
            } catch (AnalysisException e) {
                throw new SemanticException(e.getMessage());
            }
            final PrimitiveType primitiveType = PrimitiveType.valueOf(context.children.get(0).getText().toUpperCase());
            if (precision != null) {
                if (scale != null) {
                    return ScalarType.createDecimalV3Type(primitiveType, precision, scale);
                }
                return ScalarType.createDecimalV3Type(primitiveType, precision);
            }
            return ScalarType.createDecimalV3Type(primitiveType);
        } else if (context.DECIMALV2() != null) {
            if (precision != null) {
                if (scale != null) {
                    return ScalarType.createDecimalV2Type(precision, scale);
                }
                return ScalarType.createDecimalV2Type(precision);
            }
            return ScalarType.createDecimalV2Type();
        } else {
            throw new IllegalArgumentException("Unsupported type " + context.getText());
        }
    }

    public ArrayType getArrayType(StarRocksParser.ArrayTypeContext context) {
        return new ArrayType(getType(context.type()));
    }

    public StructType getStructType(StarRocksParser.StructTypeContext context) {
        ArrayList<StructField> fields = new ArrayList<>();
        List<StarRocksParser.SubfieldDescContext> subfields =
                context.subfieldDescs().subfieldDesc();
        for (StarRocksParser.SubfieldDescContext type : subfields) {
            fields.add(new StructField(type.identifier().getText(), getType(type.type()), null));
        }

        return new StructType(fields);
    }

    public MapType getMapType(StarRocksParser.MapTypeContext context) {
        Type keyType = getType(context.type(0));
        if (keyType.isComplexType()) {
            throw new IllegalArgumentException("Unsupported type specification: " + context.getText());
        }
        Type valueType = getType(context.type(1));
        return new MapType(keyType, valueType);
    }

    @Override
    public ParseNode visitRecoverPartitionStatement(StarRocksParser.RecoverPartitionStatementContext context) {
        QualifiedName qualifiedName = getQualifiedName(context.qualifiedName());
        TableName tableName = qualifiedNameToTableName(qualifiedName);
        String partitionName = ((Identifier) visit(context.identifier())).getValue();
        return new RecoverPartitionStmt(tableName, partitionName);
    }

    private LabelName qualifiedNameToLabelName(QualifiedName qualifiedName) {
        // Hierarchy: catalog.database.table
        List<String> parts = qualifiedName.getParts();
        if (parts.size() == 2) {
            return new LabelName(parts.get(0), parts.get(1));
        } else if (parts.size() == 1) {
            return new LabelName(null, parts.get(0));
        } else {
            throw new ParsingException("error table name ");
        }
    }

    private Map<String, String> getProperties(StarRocksParser.PropertiesContext context) {
        Map<String, String> properties = new HashMap<>();
        if (context != null && context.property() != null) {
            List<Property> propertyList = visit(context.property(), Property.class);
            for (Property property : propertyList) {
                properties.put(property.getKey(), property.getValue());
            }
        }
        return properties;
    }

    private List<ParseNode> getLoadPropertyList(List<StarRocksParser.LoadPropertiesContext> loadPropertiesContexts) {
        List<ParseNode> loadPropertyList = new ArrayList<>();
        Preconditions.checkNotNull(loadPropertiesContexts, "load properties is null");
        for (StarRocksParser.LoadPropertiesContext loadPropertiesContext : loadPropertiesContexts) {
            if (loadPropertiesContext.colSeparatorProperty() != null) {
                String literal =
                        ((StringLiteral) visit(loadPropertiesContext.colSeparatorProperty().string())).getValue();
                loadPropertyList.add(new ColumnSeparator(literal));
            }

            if (loadPropertiesContext.rowDelimiterProperty() != null) {
                String literal =
                        ((StringLiteral) visit(loadPropertiesContext.rowDelimiterProperty().string())).getValue();
                loadPropertyList.add(new RowDelimiter(literal));
            }

            if (loadPropertiesContext.importColumns() != null) {
                ImportColumnsStmt importColumnsStmt = (ImportColumnsStmt) visit(loadPropertiesContext.importColumns());
                loadPropertyList.add(importColumnsStmt);
            }

            if (loadPropertiesContext.expression() != null) {
                Expr where = (Expr) visit(loadPropertiesContext.expression());
                loadPropertyList.add(new ImportWhereStmt(where));
            }

            if (loadPropertiesContext.partitionNames() != null) {
                loadPropertyList.add(visit(loadPropertiesContext.partitionNames()));
            }
        }
        return loadPropertyList;
    }

    @Override
    public ParseNode visitImportColumns(StarRocksParser.ImportColumnsContext importColumnsContext) {
        List<ImportColumnDesc> columns = new ArrayList<>();
        for (StarRocksParser.QualifiedNameContext qualifiedNameContext :
                importColumnsContext.columnProperties().qualifiedName()) {
            String column = ((Identifier) (visit(qualifiedNameContext))).getValue();
            ImportColumnDesc columnDesc = new ImportColumnDesc(column);
            columns.add(columnDesc);
        }
        for (StarRocksParser.AssignmentContext assignmentContext :
                importColumnsContext.columnProperties().assignment()) {
            ColumnAssignment columnAssignment = (ColumnAssignment) (visit(assignmentContext));
            Expr expr = columnAssignment.getExpr();
            ImportColumnDesc columnDesc = new ImportColumnDesc(columnAssignment.getColumn(), expr);
            columns.add(columnDesc);
        }
        return new ImportColumnsStmt(columns);
    }

    private Map<String, String> getJobProperties(StarRocksParser.JobPropertiesContext jobPropertiesContext) {
        Map<String, String> jobProperties = new HashMap<>();
        if (jobPropertiesContext != null) {
            List<Property> propertyList = visit(jobPropertiesContext.properties().property(), Property.class);
            for (Property property : propertyList) {
                jobProperties.put(property.getKey(), property.getValue());
            }
        }
        return jobProperties;
    }

    private Map<String, String> getDataSourceProperties(
            StarRocksParser.DataSourcePropertiesContext dataSourcePropertiesContext) {
        Map<String, String> dataSourceProperties = new HashMap<>();
        if (dataSourcePropertiesContext != null) {
            List<Property> propertyList = visit(dataSourcePropertiesContext.propertyList().property(), Property.class);
            for (Property property : propertyList) {
                dataSourceProperties.put(property.getKey(), property.getValue());
            }
        }
        return dataSourceProperties;
    }
}<|MERGE_RESOLUTION|>--- conflicted
+++ resolved
@@ -4840,11 +4840,7 @@
         } else {
             // If left is not a SlotRef, we can assume left node must be an StructType,
             // and fieldName must be StructType's subfield name.
-<<<<<<< HEAD
-            return new SubfieldExpr(base, fieldName);
-=======
             return new SubfieldExpr(base, ImmutableList.of(fieldName));
->>>>>>> 151f4277
         }
     }
 
