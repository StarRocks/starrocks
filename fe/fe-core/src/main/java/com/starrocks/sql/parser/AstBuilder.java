--- conflicted
+++ resolved
@@ -7,7 +7,6 @@
 import com.google.common.collect.Lists;
 import com.google.common.collect.Maps;
 import com.starrocks.analysis.AlterResourceStmt;
-import com.starrocks.analysis.AlterUserStmt;
 import com.starrocks.analysis.AnalyticExpr;
 import com.starrocks.analysis.AnalyticWindow;
 import com.starrocks.analysis.ArithmeticExpr;
@@ -30,7 +29,6 @@
 import com.starrocks.analysis.CompoundPredicate;
 import com.starrocks.analysis.CreateFunctionStmt;
 import com.starrocks.analysis.CreateMaterializedViewStmt;
-import com.starrocks.analysis.CreateResourceStmt;
 import com.starrocks.analysis.CreateUserStmt;
 import com.starrocks.analysis.DataDescription;
 import com.starrocks.analysis.DateLiteral;
@@ -40,7 +38,6 @@
 import com.starrocks.analysis.DistributionDesc;
 import com.starrocks.analysis.DropFunctionStmt;
 import com.starrocks.analysis.DropMaterializedViewStmt;
-import com.starrocks.analysis.DropResourceStmt;
 import com.starrocks.analysis.DropUserStmt;
 import com.starrocks.analysis.ExistsPredicate;
 import com.starrocks.analysis.Expr;
@@ -95,11 +92,6 @@
 import com.starrocks.analysis.SetUserPropertyVar;
 import com.starrocks.analysis.SetVar;
 import com.starrocks.analysis.ShowMaterializedViewStmt;
-import com.starrocks.analysis.ShowOpenTableStmt;
-import com.starrocks.analysis.ShowPartitionsStmt;
-import com.starrocks.analysis.ShowProcStmt;
-import com.starrocks.analysis.ShowProcesslistStmt;
-import com.starrocks.analysis.ShowResourcesStmt;
 import com.starrocks.analysis.ShowRoutineLoadStmt;
 import com.starrocks.analysis.SingleItemListPartitionDesc;
 import com.starrocks.analysis.SingleRangePartitionDesc;
@@ -157,6 +149,7 @@
 import com.starrocks.sql.ast.AlterResourceGroupStmt;
 import com.starrocks.sql.ast.AlterSystemStmt;
 import com.starrocks.sql.ast.AlterTableStmt;
+import com.starrocks.sql.ast.AlterUserStmt;
 import com.starrocks.sql.ast.AlterViewStmt;
 import com.starrocks.sql.ast.AnalyzeBasicDesc;
 import com.starrocks.sql.ast.AnalyzeHistogramDesc;
@@ -173,6 +166,7 @@
 import com.starrocks.sql.ast.CreateIndexClause;
 import com.starrocks.sql.ast.CreateMaterializedViewStatement;
 import com.starrocks.sql.ast.CreateResourceGroupStmt;
+import com.starrocks.sql.ast.CreateResourceStmt;
 import com.starrocks.sql.ast.CreateTableAsSelectStmt;
 import com.starrocks.sql.ast.CreateTableLikeStmt;
 import com.starrocks.sql.ast.CreateTableStmt;
@@ -191,6 +185,7 @@
 import com.starrocks.sql.ast.DropObserverClause;
 import com.starrocks.sql.ast.DropPartitionClause;
 import com.starrocks.sql.ast.DropResourceGroupStmt;
+import com.starrocks.sql.ast.DropResourceStmt;
 import com.starrocks.sql.ast.DropRollupClause;
 import com.starrocks.sql.ast.DropStatsStmt;
 import com.starrocks.sql.ast.DropTableStmt;
@@ -266,6 +261,7 @@
 import com.starrocks.sql.ast.ShowProcesslistStmt;
 import com.starrocks.sql.ast.ShowRepositoriesStmt;
 import com.starrocks.sql.ast.ShowResourceGroupStmt;
+import com.starrocks.sql.ast.ShowResourcesStmt;
 import com.starrocks.sql.ast.ShowStatusStmt;
 import com.starrocks.sql.ast.ShowTableStatusStmt;
 import com.starrocks.sql.ast.ShowTableStmt;
@@ -845,39 +841,6 @@
     }
 
     @Override
-<<<<<<< HEAD
-    public ParseNode visitAddPartitionClause(StarRocksParser.AddPartitionClauseContext context) {
-        boolean temporary = context.TEMPORARY() != null;
-        PartitionDesc partitionDesc = null;
-        if (context.singleRangePartition() != null) {
-            partitionDesc = (PartitionDesc) visitSingleRangePartition(context.singleRangePartition());
-        } else if (context.multiRangePartition() != null) {
-            partitionDesc = (PartitionDesc) visitMultiRangePartition(context.multiRangePartition());
-        }
-        DistributionDesc distributionDesc = null;
-        if (context.distributionDesc() != null) {
-            distributionDesc = (DistributionDesc) visitDistributionDesc(context.distributionDesc());
-        }
-        Map<String, String> properties = new HashMap<>();
-        if (context.properties() != null) {
-            List<Property> propertyList = visit(context.properties().property(), Property.class);
-            for (Property property : propertyList) {
-                properties.put(property.getKey(), property.getValue());
-            }
-        }
-        return new AddPartitionClause(partitionDesc, distributionDesc, properties, temporary);
-    }
-=======
-    public ParseNode visitShowWarningStatement(StarRocksParser.ShowWarningStatementContext context) {
-        if (context.limitElement() != null) {
-            return new ShowWarningStmt((LimitElement) visit(context.limitElement()));
-        }
-        return new ShowWarningStmt();
-    }
-
->>>>>>> 8cc9c638
-
-    @Override
     public ParseNode visitShowTabletStatement(StarRocksParser.ShowTabletStatementContext context) {
         if (context.INTEGER_VALUE() != null) {
             return new ShowTabletStmt(null, Long.parseLong(context.INTEGER_VALUE().getText()));
@@ -969,93 +932,6 @@
             limitElement = (LimitElement) visit(context.limitElement());
         }
         return new ShowPartitionsStmt(tableName, where, orderByElements, limitElement, temp);
-    }
-
-    @Override
-<<<<<<< HEAD
-    public ParseNode visitAddColumnClause(StarRocksParser.AddColumnClauseContext context) {
-        ColumnDef columnDef = getColumnDef(context.columnDesc());
-        ColumnPosition columnPosition = null;
-        if (context.FIRST() != null) {
-            columnPosition = ColumnPosition.FIRST;
-        } else if (context.AFTER() != null) {
-            String afterColumnName = getIdentifierName(context.identifier(0));
-            columnPosition = new ColumnPosition(afterColumnName);
-        }
-        String rollupName = null;
-        if (context.rollupName != null) {
-            rollupName = getIdentifierName(context.rollupName);
-        }
-        return new AddColumnClause(columnDef, columnPosition, rollupName, getProperties(context.properties()));
-    }
-
-    @Override
-    public ParseNode visitAddColumnsClause(StarRocksParser.AddColumnsClauseContext context) {
-        List<ColumnDef> columnDefs = getColumnDefs(context.columnDesc());
-        String rollupName = null;
-        if (context.rollupName != null) {
-            rollupName = getIdentifierName(context.rollupName);
-        }
-        return new AddColumnsClause(columnDefs, rollupName, getProperties(context.properties()));
-    }
-
-    @Override
-    public ParseNode visitDropColumnClause(StarRocksParser.DropColumnClauseContext context) {
-        String columnName = getIdentifierName(context.identifier(0));
-        String rollupName = null;
-        if (context.rollupName != null) {
-            rollupName = getIdentifierName(context.rollupName);
-        }
-        return new DropColumnClause(columnName, rollupName, getProperties(context.properties()));
-    }
-
-    @Override
-    public ParseNode visitModifyColumnClause(StarRocksParser.ModifyColumnClauseContext context) {
-        ColumnDef columnDef = getColumnDef(context.columnDesc());
-        ColumnPosition columnPosition = null;
-        if (context.FIRST() != null) {
-            columnPosition = ColumnPosition.FIRST;
-        } else if (context.AFTER() != null) {
-            String afterColumnName = getIdentifierName(context.identifier(0));
-            columnPosition = new ColumnPosition(afterColumnName);
-        }
-        String rollupName = null;
-        if (context.rollupName != null) {
-            rollupName = getIdentifierName(context.rollupName);
-        }
-        return new ModifyColumnClause(columnDef, columnPosition, rollupName, getProperties(context.properties()));
-    }
-
-    @Override
-    public ParseNode visitColumnRenameClause(StarRocksParser.ColumnRenameClauseContext context) {
-        String oldColumnName = getIdentifierName(context.oldColumn);
-        String newColumnName = getIdentifierName(context.newColumn);
-        return new ColumnRenameClause(oldColumnName, newColumnName);
-    }
-
-    @Override
-    public ParseNode visitReorderColumnsClause(StarRocksParser.ReorderColumnsClauseContext context) {
-        List<String> cols = context.identifierList().identifier().stream().map(this::getIdentifierName).collect(toList());
-        String rollupName = null;
-        if (context.rollupName != null) {
-            rollupName = getIdentifierName(context.rollupName);
-        }
-        return new ReorderColumnsClause(cols, rollupName, getProperties(context.properties()));
-    }
-
-    private Map<String, String> getProperties(StarRocksParser.PropertiesContext context) {
-        Map<String, String> properties = new HashMap<>();
-        if (context != null && context.property() != null) {
-            List<Property> propertyList = visit(context.property(), Property.class);
-            for (Property property : propertyList) {
-                properties.put(property.getKey(), property.getValue());
-            }
-        }
-        return properties;
-=======
-    public ParseNode visitShowOpenTableStatement(StarRocksParser.ShowOpenTableStatementContext context) {
-        return new ShowOpenTableStmt();
->>>>>>> 8cc9c638
     }
 
     // ------------------------------------------- Task Statement ------------------------------------------------------
