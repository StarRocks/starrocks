--- conflicted
+++ resolved
@@ -383,12 +383,6 @@
         return new AdminSetReplicaStatusStmt(properties);
     }
 
-
-<<<<<<< HEAD
-=======
-
-
->>>>>>> 1e089922
     @Override
     public ParseNode visitAddBackendClause(StarRocksParser.AddBackendClauseContext context) {
         List<String> clusters =
