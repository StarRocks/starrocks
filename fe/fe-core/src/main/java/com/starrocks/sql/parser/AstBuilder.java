--- conflicted
+++ resolved
@@ -215,7 +215,6 @@
     }
 
     @Override
-<<<<<<< HEAD
     public ParseNode visitCreateIndexStatement(StarRocksParser.CreateIndexStatementContext context) {
         String indexName = ((Identifier) visit(context.identifier())).getValue();
         List<Identifier> columnList = visit(context.identifierList().identifier(), Identifier.class);
@@ -234,24 +233,6 @@
         QualifiedName qualifiedName = getQualifiedName(context.qualifiedName());
         TableName targetTableName = qualifiedNameToTableName(qualifiedName);
         return new AlterTableStmt(targetTableName, Lists.newArrayList(createIndexClause));
-=======
-    public ParseNode visitShowMaterializedView(StarRocksParser.ShowMaterializedViewContext context) {
-        String database = null;
-        if (context.qualifiedName() != null) {
-            database = getQualifiedName(context.qualifiedName()).toString();
-        }
-        return new ShowMaterializedViewStmt(database);
-    }
-
-    @Override
-    public ParseNode visitAdminSetConfig(StarRocksParser.AdminSetConfigContext context) {
-        Map<String, String> configs = new HashMap<>();
-        Property property = (Property) visitProperty(context.property());
-        String configKey = property.getKey();
-        String configValue = property.getValue();
-        configs.put(configKey, configValue);
-        return new AdminSetConfigStmt(AdminSetConfigStmt.ConfigType.FRONTEND, configs);
->>>>>>> 8d1f2c66
     }
 
     @Override
@@ -305,6 +286,15 @@
     }
 
     // ------------------------------------------- Materialized View Statement -----------------------------------------
+
+    @Override
+    public ParseNode visitShowMaterializedViewStatement(StarRocksParser.ShowMaterializedViewStatementContext context) {
+        String database = null;
+        if (context.qualifiedName() != null) {
+            database = getQualifiedName(context.qualifiedName()).toString();
+        }
+        return new ShowMaterializedViewStmt(database);
+    }
 
     @Override
     public ParseNode visitDropMaterializedViewStatement(StarRocksParser.DropMaterializedViewStatementContext context) {
@@ -391,210 +381,6 @@
             if (targetColumnNamesIdentifiers != null) {
                 targetColumnNames = targetColumnNamesIdentifiers.stream()
                         .map(Identifier::getValue).map(String::toLowerCase).collect(toList());
-<<<<<<< HEAD
-=======
-            }
-        }
-        if (context.explainDesc() != null) {
-            queryStatement.setIsExplain(true, getExplainType(context.explainDesc()));
-        }
-
-        return new InsertStmt(
-                new InsertTarget(targetTableName, partitionNames),
-                context.label == null ? null : context.label.getText(),
-                targetColumnNames,
-                queryStatement,
-                Lists.newArrayList());
-    }
-
-    @Override
-    public ParseNode visitExpressionOrDefault(StarRocksParser.ExpressionOrDefaultContext context) {
-        if (context.DEFAULT() != null) {
-            return new DefaultValueExpr();
-        } else {
-            return visit(context.expression());
-        }
-    }
-
-    @Override
-    public ParseNode visitExpressionsWithDefault(StarRocksParser.ExpressionsWithDefaultContext context) {
-        ArrayList<Expr> row = Lists.newArrayList();
-        for (int i = 0; i < context.expressionOrDefault().size(); ++i) {
-            row.add((Expr) visit(context.expressionOrDefault(i)));
-        }
-        return new ValueList(row);
-    }
-
-    @Override
-    public ParseNode visitCreateTableAsSelect(StarRocksParser.CreateTableAsSelectContext context) {
-        Map<String, String> properties = new HashMap<>();
-        if (context.properties() != null) {
-            List<Property> propertyList = visit(context.properties().property(), Property.class);
-            for (Property property : propertyList) {
-                properties.put(property.getKey(), property.getValue());
-            }
-        }
-
-        CreateTableStmt createTableStmt = new CreateTableStmt(
-                context.IF() != null,
-                false,
-                qualifiedNameToTableName(getQualifiedName(context.qualifiedName())),
-                null,
-                "olap",
-                null,
-                context.partitionDesc() == null ? null : (PartitionDesc) visit(context.partitionDesc()),
-                context.distributionDesc() == null ? null : (DistributionDesc) visit(context.distributionDesc()),
-                properties,
-                null,
-                context.comment() == null ? null :
-                        ((StringLiteral) visit(context.comment().string())).getStringValue());
-
-        List<Identifier> columns = visitIfPresent(context.identifier(), Identifier.class);
-        return new CreateTableAsSelectStmt(
-                createTableStmt,
-                columns == null ? null : columns.stream().map(Identifier::getValue).collect(toList()),
-                (QueryStatement) visit(context.queryStatement()));
-    }
-
-    @Override
-    public ParseNode visitUpdate(StarRocksParser.UpdateContext context) {
-        QualifiedName qualifiedName = getQualifiedName(context.qualifiedName());
-        TableName targetTableName = qualifiedNameToTableName(qualifiedName);
-        List<ColumnAssignment> assignments = visit(context.assignmentList().assignment(), ColumnAssignment.class);
-        Expr where = context.where != null ? (Expr) visit(context.where) : null;
-        UpdateStmt ret = new UpdateStmt(targetTableName, assignments, where);
-        if (context.explainDesc() != null) {
-            ret.setIsExplain(true, getExplainType(context.explainDesc()));
-        }
-        return ret;
-    }
-
-    @Override
-    public ParseNode visitAssignment(StarRocksParser.AssignmentContext context) {
-        String column = ((Identifier) visit(context.identifier())).getValue();
-        Expr expr = (Expr) visit(context.expressionOrDefault());
-        return new ColumnAssignment(column, expr);
-    }
-
-    @Override
-    public ParseNode visitDelete(StarRocksParser.DeleteContext context) {
-        QualifiedName qualifiedName = getQualifiedName(context.qualifiedName());
-        TableName targetTableName = qualifiedNameToTableName(qualifiedName);
-        PartitionNames partitionNames = null;
-        if (context.partitionNames() != null) {
-            partitionNames = (PartitionNames) visit(context.partitionNames());
-        }
-        Expr where = context.where != null ? (Expr) visit(context.where) : null;
-        DeleteStmt ret = new DeleteStmt(targetTableName, partitionNames, where);
-        if (context.explainDesc() != null) {
-            ret.setIsExplain(true, getExplainType(context.explainDesc()));
-        }
-        return ret;
-    }
-
-    @Override
-    public ParseNode visitPartitionDesc(StarRocksParser.PartitionDescContext context) {
-        List<Identifier> identifierList = visit(context.identifierList().identifier(), Identifier.class);
-        List<PartitionDesc> partitionDesc = visit(context.rangePartitionDesc(), PartitionDesc.class);
-        return new RangePartitionDesc(
-                identifierList.stream().map(Identifier::getValue).collect(toList()),
-                partitionDesc);
-    }
-
-    @Override
-    public ParseNode visitSingleRangePartition(StarRocksParser.SingleRangePartitionContext context) {
-        PartitionKeyDesc partitionKeyDesc = (PartitionKeyDesc) visit(context.partitionKeyDesc());
-        return new SingleRangePartitionDesc(false, ((Identifier) visit(context.identifier())).getValue(),
-                partitionKeyDesc, null);
-    }
-
-    @Override
-    public ParseNode visitMultiRangePartition(StarRocksParser.MultiRangePartitionContext context) {
-        if (context.interval() != null) {
-            IntervalLiteral intervalLiteral = (IntervalLiteral) visit(context.interval());
-            Expr expr = intervalLiteral.getValue();
-            long intervalVal;
-            if (expr instanceof IntLiteral) {
-                intervalVal = ((IntLiteral) expr).getLongValue();
-            } else {
-                throw new IllegalArgumentException("Unsupported interval expr: " + expr);
-            }
-            return new MultiRangePartitionDesc(
-                    ((StringLiteral) visit(context.string(0))).getStringValue(),
-                    ((StringLiteral) visit(context.string(1))).getStringValue(),
-                    intervalVal,
-                    intervalLiteral.getUnitIdentifier().getDescription());
-        } else {
-            return new MultiRangePartitionDesc(
-                    ((StringLiteral) visit(context.string(0))).getStringValue(),
-                    ((StringLiteral) visit(context.string(1))).getStringValue(),
-                    Long.parseLong(context.INTEGER_VALUE().getText()));
-        }
-    }
-
-    @Override
-    public ParseNode visitPartitionKeyDesc(StarRocksParser.PartitionKeyDescContext context) {
-        PartitionKeyDesc partitionKeyDesc;
-        if (context.LESS() != null) {
-            List<PartitionValue> partitionValueList =
-                    visit(context.partitionValueList().get(0).partitionValue(), PartitionValue.class);
-            partitionKeyDesc = new PartitionKeyDesc(partitionValueList);
-        } else {
-            List<PartitionValue> lowerPartitionValueList =
-                    visit(context.partitionValueList().get(0).partitionValue(), PartitionValue.class);
-            List<PartitionValue> upperPartitionValueList =
-                    visit(context.partitionValueList().get(1).partitionValue(), PartitionValue.class);
-            partitionKeyDesc = new PartitionKeyDesc(lowerPartitionValueList, upperPartitionValueList);
-        }
-        return partitionKeyDesc;
-    }
-
-    @Override
-    public ParseNode visitPartitionValue(StarRocksParser.PartitionValueContext context) {
-        if (context.MAXVALUE() != null) {
-            return PartitionValue.MAX_VALUE;
-        } else {
-            return new PartitionValue(((StringLiteral) visit(context.string())).getStringValue());
-        }
-    }
-
-    @Override
-    public ParseNode visitDistributionDesc(StarRocksParser.DistributionDescContext context) {
-        //default buckets number
-        int buckets = 10;
-
-        if (context.INTEGER_VALUE() != null) {
-            buckets = Integer.parseInt(context.INTEGER_VALUE().getText());
-        }
-        List<Identifier> identifierList = visit(context.identifierList().identifier(), Identifier.class);
-
-        return new HashDistributionDesc(buckets, identifierList.stream().map(Identifier::getValue).collect(toList()));
-    }
-
-    @Override
-    public ParseNode visitProperty(StarRocksParser.PropertyContext context) {
-        return new Property(
-                ((StringLiteral) visit(context.key)).getStringValue(),
-                ((StringLiteral) visit(context.value)).getStringValue());
-    }
-
-    @Override
-    public ParseNode visitOutfile(StarRocksParser.OutfileContext context) {
-        Map<String, String> properties = new HashMap<>();
-        if (context.properties() != null) {
-            List<Property> propertyList = visit(context.properties().property(), Property.class);
-            for (Property property : propertyList) {
-                properties.put(property.getKey(), property.getValue());
-            }
-        }
-
-        String format = null;
-        if (context.fileFormat() != null) {
-            if (context.fileFormat().identifier() != null) {
-                format = ((Identifier) visit(context.fileFormat().identifier())).getValue();
-            } else if (context.fileFormat().string() != null) {
-                format = ((StringLiteral) visit(context.fileFormat().string())).getStringValue();
->>>>>>> 8d1f2c66
             }
         }
         if (context.explainDesc() != null) {
@@ -637,7 +423,6 @@
         }
         return ret;
     }
-
 
     // ------------------------------------------- Query Statement -----------------------------------------------------
 
@@ -1877,7 +1662,6 @@
         return new ColumnAssignment(column, expr);
     }
 
-
     @Override
     public ParseNode visitPartitionDesc(StarRocksParser.PartitionDescContext context) {
         List<Identifier> identifierList = visit(context.identifierList().identifier(), Identifier.class);
@@ -1898,11 +1682,17 @@
     public ParseNode visitMultiRangePartition(StarRocksParser.MultiRangePartitionContext context) {
         if (context.interval() != null) {
             IntervalLiteral intervalLiteral = (IntervalLiteral) visit(context.interval());
-
+            Expr expr = intervalLiteral.getValue();
+            long intervalVal;
+            if (expr instanceof IntLiteral) {
+                intervalVal = ((IntLiteral) expr).getLongValue();
+            } else {
+                throw new IllegalArgumentException("Unsupported interval expr: " + expr);
+            }
             return new MultiRangePartitionDesc(
                     ((StringLiteral) visit(context.string(0))).getStringValue(),
                     ((StringLiteral) visit(context.string(1))).getStringValue(),
-                    Long.parseLong(intervalLiteral.getValue().toString()),
+                    intervalVal,
                     intervalLiteral.getUnitIdentifier().getDescription());
         } else {
             return new MultiRangePartitionDesc(
