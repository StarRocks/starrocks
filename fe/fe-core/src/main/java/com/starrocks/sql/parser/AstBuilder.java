--- conflicted
+++ resolved
@@ -833,28 +833,6 @@
     }
 
     @Override
-<<<<<<< HEAD
-    public ParseNode visitShowPartitionsStatement(StarRocksParser.ShowPartitionsStatementContext context) {
-        boolean temp = context.TEMPORARY() != null;
-        QualifiedName qualifiedName = getQualifiedName(context.qualifiedName());
-        TableName tableName = qualifiedNameToTableName(qualifiedName);
-
-        Expr where = null;
-        if (context.expression() != null) {
-            where = (Expr) visit(context.expression());
-        }
-
-        List<OrderByElement> orderByElements = new ArrayList<>();
-        if (context.ORDER() != null) {
-            orderByElements.addAll(visit(context.sortItem(), OrderByElement.class));
-        }
-
-        LimitElement limitElement = null;
-        if (context.limitElement() != null) {
-            limitElement = (LimitElement) visit(context.limitElement());
-        }
-        return new ShowPartitionsStmt(tableName, where, orderByElements, limitElement, temp);
-=======
     public ParseNode visitModifyPartitionClause(StarRocksParser.ModifyPartitionClauseContext context) {
         Map<String, String> properties = null;
         if (context.propertyList() != null) {
@@ -875,7 +853,29 @@
             return ModifyPartitionClause.createStarClause(properties);
         }
         return null;
->>>>>>> 278288ae
+    }
+
+    @Override
+    public ParseNode visitShowPartitionsStatement(StarRocksParser.ShowPartitionsStatementContext context) {
+        boolean temp = context.TEMPORARY() != null;
+        QualifiedName qualifiedName = getQualifiedName(context.qualifiedName());
+        TableName tableName = qualifiedNameToTableName(qualifiedName);
+
+        Expr where = null;
+        if (context.expression() != null) {
+            where = (Expr) visit(context.expression());
+        }
+
+        List<OrderByElement> orderByElements = new ArrayList<>();
+        if (context.ORDER() != null) {
+            orderByElements.addAll(visit(context.sortItem(), OrderByElement.class));
+        }
+
+        LimitElement limitElement = null;
+        if (context.limitElement() != null) {
+            limitElement = (LimitElement) visit(context.limitElement());
+        }
+        return new ShowPartitionsStmt(tableName, where, orderByElements, limitElement, temp);
     }
 
     // ------------------------------------------- View Statement ------------------------------------------------------
