--- conflicted
+++ resolved
@@ -265,11 +265,8 @@
 import com.starrocks.sql.ast.SelectList;
 import com.starrocks.sql.ast.SelectListItem;
 import com.starrocks.sql.ast.SelectRelation;
-<<<<<<< HEAD
+import com.starrocks.sql.ast.SetDefaultRoleStmt;
 import com.starrocks.sql.ast.SetListItem;
-=======
-import com.starrocks.sql.ast.SetDefaultRoleStmt;
->>>>>>> 0ff987d1
 import com.starrocks.sql.ast.SetNamesVar;
 import com.starrocks.sql.ast.SetPassVar;
 import com.starrocks.sql.ast.SetQualifier;
@@ -2891,24 +2888,6 @@
         return new SetTransaction();
     }
 
-<<<<<<< HEAD
-    @Override
-    public ParseNode visitSetRole(StarRocksParser.SetRoleContext context) {
-        List<String> roles = context.roleList().string().stream().map(
-                x -> ((StringLiteral) visit(x)).getStringValue()).collect(toList());
-        return new SetRoleStmt(roles, false);
-    }
-
-    @Override
-    public ParseNode visitSetRoleAll(StarRocksParser.SetRoleAllContext context) {
-        List<String> roles = null;
-        if (context.EXCEPT() != null) {
-            roles = context.roleList().string().stream().map(
-                    x -> ((StringLiteral) visit(x)).getStringValue()).collect(toList());
-        }
-        return new SetRoleStmt(roles, true);
-    }
-
     @Override
     public ParseNode visitSetUserPropertyStatement(StarRocksParser.SetUserPropertyStatementContext context) {
         String user = context.FOR() == null ? null : ((StringLiteral) visit(context.string())).getValue();
@@ -2936,8 +2915,6 @@
         }
     }
 
-=======
->>>>>>> 0ff987d1
     // ----------------------------------------------- Unsupported Statement -----------------------------------------------------
 
     @Override
