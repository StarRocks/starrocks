// This file is licensed under the Elastic License 2.0. Copyright 2021-present, StarRocks Inc.
package com.starrocks.sql.parser;

import com.google.common.base.Joiner;
import com.google.common.base.Preconditions;
import com.google.common.collect.ImmutableList;
import com.google.common.collect.ImmutableSet;
import com.google.common.collect.Lists;
import com.google.common.collect.Maps;
import com.starrocks.analysis.AddBackendClause;
import com.starrocks.analysis.AddColumnClause;
import com.starrocks.analysis.AddColumnsClause;
import com.starrocks.analysis.AddComputeNodeClause;
import com.starrocks.analysis.AddFollowerClause;
import com.starrocks.analysis.AddObserverClause;
import com.starrocks.analysis.AddPartitionClause;
import com.starrocks.analysis.AddRollupClause;
import com.starrocks.analysis.AlterClause;
import com.starrocks.analysis.AlterSystemStmt;
import com.starrocks.analysis.AlterTableStmt;
import com.starrocks.analysis.AlterUserStmt;
import com.starrocks.sql.ast.AlterViewStmt;
import com.starrocks.analysis.AnalyticExpr;
import com.starrocks.analysis.AnalyticWindow;
import com.starrocks.analysis.ArithmeticExpr;
import com.starrocks.analysis.ArrayElementExpr;
import com.starrocks.analysis.ArrayExpr;
import com.starrocks.analysis.ArrowExpr;
import com.starrocks.analysis.BackupStmt;
import com.starrocks.analysis.BetweenPredicate;
import com.starrocks.analysis.BinaryPredicate;
import com.starrocks.analysis.BoolLiteral;
import com.starrocks.analysis.BrokerDesc;
import com.starrocks.sql.ast.CancelAlterTableStmt;
import com.starrocks.analysis.CancelLoadStmt;
import com.starrocks.analysis.CaseExpr;
import com.starrocks.analysis.CaseWhenClause;
import com.starrocks.analysis.CastExpr;
import com.starrocks.analysis.ColWithComment;
import com.starrocks.analysis.ColumnDef;
import com.starrocks.analysis.ColumnPosition;
import com.starrocks.analysis.ColumnRenameClause;
import com.starrocks.analysis.ColumnSeparator;
import com.starrocks.analysis.CompoundPredicate;
import com.starrocks.analysis.CreateFunctionStmt;
import com.starrocks.analysis.CreateIndexClause;
import com.starrocks.analysis.CreateMaterializedViewStmt;
import com.starrocks.sql.ast.CreateTableAsSelectStmt;
import com.starrocks.sql.ast.CreateTableLikeStmt;
import com.starrocks.sql.ast.CreateTableStmt;
import com.starrocks.analysis.CreateUserStmt;
import com.starrocks.sql.ast.CreateViewStmt;
import com.starrocks.analysis.DataDescription;
import com.starrocks.analysis.DateLiteral;
import com.starrocks.analysis.DecimalLiteral;
import com.starrocks.analysis.DefaultValueExpr;
import com.starrocks.analysis.DeleteStmt;
import com.starrocks.sql.ast.DescribeStmt;
import com.starrocks.analysis.DistributionDesc;
import com.starrocks.analysis.DropBackendClause;
import com.starrocks.analysis.DropColumnClause;
import com.starrocks.analysis.DropComputeNodeClause;
import com.starrocks.analysis.DropFollowerClause;
import com.starrocks.analysis.DropFunctionStmt;
import com.starrocks.analysis.DropIndexClause;
import com.starrocks.analysis.DropMaterializedViewStmt;
import com.starrocks.analysis.DropObserverClause;
import com.starrocks.analysis.DropPartitionClause;
import com.starrocks.sql.ast.DropTableStmt;
import com.starrocks.analysis.DropUserStmt;
import com.starrocks.analysis.ExistsPredicate;
import com.starrocks.analysis.Expr;
import com.starrocks.analysis.FloatLiteral;
import com.starrocks.analysis.FunctionArgsDef;
import com.starrocks.analysis.FunctionCallExpr;
import com.starrocks.analysis.FunctionName;
import com.starrocks.analysis.FunctionParams;
import com.starrocks.analysis.GroupByClause;
import com.starrocks.analysis.GroupingFunctionCallExpr;
import com.starrocks.analysis.HashDistributionDesc;
import com.starrocks.analysis.InPredicate;
import com.starrocks.analysis.IndexDef;
import com.starrocks.analysis.InformationFunction;
import com.starrocks.analysis.InsertStmt;
import com.starrocks.analysis.InsertTarget;
import com.starrocks.analysis.IntLiteral;
import com.starrocks.analysis.IsNullPredicate;
import com.starrocks.analysis.JoinOperator;
import com.starrocks.analysis.KeysDesc;
import com.starrocks.analysis.KillStmt;
import com.starrocks.analysis.LabelName;
import com.starrocks.analysis.LargeIntLiteral;
import com.starrocks.analysis.LikePredicate;
import com.starrocks.analysis.LimitElement;
import com.starrocks.analysis.ListPartitionDesc;
import com.starrocks.analysis.LiteralExpr;
import com.starrocks.analysis.LoadStmt;
import com.starrocks.analysis.ModifyBackendAddressClause;
import com.starrocks.analysis.ModifyBrokerClause;
import com.starrocks.analysis.ModifyColumnClause;
import com.starrocks.analysis.ModifyFrontendAddressClause;
import com.starrocks.analysis.ModifyPartitionClause;
import com.starrocks.analysis.ModifyTablePropertiesClause;
import com.starrocks.analysis.MultiItemListPartitionDesc;
import com.starrocks.analysis.MultiRangePartitionDesc;
import com.starrocks.analysis.NullLiteral;
import com.starrocks.analysis.OdbcScalarFunctionCall;
import com.starrocks.analysis.OrderByElement;
import com.starrocks.analysis.OutFileClause;
import com.starrocks.analysis.ParseNode;
import com.starrocks.analysis.PartitionDesc;
import com.starrocks.analysis.PartitionKeyDesc;
import com.starrocks.analysis.PartitionNames;
import com.starrocks.analysis.PartitionValue;
import com.starrocks.analysis.PauseRoutineLoadStmt;
import com.starrocks.analysis.Predicate;
import com.starrocks.analysis.RangePartitionDesc;
import com.starrocks.analysis.RecoverPartitionStmt;
import com.starrocks.sql.ast.RecoverTableStmt;
import com.starrocks.analysis.ReorderColumnsClause;
import com.starrocks.analysis.ResourceDesc;
import com.starrocks.analysis.ResumeRoutineLoadStmt;
import com.starrocks.analysis.SelectList;
import com.starrocks.analysis.SelectListItem;
import com.starrocks.analysis.SetNamesVar;
import com.starrocks.analysis.SetPassVar;
import com.starrocks.analysis.SetStmt;
import com.starrocks.analysis.SetType;
import com.starrocks.analysis.SetUserPropertyStmt;
import com.starrocks.analysis.SetUserPropertyVar;
import com.starrocks.analysis.SetVar;
import com.starrocks.sql.ast.ShowAlterStmt;
import com.starrocks.analysis.ShowAuthenticationStmt;
import com.starrocks.analysis.ShowBackupStmt;
import com.starrocks.analysis.ShowBrokerStmt;
import com.starrocks.analysis.ShowCharsetStmt;
import com.starrocks.analysis.ShowCollationStmt;
<<<<<<< HEAD
import com.starrocks.sql.ast.ShowColumnStmt;
import com.starrocks.analysis.ShowCreateDbStmt;
import com.starrocks.sql.ast.ShowCreateTableStmt;
import com.starrocks.analysis.ShowDataStmt;
=======
import com.starrocks.analysis.ShowColumnStmt;
import com.starrocks.analysis.ShowCreateTableStmt;
>>>>>>> 01154614
import com.starrocks.analysis.ShowDbStmt;
import com.starrocks.analysis.ShowDeleteStmt;
import com.starrocks.analysis.ShowDynamicPartitionStmt;
import com.starrocks.analysis.ShowFunctionsStmt;
import com.starrocks.analysis.ShowIndexStmt;
import com.starrocks.analysis.ShowLoadStmt;
import com.starrocks.analysis.ShowLoadWarningsStmt;
import com.starrocks.analysis.ShowMaterializedViewStmt;
import com.starrocks.analysis.ShowOpenTableStmt;
import com.starrocks.analysis.ShowPartitionsStmt;
import com.starrocks.analysis.ShowProcStmt;
import com.starrocks.analysis.ShowProcesslistStmt;
import com.starrocks.analysis.ShowRoutineLoadStmt;
import com.starrocks.analysis.ShowStatusStmt;
import com.starrocks.sql.ast.ShowTableStatusStmt;
import com.starrocks.sql.ast.ShowTableStmt;
import com.starrocks.analysis.ShowTabletStmt;
import com.starrocks.analysis.ShowUserPropertyStmt;
import com.starrocks.analysis.ShowVariablesStmt;
import com.starrocks.analysis.ShowWarningStmt;
import com.starrocks.analysis.SingleItemListPartitionDesc;
import com.starrocks.analysis.SingleRangePartitionDesc;
import com.starrocks.analysis.SlotRef;
import com.starrocks.analysis.StatementBase;
import com.starrocks.analysis.StopRoutineLoadStmt;
import com.starrocks.analysis.StringLiteral;
import com.starrocks.analysis.Subquery;
import com.starrocks.analysis.SwapTableClause;
import com.starrocks.analysis.TableName;
import com.starrocks.analysis.TableRef;
import com.starrocks.analysis.TableRenameClause;
import com.starrocks.analysis.TimestampArithmeticExpr;
import com.starrocks.analysis.TruncatePartitionClause;
import com.starrocks.sql.ast.TruncateTableStmt;
import com.starrocks.analysis.TypeDef;
import com.starrocks.analysis.UpdateStmt;
import com.starrocks.analysis.UserDesc;
import com.starrocks.analysis.UserIdentity;
import com.starrocks.analysis.ValueList;
import com.starrocks.analysis.VariableExpr;
import com.starrocks.catalog.AggregateType;
import com.starrocks.catalog.ArrayType;
import com.starrocks.catalog.FunctionSet;
import com.starrocks.catalog.KeysType;
import com.starrocks.catalog.PrimitiveType;
import com.starrocks.catalog.ScalarType;
import com.starrocks.catalog.Type;
import com.starrocks.common.AnalysisException;
import com.starrocks.common.Config;
import com.starrocks.common.ErrorCode;
import com.starrocks.common.ErrorReport;
import com.starrocks.common.NotImplementedException;
import com.starrocks.common.util.DateUtils;
import com.starrocks.mysql.MysqlPassword;
import com.starrocks.qe.SqlModeHelper;
import com.starrocks.sql.analyzer.RelationId;
import com.starrocks.sql.analyzer.SemanticException;
import com.starrocks.sql.ast.AdminCancelRepairTableStmt;
import com.starrocks.sql.ast.AdminCheckTabletsStmt;
import com.starrocks.sql.ast.AdminRepairTableStmt;
import com.starrocks.sql.ast.AdminSetConfigStmt;
import com.starrocks.sql.ast.AdminSetReplicaStatusStmt;
import com.starrocks.sql.ast.AdminShowConfigStmt;
import com.starrocks.sql.ast.AdminShowReplicaDistributionStmt;
import com.starrocks.sql.ast.AdminShowReplicaStatusStmt;
import com.starrocks.sql.ast.AlterDatabaseQuotaStmt;
import com.starrocks.sql.ast.AlterDatabaseRename;
import com.starrocks.sql.ast.AlterMaterializedViewStatement;
import com.starrocks.sql.ast.AlterResourceGroupStmt;
import com.starrocks.sql.ast.AnalyzeBasicDesc;
import com.starrocks.sql.ast.AnalyzeHistogramDesc;
import com.starrocks.sql.ast.AnalyzeStmt;
import com.starrocks.sql.ast.AsyncRefreshSchemeDesc;
import com.starrocks.sql.ast.CTERelation;
import com.starrocks.sql.ast.CancelRefreshMaterializedViewStatement;
import com.starrocks.sql.ast.ColumnAssignment;
import com.starrocks.sql.ast.CreateAnalyzeJobStmt;
import com.starrocks.sql.ast.CreateCatalogStmt;
import com.starrocks.sql.ast.CreateDbStmt;
import com.starrocks.sql.ast.CreateMaterializedViewStatement;
import com.starrocks.sql.ast.CreateResourceGroupStmt;
import com.starrocks.sql.ast.DropAnalyzeJobStmt;
import com.starrocks.sql.ast.DropCatalogStmt;
import com.starrocks.sql.ast.DropDbStmt;
import com.starrocks.sql.ast.DropHistogramStmt;
import com.starrocks.sql.ast.DropResourceGroupStmt;
import com.starrocks.sql.ast.DropStatsStmt;
import com.starrocks.sql.ast.ExceptRelation;
import com.starrocks.sql.ast.ExecuteAsStmt;
import com.starrocks.sql.ast.ExpressionPartitionDesc;
import com.starrocks.sql.ast.GrantImpersonateStmt;
import com.starrocks.sql.ast.GrantRoleStmt;
import com.starrocks.sql.ast.Identifier;
import com.starrocks.sql.ast.IntersectRelation;
import com.starrocks.sql.ast.IntervalLiteral;
import com.starrocks.sql.ast.JoinRelation;
import com.starrocks.sql.ast.ManualRefreshSchemeDesc;
import com.starrocks.sql.ast.Property;
import com.starrocks.sql.ast.QualifiedName;
import com.starrocks.sql.ast.QueryRelation;
import com.starrocks.sql.ast.QueryStatement;
import com.starrocks.sql.ast.RecoverDbStmt;
import com.starrocks.sql.ast.RefreshMaterializedViewStatement;
import com.starrocks.sql.ast.RefreshSchemeDesc;
import com.starrocks.sql.ast.RefreshTableStmt;
import com.starrocks.sql.ast.Relation;
import com.starrocks.sql.ast.RevokeImpersonateStmt;
import com.starrocks.sql.ast.RevokeRoleStmt;
import com.starrocks.sql.ast.SelectRelation;
import com.starrocks.sql.ast.SetUserVar;
import com.starrocks.sql.ast.ShowAnalyzeJobStmt;
import com.starrocks.sql.ast.ShowAnalyzeStatusStmt;
import com.starrocks.sql.ast.ShowBasicStatsMetaStmt;
import com.starrocks.sql.ast.ShowCatalogsStmt;
import com.starrocks.sql.ast.ShowComputeNodesStmt;
import com.starrocks.sql.ast.ShowCreateDbStmt;
import com.starrocks.sql.ast.ShowDataStmt;
import com.starrocks.sql.ast.ShowHistogramStatsMetaStmt;
import com.starrocks.sql.ast.ShowProcedureStmt;
import com.starrocks.sql.ast.ShowResourceGroupStmt;
import com.starrocks.sql.ast.SubmitTaskStmt;
import com.starrocks.sql.ast.SubqueryRelation;
import com.starrocks.sql.ast.SyncRefreshSchemeDesc;
import com.starrocks.sql.ast.TableFunctionRelation;
import com.starrocks.sql.ast.TableRelation;
import com.starrocks.sql.ast.UnionRelation;
import com.starrocks.sql.ast.UnitIdentifier;
import com.starrocks.sql.ast.UseCatalogStmt;
import com.starrocks.sql.ast.UseDbStmt;
import com.starrocks.sql.ast.UserAuthOption;
import com.starrocks.sql.ast.UserIdentifier;
import com.starrocks.sql.ast.ValuesRelation;
import com.starrocks.sql.common.ErrorType;
import com.starrocks.sql.common.StarRocksPlannerException;
import com.starrocks.sql.optimizer.base.SetQualifier;
import org.antlr.v4.runtime.ParserRuleContext;
import org.antlr.v4.runtime.Token;
import org.antlr.v4.runtime.tree.ParseTree;
import org.antlr.v4.runtime.tree.TerminalNode;
import org.apache.commons.lang3.StringUtils;

import java.io.StringWriter;
import java.math.BigDecimal;
import java.math.BigInteger;
import java.time.LocalDateTime;
import java.time.format.DateTimeFormatter;
import java.util.ArrayList;
import java.util.Collections;
import java.util.HashMap;
import java.util.Iterator;
import java.util.List;
import java.util.Map;
import java.util.stream.Collectors;

import static java.util.stream.Collectors.toList;

public class AstBuilder extends StarRocksBaseVisitor<ParseNode> {
    private final long sqlMode;

    public AstBuilder(long sqlMode) {
        this.sqlMode = sqlMode;
    }

    @Override
    public ParseNode visitSingleStatement(StarRocksParser.SingleStatementContext context) {
        return visit(context.statement());
    }


    // ---------------------------------------- Database Statement -----------------------------------------------------

    @Override
    public ParseNode visitUseDatabaseStatement(StarRocksParser.UseDatabaseStatementContext context) {
        QualifiedName qualifiedName = getQualifiedName(context.qualifiedName());
        List<String> parts = qualifiedName.getParts();
        if (parts.size() == 1) {
            return new UseDbStmt(null, parts.get(0));
        } else if (parts.size() == 2) {
            return new UseDbStmt(parts.get(0), parts.get(1));
        } else {
            throw new ParsingException("error catalog.database");
        }
    }

    @Override
    public ParseNode visitUseCatalogStatement(StarRocksParser.UseCatalogStatementContext context) {
        Identifier identifier = (Identifier) visit(context.identifierOrString());
        String catalogName = identifier.getValue();
        return new UseCatalogStmt(catalogName);
    }

    @Override
    public ParseNode visitAlterDbQuotaStmtatement(StarRocksParser.AlterDbQuotaStmtatementContext context) {
        String dbName = ((Identifier) visit(context.identifier(0))).getValue();
        if (context.DATA() != null) {
            String quotaValue = ((Identifier) visit(context.identifier(1))).getValue();
            return new AlterDatabaseQuotaStmt(dbName,
                    AlterDatabaseQuotaStmt.QuotaType.DATA,
                    quotaValue);
        } else {
            String quotaValue = context.INTEGER_VALUE().getText();
            return new AlterDatabaseQuotaStmt(dbName,
                    AlterDatabaseQuotaStmt.QuotaType.REPLICA,
                    quotaValue);
        }
    }

    @Override
    public ParseNode visitCreateDbStatement(StarRocksParser.CreateDbStatementContext context) {
        String dbName = ((Identifier) visit(context.identifier())).getValue();
        return new CreateDbStmt(context.IF() != null, dbName);
    }

    @Override
    public ParseNode visitDropDbStatement(StarRocksParser.DropDbStatementContext context) {
        String dbName = ((Identifier) visit(context.identifier())).getValue();
        return new DropDbStmt(context.IF() != null, dbName, context.FORCE() != null);
    }

    @Override
    public ParseNode visitShowCreateDbStatement(StarRocksParser.ShowCreateDbStatementContext context) {
        String dbName = ((Identifier) visit(context.identifier())).getValue();
        return new ShowCreateDbStmt(dbName);
    }

    @Override
    public ParseNode visitAlterDatabaseRename(StarRocksParser.AlterDatabaseRenameContext context) {
        String dbName = ((Identifier) visit(context.identifier(0))).getValue();
        String newName = ((Identifier) visit(context.identifier(1))).getValue();
        return new AlterDatabaseRename(dbName, newName);
    }

    @Override
    public ParseNode visitRecoverDbStmt(StarRocksParser.RecoverDbStmtContext context) {
        String dbName = ((Identifier) visit(context.identifier())).getValue();
        return new RecoverDbStmt(dbName);
    }

    @Override
    public ParseNode visitShowDataStmt(StarRocksParser.ShowDataStmtContext context) {
        if (context.FROM() != null) {
            QualifiedName qualifiedName = getQualifiedName(context.qualifiedName());
            TableName targetTableName = qualifiedNameToTableName(qualifiedName);
            return new ShowDataStmt(targetTableName.getDb(), targetTableName.getTbl());
        } else {
            return new ShowDataStmt(null, null);
        }
    }

    // ------------------------------------------- Table Statement -----------------------------------------------------

    @Override
    public ParseNode visitCreateTableStatement(StarRocksParser.CreateTableStatementContext context) {
        Map<String, String> properties = null;
        if (context.properties() != null) {
            properties = new HashMap<>();
            List<Property> propertyList = visit(context.properties().property(), Property.class);
            for (Property property : propertyList) {
                properties.put(property.getKey(), property.getValue());
            }
        }
        Map<String, String> extProperties = null;
        if (context.extProperties() != null) {
            extProperties = new HashMap<>();
            List<Property> propertyList = visit(context.extProperties().properties().property(), Property.class);
            for (Property property : propertyList) {
                extProperties.put(property.getKey(), property.getValue());
            }
        }

        return new CreateTableStmt(
                context.IF() != null,
                context.EXTERNAL() != null,
                qualifiedNameToTableName(getQualifiedName(context.qualifiedName())),
                context.columnDesc() == null ? null : getColumnDefs(context.columnDesc()),
                context.indexDesc() == null ? null : getIndexDefs(context.indexDesc()),
                context.engineDesc() == null ? "olap" :
                        ((Identifier) visit(context.engineDesc().identifier())).getValue(),
                context.charsetDesc() == null ? "utf8" :
                        ((Identifier) visit(context.charsetDesc().identifierOrString())).getValue(),
                context.keyDesc() == null ? null : getKeysDesc(context.keyDesc()),
                context.partitionDesc() == null ? null : getPartitionDesc(context.partitionDesc()),
                context.distributionDesc() == null ? null : (DistributionDesc) visit(context.distributionDesc()),
                properties,
                extProperties,
                context.comment() == null ? null : ((StringLiteral) visit(context.comment().string())).getStringValue(),
                context.rollupDesc() == null ? null : getRollupDesc(context.rollupDesc()));
    }

    @Override
    public ParseNode visitCreateTableLikeStatement(StarRocksParser.CreateTableLikeStatementContext context) {
        return new CreateTableLikeStmt(context.IF() != null,
                qualifiedNameToTableName(getQualifiedName(context.qualifiedName(0))),
                qualifiedNameToTableName(getQualifiedName(context.qualifiedName(1))));
    }

    private PartitionDesc getPartitionDesc(StarRocksParser.PartitionDescContext context) {
        final List<Identifier> identifierList = visit(context.identifierList().identifier(), Identifier.class);
        final List<String> columnList = identifierList.stream().map(Identifier::getValue).collect(toList());
        List<PartitionDesc> partitionDescList = new ArrayList<>();
        PartitionDesc partitionDesc = null;
        if (context.RANGE() != null) {
            for (StarRocksParser.RangePartitionDescContext rangePartitionDescContext : context.rangePartitionDesc()) {
                final PartitionDesc rangePartitionDesc = (PartitionDesc) visit(rangePartitionDescContext);
                partitionDescList.add(rangePartitionDesc);
            }
            partitionDesc = new RangePartitionDesc(columnList, partitionDescList);
        } else if (context.LIST() != null) {
            for (StarRocksParser.ListPartitionDescContext listPartitionDescContext : context.listPartitionDesc()) {
                final PartitionDesc listPartitionDesc = (PartitionDesc) visit(listPartitionDescContext);
                partitionDescList.add(listPartitionDesc);
            }
            partitionDesc = new ListPartitionDesc(columnList, partitionDescList);
        }
        return partitionDesc;
    }

    private List<AlterClause> getRollupDesc(StarRocksParser.RollupDescContext context) {
        List<AlterClause> rollupList = new ArrayList<>();
        for (StarRocksParser.AddRollupClauseContext addRollupClauseContext : context.addRollupClause()) {
            String rollupName = ((Identifier) visit(addRollupClauseContext.identifier())).getValue();
            List<Identifier> columnList =
                    visit(addRollupClauseContext.identifierList().identifier(), Identifier.class);
            List<String> dupKeys = null;
            if (addRollupClauseContext.dupKeys() != null) {
                final List<Identifier> identifierList =
                        visit(addRollupClauseContext.dupKeys().identifierList().identifier(), Identifier.class);
                dupKeys = identifierList.stream().map(Identifier::getValue).collect(toList());
            }
            String baseRollupName = addRollupClauseContext.fromRollup() != null ?
                    ((Identifier) visit(addRollupClauseContext.fromRollup().identifier())).getValue() : null;
            Map<String, String> properties = null;
            if (addRollupClauseContext.properties() != null) {
                properties = new HashMap<>();
                List<Property> propertyList = visit(addRollupClauseContext.properties().property(), Property.class);
                for (Property property : propertyList) {
                    properties.put(property.getKey(), property.getValue());
                }
            }
            final AddRollupClause addRollupClause =
                    new AddRollupClause(rollupName, columnList.stream().map(Identifier::getValue).collect(toList()),
                            dupKeys, baseRollupName,
                            properties);
            rollupList.add(addRollupClause);
        }
        return rollupList;
    }

    private KeysDesc getKeysDesc(StarRocksParser.KeyDescContext context) {
        KeysType keysType = null;
        if (null != context.PRIMARY()) {
            keysType = KeysType.PRIMARY_KEYS;
        } else if (null != context.DUPLICATE()) {
            keysType = KeysType.DUP_KEYS;
        } else if (null != context.AGGREGATE()) {
            keysType = KeysType.AGG_KEYS;
        } else if (null != context.UNIQUE()) {
            keysType = KeysType.UNIQUE_KEYS;
        }
        List<Identifier> columnList = visit(context.identifierList().identifier(), Identifier.class);
        return new KeysDesc(keysType, columnList.stream().map(Identifier::getValue).collect(toList()));
    }

    private List<IndexDef> getIndexDefs(List<StarRocksParser.IndexDescContext> indexDesc) {
        List<IndexDef> indexDefList = new ArrayList<>();
        for (StarRocksParser.IndexDescContext context : indexDesc) {
            String indexName = ((Identifier) visit(context.identifier())).getValue();
            List<Identifier> columnList = visit(context.identifierList().identifier(), Identifier.class);
            String comment =
                    context.comment() != null ? ((StringLiteral) visit(context.comment())).getStringValue() : null;
            final IndexDef indexDef =
                    new IndexDef(indexName, columnList.stream().map(Identifier::getValue).collect(toList()),
                            IndexDef.IndexType.BITMAP, comment);
            indexDefList.add(indexDef);
        }
        return indexDefList;
    }

    private List<ColumnDef> getColumnDefs(List<StarRocksParser.ColumnDescContext> columnDesc) {
        return columnDesc.stream().map(context -> getColumnDef(context)).collect(toList());
    }

    private ColumnDef getColumnDef(StarRocksParser.ColumnDescContext context) {
        String columnName = ((Identifier) visit(context.identifier())).getValue();
        TypeDef typeDef = new TypeDef(getType(context.type()));
        String charsetName = context.charsetName() != null ?
                ((Identifier) visit(context.charsetName().identifier())).getValue() : null;
        boolean isKey = context.KEY() != null;
        AggregateType aggregateType =
                context.aggDesc() != null ? AggregateType.valueOf(context.aggDesc().getText().toUpperCase()) : null;
        Boolean isAllowNull = null;
        if (context.NOT() != null && context.NULL() != null) {
            isAllowNull = false;
        } else if (context.NULL() != null) {
            isAllowNull = true;
        }
        ColumnDef.DefaultValueDef defaultValueDef = ColumnDef.DefaultValueDef.NOT_SET;
        final StarRocksParser.DefaultDescContext defaultDescContext = context.defaultDesc();
        if (defaultDescContext != null) {
            if (defaultDescContext.string() != null) {
                String value = ((StringLiteral) visit(defaultDescContext.string())).getStringValue();
                defaultValueDef = new ColumnDef.DefaultValueDef(true, new StringLiteral(value));
            } else if (defaultDescContext.NULL() != null) {
                defaultValueDef = ColumnDef.DefaultValueDef.NULL_DEFAULT_VALUE;
            } else if (defaultDescContext.CURRENT_TIMESTAMP() != null) {
                defaultValueDef = ColumnDef.DefaultValueDef.CURRENT_TIMESTAMP_VALUE;
            }
        }
        String comment = context.comment() == null ? "" :
                ((StringLiteral) visit(context.comment().string())).getStringValue();
        return new ColumnDef(columnName, typeDef, charsetName, isKey, aggregateType, isAllowNull, defaultValueDef,
                comment);
    }

    @Override
    public ParseNode visitCreateTableAsSelectStatement(StarRocksParser.CreateTableAsSelectStatementContext context) {
        Map<String, String> properties = new HashMap<>();
        if (context.properties() != null) {
            List<Property> propertyList = visit(context.properties().property(), Property.class);
            for (Property property : propertyList) {
                properties.put(property.getKey(), property.getValue());
            }
        }

        CreateTableStmt createTableStmt = new CreateTableStmt(
                context.IF() != null,
                false,
                qualifiedNameToTableName(getQualifiedName(context.qualifiedName())),
                null,
                "olap",
                null,
                context.partitionDesc() == null ? null : (PartitionDesc) visit(context.partitionDesc()),
                context.distributionDesc() == null ? null : (DistributionDesc) visit(context.distributionDesc()),
                properties,
                null,
                context.comment() == null ? null :
                        ((StringLiteral) visit(context.comment().string())).getStringValue());

        List<Identifier> columns = visitIfPresent(context.identifier(), Identifier.class);
        return new CreateTableAsSelectStmt(
                createTableStmt,
                columns == null ? null : columns.stream().map(Identifier::getValue).collect(toList()),
                (QueryStatement) visit(context.queryStatement()));
    }

    @Override
    public ParseNode visitAddComputeNodeClause(StarRocksParser.AddComputeNodeClauseContext context) {
        List<String> hostPorts =
                context.string().stream().map(c -> ((StringLiteral) visit(c)).getStringValue()).collect(toList());
        return new AddComputeNodeClause(hostPorts);
    }

    @Override
    public ParseNode visitDropComputeNodeClause(StarRocksParser.DropComputeNodeClauseContext context) {
        List<String> hostPorts =
                context.string().stream().map(c -> ((StringLiteral) visit(c)).getStringValue()).collect(toList());
        return new DropComputeNodeClause(hostPorts);
    }

    @Override
    public ParseNode visitSwapTableClause(StarRocksParser.SwapTableClauseContext context) {
        Identifier identifier = (Identifier) visit(context.identifier());
        return new SwapTableClause(identifier.getValue());
    }

    @Override
    public ParseNode visitModifyTablePropertiesClause(StarRocksParser.ModifyTablePropertiesClauseContext context) {
        Map<String, String> properties = new HashMap<>();
        List<Property> propertyList = visit(context.propertyList().property(), Property.class);
        for (Property property : propertyList) {
            properties.put(property.getKey(), property.getValue());
        }
        return new ModifyTablePropertiesClause(properties);
    }

    @Override
    public ParseNode visitModifyBrokerClause(StarRocksParser.ModifyBrokerClauseContext context) {
        String brokerName = ((Identifier) visit(context.identifierOrString())).getValue();
        if (context.ALL() != null) {
            return ModifyBrokerClause.createDropAllBrokerClause(brokerName);
        }
        List<String> hostPorts =
                context.string().stream().map(c -> ((StringLiteral) visit(c)).getStringValue()).collect(toList());
        if (context.ADD() != null) {
            return ModifyBrokerClause.createAddBrokerClause(brokerName, hostPorts);
        }
        return ModifyBrokerClause.createDropBrokerClause(brokerName, hostPorts);
    }

    @Override
    public ParseNode visitShowComputeNodes(StarRocksParser.ShowComputeNodesContext context) {
        return new ShowComputeNodesStmt();
    }

    @Override
    public ParseNode visitShowWarningStatement(StarRocksParser.ShowWarningStatementContext context) {
        if (context.limitElement() != null) {
            return new ShowWarningStmt((LimitElement) visit(context.limitElement()));
        }
        return new ShowWarningStmt();
    }

    @Override
    public ParseNode visitAddPartitionClause(StarRocksParser.AddPartitionClauseContext context) {
        boolean temporary = context.TEMPORARY() != null;
        PartitionDesc partitionDesc = null;
        if (context.singleRangePartition() != null) {
            partitionDesc = (PartitionDesc) visitSingleRangePartition(context.singleRangePartition());
        } else if (context.multiRangePartition() != null) {
            partitionDesc = (PartitionDesc) visitMultiRangePartition(context.multiRangePartition());
        }
        DistributionDesc distributionDesc = null;
        if (context.distributionDesc() != null) {
            distributionDesc = (DistributionDesc) visitDistributionDesc(context.distributionDesc());
        }
        Map<String, String> properties = new HashMap<>();
        if (context.properties() != null) {
            List<Property> propertyList = visit(context.properties().property(), Property.class);
            for (Property property : propertyList) {
                properties.put(property.getKey(), property.getValue());
            }
        }
        return new AddPartitionClause(partitionDesc, distributionDesc, properties, temporary);
    }

    @Override
    public ParseNode visitAlterTableStatement(StarRocksParser.AlterTableStatementContext context) {
        QualifiedName qualifiedName = getQualifiedName(context.qualifiedName());
        TableName targetTableName = qualifiedNameToTableName(qualifiedName);
        List<AlterClause> alterClauses = visit(context.alterClause(), AlterClause.class);
        return new AlterTableStmt(targetTableName, alterClauses);
    }

    @Override
    public ParseNode visitCancelAlterTableStatement(StarRocksParser.CancelAlterTableStatementContext context) {
        ShowAlterStmt.AlterType alterType;
        if (context.ROLLUP() != null) {
            alterType = ShowAlterStmt.AlterType.ROLLUP;
        } else if (context.MATERIALIZED() != null && context.VIEW() != null) {
            alterType = ShowAlterStmt.AlterType.MATERIALIZED_VIEW;
        } else {
            alterType = ShowAlterStmt.AlterType.COLUMN;
        }
        QualifiedName qualifiedName = getQualifiedName(context.qualifiedName());
        TableName dbTableName = qualifiedNameToTableName(qualifiedName);

        List<Long> alterJobIdList = null;
        if (context.INTEGER_VALUE() != null) {
            alterJobIdList = context.INTEGER_VALUE()
                    .stream().map(ParseTree::getText).map(Long::parseLong).collect(toList());
        }
        return new CancelAlterTableStmt(alterType, dbTableName, alterJobIdList == null ? null : alterJobIdList);
    }

    @Override
    public ParseNode visitRecoverTableStatement(StarRocksParser.RecoverTableStatementContext context) {
        QualifiedName qualifiedName = getQualifiedName(context.qualifiedName());
        TableName tableName = qualifiedNameToTableName(qualifiedName);
        return new RecoverTableStmt(tableName);
    }

    @Override
    public ParseNode visitDropTableStatement(StarRocksParser.DropTableStatementContext context) {
        boolean ifExists = context.IF() != null && context.EXISTS() != null;
        boolean force = context.FORCE() != null;
        QualifiedName qualifiedName = getQualifiedName(context.qualifiedName());
        TableName targetTableName = qualifiedNameToTableName(qualifiedName);
        return new DropTableStmt(ifExists, targetTableName, force);
    }

    @Override
    public ParseNode visitShowTableStatement(StarRocksParser.ShowTableStatementContext context) {
        boolean isVerbose = context.FULL() != null;
        String database = null;
        if (context.qualifiedName() != null) {
            database = getQualifiedName(context.qualifiedName()).toString();
        }

        if (context.pattern != null) {
            StringLiteral stringLiteral = (StringLiteral) visit(context.pattern);
            return new ShowTableStmt(database, isVerbose, stringLiteral.getValue());
        } else if (context.expression() != null) {
            return new ShowTableStmt(database, isVerbose, null, (Expr) visit(context.expression()));
        } else {
            return new ShowTableStmt(database, isVerbose, null);
        }
    }

    @Override
    public ParseNode visitShowTabletStatement(StarRocksParser.ShowTabletStatementContext context) {
        if (context.INTEGER_VALUE() != null) {
            return new ShowTabletStmt(null, Long.parseLong(context.INTEGER_VALUE().getText()));
        } else {
            QualifiedName qualifiedName = getQualifiedName(context.qualifiedName());
            TableName dbTblName = qualifiedNameToTableName(qualifiedName);
            PartitionNames partitionNames = null;
            if (context.partitionNames() != null) {
                partitionNames = (PartitionNames) visit(context.partitionNames());
            }
            Expr where = null;
            if (context.expression() != null) {
                where = (Expr) visit(context.expression());
            }
            List<OrderByElement> orderByElements = null;
            if (context.ORDER() != null) {
                orderByElements = new ArrayList<>();
                orderByElements.addAll(visit(context.sortItem(), OrderByElement.class));
            }
            LimitElement limitElement = null;
            if (context.limitElement() != null) {
                limitElement = (LimitElement) visit(context.limitElement());
            }
            return new ShowTabletStmt(dbTblName, -1L, partitionNames, where, orderByElements, limitElement);
        }
    }

    @Override
    public ParseNode visitShowAlterStatement(StarRocksParser.ShowAlterStatementContext context) {
        QualifiedName dbName = null;
        if (context.db != null) {
            dbName = getQualifiedName(context.db);
        }
        Expr where = null;
        if (context.expression() != null) {
            where = (Expr) visit(context.expression());
        }
        ShowAlterStmt.AlterType alterType;
        if (context.ROLLUP() != null) {
            alterType = ShowAlterStmt.AlterType.ROLLUP;
        } else if (context.MATERIALIZED() != null && context.VIEW() != null) {
            alterType = ShowAlterStmt.AlterType.MATERIALIZED_VIEW;
        } else {
            alterType = ShowAlterStmt.AlterType.COLUMN;
        }
        List<OrderByElement> orderByElements = null;
        if (context.ORDER() != null) {
            orderByElements = new ArrayList<>();
            orderByElements.addAll(visit(context.sortItem(), OrderByElement.class));
        }
        LimitElement limitElement = null;
        if (context.limitElement() != null) {
            limitElement = (LimitElement) visit(context.limitElement());
        }
        return new ShowAlterStmt(alterType, dbName == null ? null : dbName.toString(), where, orderByElements,
                limitElement);
    }

    @Override
    public ParseNode visitShowCreateTableStatement(StarRocksParser.ShowCreateTableStatementContext context) {
        QualifiedName qualifiedName = getQualifiedName(context.qualifiedName());
        TableName targetTableName = qualifiedNameToTableName(qualifiedName);
        if (context.MATERIALIZED() != null && context.VIEW() != null) {
            return new ShowCreateTableStmt(targetTableName, ShowCreateTableStmt.CreateTableType.MATERIALIZED_VIEW);
        }
        if (context.VIEW() != null) {
            return new ShowCreateTableStmt(targetTableName, ShowCreateTableStmt.CreateTableType.VIEW);
        }
        return new ShowCreateTableStmt(targetTableName, ShowCreateTableStmt.CreateTableType.TABLE);
    }

    @Override
    public ParseNode visitShowDeleteStatement(StarRocksParser.ShowDeleteStatementContext context) {
        QualifiedName dbName = null;
        if (context.qualifiedName() != null) {
            dbName = getQualifiedName(context.db);
        }
        return new ShowDeleteStmt(dbName == null ? null : dbName.toString());
    }

    @Override
    public ParseNode visitCreateIndexStatement(StarRocksParser.CreateIndexStatementContext context) {
        String indexName = ((Identifier) visit(context.identifier())).getValue();
        List<Identifier> columnList = visit(context.identifierList().identifier(), Identifier.class);
        String comment = null;
        if (context.comment() != null) {
            comment = ((StringLiteral) visit(context.comment())).getStringValue();
        }

        IndexDef indexDef = new IndexDef(indexName,
                columnList.stream().map(Identifier::getValue).collect(toList()),
                IndexDef.IndexType.BITMAP,
                comment);

        CreateIndexClause createIndexClause = new CreateIndexClause(null, indexDef, false);

        QualifiedName qualifiedName = getQualifiedName(context.qualifiedName());
        TableName targetTableName = qualifiedNameToTableName(qualifiedName);
        return new AlterTableStmt(targetTableName, Lists.newArrayList(createIndexClause));
    }

    @Override
    public ParseNode visitDropIndexStatement(StarRocksParser.DropIndexStatementContext context) {
        Identifier identifier = (Identifier) visit(context.identifier());
        DropIndexClause dropIndexClause = new DropIndexClause(identifier.getValue(), null, false);

        QualifiedName qualifiedName = getQualifiedName(context.qualifiedName());
        TableName targetTableName = qualifiedNameToTableName(qualifiedName);
        return new AlterTableStmt(targetTableName, Lists.newArrayList(dropIndexClause));
    }

    @Override
    public ParseNode visitShowColumnStatement(StarRocksParser.ShowColumnStatementContext context) {
        QualifiedName tableName = getQualifiedName(context.table);

        QualifiedName dbName = null;
        if (context.db != null) {
            dbName = getQualifiedName(context.db);
        }

        String pattern = null;
        if (context.pattern != null) {
            StringLiteral stringLiteral = (StringLiteral) visit(context.pattern);
            pattern = stringLiteral.getValue();
        }

        Expr where = null;
        if (context.expression() != null) {
            where = (Expr) visit(context.expression());
        }

        return new ShowColumnStmt(qualifiedNameToTableName(tableName),
                dbName == null ? null : dbName.toString(),
                pattern,
                context.FULL() != null,
                where);
    }

    @Override
    public ParseNode visitShowIndexStatement(StarRocksParser.ShowIndexStatementContext context) {
        QualifiedName tableName = getQualifiedName(context.table);
        QualifiedName dbName = null;
        if (context.db != null) {
            dbName = getQualifiedName(context.db);
        }

        return new ShowIndexStmt(dbName == null ? null : dbName.toString(),
                qualifiedNameToTableName(tableName));
    }

    @Override
    public ParseNode visitShowTableStatusStatement(StarRocksParser.ShowTableStatusStatementContext context) {
        QualifiedName dbName = null;
        if (context.qualifiedName() != null) {
            dbName = getQualifiedName(context.db);
        }

        String pattern = null;
        if (context.pattern != null) {
            StringLiteral stringLiteral = (StringLiteral) visit(context.pattern);
            pattern = stringLiteral.getValue();
        }

        Expr where = null;
        if (context.expression() != null) {
            where = (Expr) visit(context.expression());
        }

        return new ShowTableStatusStmt(dbName == null ? null : dbName.toString(), pattern, where);
    }

    @Override
    public ParseNode visitRefreshTableStatement(StarRocksParser.RefreshTableStatementContext context) {
        QualifiedName qualifiedName = getQualifiedName(context.qualifiedName());
        TableName targetTableName = qualifiedNameToTableName(qualifiedName);
        List<String> partitionNames = null;
        if (context.string() != null) {
            partitionNames = context.string().stream()
                    .map(c -> ((StringLiteral) visit(c)).getStringValue()).collect(toList());
        }
        return new RefreshTableStmt(targetTableName, partitionNames);
    }

    @Override
    public ParseNode visitDropPartitionClause(StarRocksParser.DropPartitionClauseContext context) {
        String partitionName = ((Identifier) visit(context.identifier())).getValue();
        boolean temp = context.TEMPORARY() != null;
        boolean force = context.FORCE() != null;
        boolean exists = context.EXISTS() != null;
        return new DropPartitionClause(exists, partitionName, temp, force);
    }

    @Override
    public ParseNode visitTruncatePartitionClause(StarRocksParser.TruncatePartitionClauseContext context) {
        PartitionNames partitionNames = null;
        if (context.partitionNames() != null) {
            partitionNames = (PartitionNames) visit(context.partitionNames());
        }
        return new TruncatePartitionClause(partitionNames);
    }

    @Override
    public ParseNode visitModifyPartitionClause(StarRocksParser.ModifyPartitionClauseContext context) {
        Map<String, String> properties = null;
        if (context.propertyList() != null) {
            properties = new HashMap<>();
            List<Property> propertyList = visit(context.propertyList().property(), Property.class);
            for (Property property : propertyList) {
                properties.put(property.getKey(), property.getValue());
            }
        }
        if (context.identifier() != null) {
            final String partitionName = ((Identifier) visit(context.identifier())).getValue();
            return new ModifyPartitionClause(Collections.singletonList(partitionName), properties);
        } else if (context.identifierList() != null) {
            final List<Identifier> identifierList = visit(context.identifierList().identifier(), Identifier.class);
            return new ModifyPartitionClause(identifierList.stream().map(Identifier::getValue).collect(toList()),
                    properties);
        } else if (context.ASTERISK_SYMBOL() != null) {
            return ModifyPartitionClause.createStarClause(properties);
        }
        return null;
    }

    @Override
    public ParseNode visitShowPartitionsStatement(StarRocksParser.ShowPartitionsStatementContext context) {
        boolean temp = context.TEMPORARY() != null;
        QualifiedName qualifiedName = getQualifiedName(context.qualifiedName());
        TableName tableName = qualifiedNameToTableName(qualifiedName);

        Expr where = null;
        if (context.expression() != null) {
            where = (Expr) visit(context.expression());
        }

        List<OrderByElement> orderByElements = new ArrayList<>();
        if (context.ORDER() != null) {
            orderByElements.addAll(visit(context.sortItem(), OrderByElement.class));
        }

        LimitElement limitElement = null;
        if (context.limitElement() != null) {
            limitElement = (LimitElement) visit(context.limitElement());
        }
        return new ShowPartitionsStmt(tableName, where, orderByElements, limitElement, temp);
    }

    @Override
    public ParseNode visitShowOpenTableStatement(StarRocksParser.ShowOpenTableStatementContext context) {
        return new ShowOpenTableStmt();
    }

    @Override
    public ParseNode visitAddColumnClause(StarRocksParser.AddColumnClauseContext context) {
        ColumnDef columnDef = getColumnDef(context.columnDesc());
        ColumnPosition columnPosition = null;
        if (context.FIRST() != null) {
            columnPosition = ColumnPosition.FIRST;
        } else if (context.AFTER() != null) {
            String afterColumnName = getIdentifierName(context.identifier(0));
            columnPosition = new ColumnPosition(afterColumnName);
        }
        String rollupName = null;
        if (context.rollupName != null) {
            rollupName = getIdentifierName(context.rollupName);
        }
        return new AddColumnClause(columnDef, columnPosition, rollupName, getProperties(context.properties()));
    }

    @Override
    public ParseNode visitAddColumnsClause(StarRocksParser.AddColumnsClauseContext context) {
        List<ColumnDef> columnDefs = getColumnDefs(context.columnDesc());
        String rollupName = null;
        if (context.rollupName != null) {
            rollupName = getIdentifierName(context.rollupName);
        }
        return new AddColumnsClause(columnDefs, rollupName, getProperties(context.properties()));
    }

    @Override
    public ParseNode visitDropColumnClause(StarRocksParser.DropColumnClauseContext context) {
        String columnName = getIdentifierName(context.identifier(0));
        String rollupName = null;
        if (context.rollupName != null) {
            rollupName = getIdentifierName(context.rollupName);
        }
        return new DropColumnClause(columnName, rollupName, getProperties(context.properties()));
    }

    @Override
    public ParseNode visitModifyColumnClause(StarRocksParser.ModifyColumnClauseContext context) {
        ColumnDef columnDef = getColumnDef(context.columnDesc());
        ColumnPosition columnPosition = null;
        if (context.FIRST() != null) {
            columnPosition = ColumnPosition.FIRST;
        } else if (context.AFTER() != null) {
            String afterColumnName = getIdentifierName(context.identifier(0));
            columnPosition = new ColumnPosition(afterColumnName);
        }
        String rollupName = null;
        if (context.rollupName != null) {
            rollupName = getIdentifierName(context.rollupName);
        }
        return new ModifyColumnClause(columnDef, columnPosition, rollupName, getProperties(context.properties()));
    }

    @Override
    public ParseNode visitColumnRenameClause(StarRocksParser.ColumnRenameClauseContext context) {
        String oldColumnName = getIdentifierName(context.oldColumn);
        String newColumnName = getIdentifierName(context.newColumn);
        return new ColumnRenameClause(oldColumnName, newColumnName);
    }

    @Override
    public ParseNode visitReorderColumnsClause(StarRocksParser.ReorderColumnsClauseContext context) {
        List<String> cols = context.identifierList().identifier().stream().map(this::getIdentifierName).collect(toList());
        String rollupName = null;
        if (context.rollupName != null) {
            rollupName = getIdentifierName(context.rollupName);
        }
        return new ReorderColumnsClause(cols, rollupName, getProperties(context.properties()));
    }

    private Map<String, String> getProperties(StarRocksParser.PropertiesContext context) {
        Map<String, String> properties = new HashMap<>();
        if (context != null && context.property() != null) {
            List<Property> propertyList = visit(context.property(), Property.class);
            for (Property property : propertyList) {
                properties.put(property.getKey(), property.getValue());
            }
        }
        return properties;
    }
    // ------------------------------------------- View Statement ------------------------------------------------------

    @Override
    public ParseNode visitCreateViewStatement(StarRocksParser.CreateViewStatementContext context) {
        QualifiedName qualifiedName = getQualifiedName(context.qualifiedName());
        TableName targetTableName = qualifiedNameToTableName(qualifiedName);

        List<ColWithComment> colWithComments = null;
        if (context.columnNameWithComment().size() > 0) {
            colWithComments = visit(context.columnNameWithComment(), ColWithComment.class);
        }
        return new CreateViewStmt(
                context.IF() != null,
                targetTableName,
                colWithComments,
                context.comment() == null ? null : ((StringLiteral) visit(context.comment())).getStringValue(),
                (QueryStatement) visit(context.queryStatement()));
    }

    @Override
    public ParseNode visitAlterViewStatement(StarRocksParser.AlterViewStatementContext context) {
        QualifiedName qualifiedName = getQualifiedName(context.qualifiedName());
        TableName targetTableName = qualifiedNameToTableName(qualifiedName);

        List<ColWithComment> colWithComments = null;
        if (context.columnNameWithComment().size() > 0) {
            colWithComments = visit(context.columnNameWithComment(), ColWithComment.class);
        }

        return new AlterViewStmt(targetTableName, colWithComments, (QueryStatement) visit(context.queryStatement()));
    }

    @Override
    public ParseNode visitDropViewStatement(StarRocksParser.DropViewStatementContext context) {
        boolean ifExists = context.IF() != null && context.EXISTS() != null;
        QualifiedName qualifiedName = getQualifiedName(context.qualifiedName());
        TableName targetTableName = qualifiedNameToTableName(qualifiedName);
        return new DropTableStmt(ifExists, targetTableName, true, false);
    }

    // ------------------------------------------- Task Statement ------------------------------------------------------

    @Override
    public ParseNode visitSubmitTaskStatement(StarRocksParser.SubmitTaskStatementContext context) {
        QualifiedName qualifiedName = null;
        if (context.qualifiedName() != null) {
            qualifiedName = getQualifiedName(context.qualifiedName());
        }
        Map<String, String> properties = new HashMap<>();
        if (context.setVarHint() != null) {
            for (StarRocksParser.SetVarHintContext hintContext : context.setVarHint()) {
                for (StarRocksParser.HintMapContext hintMapContext : hintContext.hintMap()) {
                    properties.put(hintMapContext.k.getText(),
                            ((LiteralExpr) visit(hintMapContext.v)).getStringValue());
                }
            }
        }
        CreateTableAsSelectStmt createTableAsSelectStmt =
                (CreateTableAsSelectStmt) visit(context.createTableAsSelectStatement());
        int startIndex = context.createTableAsSelectStatement().start.getStartIndex();
        if (qualifiedName == null) {
            return new SubmitTaskStmt(null, null,
                    properties, startIndex, createTableAsSelectStmt);
        } else if (qualifiedName.getParts().size() == 1) {
            return new SubmitTaskStmt(null, qualifiedName.getParts().get(0),
                    properties, startIndex, createTableAsSelectStmt);
        } else if (qualifiedName.getParts().size() == 2) {
            return new SubmitTaskStmt(qualifiedName.getParts().get(0),
                    qualifiedName.getParts().get(1), properties, startIndex, createTableAsSelectStmt);
        } else {
            throw new ParsingException("error task name ");
        }
    }

    // ------------------------------------------- Materialized View Statement -----------------------------------------

    public static final ImmutableList<String> MATERIALIZEDVIEW_REFRESHSCHEME_SUPPORT_UNIT_IDENTIFIERS =
            new ImmutableList.Builder<String>()
                    .add("SECOND").add("MINUTE").add("HOUR").add("DAY")
                    .build();

    private boolean checkMaterializedViewAsyncRefreshSchemeUnitIdentifier(
            AsyncRefreshSchemeDesc asyncRefreshSchemeDesc) {
        if (asyncRefreshSchemeDesc.getIntervalLiteral() == null ||
                asyncRefreshSchemeDesc.getIntervalLiteral().getUnitIdentifier() == null) {
            return true;
        }
        String description = asyncRefreshSchemeDesc.getIntervalLiteral().getUnitIdentifier().getDescription();
        if (StringUtils.isEmpty(description)) {
            return true;
        }
        return MATERIALIZEDVIEW_REFRESHSCHEME_SUPPORT_UNIT_IDENTIFIERS.contains(description);
    }

    @Override
    public ParseNode visitCreateMaterializedViewStatement(
            StarRocksParser.CreateMaterializedViewStatementContext context) {
        boolean ifNotExist = context.IF() != null;
        QualifiedName qualifiedName = getQualifiedName(context.mvName);
        TableName tableName = qualifiedNameToTableName(qualifiedName);
        String comment =
                context.comment() == null ? null : ((StringLiteral) visit(context.comment().string())).getStringValue();
        QueryStatement queryStatement = (QueryStatement) visit(context.queryStatement());
        // process properties
        Map<String, String> properties = new HashMap<>();
        if (context.properties() != null) {
            List<Property> propertyList = visit(context.properties().property(), Property.class);
            for (Property property : propertyList) {
                properties.put(property.getKey(), property.getValue());
            }
        }
        //process refresh
        RefreshSchemeDesc refreshSchemeDesc = null;
        if (context.refreshSchemeDesc() == null) {
            refreshSchemeDesc = new SyncRefreshSchemeDesc();
        } else {
            refreshSchemeDesc = ((RefreshSchemeDesc) visit(context.refreshSchemeDesc()));
        }
        if (refreshSchemeDesc instanceof SyncRefreshSchemeDesc) {
            if (context.primaryExpression() != null) {
                throw new IllegalArgumentException(
                        "Partition by is not supported by SYNC refresh type int materialized view");
            }
            if (context.distributionDesc() != null) {
                throw new IllegalArgumentException(
                        "Distribution by is not supported by SYNC refresh type in materialized view");
            }
            return new CreateMaterializedViewStmt(tableName.getTbl(), queryStatement, properties);
        }
        if (refreshSchemeDesc instanceof AsyncRefreshSchemeDesc) {
            AsyncRefreshSchemeDesc asyncRefreshSchemeDesc = (AsyncRefreshSchemeDesc) refreshSchemeDesc;
            if (!checkMaterializedViewAsyncRefreshSchemeUnitIdentifier(asyncRefreshSchemeDesc)) {
                throw new IllegalArgumentException(
                        "CreateMaterializedView UnitIdentifier only support 'SECOND','MINUTE','HOUR' or 'DAY'");
            }

        }
        if (!Config.enable_experimental_mv) {
            throw new IllegalArgumentException("The experimental mv is disabled, " +
                    "you can set FE config enable_experimental_mv=true to enable it.");
        }
        // process partition
        ExpressionPartitionDesc expressionPartitionDesc = null;
        if (context.primaryExpression() != null) {
            Expr expr = (Expr) visit(context.primaryExpression());
            if (expr instanceof SlotRef) {
                expressionPartitionDesc = new ExpressionPartitionDesc(expr);
            } else if (expr instanceof FunctionCallExpr) {
                for (Expr child : expr.getChildren()) {
                    if (child instanceof SlotRef) {
                        expressionPartitionDesc = new ExpressionPartitionDesc(expr);
                        break;
                    }
                }
                if (expressionPartitionDesc == null) {
                    throw new IllegalArgumentException(
                            "Partition exp not supports:" + expr.toSql());
                }
            } else {
                throw new IllegalArgumentException(
                        "Partition exp not supports:" + expr.toSql());
            }
        }
        // process distribution
        DistributionDesc distributionDesc =
                context.distributionDesc() == null ? null : (DistributionDesc) visit(context.distributionDesc());
        return new CreateMaterializedViewStatement(tableName, ifNotExist, comment,
                refreshSchemeDesc, expressionPartitionDesc, distributionDesc, properties, queryStatement);
    }

    @Override
    public ParseNode visitShowMaterializedViewStatement(StarRocksParser.ShowMaterializedViewStatementContext context) {
        String database = null;
        if (context.qualifiedName() != null) {
            database = getQualifiedName(context.qualifiedName()).toString();
        }
        if (context.pattern != null) {
            StringLiteral stringLiteral = (StringLiteral) visit(context.pattern);
            return new ShowMaterializedViewStmt(database, stringLiteral.getValue());
        } else if (context.expression() != null) {
            return new ShowMaterializedViewStmt(database, (Expr) visit(context.expression()));
        } else {
            return new ShowMaterializedViewStmt(database);
        }
    }

    @Override
    public ParseNode visitDropMaterializedViewStatement(StarRocksParser.DropMaterializedViewStatementContext context) {
        QualifiedName mvQualifiedName = getQualifiedName(context.qualifiedName());
        TableName mvName = qualifiedNameToTableName(mvQualifiedName);
        return new DropMaterializedViewStmt(context.IF() != null, mvName);
    }

    @Override
    public ParseNode visitAlterMaterializedViewStatement(
            StarRocksParser.AlterMaterializedViewStatementContext context) {
        QualifiedName mvQualifiedName = getQualifiedName(context.qualifiedName());
        TableName mvName = qualifiedNameToTableName(mvQualifiedName);
        String newMvName = null;
        if (context.tableRenameClause() != null) {
            newMvName = ((Identifier) visit(context.tableRenameClause().identifier())).getValue();
        }
        //process refresh
        RefreshSchemeDesc refreshSchemeDesc = null;
        if (context.refreshSchemeDesc() != null) {
            refreshSchemeDesc = ((RefreshSchemeDesc) visit(context.refreshSchemeDesc()));
        }
        if (refreshSchemeDesc instanceof AsyncRefreshSchemeDesc) {
            AsyncRefreshSchemeDesc asyncRefreshSchemeDesc = (AsyncRefreshSchemeDesc) refreshSchemeDesc;
            if (!checkMaterializedViewAsyncRefreshSchemeUnitIdentifier(asyncRefreshSchemeDesc)) {
                throw new IllegalArgumentException(
                        "AlterMaterializedView UnitIdentifier only support 'SECOND','MINUTE','HOUR' or 'DAY'");
            }
        }
        return new AlterMaterializedViewStatement(mvName, newMvName, refreshSchemeDesc);
    }

    @Override
    public ParseNode visitRefreshMaterializedViewStatement(
            StarRocksParser.RefreshMaterializedViewStatementContext context) {
        QualifiedName mvQualifiedName = getQualifiedName(context.qualifiedName());
        TableName mvName = qualifiedNameToTableName(mvQualifiedName);
        return new RefreshMaterializedViewStatement(mvName);
    }

    @Override
    public ParseNode visitCancelRefreshMaterializedViewStatement(
            StarRocksParser.CancelRefreshMaterializedViewStatementContext context) {
        QualifiedName mvQualifiedName = getQualifiedName(context.qualifiedName());
        TableName mvName = qualifiedNameToTableName(mvQualifiedName);
        return new CancelRefreshMaterializedViewStatement(mvName);
    }

    // ------------------------------------------- Admin Statement -----------------------------------------------------

    @Override
    public ParseNode visitAdminSetConfigStatement(StarRocksParser.AdminSetConfigStatementContext context) {
        Map<String, String> configs = new HashMap<>();
        Property property = (Property) visitProperty(context.property());
        String configKey = property.getKey();
        String configValue = property.getValue();
        configs.put(configKey, configValue);
        return new AdminSetConfigStmt(AdminSetConfigStmt.ConfigType.FRONTEND, configs);
    }

    @Override
    public ParseNode visitAdminSetReplicaStatusStatement(StarRocksParser.AdminSetReplicaStatusStatementContext context) {
        Map<String, String> properties = new HashMap<>();
        List<Property> propertyList = visit(context.properties().property(), Property.class);
        for (Property property : propertyList) {
            properties.put(property.getKey(), property.getValue());
        }
        return new AdminSetReplicaStatusStmt(properties);
    }

    @Override
    public ParseNode visitAdminShowConfigStatement(StarRocksParser.AdminShowConfigStatementContext context) {
        if (context.pattern != null) {
            StringLiteral stringLiteral = (StringLiteral) visit(context.pattern);
            return new AdminShowConfigStmt(AdminSetConfigStmt.ConfigType.FRONTEND, stringLiteral.getValue());
        }
        return new AdminShowConfigStmt(AdminSetConfigStmt.ConfigType.FRONTEND, null);
    }

    @Override
    public ParseNode visitAdminShowReplicaDistributionStatement(
            StarRocksParser.AdminShowReplicaDistributionStatementContext context) {
        QualifiedName qualifiedName = getQualifiedName(context.qualifiedName());
        TableName targetTableName = qualifiedNameToTableName(qualifiedName);
        PartitionNames partitionNames = null;
        if (context.partitionNames() != null) {
            partitionNames = (PartitionNames) visit(context.partitionNames());
        }
        return new AdminShowReplicaDistributionStmt(new TableRef(targetTableName, null, partitionNames));
    }

    @Override
    public ParseNode visitAdminShowReplicaStatusStatement(StarRocksParser.AdminShowReplicaStatusStatementContext context) {
        QualifiedName qualifiedName = getQualifiedName(context.qualifiedName());
        TableName targetTableName = qualifiedNameToTableName(qualifiedName);
        Expr where = context.where != null ? (Expr) visit(context.where) : null;
        PartitionNames partitionNames = null;
        if (context.partitionNames() != null) {
            partitionNames = (PartitionNames) visit(context.partitionNames());
        }
        return new AdminShowReplicaStatusStmt(new TableRef(targetTableName, null, partitionNames), where);
    }

    @Override
    public ParseNode visitAdminRepairTableStatement(StarRocksParser.AdminRepairTableStatementContext context) {
        QualifiedName qualifiedName = getQualifiedName(context.qualifiedName());
        TableName targetTableName = qualifiedNameToTableName(qualifiedName);
        PartitionNames partitionNames = null;
        if (context.partitionNames() != null) {
            partitionNames = (PartitionNames) visit(context.partitionNames());
        }
        return new AdminRepairTableStmt(new TableRef(targetTableName, null, partitionNames));
    }

    @Override
    public ParseNode visitAdminCancelRepairTableStatement(StarRocksParser.AdminCancelRepairTableStatementContext context) {
        QualifiedName qualifiedName = getQualifiedName(context.qualifiedName());
        TableName targetTableName = qualifiedNameToTableName(qualifiedName);
        PartitionNames partitionNames = null;
        if (context.partitionNames() != null) {
            partitionNames = (PartitionNames) visit(context.partitionNames());
        }
        return new AdminCancelRepairTableStmt(new TableRef(targetTableName, null, partitionNames));
    }

    @Override
    public ParseNode visitAdminCheckTabletsStatement(StarRocksParser.AdminCheckTabletsStatementContext context) {
        // tablet_ids and properties
        List<Long> tabletIds = Lists.newArrayList();
        if (context.tabletList() != null) {
            tabletIds = context.tabletList().INTEGER_VALUE().stream().map(ParseTree::getText)
                    .map(Long::parseLong).collect(toList());
        }
        Map<String, String> properties = new HashMap<>();
        if (context.properties() != null) {
            List<Property> propertyList = visit(context.properties().property(), Property.class);
            for (Property property : propertyList) {
                properties.put(property.getKey(), property.getValue());
            }
        }
        return new AdminCheckTabletsStmt(tabletIds, properties);
    }
    // ------------------------------------------- Cluster Management Statement ----------------------------------------

    @Override
    public ParseNode visitAlterSystemStatement(StarRocksParser.AlterSystemStatementContext context) {
        return new AlterSystemStmt((AlterClause) visit(context.alterClause()));
    }

    // ------------------------------------------- Catalog Statement ---------------------------------------------------

    @Override
    public ParseNode visitCreateExternalCatalogStatement(
            StarRocksParser.CreateExternalCatalogStatementContext context) {
        Identifier identifier = (Identifier) visit(context.identifierOrString());
        String catalogName = identifier.getValue();
        String comment = null;
        if (context.comment() != null) {
            comment = ((StringLiteral) visit(context.comment())).getStringValue();
        }
        Map<String, String> properties = new HashMap<>();
        if (context.properties() != null) {
            List<Property> propertyList = visit(context.properties().property(), Property.class);
            for (Property property : propertyList) {
                properties.put(property.getKey(), property.getValue());
            }
        }
        return new CreateCatalogStmt(catalogName, comment, properties);
    }

    @Override
    public ParseNode visitDropExternalCatalogStatement(StarRocksParser.DropExternalCatalogStatementContext context) {
        Identifier identifier = (Identifier) visit(context.catalogName);
        String catalogName = identifier.getValue();
        return new DropCatalogStmt(catalogName);
    }

    @Override
    public ParseNode visitShowCatalogsStatement(StarRocksParser.ShowCatalogsStatementContext context) {
        return new ShowCatalogsStmt();
    }

    // ------------------------------------------- Alter Clause --------------------------------------------------------

    @Override
    public ParseNode visitCreateIndexClause(StarRocksParser.CreateIndexClauseContext context) {
        String indexName = ((Identifier) visit(context.identifier())).getValue();
        List<Identifier> columnList = visit(context.identifierList().identifier(), Identifier.class);
        String comment = null;
        if (context.comment() != null) {
            comment = ((StringLiteral) visit(context.comment())).getStringValue();
        }

        IndexDef indexDef = new IndexDef(indexName,
                columnList.stream().map(Identifier::getValue).collect(toList()),
                IndexDef.IndexType.BITMAP,
                comment);

        return new CreateIndexClause(null, indexDef, true);
    }

    @Override
    public ParseNode visitDropIndexClause(StarRocksParser.DropIndexClauseContext context) {
        Identifier identifier = (Identifier) visit(context.identifier());
        return new DropIndexClause(identifier.getValue(), null, true);
    }

    @Override
    public ParseNode visitTableRenameClause(StarRocksParser.TableRenameClauseContext context) {
        Identifier identifier = (Identifier) visit(context.identifier());
        return new TableRenameClause(identifier.getValue());
    }

    @Override
    public ParseNode visitAddBackendClause(StarRocksParser.AddBackendClauseContext context) {
        List<String> backends =
                context.string().stream().map(c -> ((StringLiteral) visit(c)).getStringValue()).collect(toList());
        return new AddBackendClause(backends);
    }

    @Override
    public ParseNode visitDropBackendClause(StarRocksParser.DropBackendClauseContext context) {
        List<String> clusters =
                context.string().stream().map(c -> ((StringLiteral) visit(c)).getStringValue()).collect(toList());
        return new DropBackendClause(clusters, context.FORCE() != null);
    }

    @Override
    public ParseNode visitModifyBackendHostClause(StarRocksParser.ModifyBackendHostClauseContext context) {
        List<String> clusters =
                context.string().stream().map(c -> ((StringLiteral) visit(c)).getStringValue()).collect(toList());
        return new ModifyBackendAddressClause(clusters.get(0), clusters.get(1));
    }

    @Override
    public ParseNode visitAddFrontendClause(StarRocksParser.AddFrontendClauseContext context) {
        String cluster = ((StringLiteral) visit(context.string())).getStringValue();
        if (context.FOLLOWER() != null) {
            return new AddFollowerClause(cluster);
        } else if (context.OBSERVER() != null) {
            return new AddObserverClause(cluster);
        } else {
            Preconditions.checkState(false, "frontend clause error.");
            return null;
        }
    }

    @Override
    public ParseNode visitDropFrontendClause(StarRocksParser.DropFrontendClauseContext context) {
        String cluster = ((StringLiteral) visit(context.string())).getStringValue();
        if (context.FOLLOWER() != null) {
            return new DropFollowerClause(cluster);
        } else if (context.OBSERVER() != null) {
            return new DropObserverClause(cluster);
        } else {
            Preconditions.checkState(false, "frontend clause error.");
            return null;
        }
    }

    @Override
    public ParseNode visitModifyFrontendHostClause(StarRocksParser.ModifyFrontendHostClauseContext context) {
        List<String> clusters =
                context.string().stream().map(c -> ((StringLiteral) visit(c)).getStringValue()).collect(toList());
        return new ModifyFrontendAddressClause(clusters.get(0), clusters.get(1));
    }

    // ------------------------------------------- DML Statement -------------------------------------------------------
    @Override
    public ParseNode visitInsertStatement(StarRocksParser.InsertStatementContext context) {
        QualifiedName qualifiedName = getQualifiedName(context.qualifiedName());
        TableName targetTableName = qualifiedNameToTableName(qualifiedName);
        PartitionNames partitionNames = null;
        if (context.partitionNames() != null) {
            partitionNames = (PartitionNames) visit(context.partitionNames());
        }

        QueryStatement queryStatement;
        if (context.VALUES() != null) {
            List<ValueList> rowValues = visit(context.expressionsWithDefault(), ValueList.class);
            List<ArrayList<Expr>> rows = rowValues.stream().map(ValueList::getFirstRow).collect(toList());

            List<String> colNames = new ArrayList<>();
            for (int i = 0; i < rows.get(0).size(); ++i) {
                colNames.add("column_" + i);
            }

            queryStatement = new QueryStatement(new ValuesRelation(rows, colNames));
        } else {
            queryStatement = (QueryStatement) visit(context.queryStatement());
        }

        List<String> targetColumnNames = null;
        if (context.columnAliases() != null) {
            // StarRocks tables are not case-sensitive, so targetColumnNames are converted
            // to lowercase characters to facilitate subsequent matching.
            List<Identifier> targetColumnNamesIdentifiers =
                    visitIfPresent(context.columnAliases().identifier(), Identifier.class);
            if (targetColumnNamesIdentifiers != null) {
                targetColumnNames = targetColumnNamesIdentifiers.stream()
                        .map(Identifier::getValue).map(String::toLowerCase).collect(toList());
            }
        }
        if (context.explainDesc() != null) {
            queryStatement.setIsExplain(true, getExplainType(context.explainDesc()));
        }

        return new InsertStmt(
                new InsertTarget(targetTableName, partitionNames),
                context.label == null ? null : ((Identifier) visit(context.label)).getValue(),
                targetColumnNames,
                queryStatement,
                Lists.newArrayList(),
                context.OVERWRITE() != null ? true : false);
    }

    @Override
    public ParseNode visitUpdateStatement(StarRocksParser.UpdateStatementContext context) {
        QualifiedName qualifiedName = getQualifiedName(context.qualifiedName());
        TableName targetTableName = qualifiedNameToTableName(qualifiedName);
        List<ColumnAssignment> assignments = visit(context.assignmentList().assignment(), ColumnAssignment.class);
        Expr where = context.where != null ? (Expr) visit(context.where) : null;
        UpdateStmt ret = new UpdateStmt(targetTableName, assignments, where);
        if (context.explainDesc() != null) {
            ret.setIsExplain(true, getExplainType(context.explainDesc()));
        }
        return ret;
    }

    @Override
    public ParseNode visitDeleteStatement(StarRocksParser.DeleteStatementContext context) {
        QualifiedName qualifiedName = getQualifiedName(context.qualifiedName());
        TableName targetTableName = qualifiedNameToTableName(qualifiedName);
        PartitionNames partitionNames = null;
        if (context.partitionNames() != null) {
            partitionNames = (PartitionNames) visit(context.partitionNames());
        }
        Expr where = context.where != null ? (Expr) visit(context.where) : null;
        DeleteStmt ret = new DeleteStmt(targetTableName, partitionNames, where);
        if (context.explainDesc() != null) {
            ret.setIsExplain(true, getExplainType(context.explainDesc()));
        }
        return ret;
    }
    // ------------------------------------------- Routine Statement ---------------------------------------------------

    @Override
    public ParseNode visitStopRoutineLoadStatement(StarRocksParser.StopRoutineLoadStatementContext context) {
        String database = null;
        if (context.db != null) {
            database = context.db.getText();
        }
        String name = null;
        if (context.name != null) {
            name = context.name.getText();
        }
        return new StopRoutineLoadStmt(new LabelName(database, name));
    }

    @Override
    public ParseNode visitResumeRoutineLoadStatement(StarRocksParser.ResumeRoutineLoadStatementContext context) {
        String database = null;
        if (context.db != null) {
            database = context.db.getText();
        }
        String name = null;
        if (context.name != null) {
            name = context.name.getText();
        }
        return new ResumeRoutineLoadStmt(new LabelName(database, name));
    }

    @Override
    public ParseNode visitPauseRoutineLoadStatement(StarRocksParser.PauseRoutineLoadStatementContext context) {
        String database = null;
        if (context.db != null) {
            database = context.db.getText();
        }
        String name = null;
        if (context.name != null) {
            name = context.name.getText();
        }
        return new PauseRoutineLoadStmt(new LabelName(database, name));
    }

    @Override
    public ParseNode visitShowRoutineLoadStatement(StarRocksParser.ShowRoutineLoadStatementContext context) {
        boolean isVerbose = context.ALL() != null;
        String database = null;
        if (context.db != null) {
            database = context.db.getText();
        }
        String name = null;
        if (context.name != null) {
            name = context.name.getText();
        }
        Expr where = null;
        if (context.expression() != null) {
            where = (Expr) visit(context.expression());
        }
        List<OrderByElement> orderByElements = null;
        if (context.ORDER() != null) {
            orderByElements = new ArrayList<>();
            orderByElements.addAll(visit(context.sortItem(), OrderByElement.class));
        }
        LimitElement limitElement = null;
        if (context.limitElement() != null) {
            limitElement = (LimitElement) visit(context.limitElement());
        }
        return new ShowRoutineLoadStmt(new LabelName(database, name), isVerbose, where, orderByElements, limitElement);
    }

    // ------------------------------------------- Analyze Statement ---------------------------------------------------

    @Override
    public ParseNode visitAnalyzeStatement(StarRocksParser.AnalyzeStatementContext context) {
        QualifiedName qualifiedName = getQualifiedName(context.qualifiedName());
        TableName tableName = qualifiedNameToTableName(qualifiedName);

        List<Identifier> columns = visitIfPresent(context.identifier(), Identifier.class);
        List<String> columnNames = null;
        if (columns != null) {
            columnNames = columns.stream().map(Identifier::getValue).collect(toList());
        }

        Map<String, String> properties = new HashMap<>();
        if (context.properties() != null) {
            List<Property> propertyList = visit(context.properties().property(), Property.class);
            for (Property property : propertyList) {
                properties.put(property.getKey(), property.getValue());
            }
        }

        return new AnalyzeStmt(tableName, columnNames, properties, context.SAMPLE() != null, new AnalyzeBasicDesc());
    }

    @Override
    public ParseNode visitDropStatsStatement(StarRocksParser.DropStatsStatementContext context) {
        QualifiedName qualifiedName = getQualifiedName(context.qualifiedName());
        TableName tableName = qualifiedNameToTableName(qualifiedName);
        return new DropStatsStmt(tableName);
    }

    @Override
    public ParseNode visitCreateAnalyzeStatement(StarRocksParser.CreateAnalyzeStatementContext context) {
        Map<String, String> properties = new HashMap<>();
        if (context.properties() != null) {
            List<Property> propertyList = visit(context.properties().property(), Property.class);
            for (Property property : propertyList) {
                properties.put(property.getKey(), property.getValue());
            }
        }

        if (context.DATABASE() != null) {
            return new CreateAnalyzeJobStmt(((Identifier) visit(context.db)).getValue(), context.FULL() == null,
                    properties);
        } else if (context.TABLE() != null) {
            QualifiedName qualifiedName = getQualifiedName(context.qualifiedName());
            TableName tableName = qualifiedNameToTableName(qualifiedName);

            List<Identifier> columns = visitIfPresent(context.identifier(), Identifier.class);
            List<String> columnNames = null;
            if (columns != null) {
                columnNames = columns.stream().map(Identifier::getValue).collect(toList());
            }

            return new CreateAnalyzeJobStmt(tableName, columnNames, context.SAMPLE() != null, properties);
        } else {
            return new CreateAnalyzeJobStmt(context.FULL() == null, properties);
        }
    }

    @Override
    public ParseNode visitDropAnalyzeJobStatement(StarRocksParser.DropAnalyzeJobStatementContext context) {
        return new DropAnalyzeJobStmt(Long.parseLong(context.INTEGER_VALUE().getText()));
    }

    @Override
    public ParseNode visitShowAnalyzeStatement(StarRocksParser.ShowAnalyzeStatementContext context) {
        Predicate predicate = null;
        if (context.expression() != null) {
            predicate = (Predicate) visit(context.expression());
        }

        if (context.STATUS() != null) {
            return new ShowAnalyzeStatusStmt(predicate);
        } else if (context.JOB() != null) {
            return new ShowAnalyzeJobStmt(predicate);
        } else {
            return new ShowAnalyzeJobStmt(predicate);
        }
    }

    @Override
    public ParseNode visitShowStatsMetaStatement(StarRocksParser.ShowStatsMetaStatementContext context) {
        Predicate predicate = null;
        if (context.expression() != null) {
            predicate = (Predicate) visit(context.expression());
        }

        return new ShowBasicStatsMetaStmt(predicate);
    }

    @Override
    public ParseNode visitShowHistogramMetaStatement(StarRocksParser.ShowHistogramMetaStatementContext context) {
        Predicate predicate = null;
        if (context.expression() != null) {
            predicate = (Predicate) visit(context.expression());
        }

        return new ShowHistogramStatsMetaStmt(predicate);
    }

    @Override
    public ParseNode visitAnalyzeHistogramStatement(StarRocksParser.AnalyzeHistogramStatementContext context) {
        QualifiedName qualifiedName = getQualifiedName(context.qualifiedName());
        TableName tableName = qualifiedNameToTableName(qualifiedName);

        List<Identifier> columns = visitIfPresent(context.identifier(), Identifier.class);
        List<String> columnNames = null;
        if (columns != null) {
            columnNames = columns.stream().map(Identifier::getValue).collect(toList());
        }

        Map<String, String> properties = new HashMap<>();
        if (context.properties() != null) {
            List<Property> propertyList = visit(context.properties().property(), Property.class);
            for (Property property : propertyList) {
                properties.put(property.getKey(), property.getValue());
            }
        }

        long bucket;
        if (context.bucket != null) {
            bucket = Long.parseLong(context.bucket.getText());
        } else {
            bucket = Config.histogram_buckets_size;
        }

        return new AnalyzeStmt(tableName, columnNames, properties, true, new AnalyzeHistogramDesc(bucket));
    }

    @Override
    public ParseNode visitDropHistogramStatement(StarRocksParser.DropHistogramStatementContext context) {
        QualifiedName qualifiedName = getQualifiedName(context.qualifiedName());
        TableName tableName = qualifiedNameToTableName(qualifiedName);

        List<Identifier> columns = visitIfPresent(context.identifier(), Identifier.class);
        List<String> columnNames = null;
        if (columns != null) {
            columnNames = columns.stream().map(Identifier::getValue).collect(toList());
        }

        return new DropHistogramStmt(tableName, columnNames);
    }

    // ------------------------------------------- Resource Group Statement -------------------------------------------------

    public ParseNode visitCreateResourceGroupStatement(StarRocksParser.CreateResourceGroupStatementContext context) {
        Identifier identifier = (Identifier) visit(context.identifier());
        String name = identifier.getValue();

        List<List<Predicate>> predicatesList = new ArrayList<>();
        for (StarRocksParser.ClassifierContext classifierContext : context.classifier()) {
            List<Predicate> p = visit(classifierContext.expression(), Predicate.class);
            predicatesList.add(p);
        }

        Map<String, String> properties = new HashMap<>();
        List<Property> propertyList = visit(context.property(), Property.class);
        for (Property property : propertyList) {
            properties.put(property.getKey(), property.getValue());
        }

        return new CreateResourceGroupStmt(name,
                context.EXISTS() != null,
                context.REPLACE() != null,
                predicatesList,
                properties);
    }

    @Override
    public ParseNode visitDropResourceGroupStatement(StarRocksParser.DropResourceGroupStatementContext context) {
        Identifier identifier = (Identifier) visit(context.identifier());
        return new DropResourceGroupStmt(identifier.getValue());
    }

    @Override
    public ParseNode visitAlterResourceGroupStatement(StarRocksParser.AlterResourceGroupStatementContext context) {
        Identifier identifier = (Identifier) visit(context.identifier());
        String name = identifier.getValue();
        if (context.ADD() != null) {
            List<List<Predicate>> predicatesList = new ArrayList<>();
            for (StarRocksParser.ClassifierContext classifierContext : context.classifier()) {
                List<Predicate> p = visit(classifierContext.expression(), Predicate.class);
                predicatesList.add(p);
            }

            return new AlterResourceGroupStmt(name, new AlterResourceGroupStmt.AddClassifiers(predicatesList));
        } else if (context.DROP() != null) {
            if (context.ALL() != null) {
                return new AlterResourceGroupStmt(name, new AlterResourceGroupStmt.DropAllClassifiers());
            } else {
                return new AlterResourceGroupStmt(name, new AlterResourceGroupStmt.DropClassifiers(context.INTEGER_VALUE()
                        .stream().map(ParseTree::getText).map(Long::parseLong).collect(toList())));
            }
        } else {
            Map<String, String> properties = new HashMap<>();
            List<Property> propertyList = visit(context.property(), Property.class);
            for (Property property : propertyList) {
                properties.put(property.getKey(), property.getValue());
            }

            return new AlterResourceGroupStmt(name, new AlterResourceGroupStmt.AlterProperties(properties));
        }
    }

    @Override
    public ParseNode visitShowResourceGroupStatement(StarRocksParser.ShowResourceGroupStatementContext context) {
        if (context.GROUPS() != null) {
            return new ShowResourceGroupStmt(null, context.ALL() != null);
        } else {
            Identifier identifier = (Identifier) visit(context.identifier());
            return new ShowResourceGroupStmt(identifier.getValue(), false);
        }
    }

    // ------------------------------------------- Query Statement -----------------------------------------------------

    @Override
    public ParseNode visitQueryStatement(StarRocksParser.QueryStatementContext context) {
        QueryRelation queryRelation = (QueryRelation) visit(context.queryBody());
        QueryStatement queryStatement = new QueryStatement(queryRelation);
        if (context.outfile() != null) {
            queryStatement.setOutFileClause((OutFileClause) visit(context.outfile()));
        }

        if (context.explainDesc() != null) {
            queryStatement.setIsExplain(true, getExplainType(context.explainDesc()));
        }

        return queryStatement;
    }

    @Override
    public ParseNode visitQueryBody(StarRocksParser.QueryBodyContext context) {
        QueryRelation queryRelation = (QueryRelation) visit(context.queryNoWith());

        List<CTERelation> withQuery = new ArrayList<>();
        if (context.withClause() != null) {
            withQuery = visit(context.withClause().commonTableExpression(), CTERelation.class);
        }
        withQuery.forEach(queryRelation::addCTERelation);

        return queryRelation;
    }

    @Override
    public ParseNode visitCommonTableExpression(StarRocksParser.CommonTableExpressionContext context) {
        List<Identifier> columns = null;
        if (context.columnAliases() != null) {
            columns = visit(context.columnAliases().identifier(), Identifier.class);
        }

        List<String> columnNames = null;
        if (columns != null) {
            columnNames = columns.stream().map(Identifier::getValue).collect(toList());
        }

        QueryRelation queryRelation = (QueryRelation) visit(context.queryBody());
        // Regenerate cteID when generating plan
        return new CTERelation(
                RelationId.of(queryRelation).hashCode(),
                ((Identifier) visit(context.name)).getValue(),
                columnNames,
                new QueryStatement(queryRelation));
    }

    @Override
    public ParseNode visitQueryNoWith(StarRocksParser.QueryNoWithContext context) {

        List<OrderByElement> orderByElements = new ArrayList<>();
        if (context.ORDER() != null) {
            orderByElements.addAll(visit(context.sortItem(), OrderByElement.class));
        }

        LimitElement limitElement = null;
        if (context.limitElement() != null) {
            limitElement = (LimitElement) visit(context.limitElement());
        }

        QueryRelation term = (QueryRelation) visit(context.queryTerm());
        term.setOrderBy(orderByElements);
        term.setLimit(limitElement);
        return term;
    }

    @Override
    public ParseNode visitSetOperation(StarRocksParser.SetOperationContext context) {
        QueryRelation left = (QueryRelation) visit(context.left);
        QueryRelation right = (QueryRelation) visit(context.right);

        boolean distinct = true;
        if (context.setQuantifier() != null) {
            if (context.setQuantifier().DISTINCT() != null) {
                distinct = true;
            } else if (context.setQuantifier().ALL() != null) {
                distinct = false;
            }
        }

        SetQualifier setQualifier = distinct ? SetQualifier.DISTINCT : SetQualifier.ALL;
        switch (context.operator.getType()) {
            case StarRocksLexer.UNION:
                if (left instanceof UnionRelation && ((UnionRelation) left).getQualifier().equals(setQualifier)) {
                    ((UnionRelation) left).addRelation(right);
                    return left;
                } else {
                    return new UnionRelation(Lists.newArrayList(left, right), setQualifier);
                }
            case StarRocksLexer.INTERSECT:
                if (left instanceof IntersectRelation &&
                        ((IntersectRelation) left).getQualifier().equals(setQualifier)) {
                    ((IntersectRelation) left).addRelation(right);
                    return left;
                } else {
                    return new IntersectRelation(Lists.newArrayList(left, right), setQualifier);
                }
            case StarRocksLexer.EXCEPT:
            case StarRocksLexer.MINUS:
                if (left instanceof ExceptRelation && ((ExceptRelation) left).getQualifier().equals(setQualifier)) {
                    ((ExceptRelation) left).addRelation(right);
                    return left;
                } else {
                    return new ExceptRelation(Lists.newArrayList(left, right), setQualifier);
                }
        }
        throw new IllegalArgumentException("Unsupported set operation: " + context.operator.getText());
    }

    @Override
    public ParseNode visitQuerySpecification(StarRocksParser.QuerySpecificationContext context) {
        Relation from = null;
        List<SelectListItem> selectItems = visit(context.selectItem(), SelectListItem.class);

        if (context.fromClause() instanceof StarRocksParser.DualContext) {
            if (selectItems.stream().anyMatch(SelectListItem::isStar)) {
                ErrorReport.reportSemanticException(ErrorCode.ERR_NO_TABLES_USED);
            }
        } else {
            StarRocksParser.FromContext fromContext = (StarRocksParser.FromContext) context.fromClause();
            if (fromContext.relations() != null) {
                List<Relation> relations = visit(fromContext.relations().relation(), Relation.class);
                Iterator<Relation> iterator = relations.iterator();
                Relation relation = iterator.next();
                while (iterator.hasNext()) {
                    relation = new JoinRelation(null, relation, iterator.next(), null, false);
                }
                from = relation;
            }
        }

        /*
          from == null means a statement without from or from dual, add a single row of null values here,
          so that the semantics are the same, and the processing of subsequent query logic can be simplified,
          such as select sum(1) or select sum(1) from dual, will be converted to select sum(1) from (values(null)) t.
          This can share the same logic as select sum(1) from table
         */
        if (from == null) {
            ArrayList<Expr> row = new ArrayList<>();
            List<String> columnNames = new ArrayList<>();
            row.add(NullLiteral.create(Type.NULL));
            columnNames.add("");
            List<ArrayList<Expr>> rows = new ArrayList<>();
            rows.add(row);
            ValuesRelation valuesRelation = new ValuesRelation(rows, columnNames);
            valuesRelation.setNullValues(true);
            from = valuesRelation;
        }

        boolean isDistinct = context.setQuantifier() != null && context.setQuantifier().DISTINCT() != null;
        SelectList selectList = new SelectList(selectItems, isDistinct);
        if (context.setVarHint() != null) {
            Map<String, String> selectHints = new HashMap<>();
            for (StarRocksParser.SetVarHintContext hintContext : context.setVarHint()) {
                for (StarRocksParser.HintMapContext hintMapContext : hintContext.hintMap()) {
                    selectHints.put(hintMapContext.k.getText(),
                            ((LiteralExpr) visit(hintMapContext.v)).getStringValue());
                }
            }
            selectList.setOptHints(selectHints);
        }
        return new SelectRelation(
                selectList,
                from,
                (Expr) visitIfPresent(context.where),
                (GroupByClause) visitIfPresent(context.groupingElement()),
                (Expr) visitIfPresent(context.having));
    }

    @Override
    public ParseNode visitSelectSingle(StarRocksParser.SelectSingleContext context) {
        String alias = null;
        if (context.identifier() != null) {
            alias = ((Identifier) visit(context.identifier())).getValue();
        } else if (context.string() != null) {
            alias = ((StringLiteral) visit(context.string())).getStringValue();
        }

        return new SelectListItem((Expr) visit(context.expression()), alias);
    }

    @Override
    public ParseNode visitSelectAll(StarRocksParser.SelectAllContext context) {
        if (context.qualifiedName() != null) {
            QualifiedName qualifiedName = getQualifiedName(context.qualifiedName());
            return new SelectListItem(qualifiedNameToTableName(qualifiedName));
        }
        return new SelectListItem(null);
    }

    @Override
    public ParseNode visitSingleGroupingSet(StarRocksParser.SingleGroupingSetContext context) {
        return new GroupByClause(new ArrayList<>(visit(context.expression(), Expr.class)),
                GroupByClause.GroupingType.GROUP_BY);
    }

    @Override
    public ParseNode visitRollup(StarRocksParser.RollupContext context) {
        List<Expr> groupingExprs = visit(context.expression(), Expr.class);
        return new GroupByClause(new ArrayList<>(groupingExprs), GroupByClause.GroupingType.ROLLUP);
    }

    @Override
    public ParseNode visitCube(StarRocksParser.CubeContext context) {
        List<Expr> groupingExprs = visit(context.expression(), Expr.class);
        return new GroupByClause(new ArrayList<>(groupingExprs), GroupByClause.GroupingType.CUBE);
    }

    @Override
    public ParseNode visitMultipleGroupingSets(StarRocksParser.MultipleGroupingSetsContext context) {
        List<ArrayList<Expr>> groupingSets = new ArrayList<>();
        for (StarRocksParser.GroupingSetContext groupingSetContext : context.groupingSet()) {
            List<Expr> l = visit(groupingSetContext.expression(), Expr.class);
            groupingSets.add(new ArrayList<>(l));
        }

        return new GroupByClause(groupingSets, GroupByClause.GroupingType.GROUPING_SETS);
    }

    @Override
    public ParseNode visitGroupingOperation(StarRocksParser.GroupingOperationContext context) {
        List<Expr> arguments = visit(context.expression(), Expr.class);
        return new GroupingFunctionCallExpr("grouping", arguments);
    }

    @Override
    public ParseNode visitWindowFrame(StarRocksParser.WindowFrameContext context) {
        if (context.end != null) {
            return new AnalyticWindow(
                    getFrameType(context.frameType),
                    (AnalyticWindow.Boundary) visit(context.start),
                    (AnalyticWindow.Boundary) visit(context.end));
        } else {
            return new AnalyticWindow(
                    getFrameType(context.frameType),
                    (AnalyticWindow.Boundary) visit(context.start));
        }
    }

    private static AnalyticWindow.Type getFrameType(Token type) {
        switch (type.getType()) {
            case StarRocksLexer.RANGE:
                return AnalyticWindow.Type.RANGE;
            case StarRocksLexer.ROWS:
                return AnalyticWindow.Type.ROWS;
        }

        throw new IllegalArgumentException("Unsupported frame type: " + type.getText());
    }

    @Override
    public ParseNode visitUnboundedFrame(StarRocksParser.UnboundedFrameContext context) {
        return new AnalyticWindow.Boundary(getUnboundedFrameBoundType(context.boundType), null);
    }

    @Override
    public ParseNode visitBoundedFrame(StarRocksParser.BoundedFrameContext context) {
        return new AnalyticWindow.Boundary(getBoundedFrameBoundType(context.boundType),
                (Expr) visit(context.expression()));
    }

    @Override
    public ParseNode visitCurrentRowBound(StarRocksParser.CurrentRowBoundContext context) {
        return new AnalyticWindow.Boundary(AnalyticWindow.BoundaryType.CURRENT_ROW, null);
    }

    private static AnalyticWindow.BoundaryType getBoundedFrameBoundType(Token token) {
        switch (token.getType()) {
            case StarRocksLexer.PRECEDING:
                return AnalyticWindow.BoundaryType.PRECEDING;
            case StarRocksLexer.FOLLOWING:
                return AnalyticWindow.BoundaryType.FOLLOWING;
        }

        throw new IllegalArgumentException("Unsupported bound type: " + token.getText());
    }

    private static AnalyticWindow.BoundaryType getUnboundedFrameBoundType(Token token) {
        switch (token.getType()) {
            case StarRocksLexer.PRECEDING:
                return AnalyticWindow.BoundaryType.UNBOUNDED_PRECEDING;
            case StarRocksLexer.FOLLOWING:
                return AnalyticWindow.BoundaryType.UNBOUNDED_FOLLOWING;
        }

        throw new IllegalArgumentException("Unsupported bound type: " + token.getText());
    }

    @Override
    public ParseNode visitSortItem(StarRocksParser.SortItemContext context) {
        return new OrderByElement(
                (Expr) visit(context.expression()),
                getOrderingType(context.ordering),
                getNullOrderingType(getOrderingType(context.ordering), context.nullOrdering));
    }

    private boolean getNullOrderingType(boolean isAsc, Token token) {
        if (token == null) {
            return (!SqlModeHelper.check(sqlMode, SqlModeHelper.MODE_SORT_NULLS_LAST)) == isAsc;
        }
        switch (token.getType()) {
            case StarRocksLexer.FIRST:
                return true;
            case StarRocksLexer.LAST:
                return false;
        }

        throw new IllegalArgumentException("Unsupported ordering: " + token.getText());
    }

    private static boolean getOrderingType(Token token) {
        if (token == null) {
            return true;
        }
        switch (token.getType()) {
            case StarRocksLexer.ASC:
                return true;
            case StarRocksLexer.DESC:
                return false;
        }

        throw new IllegalArgumentException("Unsupported ordering: " + token.getText());
    }

    @Override
    public ParseNode visitLimitElement(StarRocksParser.LimitElementContext context) {
        long limit = Long.parseLong(context.limit.getText());
        long offset = 0;
        if (context.offset != null) {
            offset = Long.parseLong(context.offset.getText());
        }
        return new LimitElement(offset, limit);
    }

    @Override
    public ParseNode visitRelation(StarRocksParser.RelationContext context) {
        Relation relation = (Relation) visit(context.relationPrimary());
        List<JoinRelation> joinRelations = visit(context.joinRelation(), JoinRelation.class);

        Relation leftChildRelation = relation;
        for (JoinRelation joinRelation : joinRelations) {
            joinRelation.setLeft(leftChildRelation);
            leftChildRelation = joinRelation;
        }
        return leftChildRelation;
    }

    @Override
    public ParseNode visitParenthesizedRelation(StarRocksParser.ParenthesizedRelationContext context) {
        if (context.relations().relation().size() == 1) {
            return visit(context.relations().relation().get(0));
        } else {
            List<Relation> relations = visit(context.relations().relation(), Relation.class);
            Iterator<Relation> iterator = relations.iterator();
            Relation relation = iterator.next();
            while (iterator.hasNext()) {
                relation = new JoinRelation(null, relation, iterator.next(), null, false);
            }
            return relation;
        }
    }

    @Override
    public ParseNode visitTableAtom(StarRocksParser.TableAtomContext context) {
        QualifiedName qualifiedName = getQualifiedName(context.qualifiedName());
        TableName tableName = qualifiedNameToTableName(qualifiedName);
        PartitionNames partitionNames = null;
        if (context.partitionNames() != null) {
            partitionNames = (PartitionNames) visit(context.partitionNames());
        }

        List<Long> tabletIds = Lists.newArrayList();
        if (context.tabletList() != null) {
            tabletIds = context.tabletList().INTEGER_VALUE().stream().map(ParseTree::getText)
                    .map(Long::parseLong).collect(toList());
        }

        TableRelation tableRelation = new TableRelation(tableName, partitionNames, tabletIds);
        if (context.bracketHint() != null) {
            for (Identifier identifier : visit(context.bracketHint().identifier(), Identifier.class)) {
                if (identifier.getValue().equals("_META_")) {
                    tableRelation.setMetaQuery(true);
                }
            }
        }

        if (context.alias != null) {
            Identifier identifier = (Identifier) visit(context.alias);
            tableRelation.setAlias(new TableName(null, identifier.getValue()));
        }
        return tableRelation;
    }

    @Override
    public ParseNode visitJoinRelation(StarRocksParser.JoinRelationContext context) {
        // Because left recursion is required to parse the leftmost atom table first.
        // Therefore, the parsed result does not contain the information of the left table,
        // which is temporarily assigned to Null,
        // and the information of the left table will be filled in visitRelation
        Relation left = null;
        Relation right = (Relation) visit(context.rightRelation);

        JoinOperator joinType = JoinOperator.INNER_JOIN;
        if (context.crossOrInnerJoinType() != null) {
            if (context.crossOrInnerJoinType().CROSS() != null) {
                joinType = JoinOperator.CROSS_JOIN;
            } else {
                joinType = JoinOperator.INNER_JOIN;
            }
        } else if (context.outerAndSemiJoinType().LEFT() != null) {
            if (context.outerAndSemiJoinType().OUTER() != null) {
                joinType = JoinOperator.LEFT_OUTER_JOIN;
            } else if (context.outerAndSemiJoinType().SEMI() != null) {
                joinType = JoinOperator.LEFT_SEMI_JOIN;
            } else if (context.outerAndSemiJoinType().ANTI() != null) {
                joinType = JoinOperator.LEFT_ANTI_JOIN;
            } else {
                joinType = JoinOperator.LEFT_OUTER_JOIN;
            }
        } else if (context.outerAndSemiJoinType().RIGHT() != null) {
            if (context.outerAndSemiJoinType().OUTER() != null) {
                joinType = JoinOperator.RIGHT_OUTER_JOIN;
            } else if (context.outerAndSemiJoinType().SEMI() != null) {
                joinType = JoinOperator.RIGHT_SEMI_JOIN;
            } else if (context.outerAndSemiJoinType().ANTI() != null) {
                joinType = JoinOperator.RIGHT_ANTI_JOIN;
            } else {
                joinType = JoinOperator.RIGHT_OUTER_JOIN;
            }
        } else if (context.outerAndSemiJoinType().FULL() != null) {
            joinType = JoinOperator.FULL_OUTER_JOIN;
        }

        Expr predicate = null;
        List<String> usingColNames = null;
        if (context.joinCriteria() != null) {
            if (context.joinCriteria().ON() != null) {
                predicate = (Expr) visit(context.joinCriteria().expression());
            } else if (context.joinCriteria().USING() != null) {
                List<Identifier> criteria = visit(context.joinCriteria().identifier(), Identifier.class);
                usingColNames = criteria.stream().map(Identifier::getValue).collect(Collectors.toList());
            } else {
                throw new IllegalArgumentException("Unsupported join criteria");
            }
        }

        JoinRelation joinRelation = new JoinRelation(joinType, left, right, predicate, context.LATERAL() != null);
        joinRelation.setUsingColNames(usingColNames);
        if (context.bracketHint() != null) {
            joinRelation.setJoinHint(((Identifier) visit(context.bracketHint().identifier().get(0))).getValue());
        }

        return joinRelation;
    }

    @Override
    public ParseNode visitInlineTable(StarRocksParser.InlineTableContext context) {
        List<ValueList> rowValues = visit(context.rowConstructor(), ValueList.class);
        List<ArrayList<Expr>> rows = rowValues.stream().map(ValueList::getFirstRow).collect(toList());

        List<String> colNames = new ArrayList<>();
        for (int i = 0; i < rows.get(0).size(); ++i) {
            colNames.add("column_" + i);
        }

        ValuesRelation valuesRelation = new ValuesRelation(rows, colNames);

        if (context.alias != null) {
            Identifier identifier = (Identifier) visit(context.alias);
            valuesRelation.setAlias(new TableName(null, identifier.getValue()));
        }
        return valuesRelation;
    }

    @Override
    public ParseNode visitTableFunction(StarRocksParser.TableFunctionContext context) {
        TableFunctionRelation tableFunctionRelation = new TableFunctionRelation(
                getQualifiedName(context.qualifiedName()).toString(),
                new FunctionParams(false, visit(context.expression(), Expr.class)));

        if (context.alias != null) {
            Identifier identifier = (Identifier) visit(context.alias);
            tableFunctionRelation.setAlias(new TableName(null, identifier.getValue()));
        }
        return tableFunctionRelation;
    }

    @Override
    public ParseNode visitRowConstructor(StarRocksParser.RowConstructorContext context) {
        ArrayList<Expr> row = new ArrayList<>(visit(context.expression(), Expr.class));
        return new ValueList(row);
    }

    @Override
    public ParseNode visitPartitionNames(StarRocksParser.PartitionNamesContext context) {
        List<Identifier> identifierList = visit(context.identifier(), Identifier.class);
        return new PartitionNames(context.TEMPORARY() != null,
                identifierList.stream().map(Identifier::getValue).collect(toList()));
    }

    @Override
    public ParseNode visitSubquery(StarRocksParser.SubqueryContext context) {
        return new SubqueryRelation(new QueryStatement((QueryRelation) visit(context.queryBody())));
    }

    @Override
    public ParseNode visitSubqueryPrimary(StarRocksParser.SubqueryPrimaryContext context) {
        SubqueryRelation subqueryRelation = (SubqueryRelation) visit(context.subquery());
        return subqueryRelation.getQueryStatement().getQueryRelation();
    }

    @Override
    public ParseNode visitSubqueryRelation(StarRocksParser.SubqueryRelationContext context) {
        SubqueryRelation subqueryRelation = (SubqueryRelation) visit(context.subquery());
        if (context.alias != null) {
            Identifier identifier = (Identifier) visit(context.alias);
            subqueryRelation.setAlias(new TableName(null, identifier.getValue()));
        }
        return subqueryRelation;
    }

    @Override
    public ParseNode visitSubqueryExpression(StarRocksParser.SubqueryExpressionContext context) {
        SubqueryRelation subqueryRelation = (SubqueryRelation) visit(context.subquery());
        return new Subquery(subqueryRelation.getQueryStatement());
    }

    @Override
    public ParseNode visitInSubquery(StarRocksParser.InSubqueryContext context) {
        boolean isNotIn = context.NOT() != null;
        QueryRelation query = (QueryRelation) visit(context.queryBody());

        return new InPredicate((Expr) visit(context.value), new Subquery(new QueryStatement(query)), isNotIn);
    }

    @Override
    public ParseNode visitExists(StarRocksParser.ExistsContext context) {
        QueryRelation query = (QueryRelation) visit(context.queryBody());
        return new ExistsPredicate(new Subquery(new QueryStatement(query)), false);
    }

    @Override
    public ParseNode visitScalarSubquery(StarRocksParser.ScalarSubqueryContext context) {
        BinaryPredicate.Operator op = getComparisonOperator(((TerminalNode) context.comparisonOperator().getChild(0))
                .getSymbol());
        Subquery subquery = new Subquery(new QueryStatement((QueryRelation) visit(context.queryBody())));
        return new BinaryPredicate(op, (Expr) visit(context.booleanExpression()), subquery);
    }

    @Override
    public ParseNode visitShowFunctionsStatement(StarRocksParser.ShowFunctionsStatementContext context) {
        boolean isBuiltIn = context.BUILTIN() != null;
        boolean isVerbose = context.FULL() != null;

        String dbName = null;
        if (context.db != null) {
            dbName = getQualifiedName(context.db).toString();
        }

        String pattern = null;
        if (context.pattern != null) {
            pattern = ((StringLiteral) visit(context.pattern)).getValue();
        }

        Expr where = null;
        if (context.expression() != null) {
            where = (Expr) visit(context.expression());
        }

        return new ShowFunctionsStmt(dbName, isBuiltIn, isVerbose, pattern, where);
    }

    @Override
    public ParseNode visitDropFunctionStatement(StarRocksParser.DropFunctionStatementContext context) {
        String functionName = getQualifiedName(context.qualifiedName()).toString().toLowerCase();

        return new DropFunctionStmt(FunctionName.createFnName(functionName),
                getFunctionArgsDef(context.typeList()));
    }

    @Override
    public ParseNode visitCreateFunctionStatement(StarRocksParser.CreateFunctionStatementContext context) {
        String functionType = "SCALAR";
        if (context.functionType != null) {
            functionType = context.functionType.getText();
        }
        String functionName = getQualifiedName(context.qualifiedName()).toString().toLowerCase();

        TypeDef returnTypeDef = new TypeDef(getType(context.returnType));
        TypeDef intermediateType = null;
        if (context.intermediateType != null) {
            intermediateType = new TypeDef(getType(context.intermediateType));
        }

        Map<String, String> properties = null;
        if (context.properties() != null) {
            properties = new HashMap<>();
            List<Property> propertyList = visit(context.properties().property(), Property.class);
            for (Property property : propertyList) {
                properties.put(property.getKey(), property.getValue());
            }
        }
        return new CreateFunctionStmt(functionType, FunctionName.createFnName(functionName),
                getFunctionArgsDef(context.typeList()), returnTypeDef, intermediateType, properties);
    }

    // ------------------------------------------- Privilege Statement -------------------------------------------------

    @Override
    public ParseNode visitDropUser(StarRocksParser.DropUserContext context) {
        UserIdentifier user = (UserIdentifier) visit(context.user());
        return new DropUserStmt(user.getUserIdentity());
    }

    @Override
    public ParseNode visitCreateUser(StarRocksParser.CreateUserContext context) {
        UserDesc userDesc;
        UserIdentifier user = (UserIdentifier) visit(context.user());
        UserAuthOption authOption = context.authOption() == null ? null : (UserAuthOption) visit(context.authOption());
        if (authOption == null) {
            userDesc = new UserDesc(user.getUserIdentity());
        } else if (authOption.getAuthPlugin() == null) {
            userDesc = new UserDesc(user.getUserIdentity(), authOption.getPassword(), authOption.isPasswordPlain());
        } else {
            userDesc = new UserDesc(user.getUserIdentity(), authOption.getAuthPlugin(), authOption.getAuthString(),
                    authOption.isPasswordPlain());
        }
        boolean ifNotExists = context.IF() != null;
        String userRole = context.string() == null ? null : ((StringLiteral) visit(context.string())).getStringValue();
        return new CreateUserStmt(ifNotExists, userDesc, userRole);
    }

    @Override
    public ParseNode visitAlterUser(StarRocksParser.AlterUserContext context) {
        UserDesc userDesc;
        UserIdentifier user = (UserIdentifier) visit(context.user());
        UserAuthOption authOption = (UserAuthOption) visit(context.authOption());
        if (authOption.getAuthPlugin() == null) {
            userDesc = new UserDesc(user.getUserIdentity(), authOption.getPassword(), authOption.isPasswordPlain());
        } else {
            userDesc = new UserDesc(user.getUserIdentity(), authOption.getAuthPlugin(), authOption.getAuthString(),
                    authOption.isPasswordPlain());
        }
        return new AlterUserStmt(userDesc);
    }

    @Override
    public ParseNode visitAuthWithoutPlugin(StarRocksParser.AuthWithoutPluginContext context) {
        String password = ((StringLiteral) visit(context.string())).getStringValue();
        boolean isPasswordPlain = context.PASSWORD() == null;
        return new UserAuthOption(password, null, null, isPasswordPlain);
    }

    @Override
    public ParseNode visitAuthWithPlugin(StarRocksParser.AuthWithPluginContext context) {
        Identifier authPlugin = (Identifier) visit(context.identifierOrString());
        String authString = context.string() == null ? null : ((StringLiteral) visit(context.string())).getStringValue();
        boolean isPasswordPlain = context.AS() == null;
        return new UserAuthOption(null, authPlugin.getValue().toUpperCase(), authString, isPasswordPlain);
    }

    // ------------------------------------------- Load Statement ------------------------------------------------------

    @Override
    public ParseNode visitLoadStatement(StarRocksParser.LoadStatementContext context) {
        LabelName label = getLabelName(context.labelName());
        List<DataDescription> dataDescriptions = null;
        if (context.data != null) {
            dataDescriptions = context.data.dataDesc().stream().map(this::getDataDescription)
                    .collect(toList());
        }
        Map<String, String> properties = null;
        if (context.props != null) {
            properties = Maps.newHashMap();
            List<Property> propertyList = visit(context.props.property(), Property.class);
            for (Property property : propertyList) {
                properties.put(property.getKey(), property.getValue());
            }
        }
        if (context.resource != null) {
            ResourceDesc resourceDesc = getResourceDesc(context.resource);
            return new LoadStmt(label, dataDescriptions, resourceDesc, properties);
        }
        BrokerDesc brokerDesc = getBrokerDesc(context.broker);
        String cluster = null;
        if (context.system != null) {
            cluster = ((Identifier) visit(context.system)).getValue();
        }
        return new LoadStmt(label, dataDescriptions, brokerDesc, cluster, properties);
    }

    private LabelName getLabelName(StarRocksParser.LabelNameContext context) {
        String label = ((Identifier) visit(context.label)).getValue();
        String db = "";
        if (context.db != null) {
            db = ((Identifier) visit(context.db)).getValue();
        }
        return new LabelName(db, label);
    }

    private DataDescription getDataDescription(StarRocksParser.DataDescContext context) {
        String dstTableName = ((Identifier) visit(context.dstTableName)).getValue();
        PartitionNames partitionNames = (PartitionNames) visitIfPresent(context.partitions);
        Expr whereExpr = (Expr) visitIfPresent(context.where);
        List<Expr> colMappingList = null;
        if (context.colMappingList != null) {
            colMappingList = visit(context.colMappingList.expression(), Expr.class);
        }
        if (context.srcTableName != null) {
            String srcTableName = ((Identifier) visit(context.srcTableName)).getValue();
            return new DataDescription(dstTableName, partitionNames, srcTableName,
                    context.NEGATIVE() != null, colMappingList, whereExpr);
        }
        List<String> files = context.srcFiles.string().stream().map(c -> ((StringLiteral) visit(c)).getStringValue())
                .collect(toList());
        ColumnSeparator colSep = getColumnSeparator(context.colSep);
        String format = null;
        if (context.format != null) {
            if (context.format.identifier() != null) {
                format = ((Identifier) visit(context.format.identifier())).getValue();
            } else if (context.format.string() != null) {
                format = ((StringLiteral) visit(context.format.string())).getStringValue();
            }
        }
        List<String> colList = null;
        if (context.colList != null) {
            List<Identifier> identifiers = visit(context.colList.identifier(), Identifier.class);
            colList = identifiers.stream().map(Identifier::getValue).collect(toList());
        }
        List<String> colFromPath = null;
        if (context.colFromPath != null) {
            List<Identifier> identifiers = visit(context.colFromPath.identifier(), Identifier.class);
            colFromPath = identifiers.stream().map(Identifier::getValue).collect(toList());
        }
        return new DataDescription(dstTableName, partitionNames, files, colList, colSep, null, format,
                colFromPath, context.NEGATIVE() != null, colMappingList, whereExpr);
    }

    private ColumnSeparator getColumnSeparator(StarRocksParser.StringContext context) {
        if (context != null) {
            String sep = ((StringLiteral) visit(context)).getValue();
            return new ColumnSeparator(sep);
        }
        return null;
    }

    private BrokerDesc getBrokerDesc(StarRocksParser.BrokerDescContext context) {
        if (context != null) {
            Map<String, String> properties = null;
            if (context.props != null) {
                properties = Maps.newHashMap();
                List<Property> propertyList = visit(context.props.property(), Property.class);
                for (Property property : propertyList) {
                    properties.put(property.getKey(), property.getValue());
                }
            }
            if (context.identifierOrString() != null) {
                String brokerName = ((Identifier) visit(context.identifierOrString())).getValue();
                return new BrokerDesc(brokerName, properties);
            } else {
                return new BrokerDesc(properties);
            }

        }
        return null;
    }

    private ResourceDesc getResourceDesc(StarRocksParser.ResourceDescContext context) {
        if (context != null) {
            String brokerName = ((Identifier) visit(context.identifierOrString())).getValue();
            Map<String, String> properties = null;
            if (context.props != null) {
                properties = Maps.newHashMap();
                List<Property> propertyList = visit(context.props.property(), Property.class);
                for (Property property : propertyList) {
                    properties.put(property.getKey(), property.getValue());
                }
            }
            return new ResourceDesc(brokerName, properties);
        }
        return null;
    }

    @Override
    public ParseNode visitShowLoadStatement(StarRocksParser.ShowLoadStatementContext context) {
        String db = null;
        if (context.identifier() != null) {
            db = ((Identifier) visit(context.identifier())).getValue();
        }
        Expr labelExpr = null;
        if (context.expression() != null) {
            labelExpr = (Expr) visit(context.expression());
        }
        List<OrderByElement> orderByElements = null;
        if (context.ORDER() != null) {
            orderByElements = new ArrayList<>();
            orderByElements.addAll(visit(context.sortItem(), OrderByElement.class));
        }
        LimitElement limitElement = null;
        if (context.limitElement() != null) {
            limitElement = (LimitElement) visit(context.limitElement());
        }
        return new ShowLoadStmt(db, labelExpr, orderByElements, limitElement);
    }

    @Override
    public ParseNode visitShowLoadWarningsStatement(StarRocksParser.ShowLoadWarningsStatementContext context) {
        if (context.ON() != null) {
            String url = ((StringLiteral) visit(context.string())).getValue();
            return new ShowLoadWarningsStmt(null, url, null, null);
        }
        String db = null;
        if (context.identifier() != null) {
            db = ((Identifier) visit(context.identifier())).getValue();
        }
        Expr labelExpr = null;
        if (context.expression() != null) {
            labelExpr = (Expr) visit(context.expression());
        }
        LimitElement limitElement = null;
        if (context.limitElement() != null) {
            limitElement = (LimitElement) visit(context.limitElement());
        }
        return new ShowLoadWarningsStmt(db, null, labelExpr, limitElement);
    }

    @Override
    public ParseNode visitCancelLoadStatement(StarRocksParser.CancelLoadStatementContext context) {
        String db = null;
        if (context.identifier() != null) {
            db = ((Identifier) visit(context.identifier())).getValue();
        }
        Expr labelExpr = null;
        if (context.expression() != null) {
            labelExpr = (Expr) visit(context.expression());
        }
        return new CancelLoadStmt(db, labelExpr);
    }

    // ------------------------------------------- Other Statement -----------------------------------------------------

    @Override
    public ParseNode visitShowDatabasesStatement(StarRocksParser.ShowDatabasesStatementContext context) {
        String catalog = null;
        if (context.catalog != null) {
            QualifiedName dbName = getQualifiedName(context.catalog);
            catalog = dbName.toString();
        }

        if (context.pattern != null) {
            StringLiteral stringLiteral = (StringLiteral) visit(context.pattern);
            return new ShowDbStmt(stringLiteral.getValue(), catalog);
        } else if (context.expression() != null) {
            return new ShowDbStmt(null, (Expr) visit(context.expression()), catalog);
        } else {
            return new ShowDbStmt(null, null, catalog);
        }
    }

    @Override
    public ParseNode visitShowUserPropertyStatement(StarRocksParser.ShowUserPropertyStatementContext context) {
        String user;
        String pattern;
        if (context.FOR() == null) {
            user = null;
            pattern = context.LIKE() == null ? null : ((StringLiteral) visit(context.string(0))).getValue();
        } else {
            user = ((StringLiteral) visit(context.string(0))).getValue();
            pattern = context.LIKE() == null ? null : ((StringLiteral) visit(context.string(1))).getValue();
        }
        return new ShowUserPropertyStmt(user, pattern);
    }

    @Override
    public ParseNode visitSetUserPropertyStatement(StarRocksParser.SetUserPropertyStatementContext context) {
        String user = context.FOR() == null ? null : ((StringLiteral) visit(context.string())).getValue();
        List<SetVar> list = new ArrayList<>();
        if (context.userPropertyList() != null) {
            List<Property> propertyList = visit(context.userPropertyList().property(), Property.class);
            for (Property property : propertyList) {
                SetVar setVar = new SetUserPropertyVar(property.getKey(), property.getValue());
                list.add(setVar);
            }
        }
        return new SetUserPropertyStmt(user, list);
    }

    @Override
    public ParseNode visitKillStatement(StarRocksParser.KillStatementContext context) {
        long id = Long.parseLong(context.INTEGER_VALUE().getText());
        if (context.QUERY() != null) {
            return new KillStmt(false, id);
        } else {
            return new KillStmt(true, id);
        }
    }

    @Override
    public ParseNode visitShowStatusStatement(StarRocksParser.ShowStatusStatementContext context) {
        String pattern = null;
        if (context.pattern != null) {
            StringLiteral stringLiteral = (StringLiteral) visit(context.pattern);
            pattern = stringLiteral.getValue();
        }

        Expr where = null;
        if (context.expression() != null) {
            where = (Expr) visit(context.expression());
        }

        return new ShowStatusStmt(getVariableType(context.varType()), pattern, where);
    }

    @Override
    public ParseNode visitSetStatement(StarRocksParser.SetStatementContext context) {
        List<SetVar> propertyList = visit(context.setVar(), SetVar.class);
        return new SetStmt(propertyList);
    }

    @Override
    public ParseNode visitSetVariable(StarRocksParser.SetVariableContext context) {
        if (context.userVariable() != null) {
            VariableExpr variableDesc = (VariableExpr) visit(context.userVariable());
            Expr expr = (Expr) visit(context.expression());
            return new SetUserVar(variableDesc.getName(), expr);
        } else if (context.systemVariable() != null) {
            VariableExpr variableDesc = (VariableExpr) visit(context.systemVariable());
            Expr expr = (Expr) visit(context.setExprOrDefault());
            return new SetVar(variableDesc.getSetType(), variableDesc.getName(), expr);
        } else {
            Expr expr = (Expr) visit(context.setExprOrDefault());
            String variable = ((Identifier) visit(context.identifier())).getValue();
            if (context.varType() != null) {
                return new SetVar(getVariableType(context.varType()), variable, expr);
            } else {
                return new SetVar(variable, expr);
            }
        }
    }

    @Override
    public ParseNode visitSetNames(StarRocksParser.SetNamesContext context) {
        if (context.CHAR() != null || context.CHARSET() != null) {
            if (context.identifierOrString().isEmpty()) {
                return new SetNamesVar(null);
            } else {
                return new SetNamesVar(((Identifier) visit(context.identifierOrString().get(0))).getValue());
            }
        } else {
            String charset = null;
            if (context.charset != null) {
                charset = ((Identifier) visit(context.charset)).getValue();
            }
            String collate = null;
            if (context.collate != null) {
                collate = ((Identifier) visit(context.collate)).getValue();
            }

            return new SetNamesVar(charset, collate);
        }
    }

    @Override
    public ParseNode visitSetPassword(StarRocksParser.SetPasswordContext context) {
        String passwordText;
        StringLiteral stringLiteral = (StringLiteral) visit(context.string());
        if (context.PASSWORD().size() > 1) {
            passwordText = new String(MysqlPassword.makeScrambledPassword(stringLiteral.getStringValue()));
        } else {
            passwordText = stringLiteral.getStringValue();
        }
        if (context.user() != null) {
            UserIdentifier userIdentifier = (UserIdentifier) visit(context.user());
            return new SetPassVar(userIdentifier.getUserIdentity(), passwordText);
        } else {
            return new SetPassVar(null, passwordText);
        }
    }

    @Override
    public ParseNode visitSetExprOrDefault(StarRocksParser.SetExprOrDefaultContext context) {
        if (context.DEFAULT() != null) {
            return null;
        } else if (context.ON() != null) {
            return new StringLiteral("ON");
        } else if (context.ALL() != null) {
            return new StringLiteral("ALL");
        } else {
            return visit(context.expression());
        }
    }

    @Override
    public ParseNode visitTruncateTableStatement(StarRocksParser.TruncateTableStatementContext context) {
        QualifiedName qualifiedName = getQualifiedName(context.qualifiedName());
        TableName targetTableName = qualifiedNameToTableName(qualifiedName);
        PartitionNames partitionNames = null;
        if (context.partitionNames() != null) {
            partitionNames = (PartitionNames) visit(context.partitionNames());
        }
        return new TruncateTableStmt(new TableRef(targetTableName, null, partitionNames));
    }

    @Override
    public ParseNode visitGrantRole(StarRocksParser.GrantRoleContext context) {
        UserIdentifier user = (UserIdentifier) visit(context.user());
        Identifier identifier = (Identifier) visit(context.identifierOrString());
        return new GrantRoleStmt(identifier.getValue(), user.getUserIdentity());
    }

    @Override
    public ParseNode visitRevokeRole(StarRocksParser.RevokeRoleContext context) {
        UserIdentifier user = (UserIdentifier) visit(context.user());
        Identifier identifier = (Identifier) visit(context.identifierOrString());
        return new RevokeRoleStmt(identifier.getValue(), user.getUserIdentity());
    }

    @Override
    public ParseNode visitGrantImpersonate(StarRocksParser.GrantImpersonateContext context) {
        UserIdentity securedUser = ((UserIdentifier) visit(context.user(0))).getUserIdentity();
        UserIdentity authorizedUser = ((UserIdentifier) visit(context.user(1))).getUserIdentity();
        return new GrantImpersonateStmt(authorizedUser, securedUser);
    }

    @Override
    public ParseNode visitRevokeImpersonate(StarRocksParser.RevokeImpersonateContext context) {
        UserIdentity securedUser = ((UserIdentifier) visit(context.user(0))).getUserIdentity();
        UserIdentity authorizedUser = ((UserIdentifier) visit(context.user(1))).getUserIdentity();
        return new RevokeImpersonateStmt(authorizedUser, securedUser);
    }

    @Override
    public ParseNode visitExecuteAs(StarRocksParser.ExecuteAsContext context) {
        UserIdentity toUser = ((UserIdentifier) visit(context.user())).getUserIdentity();
        boolean allowRevert = context.WITH() == null;
        // we only support WITH NO REVERT for now
        return new ExecuteAsStmt(toUser, allowRevert);
    }

    @Override
    public ParseNode visitShowAllAuthentication(StarRocksParser.ShowAllAuthenticationContext context) {
        return new ShowAuthenticationStmt(null, true);
    }

    @Override
    public ParseNode visitShowAuthenticationForUser(StarRocksParser.ShowAuthenticationForUserContext context) {
        if (context.user() != null) {
            UserIdentity user = ((UserIdentifier) visit(context.user())).getUserIdentity();
            return new ShowAuthenticationStmt(user, false);
        } else {
            return new ShowAuthenticationStmt(null, false);
        }
    }

    @Override
    public ParseNode visitShowVariablesStatement(StarRocksParser.ShowVariablesStatementContext context) {
        String pattern = null;
        if (context.pattern != null) {
            StringLiteral stringLiteral = (StringLiteral) visit(context.pattern);
            pattern = stringLiteral.getValue();
        }

        Expr where = null;
        if (context.expression() != null) {
            where = (Expr) visit(context.expression());
        }

        return new ShowVariablesStmt(getVariableType(context.varType()), pattern, where);
    }

    @Override
    public ParseNode visitShowProcesslistStatement(StarRocksParser.ShowProcesslistStatementContext context) {
        boolean isShowFull = context.FULL() != null;
        return new ShowProcesslistStmt(isShowFull);
    }

    @Override
    public ParseNode visitShowBrokerStatement(StarRocksParser.ShowBrokerStatementContext context) {
        return new ShowBrokerStmt();
    }

    @Override
    public ParseNode visitShowDynamicPartitionStatement(StarRocksParser.ShowDynamicPartitionStatementContext context) {

        QualifiedName dbName = null;
        if (context.db != null) {
            dbName = getQualifiedName(context.db);
        }

        return new ShowDynamicPartitionStmt(dbName == null ? null : dbName.toString());
    }

    // ------------------------------------------- Backup Store Statement ----------------------------------------------
    @Override
    public ParseNode visitBackupStatement(StarRocksParser.BackupStatementContext context) {
        QualifiedName qualifiedName = getQualifiedName(context.qualifiedName());
        LabelName labelName = qualifiedNameToLabelName(qualifiedName);
        List<TableRef> tblRefs = new ArrayList<>();
        for (StarRocksParser.TableDescContext tableDescContext : context.tableDesc()) {
            StarRocksParser.QualifiedNameContext qualifiedNameContext = tableDescContext.qualifiedName();
            qualifiedName = getQualifiedName(qualifiedNameContext);
            TableName tableName = qualifiedNameToTableName(qualifiedName);
            PartitionNames partitionNames = null;
            if (tableDescContext.partitionNames() != null) {
                partitionNames = (PartitionNames) visit(tableDescContext.partitionNames());
            }
            TableRef tableRef = new TableRef(tableName, null, partitionNames);
            tblRefs.add(tableRef);
        }

        Map<String, String> properties = null;
        if (context.propertyList() != null) {
            properties = new HashMap<>();
            List<Property> propertyList = visit(context.propertyList().property(), Property.class);
            for (Property property : propertyList) {
                properties.put(property.getKey(), property.getValue());
            }
        }

        String repoName = ((Identifier) visit(context.identifier())).getValue();
        return new BackupStmt(labelName, repoName, tblRefs, properties);
    }

    @Override
    public ParseNode visitShowBackupStatement(StarRocksParser.ShowBackupStatementContext context) {
        if (context.identifier() == null) {
            return new ShowBackupStmt(null);
        }
        return new ShowBackupStmt(((Identifier) visit(context.identifier())).getValue());
    }

    // ------------------------------------------- Expression ----------------------------------------------------------

    @Override
    public ParseNode visitExpressionOrDefault(StarRocksParser.ExpressionOrDefaultContext context) {
        if (context.DEFAULT() != null) {
            return new DefaultValueExpr();
        } else {
            return visit(context.expression());
        }
    }

    @Override
    public ParseNode visitExpressionsWithDefault(StarRocksParser.ExpressionsWithDefaultContext context) {
        ArrayList<Expr> row = Lists.newArrayList();
        for (int i = 0; i < context.expressionOrDefault().size(); ++i) {
            row.add((Expr) visit(context.expressionOrDefault(i)));
        }
        return new ValueList(row);
    }

    @Override
    public ParseNode visitLogicalNot(StarRocksParser.LogicalNotContext context) {
        return new CompoundPredicate(CompoundPredicate.Operator.NOT, (Expr) visit(context.expression()), null);
    }

    @Override
    public ParseNode visitLogicalBinary(StarRocksParser.LogicalBinaryContext context) {
        Expr left = (Expr) visit(context.left);
        Expr right = (Expr) visit(context.right);

        if (context.operator.getType() == StarRocksLexer.LOGICAL_OR) {
            return new CompoundPredicate(CompoundPredicate.Operator.OR, left, right);
        } else {
            return new CompoundPredicate(getLogicalBinaryOperator(context.operator), left, right);
        }
    }

    private static CompoundPredicate.Operator getLogicalBinaryOperator(Token token) {
        switch (token.getType()) {
            case StarRocksLexer.AND:
                return CompoundPredicate.Operator.AND;
            case StarRocksLexer.OR:
                return CompoundPredicate.Operator.OR;
        }

        throw new IllegalArgumentException("Unsupported operator: " + token.getText());
    }

    @Override
    public ParseNode visitPredicate(StarRocksParser.PredicateContext context) {
        if (context.predicateOperations() != null) {
            return visit(context.predicateOperations());
        } else {
            return visit(context.valueExpression());
        }
    }

    @Override
    public ParseNode visitIsNull(StarRocksParser.IsNullContext context) {
        Expr child = (Expr) visit(context.booleanExpression());

        if (context.NOT() == null) {
            return new IsNullPredicate(child, false);
        } else {
            return new IsNullPredicate(child, true);
        }
    }

    @Override
    public ParseNode visitComparison(StarRocksParser.ComparisonContext context) {
        BinaryPredicate.Operator op = getComparisonOperator(((TerminalNode) context.comparisonOperator().getChild(0))
                .getSymbol());
        return new BinaryPredicate(op, (Expr) visit(context.left), (Expr) visit(context.right));
    }

    private static BinaryPredicate.Operator getComparisonOperator(Token symbol) {
        switch (symbol.getType()) {
            case StarRocksParser.EQ:
                return BinaryPredicate.Operator.EQ;
            case StarRocksParser.NEQ:
                return BinaryPredicate.Operator.NE;
            case StarRocksParser.LT:
                return BinaryPredicate.Operator.LT;
            case StarRocksParser.LTE:
                return BinaryPredicate.Operator.LE;
            case StarRocksParser.GT:
                return BinaryPredicate.Operator.GT;
            case StarRocksParser.GTE:
                return BinaryPredicate.Operator.GE;
            case StarRocksParser.EQ_FOR_NULL:
                return BinaryPredicate.Operator.EQ_FOR_NULL;
        }

        throw new IllegalArgumentException("Unsupported operator: " + symbol.getText());
    }

    @Override
    public ParseNode visitInList(StarRocksParser.InListContext context) {
        boolean isNotIn = context.NOT() != null;
        return new InPredicate(
                (Expr) visit(context.value),
                visit(context.expression(), Expr.class), isNotIn);
    }

    @Override
    public ParseNode visitBetween(StarRocksParser.BetweenContext context) {
        boolean isNotBetween = context.NOT() != null;

        return new BetweenPredicate(
                (Expr) visit(context.value),
                (Expr) visit(context.lower),
                (Expr) visit(context.upper),
                isNotBetween);
    }

    @Override
    public ParseNode visitLike(StarRocksParser.LikeContext context) {
        LikePredicate likePredicate;
        if (context.REGEXP() != null || context.RLIKE() != null) {
            likePredicate = new LikePredicate(LikePredicate.Operator.REGEXP,
                    (Expr) visit(context.value),
                    (Expr) visit(context.pattern));
        } else {
            likePredicate = new LikePredicate(
                    LikePredicate.Operator.LIKE,
                    (Expr) visit(context.value),
                    (Expr) visit(context.pattern));
        }
        if (context.NOT() != null) {
            return new CompoundPredicate(CompoundPredicate.Operator.NOT, likePredicate, null);
        } else {
            return likePredicate;
        }
    }

    @Override
    public ParseNode visitSimpleCase(StarRocksParser.SimpleCaseContext context) {
        return new CaseExpr(
                (Expr) visit(context.caseExpr),
                visit(context.whenClause(), CaseWhenClause.class),
                (Expr) visitIfPresent(context.elseExpression));
    }

    @Override
    public ParseNode visitSearchedCase(StarRocksParser.SearchedCaseContext context) {
        return new CaseExpr(
                null,
                visit(context.whenClause(), CaseWhenClause.class),
                (Expr) visitIfPresent(context.elseExpression));
    }

    @Override
    public ParseNode visitWhenClause(StarRocksParser.WhenClauseContext context) {
        return new CaseWhenClause((Expr) visit(context.condition), (Expr) visit(context.result));
    }

    @Override
    public ParseNode visitArithmeticUnary(StarRocksParser.ArithmeticUnaryContext context) {
        Expr child = (Expr) visit(context.primaryExpression());
        switch (context.operator.getType()) {
            case StarRocksLexer.MINUS_SYMBOL:
                if (child.isLiteral() && child.getType().isNumericType()) {
                    try {
                        ((LiteralExpr) child).swapSign();
                    } catch (NotImplementedException e) {
                        throw new ParsingException(e.getMessage());
                    }
                    return child;
                } else {
                    return new ArithmeticExpr(ArithmeticExpr.Operator.MULTIPLY, new IntLiteral(-1), child);
                }
            case StarRocksLexer.PLUS_SYMBOL:
                return child;
            case StarRocksLexer.BITNOT:
                return new ArithmeticExpr(ArithmeticExpr.Operator.BITNOT, child, null);
            case StarRocksLexer.LOGICAL_NOT:
                return new CompoundPredicate(CompoundPredicate.Operator.NOT, child, null);
            default:
                throw new UnsupportedOperationException("Unsupported sign: " + context.operator.getText());
        }
    }

    @Override
    public ParseNode visitArithmeticBinary(StarRocksParser.ArithmeticBinaryContext context) {
        Expr left = (Expr) visit(context.left);
        Expr right = (Expr) visit(context.right);
        if (left instanceof IntervalLiteral) {
            return new TimestampArithmeticExpr(getArithmeticBinaryOperator(context.operator), right,
                    ((IntervalLiteral) left).getValue(),
                    ((IntervalLiteral) left).getUnitIdentifier().getDescription(), true);
        }

        if (right instanceof IntervalLiteral) {
            return new TimestampArithmeticExpr(getArithmeticBinaryOperator(context.operator), left,
                    ((IntervalLiteral) right).getValue(),
                    ((IntervalLiteral) right).getUnitIdentifier().getDescription(), false);
        }

        return new ArithmeticExpr(getArithmeticBinaryOperator(context.operator), left, right);
    }

    private static ArithmeticExpr.Operator getArithmeticBinaryOperator(Token operator) {
        switch (operator.getType()) {
            case StarRocksLexer.PLUS_SYMBOL:
                return ArithmeticExpr.Operator.ADD;
            case StarRocksLexer.MINUS_SYMBOL:
                return ArithmeticExpr.Operator.SUBTRACT;
            case StarRocksLexer.ASTERISK_SYMBOL:
                return ArithmeticExpr.Operator.MULTIPLY;
            case StarRocksLexer.SLASH_SYMBOL:
                return ArithmeticExpr.Operator.DIVIDE;
            case StarRocksLexer.PERCENT_SYMBOL:
                return ArithmeticExpr.Operator.MOD;
            case StarRocksLexer.INT_DIV:
                return ArithmeticExpr.Operator.INT_DIVIDE;
            case StarRocksLexer.BITAND:
                return ArithmeticExpr.Operator.BITAND;
            case StarRocksLexer.BITOR:
                return ArithmeticExpr.Operator.BITOR;
            case StarRocksLexer.BITXOR:
                return ArithmeticExpr.Operator.BITXOR;
        }

        throw new UnsupportedOperationException("Unsupported operator: " + operator.getText());
    }

    @Override
    public ParseNode visitOdbcFunctionCallExpression(StarRocksParser.OdbcFunctionCallExpressionContext context) {
        FunctionCallExpr functionCallExpr = (FunctionCallExpr) visit(context.functionCall());
        OdbcScalarFunctionCall odbcScalarFunctionCall = new OdbcScalarFunctionCall(functionCallExpr);
        return odbcScalarFunctionCall.mappingFunction();
    }

    private static final List<String> DATE_FUNCTIONS =
            Lists.newArrayList(FunctionSet.DATE_ADD,
                    FunctionSet.ADDDATE,
                    FunctionSet.DATE_ADD, FunctionSet.DATE_SUB,
                    FunctionSet.SUBDATE,
                    FunctionSet.DAYS_SUB,
                    FunctionSet.TIME_SLICE);

    @Override
    public ParseNode visitSimpleFunctionCall(StarRocksParser.SimpleFunctionCallContext context) {

        String functionName = getQualifiedName(context.qualifiedName()).toString().toLowerCase();

        if (DATE_FUNCTIONS.contains(functionName)) {
            if (context.expression().size() != 2) {
                throw new ParsingException(
                        functionName + " must as format " + functionName + "(date,INTERVAL expr unit)");
            }

            Expr e1 = (Expr) visit(context.expression(0));
            Expr e2 = (Expr) visit(context.expression(1));
            if (!(e2 instanceof IntervalLiteral)) {
                e2 = new IntervalLiteral(e2, new UnitIdentifier("DAY"));
            }
            IntervalLiteral intervalLiteral = (IntervalLiteral) e2;

            return new TimestampArithmeticExpr(functionName, e1, intervalLiteral.getValue(),
                    intervalLiteral.getUnitIdentifier().getDescription());
        }

        if (functionName.equals(FunctionSet.ISNULL)) {
            List<Expr> params = visit(context.expression(), Expr.class);
            if (params.size() != 1) {
                throw new SemanticException("No matching function with signature: %s(%s).", functionName,
                        Joiner.on(", ").join(params.stream().map(p -> p.getType().toSql()).collect(toList())));
            }
            return new IsNullPredicate(params.get(0), false);
        }

        FunctionName fnName = FunctionName.createFnName(functionName);
        FunctionCallExpr functionCallExpr = new FunctionCallExpr(fnName,
                new FunctionParams(false, visit(context.expression(), Expr.class)));

        if (context.over() != null) {
            return buildOverClause(functionCallExpr, context.over());
        }
        return functionCallExpr;
    }

    @Override
    public ParseNode visitAggregationFunctionCall(StarRocksParser.AggregationFunctionCallContext context) {

        String functionName;
        if (context.aggregationFunction().COUNT() != null) {
            functionName = FunctionSet.COUNT;
        } else if (context.aggregationFunction().AVG() != null) {
            functionName = FunctionSet.AVG;
        } else if (context.aggregationFunction().SUM() != null) {
            functionName = FunctionSet.SUM;
        } else if (context.aggregationFunction().MIN() != null) {
            functionName = FunctionSet.MIN;
        } else if (context.aggregationFunction().MAX() != null) {
            functionName = FunctionSet.MAX;
        } else {
            throw new StarRocksPlannerException("Aggregate functions are not being parsed correctly",
                    ErrorType.INTERNAL_ERROR);
        }
        FunctionCallExpr functionCallExpr = new FunctionCallExpr(functionName,
                context.aggregationFunction().ASTERISK_SYMBOL() == null ?
                        new FunctionParams(context.aggregationFunction().DISTINCT() != null,
                                visit(context.aggregationFunction().expression(), Expr.class)) :
                        FunctionParams.createStarParam());

        if (context.over() != null) {
            return buildOverClause(functionCallExpr, context.over());
        }
        return functionCallExpr;
    }

    @Override
    public ParseNode visitWindowFunctionCall(StarRocksParser.WindowFunctionCallContext context) {
        FunctionCallExpr functionCallExpr = (FunctionCallExpr) visit(context.windowFunction());
        return buildOverClause(functionCallExpr, context.over());
    }

    public static final ImmutableSet<String> WindowFunctionSet = ImmutableSet.of(
            FunctionSet.ROW_NUMBER, FunctionSet.RANK, FunctionSet.DENSE_RANK, FunctionSet.NTILE, FunctionSet.LEAD,
            FunctionSet.LAG, FunctionSet.FIRST_VALUE, FunctionSet.LAST_VALUE);

    @Override
    public ParseNode visitWindowFunction(StarRocksParser.WindowFunctionContext context) {
        if (WindowFunctionSet.contains(context.name.getText().toLowerCase())) {
            return new FunctionCallExpr(context.name.getText().toLowerCase(),
                    new FunctionParams(false, visit(context.expression(), Expr.class)));
        }
        throw new ParsingException("Unknown window function " + context.name.getText());
    }

    private AnalyticExpr buildOverClause(FunctionCallExpr functionCallExpr, StarRocksParser.OverContext context) {
        functionCallExpr.setIsAnalyticFnCall(true);
        List<OrderByElement> orderByElements = new ArrayList<>();
        if (context.ORDER() != null) {
            orderByElements = visit(context.sortItem(), OrderByElement.class);
        }
        List<Expr> partitionExprs = visit(context.partition, Expr.class);

        return new AnalyticExpr(functionCallExpr, partitionExprs, orderByElements,
                (AnalyticWindow) visitIfPresent(context.windowFrame()));
    }

    @Override
    public ParseNode visitExtract(StarRocksParser.ExtractContext context) {
        String fieldString = context.identifier().getText();
        return new FunctionCallExpr(fieldString,
                new FunctionParams(Lists.newArrayList((Expr) visit(context.valueExpression()))));
    }

    @Override
    public ParseNode visitCast(StarRocksParser.CastContext context) {
        return new CastExpr(new TypeDef(getType(context.type())), (Expr) visit(context.expression()));
    }

    @Override
    public ParseNode visitInformationFunctionExpression(StarRocksParser.InformationFunctionExpressionContext context) {
        if (context.name.getText().equalsIgnoreCase("database")
                || context.name.getText().equalsIgnoreCase("schema")
                || context.name.getText().equalsIgnoreCase("user")
                || context.name.getText().equalsIgnoreCase("current_user")
                || context.name.getText().equalsIgnoreCase("connection_id")) {
            return new InformationFunction(context.name.getText().toUpperCase());
        }
        throw new ParsingException("Unknown special function " + context.name.getText());
    }

    @Override
    public ParseNode visitSpecialFunctionExpression(StarRocksParser.SpecialFunctionExpressionContext context) {
        if (context.CHAR() != null) {
            return new FunctionCallExpr("char", visit(context.expression(), Expr.class));
        } else if (context.CURRENT_TIMESTAMP() != null) {
            return new FunctionCallExpr("current_timestamp", Lists.newArrayList());
        } else if (context.DAY() != null) {
            return new FunctionCallExpr("day", visit(context.expression(), Expr.class));
        } else if (context.HOUR() != null) {
            return new FunctionCallExpr("hour", visit(context.expression(), Expr.class));
        } else if (context.IF() != null) {
            return new FunctionCallExpr("if", visit(context.expression(), Expr.class));
        } else if (context.LEFT() != null) {
            return new FunctionCallExpr("left", visit(context.expression(), Expr.class));
        } else if (context.LIKE() != null) {
            return new FunctionCallExpr("like", visit(context.expression(), Expr.class));
        } else if (context.MINUTE() != null) {
            return new FunctionCallExpr("minute", visit(context.expression(), Expr.class));
        } else if (context.MOD() != null) {
            return new FunctionCallExpr("mod", visit(context.expression(), Expr.class));
        } else if (context.MONTH() != null) {
            return new FunctionCallExpr("month", visit(context.expression(), Expr.class));
        } else if (context.QUARTER() != null) {
            return new FunctionCallExpr("quarter", visit(context.expression(), Expr.class));
        } else if (context.REGEXP() != null) {
            return new FunctionCallExpr("regexp", visit(context.expression(), Expr.class));
        } else if (context.REPLACE() != null) {
            return new FunctionCallExpr("replace", visit(context.expression(), Expr.class));
        } else if (context.RIGHT() != null) {
            return new FunctionCallExpr("right", visit(context.expression(), Expr.class));
        } else if (context.RLIKE() != null) {
            return new FunctionCallExpr("regexp", visit(context.expression(), Expr.class));
        } else if (context.SECOND() != null) {
            return new FunctionCallExpr("second", visit(context.expression(), Expr.class));
        } else if (context.YEAR() != null) {
            return new FunctionCallExpr("year", visit(context.expression(), Expr.class));
        } else if (context.PASSWORD() != null) {
            StringLiteral stringLiteral = (StringLiteral) visit(context.string());
            return new StringLiteral(new String(MysqlPassword.makeScrambledPassword(stringLiteral.getValue())));
        }

        if (context.TIMESTAMPADD() != null || context.TIMESTAMPDIFF() != null) {
            String functionName = context.TIMESTAMPADD() != null ? "TIMESTAMPADD" : "TIMESTAMPDIFF";
            UnitIdentifier e1 = (UnitIdentifier) visit(context.unitIdentifier());
            Expr e2 = (Expr) visit(context.expression(0));
            Expr e3 = (Expr) visit(context.expression(1));

            return new TimestampArithmeticExpr(functionName, e3, e2, e1.getDescription());
        }

        throw new ParsingException("No matching function with signature: %s(%s).", context.getText(),
                visit(context.expression(), Expr.class));
    }

    @Override
    public ParseNode visitConcat(StarRocksParser.ConcatContext context) {
        Expr left = (Expr) visit(context.left);
        Expr right = (Expr) visit(context.right);
        return new FunctionCallExpr("concat", new FunctionParams(Lists.newArrayList(left, right)));
    }

    @Override
    public ParseNode visitNullLiteral(StarRocksParser.NullLiteralContext context) {
        return new NullLiteral();
    }

    @Override
    public ParseNode visitBooleanLiteral(StarRocksParser.BooleanLiteralContext context) {
        try {
            return new BoolLiteral(context.getText());
        } catch (AnalysisException e) {
            throw new ParsingException("Invalid boolean literal: " + context.getText());
        }
    }

    @Override
    public ParseNode visitNumericLiteral(StarRocksParser.NumericLiteralContext context) {
        return visit(context.number());
    }

    private static final BigInteger LONG_MAX = new BigInteger("9223372036854775807"); // 2^63 - 1

    private static final BigInteger LARGEINT_MAX_ABS =
            new BigInteger("170141183460469231731687303715884105728"); // 2^127

    @Override
    public ParseNode visitIntegerValue(StarRocksParser.IntegerValueContext context) {
        try {
            BigInteger intLiteral = new BigInteger(context.getText());
            // Note: val is positive, because we do not recognize minus character in 'IntegerLiteral'
            // -2^63 will be recognized as large int(__int128)
            if (intLiteral.compareTo(LONG_MAX) <= 0) {
                return new IntLiteral(intLiteral.longValue());
            } else if (intLiteral.compareTo(LARGEINT_MAX_ABS) <= 0) {
                return new LargeIntLiteral(intLiteral.toString());
            } else {
                throw new ParsingException("Numeric overflow " + intLiteral);
            }
        } catch (NumberFormatException | AnalysisException e) {
            throw new ParsingException("Invalid numeric literal: " + context.getText());
        }
    }

    @Override
    public ParseNode visitDoubleValue(StarRocksParser.DoubleValueContext context) {
        try {
            if (SqlModeHelper.check(sqlMode, SqlModeHelper.MODE_DOUBLE_LITERAL)) {
                return new FloatLiteral(context.getText());
            } else {
                BigDecimal decimal = new BigDecimal(context.getText());
                int precision = DecimalLiteral.getRealPrecision(decimal);
                int scale = DecimalLiteral.getRealScale(decimal);
                int integerPartWidth = precision - scale;
                if (integerPartWidth > 38) {
                    return new FloatLiteral(context.getText());
                }
                return new DecimalLiteral(decimal);
            }

        } catch (AnalysisException | NumberFormatException e) {
            throw new ParsingException(e.getMessage());
        }
    }

    @Override
    public ParseNode visitDecimalValue(StarRocksParser.DecimalValueContext context) {
        try {
            if (SqlModeHelper.check(sqlMode, SqlModeHelper.MODE_DOUBLE_LITERAL)) {
                return new FloatLiteral(context.getText());
            } else {
                return new DecimalLiteral(context.getText());
            }
        } catch (AnalysisException e) {
            throw new ParsingException(e.getMessage());
        }
    }

    @Override
    public ParseNode visitDateLiteral(StarRocksParser.DateLiteralContext context) {
        String value = ((StringLiteral) visit(context.string())).getValue();
        try {
            if (context.DATE() != null) {
                return new DateLiteral(value, Type.DATE);
            }
            if (context.DATETIME() != null) {
                return new DateLiteral(value, Type.DATETIME);
            }
        } catch (AnalysisException e) {
            throw new ParsingException(e.getMessage());
        }
        throw new ParsingException("Parse Error : unknown type " + context.getText());
    }

    @Override
    public ParseNode visitString(StarRocksParser.StringContext context) {
        String quotedString;
        if (context.SINGLE_QUOTED_TEXT() != null) {
            quotedString = context.SINGLE_QUOTED_TEXT().getText();
            // For support mysql embedded quotation
            // In a single-quoted string, two single-quotes are combined into one single-quote
            quotedString = quotedString.substring(1, quotedString.length() - 1).replace("''", "'");
        } else {
            quotedString = context.DOUBLE_QUOTED_TEXT().getText();
            // For support mysql embedded quotation
            // In a double-quoted string, two double-quotes are combined into one double-quote
            quotedString = quotedString.substring(1, quotedString.length() - 1).replace("\"\"", "\"");
        }
        return new StringLiteral(escapeBackSlash(quotedString));
    }

    private static String escapeBackSlash(String str) {
        StringWriter writer = new StringWriter();
        int strLen = str.length();
        for (int i = 0; i < strLen; ++i) {
            char c = str.charAt(i);
            if (c == '\\' && (i + 1) < strLen) {
                switch (str.charAt(i + 1)) {
                    case 'n':
                        writer.append('\n');
                        break;
                    case 't':
                        writer.append('\t');
                        break;
                    case 'r':
                        writer.append('\r');
                        break;
                    case 'b':
                        writer.append('\b');
                        break;
                    case '0':
                        writer.append('\0'); // Ascii null
                        break;
                    case 'Z': // ^Z must be escaped on Win32
                        writer.append('\032');
                        break;
                    case '_':
                    case '%':
                        writer.append('\\'); // remember prefix for wildcard
                        /* Fall through */
                    default:
                        writer.append(str.charAt(i + 1));
                        break;
                }
                i++;
            } else {
                writer.append(c);
            }
        }

        return writer.toString();
    }

    @Override
    public ParseNode visitArrayConstructor(StarRocksParser.ArrayConstructorContext context) {
        if (context.arrayType() != null) {
            return new ArrayExpr(
                    new ArrayType(getType(context.arrayType().type())),
                    visit(context.expression(), Expr.class));
        }

        return new ArrayExpr(null, visit(context.expression(), Expr.class));
    }

    @Override
    public ParseNode visitArraySubscript(StarRocksParser.ArraySubscriptContext context) {
        Expr value = (Expr) visit(context.value);
        Expr index = (Expr) visit(context.index);
        return new ArrayElementExpr(value, index);
    }

    @Override
    public ParseNode visitArraySlice(StarRocksParser.ArraySliceContext context) {
        throw new ParsingException("Array slice is not currently supported");
        //TODO: support array slice in BE
        /*
        Expr expr = (Expr) visit(context.primaryExpression());

        IntLiteral lowerBound;
        if (context.start != null) {
            lowerBound = new IntLiteral(Long.parseLong(context.start.getText()));
        } else {
            lowerBound = new IntLiteral(0);
        }
        IntLiteral upperBound;
        if (context.end != null) {
            upperBound = new IntLiteral(Long.parseLong(context.end.getText()));
        } else {
            upperBound = new IntLiteral(-1);
        }

        return new ArraySliceExpr(expr, lowerBound, upperBound);
         */
    }

    @Override
    public ParseNode visitInterval(StarRocksParser.IntervalContext context) {
        return new IntervalLiteral((Expr) visit(context.value), (UnitIdentifier) visit(context.from));
    }

    @Override
    public ParseNode visitUnitIdentifier(StarRocksParser.UnitIdentifierContext context) {
        return new UnitIdentifier(context.getText());
    }

    @Override
    public ParseNode visitColumnReference(StarRocksParser.ColumnReferenceContext context) {
        if (context.identifier() != null) {
            Identifier identifier = (Identifier) visit(context.identifier());
            return new SlotRef(null, identifier.getValue(), identifier.getValue());
        } else {
            QualifiedName qualifiedName = getQualifiedName(context.qualifiedName());
            List<String> parts = qualifiedName.getParts();
            TableName tableName;
            if (parts.size() == 4) {
                tableName = new TableName(qualifiedName.getParts().get(0),
                        qualifiedName.getParts().get(1), qualifiedName.getParts().get(2));
                return new SlotRef(tableName, parts.get(3), parts.get(3));
            } else if (parts.size() == 3) {
                tableName = new TableName(qualifiedName.getParts().get(0), qualifiedName.getParts().get(1));
                return new SlotRef(tableName, parts.get(2), parts.get(2));
            } else if (parts.size() == 2) {
                tableName = new TableName(null, qualifiedName.getParts().get(0));
                return new SlotRef(tableName, parts.get(1), parts.get(1));
            } else {
                throw new ParsingException("Unqualified column reference " + qualifiedName);
            }
        }
    }

    @Override
    public ParseNode visitArrowExpression(StarRocksParser.ArrowExpressionContext context) {
        Expr expr = (Expr) visit(context.primaryExpression());
        StringLiteral stringLiteral = (StringLiteral) visit(context.string());

        return new ArrowExpr(expr, stringLiteral);
    }

    @Override
    public ParseNode visitUserVariable(StarRocksParser.UserVariableContext context) {
        String variable = ((Identifier) visit(context.identifierOrString())).getValue();
        return new VariableExpr(variable, SetType.USER);
    }

    @Override
    public ParseNode visitSystemVariable(StarRocksParser.SystemVariableContext context) {
        SetType setType = getVariableType(context.varType());
        return new VariableExpr(((Identifier) visit(context.identifier())).getValue(), setType);
    }

    @Override
    public ParseNode visitCollate(StarRocksParser.CollateContext context) {
        return visit(context.primaryExpression());
    }

    @Override
    public ParseNode visitParenthesizedExpression(StarRocksParser.ParenthesizedExpressionContext context) {
        return visit(context.expression());
    }

    @Override
    public ParseNode visitUnquotedIdentifier(StarRocksParser.UnquotedIdentifierContext context) {
        return new Identifier(context.getText());
    }

    @Override
    public ParseNode visitBackQuotedIdentifier(StarRocksParser.BackQuotedIdentifierContext context) {
        return new Identifier(context.getText().replace("`", ""));
    }

    @Override
    public ParseNode visitDigitIdentifier(StarRocksParser.DigitIdentifierContext context) {
        return new Identifier(context.getText());
    }

    // ------------------------------------------- COMMON AST --------------------------------------------------------------

    private static StatementBase.ExplainLevel getExplainType(StarRocksParser.ExplainDescContext context) {
        StatementBase.ExplainLevel explainLevel = StatementBase.ExplainLevel.NORMAL;
        if (context.LOGICAL() != null) {
            explainLevel = StatementBase.ExplainLevel.LOGICAL;
        } else if (context.VERBOSE() != null) {
            explainLevel = StatementBase.ExplainLevel.VERBOSE;
        } else if (context.COSTS() != null) {
            explainLevel = StatementBase.ExplainLevel.COST;
        }
        return explainLevel;
    }

    public static SetType getVariableType(StarRocksParser.VarTypeContext context) {
        if (context == null) {
            return SetType.DEFAULT;
        }

        if (context.GLOBAL() != null) {
            return SetType.GLOBAL;
        } else if (context.LOCAL() != null || context.SESSION() != null) {
            return SetType.SESSION;
        } else {
            return SetType.DEFAULT;
        }
    }

    @Override
    public ParseNode visitAssignment(StarRocksParser.AssignmentContext context) {
        String column = ((Identifier) visit(context.identifier())).getValue();
        Expr expr = (Expr) visit(context.expressionOrDefault());
        return new ColumnAssignment(column, expr);
    }

    @Override
    public ParseNode visitPartitionDesc(StarRocksParser.PartitionDescContext context) {
        List<Identifier> identifierList = visit(context.identifierList().identifier(), Identifier.class);
        List<PartitionDesc> partitionDesc = visit(context.rangePartitionDesc(), PartitionDesc.class);
        return new RangePartitionDesc(
                identifierList.stream().map(Identifier::getValue).collect(toList()),
                partitionDesc);
    }

    @Override
    public ParseNode visitSingleRangePartition(StarRocksParser.SingleRangePartitionContext context) {
        PartitionKeyDesc partitionKeyDesc = (PartitionKeyDesc) visit(context.partitionKeyDesc());
        boolean ifNotExists = context.IF() != null;
        Map<String, String> properties = null;
        if (context.propertyList() != null) {
            properties = new HashMap<>();
            List<Property> propertyList = visit(context.propertyList().property(), Property.class);
            for (Property property : propertyList) {
                properties.put(property.getKey(), property.getValue());
            }
        }
        return new SingleRangePartitionDesc(ifNotExists, ((Identifier) visit(context.identifier())).getValue(),
                partitionKeyDesc, properties);
    }

    @Override
    public ParseNode visitMultiRangePartition(StarRocksParser.MultiRangePartitionContext context) {
        if (context.interval() != null) {
            IntervalLiteral intervalLiteral = (IntervalLiteral) visit(context.interval());
            Expr expr = intervalLiteral.getValue();
            long intervalVal;
            if (expr instanceof IntLiteral) {
                intervalVal = ((IntLiteral) expr).getLongValue();
            } else {
                throw new IllegalArgumentException("Unsupported interval expr: " + expr);
            }
            return new MultiRangePartitionDesc(
                    ((StringLiteral) visit(context.string(0))).getStringValue(),
                    ((StringLiteral) visit(context.string(1))).getStringValue(),
                    intervalVal,
                    intervalLiteral.getUnitIdentifier().getDescription());
        } else {
            return new MultiRangePartitionDesc(
                    ((StringLiteral) visit(context.string(0))).getStringValue(),
                    ((StringLiteral) visit(context.string(1))).getStringValue(),
                    Long.parseLong(context.INTEGER_VALUE().getText()));
        }
    }

    @Override
    public ParseNode visitSingleItemListPartitionDesc(StarRocksParser.SingleItemListPartitionDescContext context) {
        List<String> values =
                context.stringList().string().stream().map(c -> ((StringLiteral) visit(c)).getStringValue())
                        .collect(toList());
        boolean ifNotExists = context.IF() != null;
        Map<String, String> properties = null;
        if (context.propertyList() != null) {
            properties = new HashMap<>();
            List<Property> propertyList = visit(context.propertyList().property(), Property.class);
            for (Property property : propertyList) {
                properties.put(property.getKey(), property.getValue());
            }
        }
        return new SingleItemListPartitionDesc(ifNotExists, ((Identifier) visit(context.identifier())).getValue(),
                values, properties);
    }

    @Override
    public ParseNode visitMultiItemListPartitionDesc(StarRocksParser.MultiItemListPartitionDescContext context) {
        boolean ifNotExists = context.IF() != null;
        List<List<String>> multiValues = new ArrayList<>();
        for (StarRocksParser.StringListContext stringListContext : context.stringList()) {
            List<String> values =
                    stringListContext.string().stream().map(c -> ((StringLiteral) visit(c)).getStringValue())
                            .collect(toList());
            multiValues.add(values);
        }
        Map<String, String> properties = null;
        if (context.propertyList() != null) {
            properties = new HashMap<>();
            List<Property> propertyList = visit(context.propertyList().property(), Property.class);
            for (Property property : propertyList) {
                properties.put(property.getKey(), property.getValue());
            }
        }
        return new MultiItemListPartitionDesc(ifNotExists, ((Identifier) visit(context.identifier())).getValue(),
                multiValues, properties);
    }

    @Override
    public ParseNode visitPartitionKeyDesc(StarRocksParser.PartitionKeyDescContext context) {
        PartitionKeyDesc partitionKeyDesc;
        if (context.LESS() != null) {
            if (context.MAXVALUE() != null) {
                return PartitionKeyDesc.createMaxKeyDesc();
            }
            List<PartitionValue> partitionValueList =
                    visit(context.partitionValueList().get(0).partitionValue(), PartitionValue.class);
            partitionKeyDesc = new PartitionKeyDesc(partitionValueList);
        } else {
            List<PartitionValue> lowerPartitionValueList =
                    visit(context.partitionValueList().get(0).partitionValue(), PartitionValue.class);
            List<PartitionValue> upperPartitionValueList =
                    visit(context.partitionValueList().get(1).partitionValue(), PartitionValue.class);
            partitionKeyDesc = new PartitionKeyDesc(lowerPartitionValueList, upperPartitionValueList);
        }
        return partitionKeyDesc;
    }

    @Override
    public ParseNode visitPartitionValue(StarRocksParser.PartitionValueContext context) {
        if (context.MAXVALUE() != null) {
            return PartitionValue.MAX_VALUE;
        } else {
            return new PartitionValue(((StringLiteral) visit(context.string())).getStringValue());
        }
    }

    @Override
    public ParseNode visitDistributionDesc(StarRocksParser.DistributionDescContext context) {
        //default buckets number
        int buckets = 10;

        if (context.INTEGER_VALUE() != null) {
            buckets = Integer.parseInt(context.INTEGER_VALUE().getText());
        }
        List<Identifier> identifierList = visit(context.identifierList().identifier(), Identifier.class);

        return new HashDistributionDesc(buckets, identifierList.stream().map(Identifier::getValue).collect(toList()));
    }

    @Override
    public ParseNode visitRefreshSchemeDesc(StarRocksParser.RefreshSchemeDescContext context) {
        LocalDateTime startTime = LocalDateTime.now();
        IntervalLiteral intervalLiteral = null;
        if (context.ASYNC() != null) {
            if (context.START() != null && context.interval() == null) {
                throw new SemanticException("Please input interval clause");
            }
            boolean defineStartTime = false;
            if (context.START() != null) {
                StringLiteral stringLiteral = (StringLiteral) visit(context.string());
                DateTimeFormatter dateTimeFormatter = null;
                try {
                    dateTimeFormatter = DateUtils.probeFormat(stringLiteral.getStringValue());
                    LocalDateTime tempStartTime = DateUtils.
                            parseStringWithDefaultHSM(stringLiteral.getStringValue(), dateTimeFormatter);
                    if (tempStartTime.isBefore(LocalDateTime.now())) {
                        throw new IllegalArgumentException("Refresh start must be after current time");
                    }
                    startTime = tempStartTime;
                    defineStartTime = true;
                } catch (AnalysisException e) {
                    throw new IllegalArgumentException(
                            "Refresh start " +
                                    stringLiteral.getStringValue() + " is incorrect");
                }
            }

            if (context.interval() != null) {
                intervalLiteral = (IntervalLiteral) visit(context.interval());
                if (!(intervalLiteral.getValue() instanceof IntLiteral)) {
                    throw new IllegalArgumentException(
                            "Refresh every " + intervalLiteral.getValue() + " must be IntLiteral");
                }
            }
            return new AsyncRefreshSchemeDesc(defineStartTime, startTime, intervalLiteral);
        } else if (context.SYNC() != null) {
            return new SyncRefreshSchemeDesc();
        } else if (context.MANUAL() != null) {
            return new ManualRefreshSchemeDesc();
        }
        return null;
    }

    @Override
    public ParseNode visitProperty(StarRocksParser.PropertyContext context) {
        return new Property(
                ((StringLiteral) visit(context.key)).getStringValue(),
                ((StringLiteral) visit(context.value)).getStringValue());
    }

    @Override
    public ParseNode visitOutfile(StarRocksParser.OutfileContext context) {
        Map<String, String> properties = new HashMap<>();
        if (context.properties() != null) {
            List<Property> propertyList = visit(context.properties().property(), Property.class);
            for (Property property : propertyList) {
                properties.put(property.getKey(), property.getValue());
            }
        }

        String format = null;
        if (context.fileFormat() != null) {
            if (context.fileFormat().identifier() != null) {
                format = ((Identifier) visit(context.fileFormat().identifier())).getValue();
            } else if (context.fileFormat().string() != null) {
                format = ((StringLiteral) visit(context.fileFormat().string())).getStringValue();
            }
        }

        return new OutFileClause(
                ((StringLiteral) visit(context.file)).getStringValue(),
                format,
                properties);
    }

    @Override
    public ParseNode visitColumnNameWithComment(StarRocksParser.ColumnNameWithCommentContext context) {
        String comment = null;
        if (context.comment() != null) {
            comment = ((StringLiteral) visit(context.comment())).getStringValue();
        }

        return new ColWithComment(((Identifier) visit(context.identifier())).getValue(), comment);
    }

    @Override
    public ParseNode visitIdentifierOrString(StarRocksParser.IdentifierOrStringContext context) {
        String s = null;
        if (context.identifier() != null) {
            s = ((Identifier) visit(context.identifier())).getValue();
        } else if (context.string() != null) {
            s = ((StringLiteral) visit(context.string())).getStringValue();
        }
        return new Identifier(s);
    }

    @Override
    public ParseNode visitUserWithHostAndBlanket(StarRocksParser.UserWithHostAndBlanketContext context) {
        Identifier user = (Identifier) visit(context.identifierOrString(0));
        Identifier host = (Identifier) visit(context.identifierOrString(1));
        return new UserIdentifier(user.getValue(), host.getValue(), true);
    }

    @Override
    public ParseNode visitUserWithHost(StarRocksParser.UserWithHostContext context) {
        Identifier user = (Identifier) visit(context.identifierOrString(0));
        Identifier host = (Identifier) visit(context.identifierOrString(1));
        return new UserIdentifier(user.getValue(), host.getValue(), false);
    }

    @Override
    public ParseNode visitUserWithoutHost(StarRocksParser.UserWithoutHostContext context) {
        Identifier user = (Identifier) visit(context.identifierOrString());
        return new UserIdentifier(user.getValue(), "%", false);
    }

    // ------------------------------------------- Procedure Statement -------------------------------------------

    @Override
    public ParseNode visitShowProcedureStatement(StarRocksParser.ShowProcedureStatementContext context) {
        if (context.pattern != null) {
            StringLiteral stringLiteral = (StringLiteral) visit(context.pattern);
            return new ShowProcedureStmt(stringLiteral.getValue());
        } else if (context.expression() != null) {
            return new ShowProcedureStmt((Expr) visit(context.expression()));
        } else {
            return new ShowProcedureStmt();
        }
    }

    // ------------------------------------------- Util Functions -------------------------------------------

    private <T> List<T> visit(List<? extends ParserRuleContext> contexts, Class<T> clazz) {
        return contexts.stream()
                .map(this::visit)
                .map(clazz::cast)
                .collect(toList());
    }

    private <T> List<T> visitIfPresent(List<? extends ParserRuleContext> contexts, Class<T> clazz) {
        if (contexts != null && contexts.size() != 0) {
            return contexts.stream()
                    .map(this::visit)
                    .map(clazz::cast)
                    .collect(toList());
        } else {
            return null;
        }
    }

    private ParseNode visitIfPresent(ParserRuleContext context) {
        if (context != null) {
            return visit(context);
        } else {
            return null;
        }
    }

    private FunctionArgsDef getFunctionArgsDef(StarRocksParser.TypeListContext typeList) {
        List<TypeDef> typeDefList = new ArrayList<>();
        for (StarRocksParser.TypeContext typeContext : typeList.type()) {
            typeDefList.add(new TypeDef(getType(typeContext)));
        }
        boolean isVariadic = typeList.DOTDOTDOT() != null;
        return new FunctionArgsDef(typeDefList, isVariadic);
    }

    private String getIdentifierName(StarRocksParser.IdentifierContext context) {
        return ((Identifier) visit(context)).getValue();
    }

    private QualifiedName getQualifiedName(StarRocksParser.QualifiedNameContext context) {
        List<String> parts = visit(context.identifier(), Identifier.class).stream()
                .map(Identifier::getValue)
                .collect(Collectors.toList());

        return QualifiedName.of(parts);
    }

    private TableName qualifiedNameToTableName(QualifiedName qualifiedName) {
        // Hierarchy: catalog.database.table
        List<String> parts = qualifiedName.getParts();
        if (parts.size() == 3) {
            return new TableName(parts.get(0), parts.get(1), parts.get(2));
        } else if (parts.size() == 2) {
            return new TableName(null, qualifiedName.getParts().get(0), qualifiedName.getParts().get(1));
        } else if (parts.size() == 1) {
            return new TableName(null, null, qualifiedName.getParts().get(0));
        } else {
            throw new ParsingException("error table name ");
        }
    }

    public Type getType(StarRocksParser.TypeContext context) {
        if (context.baseType() != null) {
            return getBaseType(context.baseType());
        } else if (context.decimalType() != null) {
            return getDecimalType(context.decimalType());
        } else if (context.arrayType() != null) {
            return getArrayType(context.arrayType());
        }
        throw new IllegalArgumentException("Unsupported type specification: " + context.getText());
    }

    private Type getBaseType(StarRocksParser.BaseTypeContext context) {
        int length = -1;
        if (context.typeParameter() != null) {
            length = Integer.parseInt(context.typeParameter().INTEGER_VALUE().toString());
        }
        if (context.STRING() != null) {
            ScalarType type = ScalarType.createVarcharType(ScalarType.DEFAULT_STRING_LENGTH);
            type.setAssignedStrLenInColDefinition();
            return type;
        } else if (context.VARCHAR() != null) {
            ScalarType type = ScalarType.createVarcharType(length);
            if (length != -1) {
                type.setAssignedStrLenInColDefinition();
            }
            return type;
        } else if (context.CHAR() != null) {
            ScalarType type = ScalarType.createCharType(length);
            if (length != -1) {
                type.setAssignedStrLenInColDefinition();
            }
            return type;
        } else if (context.SIGNED() != null) {
            return Type.INT;
        } else if (context.HLL() != null) {
            ScalarType type = ScalarType.createHllType();
            type.setAssignedStrLenInColDefinition();
            return type;
        } else {
            return ScalarType.createType(context.getChild(0).getText());
        }
    }

    public ScalarType getDecimalType(StarRocksParser.DecimalTypeContext context) {
        Integer precision = null;
        Integer scale = null;
        if (context.precision != null) {
            precision = Integer.parseInt(context.precision.getText());
            if (context.scale != null) {
                scale = Integer.parseInt(context.scale.getText());
            }
        }
        if (context.DECIMAL() != null) {
            if (precision != null) {
                if (scale != null) {
                    return ScalarType.createUnifiedDecimalType(precision, scale);
                }
                try {
                    return ScalarType.createUnifiedDecimalType(precision);
                } catch (AnalysisException e) {
                    throw new SemanticException(e.getMessage());
                }
            }
            return ScalarType.createUnifiedDecimalType(10, 0);
        } else if (context.DECIMAL32() != null || context.DECIMAL64() != null || context.DECIMAL128() != null) {
            try {
                ScalarType.checkEnableDecimalV3();
            } catch (AnalysisException e) {
                throw new SemanticException(e.getMessage());
            }
            final PrimitiveType primitiveType = PrimitiveType.valueOf(context.children.get(0).getText().toUpperCase());
            if (precision != null) {
                if (scale != null) {
                    return ScalarType.createDecimalV3Type(primitiveType, precision, scale);
                }
                return ScalarType.createDecimalV3Type(primitiveType, precision);
            }
            return ScalarType.createDecimalV3Type(primitiveType);
        } else if (context.DECIMALV2() != null) {
            if (precision != null) {
                if (scale != null) {
                    return ScalarType.createDecimalV2Type(precision, scale);
                }
                return ScalarType.createDecimalV2Type(precision);
            }
            return ScalarType.createDecimalV2Type();
        } else {
            throw new IllegalArgumentException("Unsupported type " + context.getText());
        }
    }

    public ArrayType getArrayType(StarRocksParser.ArrayTypeContext context) {
        return new ArrayType(getType(context.type()));
    }

    @Override
    public ParseNode visitDescTableStatement(StarRocksParser.DescTableStatementContext context) {
        QualifiedName qualifiedName = getQualifiedName(context.qualifiedName());
        TableName targetTableName = qualifiedNameToTableName(qualifiedName);
        return new DescribeStmt(targetTableName, context.ALL() != null);
    }

    @Override
    public ParseNode visitShowProcStatement(StarRocksParser.ShowProcStatementContext context) {
        StringLiteral stringLiteral = (StringLiteral) visit(context.path);
        return new ShowProcStmt(stringLiteral.getValue());
    }

    @Override
    public ParseNode visitRecoverPartitionStatement(StarRocksParser.RecoverPartitionStatementContext context) {
        QualifiedName qualifiedName = getQualifiedName(context.qualifiedName());
        TableName tableName = qualifiedNameToTableName(qualifiedName);
        String partitionName = ((Identifier) visit(context.identifier())).getValue();
        return new RecoverPartitionStmt(tableName, partitionName);
    }

    @Override
    public ParseNode visitShowCharsetStatement(StarRocksParser.ShowCharsetStatementContext context) {
        String pattern = null;
        if (context.pattern != null) {
            StringLiteral stringLiteral = (StringLiteral) visit(context.pattern);
            pattern = stringLiteral.getValue();
        }

        Expr where = null;
        if (context.expression() != null) {
            where = (Expr) visit(context.expression());
        }

        return new ShowCharsetStmt(pattern, where);
    }

    @Override
    public ParseNode visitShowCollationStatement(StarRocksParser.ShowCollationStatementContext context) {
        String pattern = null;
        if (context.pattern != null) {
            StringLiteral stringLiteral = (StringLiteral) visit(context.pattern);
            pattern = stringLiteral.getValue();
        }

        Expr where = null;
        if (context.expression() != null) {
            where = (Expr) visit(context.expression());
        }

        return new ShowCollationStmt(pattern, where);
    }

    private LabelName qualifiedNameToLabelName(QualifiedName qualifiedName) {
        // Hierarchy: catalog.database.table
        List<String> parts = qualifiedName.getParts();
        if (parts.size() == 2) {
            return new LabelName(parts.get(0), parts.get(1));
        } else if (parts.size() == 1) {
            return new LabelName(null, parts.get(0));
        } else {
            throw new ParsingException("error table name ");
        }
    }
}<|MERGE_RESOLUTION|>--- conflicted
+++ resolved
@@ -19,7 +19,6 @@
 import com.starrocks.analysis.AlterSystemStmt;
 import com.starrocks.analysis.AlterTableStmt;
 import com.starrocks.analysis.AlterUserStmt;
-import com.starrocks.sql.ast.AlterViewStmt;
 import com.starrocks.analysis.AnalyticExpr;
 import com.starrocks.analysis.AnalyticWindow;
 import com.starrocks.analysis.ArithmeticExpr;
@@ -31,7 +30,6 @@
 import com.starrocks.analysis.BinaryPredicate;
 import com.starrocks.analysis.BoolLiteral;
 import com.starrocks.analysis.BrokerDesc;
-import com.starrocks.sql.ast.CancelAlterTableStmt;
 import com.starrocks.analysis.CancelLoadStmt;
 import com.starrocks.analysis.CaseExpr;
 import com.starrocks.analysis.CaseWhenClause;
@@ -45,17 +43,12 @@
 import com.starrocks.analysis.CreateFunctionStmt;
 import com.starrocks.analysis.CreateIndexClause;
 import com.starrocks.analysis.CreateMaterializedViewStmt;
-import com.starrocks.sql.ast.CreateTableAsSelectStmt;
-import com.starrocks.sql.ast.CreateTableLikeStmt;
-import com.starrocks.sql.ast.CreateTableStmt;
 import com.starrocks.analysis.CreateUserStmt;
-import com.starrocks.sql.ast.CreateViewStmt;
 import com.starrocks.analysis.DataDescription;
 import com.starrocks.analysis.DateLiteral;
 import com.starrocks.analysis.DecimalLiteral;
 import com.starrocks.analysis.DefaultValueExpr;
 import com.starrocks.analysis.DeleteStmt;
-import com.starrocks.sql.ast.DescribeStmt;
 import com.starrocks.analysis.DistributionDesc;
 import com.starrocks.analysis.DropBackendClause;
 import com.starrocks.analysis.DropColumnClause;
@@ -66,7 +59,6 @@
 import com.starrocks.analysis.DropMaterializedViewStmt;
 import com.starrocks.analysis.DropObserverClause;
 import com.starrocks.analysis.DropPartitionClause;
-import com.starrocks.sql.ast.DropTableStmt;
 import com.starrocks.analysis.DropUserStmt;
 import com.starrocks.analysis.ExistsPredicate;
 import com.starrocks.analysis.Expr;
@@ -116,7 +108,6 @@
 import com.starrocks.analysis.Predicate;
 import com.starrocks.analysis.RangePartitionDesc;
 import com.starrocks.analysis.RecoverPartitionStmt;
-import com.starrocks.sql.ast.RecoverTableStmt;
 import com.starrocks.analysis.ReorderColumnsClause;
 import com.starrocks.analysis.ResourceDesc;
 import com.starrocks.analysis.ResumeRoutineLoadStmt;
@@ -129,21 +120,11 @@
 import com.starrocks.analysis.SetUserPropertyStmt;
 import com.starrocks.analysis.SetUserPropertyVar;
 import com.starrocks.analysis.SetVar;
-import com.starrocks.sql.ast.ShowAlterStmt;
 import com.starrocks.analysis.ShowAuthenticationStmt;
 import com.starrocks.analysis.ShowBackupStmt;
 import com.starrocks.analysis.ShowBrokerStmt;
 import com.starrocks.analysis.ShowCharsetStmt;
 import com.starrocks.analysis.ShowCollationStmt;
-<<<<<<< HEAD
-import com.starrocks.sql.ast.ShowColumnStmt;
-import com.starrocks.analysis.ShowCreateDbStmt;
-import com.starrocks.sql.ast.ShowCreateTableStmt;
-import com.starrocks.analysis.ShowDataStmt;
-=======
-import com.starrocks.analysis.ShowColumnStmt;
-import com.starrocks.analysis.ShowCreateTableStmt;
->>>>>>> 01154614
 import com.starrocks.analysis.ShowDbStmt;
 import com.starrocks.analysis.ShowDeleteStmt;
 import com.starrocks.analysis.ShowDynamicPartitionStmt;
@@ -158,8 +139,6 @@
 import com.starrocks.analysis.ShowProcesslistStmt;
 import com.starrocks.analysis.ShowRoutineLoadStmt;
 import com.starrocks.analysis.ShowStatusStmt;
-import com.starrocks.sql.ast.ShowTableStatusStmt;
-import com.starrocks.sql.ast.ShowTableStmt;
 import com.starrocks.analysis.ShowTabletStmt;
 import com.starrocks.analysis.ShowUserPropertyStmt;
 import com.starrocks.analysis.ShowVariablesStmt;
@@ -177,7 +156,6 @@
 import com.starrocks.analysis.TableRenameClause;
 import com.starrocks.analysis.TimestampArithmeticExpr;
 import com.starrocks.analysis.TruncatePartitionClause;
-import com.starrocks.sql.ast.TruncateTableStmt;
 import com.starrocks.analysis.TypeDef;
 import com.starrocks.analysis.UpdateStmt;
 import com.starrocks.analysis.UserDesc;
@@ -213,11 +191,13 @@
 import com.starrocks.sql.ast.AlterDatabaseRename;
 import com.starrocks.sql.ast.AlterMaterializedViewStatement;
 import com.starrocks.sql.ast.AlterResourceGroupStmt;
+import com.starrocks.sql.ast.AlterViewStmt;
 import com.starrocks.sql.ast.AnalyzeBasicDesc;
 import com.starrocks.sql.ast.AnalyzeHistogramDesc;
 import com.starrocks.sql.ast.AnalyzeStmt;
 import com.starrocks.sql.ast.AsyncRefreshSchemeDesc;
 import com.starrocks.sql.ast.CTERelation;
+import com.starrocks.sql.ast.CancelAlterTableStmt;
 import com.starrocks.sql.ast.CancelRefreshMaterializedViewStatement;
 import com.starrocks.sql.ast.ColumnAssignment;
 import com.starrocks.sql.ast.CreateAnalyzeJobStmt;
@@ -225,12 +205,18 @@
 import com.starrocks.sql.ast.CreateDbStmt;
 import com.starrocks.sql.ast.CreateMaterializedViewStatement;
 import com.starrocks.sql.ast.CreateResourceGroupStmt;
+import com.starrocks.sql.ast.CreateTableAsSelectStmt;
+import com.starrocks.sql.ast.CreateTableLikeStmt;
+import com.starrocks.sql.ast.CreateTableStmt;
+import com.starrocks.sql.ast.CreateViewStmt;
+import com.starrocks.sql.ast.DescribeStmt;
 import com.starrocks.sql.ast.DropAnalyzeJobStmt;
 import com.starrocks.sql.ast.DropCatalogStmt;
 import com.starrocks.sql.ast.DropDbStmt;
 import com.starrocks.sql.ast.DropHistogramStmt;
 import com.starrocks.sql.ast.DropResourceGroupStmt;
 import com.starrocks.sql.ast.DropStatsStmt;
+import com.starrocks.sql.ast.DropTableStmt;
 import com.starrocks.sql.ast.ExceptRelation;
 import com.starrocks.sql.ast.ExecuteAsStmt;
 import com.starrocks.sql.ast.ExpressionPartitionDesc;
@@ -246,6 +232,7 @@
 import com.starrocks.sql.ast.QueryRelation;
 import com.starrocks.sql.ast.QueryStatement;
 import com.starrocks.sql.ast.RecoverDbStmt;
+import com.starrocks.sql.ast.RecoverTableStmt;
 import com.starrocks.sql.ast.RefreshMaterializedViewStatement;
 import com.starrocks.sql.ast.RefreshSchemeDesc;
 import com.starrocks.sql.ast.RefreshTableStmt;
@@ -254,21 +241,27 @@
 import com.starrocks.sql.ast.RevokeRoleStmt;
 import com.starrocks.sql.ast.SelectRelation;
 import com.starrocks.sql.ast.SetUserVar;
+import com.starrocks.sql.ast.ShowAlterStmt;
 import com.starrocks.sql.ast.ShowAnalyzeJobStmt;
 import com.starrocks.sql.ast.ShowAnalyzeStatusStmt;
 import com.starrocks.sql.ast.ShowBasicStatsMetaStmt;
 import com.starrocks.sql.ast.ShowCatalogsStmt;
+import com.starrocks.sql.ast.ShowColumnStmt;
 import com.starrocks.sql.ast.ShowComputeNodesStmt;
 import com.starrocks.sql.ast.ShowCreateDbStmt;
+import com.starrocks.sql.ast.ShowCreateTableStmt;
 import com.starrocks.sql.ast.ShowDataStmt;
 import com.starrocks.sql.ast.ShowHistogramStatsMetaStmt;
 import com.starrocks.sql.ast.ShowProcedureStmt;
 import com.starrocks.sql.ast.ShowResourceGroupStmt;
+import com.starrocks.sql.ast.ShowTableStatusStmt;
+import com.starrocks.sql.ast.ShowTableStmt;
 import com.starrocks.sql.ast.SubmitTaskStmt;
 import com.starrocks.sql.ast.SubqueryRelation;
 import com.starrocks.sql.ast.SyncRefreshSchemeDesc;
 import com.starrocks.sql.ast.TableFunctionRelation;
 import com.starrocks.sql.ast.TableRelation;
+import com.starrocks.sql.ast.TruncateTableStmt;
 import com.starrocks.sql.ast.UnionRelation;
 import com.starrocks.sql.ast.UnitIdentifier;
 import com.starrocks.sql.ast.UseCatalogStmt;
@@ -433,13 +426,6 @@
                 context.rollupDesc() == null ? null : getRollupDesc(context.rollupDesc()));
     }
 
-    @Override
-    public ParseNode visitCreateTableLikeStatement(StarRocksParser.CreateTableLikeStatementContext context) {
-        return new CreateTableLikeStmt(context.IF() != null,
-                qualifiedNameToTableName(getQualifiedName(context.qualifiedName(0))),
-                qualifiedNameToTableName(getQualifiedName(context.qualifiedName(1))));
-    }
-
     private PartitionDesc getPartitionDesc(StarRocksParser.PartitionDescContext context) {
         final List<Identifier> identifierList = visit(context.identifierList().identifier(), Identifier.class);
         final List<String> columnList = identifierList.stream().map(Identifier::getValue).collect(toList());
@@ -590,6 +576,238 @@
     }
 
     @Override
+    public ParseNode visitCreateTableLikeStatement(StarRocksParser.CreateTableLikeStatementContext context) {
+        return new CreateTableLikeStmt(context.IF() != null,
+                qualifiedNameToTableName(getQualifiedName(context.qualifiedName(0))),
+                qualifiedNameToTableName(getQualifiedName(context.qualifiedName(1))));
+    }
+
+    @Override
+    public ParseNode visitShowCreateTableStatement(StarRocksParser.ShowCreateTableStatementContext context) {
+        QualifiedName qualifiedName = getQualifiedName(context.qualifiedName());
+        TableName targetTableName = qualifiedNameToTableName(qualifiedName);
+        if (context.MATERIALIZED() != null && context.VIEW() != null) {
+            return new ShowCreateTableStmt(targetTableName, ShowCreateTableStmt.CreateTableType.MATERIALIZED_VIEW);
+        }
+        if (context.VIEW() != null) {
+            return new ShowCreateTableStmt(targetTableName, ShowCreateTableStmt.CreateTableType.VIEW);
+        }
+        return new ShowCreateTableStmt(targetTableName, ShowCreateTableStmt.CreateTableType.TABLE);
+    }
+
+    @Override
+    public ParseNode visitDropTableStatement(StarRocksParser.DropTableStatementContext context) {
+        boolean ifExists = context.IF() != null && context.EXISTS() != null;
+        boolean force = context.FORCE() != null;
+        QualifiedName qualifiedName = getQualifiedName(context.qualifiedName());
+        TableName targetTableName = qualifiedNameToTableName(qualifiedName);
+        return new DropTableStmt(ifExists, targetTableName, force);
+    }
+
+    @Override
+    public ParseNode visitRecoverTableStatement(StarRocksParser.RecoverTableStatementContext context) {
+        QualifiedName qualifiedName = getQualifiedName(context.qualifiedName());
+        TableName tableName = qualifiedNameToTableName(qualifiedName);
+        return new RecoverTableStmt(tableName);
+    }
+
+    @Override
+    public ParseNode visitTruncateTableStatement(StarRocksParser.TruncateTableStatementContext context) {
+        QualifiedName qualifiedName = getQualifiedName(context.qualifiedName());
+        TableName targetTableName = qualifiedNameToTableName(qualifiedName);
+        PartitionNames partitionNames = null;
+        if (context.partitionNames() != null) {
+            partitionNames = (PartitionNames) visit(context.partitionNames());
+        }
+        return new TruncateTableStmt(new TableRef(targetTableName, null, partitionNames));
+    }
+
+    @Override
+    public ParseNode visitShowTableStatement(StarRocksParser.ShowTableStatementContext context) {
+        boolean isVerbose = context.FULL() != null;
+        String database = null;
+        if (context.qualifiedName() != null) {
+            database = getQualifiedName(context.qualifiedName()).toString();
+        }
+
+        if (context.pattern != null) {
+            StringLiteral stringLiteral = (StringLiteral) visit(context.pattern);
+            return new ShowTableStmt(database, isVerbose, stringLiteral.getValue());
+        } else if (context.expression() != null) {
+            return new ShowTableStmt(database, isVerbose, null, (Expr) visit(context.expression()));
+        } else {
+            return new ShowTableStmt(database, isVerbose, null);
+        }
+    }
+
+    @Override
+    public ParseNode visitDescTableStatement(StarRocksParser.DescTableStatementContext context) {
+        QualifiedName qualifiedName = getQualifiedName(context.qualifiedName());
+        TableName targetTableName = qualifiedNameToTableName(qualifiedName);
+        return new DescribeStmt(targetTableName, context.ALL() != null);
+    }
+
+    @Override
+    public ParseNode visitShowTableStatusStatement(StarRocksParser.ShowTableStatusStatementContext context) {
+        QualifiedName dbName = null;
+        if (context.qualifiedName() != null) {
+            dbName = getQualifiedName(context.db);
+        }
+
+        String pattern = null;
+        if (context.pattern != null) {
+            StringLiteral stringLiteral = (StringLiteral) visit(context.pattern);
+            pattern = stringLiteral.getValue();
+        }
+
+        Expr where = null;
+        if (context.expression() != null) {
+            where = (Expr) visit(context.expression());
+        }
+
+        return new ShowTableStatusStmt(dbName == null ? null : dbName.toString(), pattern, where);
+    }
+
+    @Override
+    public ParseNode visitShowColumnStatement(StarRocksParser.ShowColumnStatementContext context) {
+        QualifiedName tableName = getQualifiedName(context.table);
+
+        QualifiedName dbName = null;
+        if (context.db != null) {
+            dbName = getQualifiedName(context.db);
+        }
+
+        String pattern = null;
+        if (context.pattern != null) {
+            StringLiteral stringLiteral = (StringLiteral) visit(context.pattern);
+            pattern = stringLiteral.getValue();
+        }
+
+        Expr where = null;
+        if (context.expression() != null) {
+            where = (Expr) visit(context.expression());
+        }
+
+        return new ShowColumnStmt(qualifiedNameToTableName(tableName),
+                dbName == null ? null : dbName.toString(),
+                pattern,
+                context.FULL() != null,
+                where);
+    }
+
+    @Override
+    public ParseNode visitRefreshTableStatement(StarRocksParser.RefreshTableStatementContext context) {
+        QualifiedName qualifiedName = getQualifiedName(context.qualifiedName());
+        TableName targetTableName = qualifiedNameToTableName(qualifiedName);
+        List<String> partitionNames = null;
+        if (context.string() != null) {
+            partitionNames = context.string().stream()
+                    .map(c -> ((StringLiteral) visit(c)).getStringValue()).collect(toList());
+        }
+        return new RefreshTableStmt(targetTableName, partitionNames);
+    }
+
+    @Override
+    public ParseNode visitAlterTableStatement(StarRocksParser.AlterTableStatementContext context) {
+        QualifiedName qualifiedName = getQualifiedName(context.qualifiedName());
+        TableName targetTableName = qualifiedNameToTableName(qualifiedName);
+        List<AlterClause> alterClauses = visit(context.alterClause(), AlterClause.class);
+        return new AlterTableStmt(targetTableName, alterClauses);
+    }
+
+    @Override
+    public ParseNode visitCancelAlterTableStatement(StarRocksParser.CancelAlterTableStatementContext context) {
+        ShowAlterStmt.AlterType alterType;
+        if (context.ROLLUP() != null) {
+            alterType = ShowAlterStmt.AlterType.ROLLUP;
+        } else if (context.MATERIALIZED() != null && context.VIEW() != null) {
+            alterType = ShowAlterStmt.AlterType.MATERIALIZED_VIEW;
+        } else {
+            alterType = ShowAlterStmt.AlterType.COLUMN;
+        }
+        QualifiedName qualifiedName = getQualifiedName(context.qualifiedName());
+        TableName dbTableName = qualifiedNameToTableName(qualifiedName);
+
+        List<Long> alterJobIdList = null;
+        if (context.INTEGER_VALUE() != null) {
+            alterJobIdList = context.INTEGER_VALUE()
+                    .stream().map(ParseTree::getText).map(Long::parseLong).collect(toList());
+        }
+        return new CancelAlterTableStmt(alterType, dbTableName, alterJobIdList == null ? null : alterJobIdList);
+    }
+
+    @Override
+    public ParseNode visitShowAlterStatement(StarRocksParser.ShowAlterStatementContext context) {
+        QualifiedName dbName = null;
+        if (context.db != null) {
+            dbName = getQualifiedName(context.db);
+        }
+        Expr where = null;
+        if (context.expression() != null) {
+            where = (Expr) visit(context.expression());
+        }
+        ShowAlterStmt.AlterType alterType;
+        if (context.ROLLUP() != null) {
+            alterType = ShowAlterStmt.AlterType.ROLLUP;
+        } else if (context.MATERIALIZED() != null && context.VIEW() != null) {
+            alterType = ShowAlterStmt.AlterType.MATERIALIZED_VIEW;
+        } else {
+            alterType = ShowAlterStmt.AlterType.COLUMN;
+        }
+        List<OrderByElement> orderByElements = null;
+        if (context.ORDER() != null) {
+            orderByElements = new ArrayList<>();
+            orderByElements.addAll(visit(context.sortItem(), OrderByElement.class));
+        }
+        LimitElement limitElement = null;
+        if (context.limitElement() != null) {
+            limitElement = (LimitElement) visit(context.limitElement());
+        }
+        return new ShowAlterStmt(alterType, dbName == null ? null : dbName.toString(), where, orderByElements,
+                limitElement);
+    }
+
+    // ------------------------------------------- View Statement ------------------------------------------------------
+
+    @Override
+    public ParseNode visitCreateViewStatement(StarRocksParser.CreateViewStatementContext context) {
+        QualifiedName qualifiedName = getQualifiedName(context.qualifiedName());
+        TableName targetTableName = qualifiedNameToTableName(qualifiedName);
+
+        List<ColWithComment> colWithComments = null;
+        if (context.columnNameWithComment().size() > 0) {
+            colWithComments = visit(context.columnNameWithComment(), ColWithComment.class);
+        }
+        return new CreateViewStmt(
+                context.IF() != null,
+                targetTableName,
+                colWithComments,
+                context.comment() == null ? null : ((StringLiteral) visit(context.comment())).getStringValue(),
+                (QueryStatement) visit(context.queryStatement()));
+    }
+
+    @Override
+    public ParseNode visitAlterViewStatement(StarRocksParser.AlterViewStatementContext context) {
+        QualifiedName qualifiedName = getQualifiedName(context.qualifiedName());
+        TableName targetTableName = qualifiedNameToTableName(qualifiedName);
+
+        List<ColWithComment> colWithComments = null;
+        if (context.columnNameWithComment().size() > 0) {
+            colWithComments = visit(context.columnNameWithComment(), ColWithComment.class);
+        }
+
+        return new AlterViewStmt(targetTableName, colWithComments, (QueryStatement) visit(context.queryStatement()));
+    }
+
+    @Override
+    public ParseNode visitDropViewStatement(StarRocksParser.DropViewStatementContext context) {
+        boolean ifExists = context.IF() != null && context.EXISTS() != null;
+        QualifiedName qualifiedName = getQualifiedName(context.qualifiedName());
+        TableName targetTableName = qualifiedNameToTableName(qualifiedName);
+        return new DropTableStmt(ifExists, targetTableName, true, false);
+    }
+
+    @Override
     public ParseNode visitAddComputeNodeClause(StarRocksParser.AddComputeNodeClauseContext context) {
         List<String> hostPorts =
                 context.string().stream().map(c -> ((StringLiteral) visit(c)).getStringValue()).collect(toList());
@@ -670,69 +888,6 @@
     }
 
     @Override
-    public ParseNode visitAlterTableStatement(StarRocksParser.AlterTableStatementContext context) {
-        QualifiedName qualifiedName = getQualifiedName(context.qualifiedName());
-        TableName targetTableName = qualifiedNameToTableName(qualifiedName);
-        List<AlterClause> alterClauses = visit(context.alterClause(), AlterClause.class);
-        return new AlterTableStmt(targetTableName, alterClauses);
-    }
-
-    @Override
-    public ParseNode visitCancelAlterTableStatement(StarRocksParser.CancelAlterTableStatementContext context) {
-        ShowAlterStmt.AlterType alterType;
-        if (context.ROLLUP() != null) {
-            alterType = ShowAlterStmt.AlterType.ROLLUP;
-        } else if (context.MATERIALIZED() != null && context.VIEW() != null) {
-            alterType = ShowAlterStmt.AlterType.MATERIALIZED_VIEW;
-        } else {
-            alterType = ShowAlterStmt.AlterType.COLUMN;
-        }
-        QualifiedName qualifiedName = getQualifiedName(context.qualifiedName());
-        TableName dbTableName = qualifiedNameToTableName(qualifiedName);
-
-        List<Long> alterJobIdList = null;
-        if (context.INTEGER_VALUE() != null) {
-            alterJobIdList = context.INTEGER_VALUE()
-                    .stream().map(ParseTree::getText).map(Long::parseLong).collect(toList());
-        }
-        return new CancelAlterTableStmt(alterType, dbTableName, alterJobIdList == null ? null : alterJobIdList);
-    }
-
-    @Override
-    public ParseNode visitRecoverTableStatement(StarRocksParser.RecoverTableStatementContext context) {
-        QualifiedName qualifiedName = getQualifiedName(context.qualifiedName());
-        TableName tableName = qualifiedNameToTableName(qualifiedName);
-        return new RecoverTableStmt(tableName);
-    }
-
-    @Override
-    public ParseNode visitDropTableStatement(StarRocksParser.DropTableStatementContext context) {
-        boolean ifExists = context.IF() != null && context.EXISTS() != null;
-        boolean force = context.FORCE() != null;
-        QualifiedName qualifiedName = getQualifiedName(context.qualifiedName());
-        TableName targetTableName = qualifiedNameToTableName(qualifiedName);
-        return new DropTableStmt(ifExists, targetTableName, force);
-    }
-
-    @Override
-    public ParseNode visitShowTableStatement(StarRocksParser.ShowTableStatementContext context) {
-        boolean isVerbose = context.FULL() != null;
-        String database = null;
-        if (context.qualifiedName() != null) {
-            database = getQualifiedName(context.qualifiedName()).toString();
-        }
-
-        if (context.pattern != null) {
-            StringLiteral stringLiteral = (StringLiteral) visit(context.pattern);
-            return new ShowTableStmt(database, isVerbose, stringLiteral.getValue());
-        } else if (context.expression() != null) {
-            return new ShowTableStmt(database, isVerbose, null, (Expr) visit(context.expression()));
-        } else {
-            return new ShowTableStmt(database, isVerbose, null);
-        }
-    }
-
-    @Override
     public ParseNode visitShowTabletStatement(StarRocksParser.ShowTabletStatementContext context) {
         if (context.INTEGER_VALUE() != null) {
             return new ShowTabletStmt(null, Long.parseLong(context.INTEGER_VALUE().getText()));
@@ -758,50 +913,6 @@
             }
             return new ShowTabletStmt(dbTblName, -1L, partitionNames, where, orderByElements, limitElement);
         }
-    }
-
-    @Override
-    public ParseNode visitShowAlterStatement(StarRocksParser.ShowAlterStatementContext context) {
-        QualifiedName dbName = null;
-        if (context.db != null) {
-            dbName = getQualifiedName(context.db);
-        }
-        Expr where = null;
-        if (context.expression() != null) {
-            where = (Expr) visit(context.expression());
-        }
-        ShowAlterStmt.AlterType alterType;
-        if (context.ROLLUP() != null) {
-            alterType = ShowAlterStmt.AlterType.ROLLUP;
-        } else if (context.MATERIALIZED() != null && context.VIEW() != null) {
-            alterType = ShowAlterStmt.AlterType.MATERIALIZED_VIEW;
-        } else {
-            alterType = ShowAlterStmt.AlterType.COLUMN;
-        }
-        List<OrderByElement> orderByElements = null;
-        if (context.ORDER() != null) {
-            orderByElements = new ArrayList<>();
-            orderByElements.addAll(visit(context.sortItem(), OrderByElement.class));
-        }
-        LimitElement limitElement = null;
-        if (context.limitElement() != null) {
-            limitElement = (LimitElement) visit(context.limitElement());
-        }
-        return new ShowAlterStmt(alterType, dbName == null ? null : dbName.toString(), where, orderByElements,
-                limitElement);
-    }
-
-    @Override
-    public ParseNode visitShowCreateTableStatement(StarRocksParser.ShowCreateTableStatementContext context) {
-        QualifiedName qualifiedName = getQualifiedName(context.qualifiedName());
-        TableName targetTableName = qualifiedNameToTableName(qualifiedName);
-        if (context.MATERIALIZED() != null && context.VIEW() != null) {
-            return new ShowCreateTableStmt(targetTableName, ShowCreateTableStmt.CreateTableType.MATERIALIZED_VIEW);
-        }
-        if (context.VIEW() != null) {
-            return new ShowCreateTableStmt(targetTableName, ShowCreateTableStmt.CreateTableType.VIEW);
-        }
-        return new ShowCreateTableStmt(targetTableName, ShowCreateTableStmt.CreateTableType.TABLE);
     }
 
     @Override
@@ -845,33 +956,6 @@
     }
 
     @Override
-    public ParseNode visitShowColumnStatement(StarRocksParser.ShowColumnStatementContext context) {
-        QualifiedName tableName = getQualifiedName(context.table);
-
-        QualifiedName dbName = null;
-        if (context.db != null) {
-            dbName = getQualifiedName(context.db);
-        }
-
-        String pattern = null;
-        if (context.pattern != null) {
-            StringLiteral stringLiteral = (StringLiteral) visit(context.pattern);
-            pattern = stringLiteral.getValue();
-        }
-
-        Expr where = null;
-        if (context.expression() != null) {
-            where = (Expr) visit(context.expression());
-        }
-
-        return new ShowColumnStmt(qualifiedNameToTableName(tableName),
-                dbName == null ? null : dbName.toString(),
-                pattern,
-                context.FULL() != null,
-                where);
-    }
-
-    @Override
     public ParseNode visitShowIndexStatement(StarRocksParser.ShowIndexStatementContext context) {
         QualifiedName tableName = getQualifiedName(context.table);
         QualifiedName dbName = null;
@@ -881,39 +965,6 @@
 
         return new ShowIndexStmt(dbName == null ? null : dbName.toString(),
                 qualifiedNameToTableName(tableName));
-    }
-
-    @Override
-    public ParseNode visitShowTableStatusStatement(StarRocksParser.ShowTableStatusStatementContext context) {
-        QualifiedName dbName = null;
-        if (context.qualifiedName() != null) {
-            dbName = getQualifiedName(context.db);
-        }
-
-        String pattern = null;
-        if (context.pattern != null) {
-            StringLiteral stringLiteral = (StringLiteral) visit(context.pattern);
-            pattern = stringLiteral.getValue();
-        }
-
-        Expr where = null;
-        if (context.expression() != null) {
-            where = (Expr) visit(context.expression());
-        }
-
-        return new ShowTableStatusStmt(dbName == null ? null : dbName.toString(), pattern, where);
-    }
-
-    @Override
-    public ParseNode visitRefreshTableStatement(StarRocksParser.RefreshTableStatementContext context) {
-        QualifiedName qualifiedName = getQualifiedName(context.qualifiedName());
-        TableName targetTableName = qualifiedNameToTableName(qualifiedName);
-        List<String> partitionNames = null;
-        if (context.string() != null) {
-            partitionNames = context.string().stream()
-                    .map(c -> ((StringLiteral) visit(c)).getStringValue()).collect(toList());
-        }
-        return new RefreshTableStmt(targetTableName, partitionNames);
     }
 
     @Override
@@ -1065,45 +1116,6 @@
             }
         }
         return properties;
-    }
-    // ------------------------------------------- View Statement ------------------------------------------------------
-
-    @Override
-    public ParseNode visitCreateViewStatement(StarRocksParser.CreateViewStatementContext context) {
-        QualifiedName qualifiedName = getQualifiedName(context.qualifiedName());
-        TableName targetTableName = qualifiedNameToTableName(qualifiedName);
-
-        List<ColWithComment> colWithComments = null;
-        if (context.columnNameWithComment().size() > 0) {
-            colWithComments = visit(context.columnNameWithComment(), ColWithComment.class);
-        }
-        return new CreateViewStmt(
-                context.IF() != null,
-                targetTableName,
-                colWithComments,
-                context.comment() == null ? null : ((StringLiteral) visit(context.comment())).getStringValue(),
-                (QueryStatement) visit(context.queryStatement()));
-    }
-
-    @Override
-    public ParseNode visitAlterViewStatement(StarRocksParser.AlterViewStatementContext context) {
-        QualifiedName qualifiedName = getQualifiedName(context.qualifiedName());
-        TableName targetTableName = qualifiedNameToTableName(qualifiedName);
-
-        List<ColWithComment> colWithComments = null;
-        if (context.columnNameWithComment().size() > 0) {
-            colWithComments = visit(context.columnNameWithComment(), ColWithComment.class);
-        }
-
-        return new AlterViewStmt(targetTableName, colWithComments, (QueryStatement) visit(context.queryStatement()));
-    }
-
-    @Override
-    public ParseNode visitDropViewStatement(StarRocksParser.DropViewStatementContext context) {
-        boolean ifExists = context.IF() != null && context.EXISTS() != null;
-        QualifiedName qualifiedName = getQualifiedName(context.qualifiedName());
-        TableName targetTableName = qualifiedNameToTableName(qualifiedName);
-        return new DropTableStmt(ifExists, targetTableName, true, false);
     }
 
     // ------------------------------------------- Task Statement ------------------------------------------------------
@@ -2872,17 +2884,6 @@
         } else {
             return visit(context.expression());
         }
-    }
-
-    @Override
-    public ParseNode visitTruncateTableStatement(StarRocksParser.TruncateTableStatementContext context) {
-        QualifiedName qualifiedName = getQualifiedName(context.qualifiedName());
-        TableName targetTableName = qualifiedNameToTableName(qualifiedName);
-        PartitionNames partitionNames = null;
-        if (context.partitionNames() != null) {
-            partitionNames = (PartitionNames) visit(context.partitionNames());
-        }
-        return new TruncateTableStmt(new TableRef(targetTableName, null, partitionNames));
     }
 
     @Override
@@ -4170,13 +4171,6 @@
     }
 
     @Override
-    public ParseNode visitDescTableStatement(StarRocksParser.DescTableStatementContext context) {
-        QualifiedName qualifiedName = getQualifiedName(context.qualifiedName());
-        TableName targetTableName = qualifiedNameToTableName(qualifiedName);
-        return new DescribeStmt(targetTableName, context.ALL() != null);
-    }
-
-    @Override
     public ParseNode visitShowProcStatement(StarRocksParser.ShowProcStatementContext context) {
         StringLiteral stringLiteral = (StringLiteral) visit(context.path);
         return new ShowProcStmt(stringLiteral.getValue());
