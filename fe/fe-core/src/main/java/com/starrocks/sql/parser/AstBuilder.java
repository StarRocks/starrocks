// This file is licensed under the Elastic License 2.0. Copyright 2021-present, StarRocks Limited.
package com.starrocks.sql.parser;

import com.google.common.base.Joiner;
import com.google.common.base.Preconditions;
import com.google.common.collect.ImmutableSet;
import com.google.common.collect.Lists;
import com.starrocks.analysis.AddBackendClause;
import com.starrocks.analysis.AddComputeNodeClause;
import com.starrocks.analysis.AddFollowerClause;
import com.starrocks.analysis.AddObserverClause;
import com.starrocks.analysis.AddPartitionClause;
import com.starrocks.analysis.AddRollupClause;
import com.starrocks.analysis.AdminSetConfigStmt;
import com.starrocks.analysis.AdminSetReplicaStatusStmt;
import com.starrocks.analysis.AdminShowConfigStmt;
import com.starrocks.analysis.AdminShowReplicaDistributionStmt;
import com.starrocks.analysis.AdminShowReplicaStatusStmt;
import com.starrocks.analysis.AlterClause;
import com.starrocks.analysis.AlterDatabaseQuotaStmt;
import com.starrocks.analysis.AlterDatabaseRename;
import com.starrocks.analysis.AlterSystemStmt;
import com.starrocks.analysis.AlterTableStmt;
import com.starrocks.analysis.AlterViewStmt;
import com.starrocks.analysis.AnalyticExpr;
import com.starrocks.analysis.AnalyticWindow;
import com.starrocks.analysis.ArithmeticExpr;
import com.starrocks.analysis.ArrayElementExpr;
import com.starrocks.analysis.ArrayExpr;
import com.starrocks.analysis.ArrowExpr;
import com.starrocks.analysis.BetweenPredicate;
import com.starrocks.analysis.BinaryPredicate;
import com.starrocks.analysis.BoolLiteral;
import com.starrocks.analysis.CancelAlterTableStmt;
import com.starrocks.analysis.CaseExpr;
import com.starrocks.analysis.CaseWhenClause;
import com.starrocks.analysis.CastExpr;
import com.starrocks.analysis.ColWithComment;
import com.starrocks.analysis.ColumnDef;
import com.starrocks.analysis.CompoundPredicate;
import com.starrocks.analysis.CreateDbStmt;
import com.starrocks.analysis.CreateIndexClause;
import com.starrocks.analysis.CreateMaterializedViewStmt;
import com.starrocks.analysis.CreateTableAsSelectStmt;
import com.starrocks.analysis.CreateTableLikeStmt;
import com.starrocks.analysis.CreateTableStmt;
import com.starrocks.analysis.CreateViewStmt;
import com.starrocks.analysis.DateLiteral;
import com.starrocks.analysis.DecimalLiteral;
import com.starrocks.analysis.DefaultValueExpr;
import com.starrocks.analysis.DeleteStmt;
import com.starrocks.analysis.DescribeStmt;
import com.starrocks.analysis.DistributionDesc;
import com.starrocks.analysis.DropBackendClause;
import com.starrocks.analysis.DropComputeNodeClause;
import com.starrocks.analysis.DropDbStmt;
import com.starrocks.analysis.DropFollowerClause;
import com.starrocks.analysis.DropIndexClause;
import com.starrocks.analysis.DropMaterializedViewStmt;
import com.starrocks.analysis.DropObserverClause;
import com.starrocks.analysis.DropPartitionClause;
import com.starrocks.analysis.DropTableStmt;
import com.starrocks.analysis.ExistsPredicate;
import com.starrocks.analysis.Expr;
import com.starrocks.analysis.FloatLiteral;
import com.starrocks.analysis.FunctionCallExpr;
import com.starrocks.analysis.FunctionName;
import com.starrocks.analysis.FunctionParams;
import com.starrocks.analysis.GroupByClause;
import com.starrocks.analysis.GroupingFunctionCallExpr;
import com.starrocks.analysis.HashDistributionDesc;
import com.starrocks.analysis.InPredicate;
import com.starrocks.analysis.IndexDef;
import com.starrocks.analysis.InformationFunction;
import com.starrocks.analysis.InsertStmt;
import com.starrocks.analysis.InsertTarget;
import com.starrocks.analysis.IntLiteral;
import com.starrocks.analysis.IsNullPredicate;
import com.starrocks.analysis.JoinOperator;
import com.starrocks.analysis.KeysDesc;
import com.starrocks.analysis.KillStmt;
import com.starrocks.analysis.LargeIntLiteral;
import com.starrocks.analysis.LikePredicate;
import com.starrocks.analysis.LimitElement;
import com.starrocks.analysis.ListPartitionDesc;
import com.starrocks.analysis.LiteralExpr;
import com.starrocks.analysis.ModifyBackendAddressClause;
import com.starrocks.analysis.ModifyFrontendAddressClause;
import com.starrocks.analysis.ModifyPartitionClause;
import com.starrocks.analysis.ModifyTablePropertiesClause;
import com.starrocks.analysis.MultiItemListPartitionDesc;
import com.starrocks.analysis.MultiRangePartitionDesc;
import com.starrocks.analysis.NullLiteral;
import com.starrocks.analysis.OdbcScalarFunctionCall;
import com.starrocks.analysis.OrderByElement;
import com.starrocks.analysis.OutFileClause;
import com.starrocks.analysis.ParseNode;
import com.starrocks.analysis.PartitionDesc;
import com.starrocks.analysis.PartitionKeyDesc;
import com.starrocks.analysis.PartitionNames;
import com.starrocks.analysis.PartitionValue;
import com.starrocks.analysis.Predicate;
import com.starrocks.analysis.RangePartitionDesc;
import com.starrocks.analysis.RecoverDbStmt;
import com.starrocks.analysis.RecoverPartitionStmt;
import com.starrocks.analysis.RecoverTableStmt;
import com.starrocks.analysis.SelectList;
import com.starrocks.analysis.SelectListItem;
import com.starrocks.analysis.SetStmt;
import com.starrocks.analysis.SetType;
import com.starrocks.analysis.SetUserPropertyStmt;
import com.starrocks.analysis.SetUserPropertyVar;
import com.starrocks.analysis.SetVar;
import com.starrocks.analysis.ShowAlterStmt;
import com.starrocks.analysis.ShowCharsetStmt;
import com.starrocks.analysis.ShowColumnStmt;
import com.starrocks.analysis.ShowCreateDbStmt;
import com.starrocks.analysis.ShowCreateTableStmt;
import com.starrocks.analysis.ShowDataStmt;
import com.starrocks.analysis.ShowDbStmt;
import com.starrocks.analysis.ShowDeleteStmt;
import com.starrocks.analysis.ShowDynamicPartitionStmt;
import com.starrocks.analysis.ShowIndexStmt;
import com.starrocks.analysis.ShowMaterializedViewStmt;
import com.starrocks.analysis.ShowPartitionsStmt;
import com.starrocks.analysis.ShowProcStmt;
import com.starrocks.analysis.ShowProcesslistStmt;
import com.starrocks.analysis.ShowStatusStmt;
import com.starrocks.analysis.ShowTableStatusStmt;
import com.starrocks.analysis.ShowTableStmt;
import com.starrocks.analysis.ShowTabletStmt;
import com.starrocks.analysis.ShowUserPropertyStmt;
import com.starrocks.analysis.ShowVariablesStmt;
import com.starrocks.analysis.SingleItemListPartitionDesc;
import com.starrocks.analysis.SingleRangePartitionDesc;
import com.starrocks.analysis.SlotRef;
import com.starrocks.analysis.StatementBase;
import com.starrocks.analysis.StringLiteral;
import com.starrocks.analysis.Subquery;
import com.starrocks.analysis.SwapTableClause;
import com.starrocks.analysis.SysVariableDesc;
import com.starrocks.analysis.TableName;
import com.starrocks.analysis.TableRef;
import com.starrocks.analysis.TableRenameClause;
import com.starrocks.analysis.TimestampArithmeticExpr;
import com.starrocks.analysis.TruncateTableStmt;
import com.starrocks.analysis.TypeDef;
import com.starrocks.analysis.UpdateStmt;
import com.starrocks.analysis.UserIdentity;
import com.starrocks.analysis.ValueList;
import com.starrocks.catalog.AggregateType;
import com.starrocks.catalog.ArrayType;
import com.starrocks.catalog.FunctionSet;
import com.starrocks.catalog.KeysType;
import com.starrocks.catalog.PrimitiveType;
import com.starrocks.catalog.ScalarType;
import com.starrocks.catalog.Type;
import com.starrocks.common.AnalysisException;
import com.starrocks.common.Config;
import com.starrocks.common.ErrorCode;
import com.starrocks.common.ErrorReport;
import com.starrocks.common.NotImplementedException;
import com.starrocks.common.util.DateUtils;
import com.starrocks.mysql.MysqlPassword;
import com.starrocks.qe.SqlModeHelper;
import com.starrocks.sql.analyzer.RelationId;
import com.starrocks.sql.analyzer.SemanticException;
import com.starrocks.sql.ast.AlterMaterializedViewStatement;
import com.starrocks.sql.ast.AlterResourceGroupStmt;
import com.starrocks.sql.ast.AnalyzeBasicDesc;
import com.starrocks.sql.ast.AnalyzeHistogramDesc;
import com.starrocks.sql.ast.AnalyzeStmt;
import com.starrocks.sql.ast.AsyncRefreshSchemeDesc;
import com.starrocks.sql.ast.CTERelation;
import com.starrocks.sql.ast.CancelRefreshMaterializedViewStatement;
import com.starrocks.sql.ast.ColumnAssignment;
import com.starrocks.sql.ast.CreateAnalyzeJobStmt;
import com.starrocks.sql.ast.CreateCatalogStmt;
import com.starrocks.sql.ast.CreateMaterializedViewStatement;
import com.starrocks.sql.ast.CreateResourceGroupStmt;
import com.starrocks.sql.ast.DropAnalyzeJobStmt;
import com.starrocks.sql.ast.DropCatalogStmt;
import com.starrocks.sql.ast.DropHistogramStmt;
import com.starrocks.sql.ast.DropResourceGroupStmt;
import com.starrocks.sql.ast.ExceptRelation;
import com.starrocks.sql.ast.ExecuteAsStmt;
import com.starrocks.sql.ast.ExpressionPartitionDesc;
import com.starrocks.sql.ast.GrantImpersonateStmt;
import com.starrocks.sql.ast.GrantRoleStmt;
import com.starrocks.sql.ast.Identifier;
import com.starrocks.sql.ast.IntersectRelation;
import com.starrocks.sql.ast.IntervalLiteral;
import com.starrocks.sql.ast.JoinRelation;
import com.starrocks.sql.ast.ManualRefreshSchemeDesc;
import com.starrocks.sql.ast.Property;
import com.starrocks.sql.ast.QualifiedName;
import com.starrocks.sql.ast.QueryRelation;
import com.starrocks.sql.ast.QueryStatement;
import com.starrocks.sql.ast.RefreshMaterializedViewStatement;
import com.starrocks.sql.ast.RefreshSchemeDesc;
import com.starrocks.sql.ast.RefreshTableStmt;
import com.starrocks.sql.ast.Relation;
import com.starrocks.sql.ast.RevokeImpersonateStmt;
import com.starrocks.sql.ast.RevokeRoleStmt;
import com.starrocks.sql.ast.SelectRelation;
import com.starrocks.sql.ast.ShowAnalyzeJobStmt;
import com.starrocks.sql.ast.ShowAnalyzeStatusStmt;
import com.starrocks.sql.ast.ShowBasicStatsMetaStmt;
import com.starrocks.sql.ast.ShowCatalogsStmt;
import com.starrocks.sql.ast.ShowComputeNodesStmt;
import com.starrocks.sql.ast.ShowHistogramStatsMetaStmt;
import com.starrocks.sql.ast.ShowProcedureStmt;
import com.starrocks.sql.ast.ShowResourceGroupStmt;
import com.starrocks.sql.ast.SubmitTaskStmt;
import com.starrocks.sql.ast.SubqueryRelation;
import com.starrocks.sql.ast.SyncRefreshSchemeDesc;
import com.starrocks.sql.ast.TableFunctionRelation;
import com.starrocks.sql.ast.TableRelation;
import com.starrocks.sql.ast.UnionRelation;
import com.starrocks.sql.ast.UnitIdentifier;
import com.starrocks.sql.ast.UseStmt;
import com.starrocks.sql.ast.UserIdentifier;
import com.starrocks.sql.ast.ValuesRelation;
import com.starrocks.sql.common.ErrorType;
import com.starrocks.sql.common.StarRocksPlannerException;
import com.starrocks.sql.optimizer.base.SetQualifier;
import com.starrocks.system.SystemInfoService;
import org.antlr.v4.runtime.ParserRuleContext;
import org.antlr.v4.runtime.Token;
import org.antlr.v4.runtime.tree.ParseTree;
import org.antlr.v4.runtime.tree.TerminalNode;

import java.io.StringWriter;
import java.math.BigDecimal;
import java.math.BigInteger;
import java.time.LocalDateTime;
import java.time.format.DateTimeFormatter;
import java.util.ArrayList;
import java.util.Collections;
import java.util.HashMap;
import java.util.Iterator;
import java.util.List;
import java.util.Map;
import java.util.stream.Collectors;

import static java.util.stream.Collectors.toList;

public class AstBuilder extends StarRocksBaseVisitor<ParseNode> {
    private final long sqlMode;

    public AstBuilder(long sqlMode) {
        this.sqlMode = sqlMode;
    }

    @Override
    public ParseNode visitSingleStatement(StarRocksParser.SingleStatementContext context) {
        return visit(context.statement());
    }


    // ---------------------------------------- Database Statement -----------------------------------------------------
    @Override
    public ParseNode visitAlterDbQuotaStmt(StarRocksParser.AlterDbQuotaStmtContext context) {
        String dbName = ((Identifier) visit(context.identifier(0))).getValue();
        if (context.DATA() != null) {
            String quotaValue = ((Identifier) visit(context.identifier(1))).getValue();
            return new AlterDatabaseQuotaStmt(dbName,
                    AlterDatabaseQuotaStmt.QuotaType.DATA,
                    quotaValue);
        } else {
            String quotaValue = context.INTEGER_VALUE().getText();
            return new AlterDatabaseQuotaStmt(dbName,
                    AlterDatabaseQuotaStmt.QuotaType.REPLICA,
                    quotaValue);
        }
    }

    @Override
    public ParseNode visitCreateDbStatement(StarRocksParser.CreateDbStatementContext context) {
        String dbName = ((Identifier) visit(context.identifier())).getValue();
        return new CreateDbStmt(
                context.IF() != null,
                dbName);
    }

    @Override
    public ParseNode visitDropDbStatement(StarRocksParser.DropDbStatementContext context) {
        String dbName = ((Identifier) visit(context.identifier())).getValue();
        return new DropDbStmt(
                context.IF() != null,
                dbName,
                context.FORCE() != null);
    }

    @Override
    public ParseNode visitShowCreateDbStatement(StarRocksParser.ShowCreateDbStatementContext context) {
        String dbName = ((Identifier) visit(context.identifier())).getValue();
        return new ShowCreateDbStmt(dbName);
    }

    @Override
    public ParseNode visitAlterDatabaseRename(StarRocksParser.AlterDatabaseRenameContext context) {
        String dbName = ((Identifier) visit(context.identifier(0))).getValue();
        String newName = ((Identifier) visit(context.identifier(1))).getValue();
        return new AlterDatabaseRename(dbName, newName);
    }

    @Override
    public ParseNode visitRecoverDbStmt(StarRocksParser.RecoverDbStmtContext context) {
        String dbName = ((Identifier) visit(context.identifier())).getValue();
        return new RecoverDbStmt(dbName);
    }

    @Override
    public ParseNode visitShowDataStmt(StarRocksParser.ShowDataStmtContext context) {
        if (context.FROM() != null) {
            QualifiedName qualifiedName = getQualifiedName(context.qualifiedName());
            TableName targetTableName = qualifiedNameToTableName(qualifiedName);
            return new ShowDataStmt(targetTableName.getDb(), targetTableName.getTbl());
        } else {
            return new ShowDataStmt(null, null);
        }
    }

    @Override
    public ParseNode visitShowDynamicPartitionStatement(StarRocksParser.ShowDynamicPartitionStatementContext context) {

        QualifiedName dbName = null;
        if (context.db != null) {
            dbName = getQualifiedName(context.db);
        }

        return new ShowDynamicPartitionStmt(dbName == null ? null : dbName.toString());
    }

    // ------------------------------------------- Table Statement -----------------------------------------------------

    @Override
    public ParseNode visitCreateTableStatement(StarRocksParser.CreateTableStatementContext context) {
        Map<String, String> properties = null;
        if (context.properties() != null) {
            properties = new HashMap<>();
            List<Property> propertyList = visit(context.properties().property(), Property.class);
            for (Property property : propertyList) {
                properties.put(property.getKey(), property.getValue());
            }
        }
        Map<String, String> extProperties = null;
        if (context.extProperties() != null) {
            extProperties = new HashMap<>();
            List<Property> propertyList = visit(context.extProperties().properties().property(), Property.class);
            for (Property property : propertyList) {
                extProperties.put(property.getKey(), property.getValue());
            }
        }

        return new CreateTableStmt(
                context.IF() != null,
                context.EXTERNAL() != null,
                qualifiedNameToTableName(getQualifiedName(context.qualifiedName())),
                context.columnDesc() == null ? null : getColumnDefs(context.columnDesc()),
                context.indexDesc() == null ? null : getIndexDefs(context.indexDesc()),
                context.engineDesc() == null ? "olap" :
                        ((Identifier) visit(context.engineDesc().identifier())).getValue(),
                context.charsetDesc() == null ? "utf8" :
                        ((Identifier) visit(context.charsetDesc().identifierOrString())).getValue(),
                context.keyDesc() == null ? null : getKeysDesc(context.keyDesc()),
                context.partitionDesc() == null ? null : getPartitionDesc(context.partitionDesc()),
                context.distributionDesc() == null ? null : (DistributionDesc) visit(context.distributionDesc()),
                properties,
                extProperties,
                context.comment() == null ? null : ((StringLiteral) visit(context.comment().string())).getStringValue(),
                context.rollupDesc() == null ? null : getRollupDesc(context.rollupDesc()));
    }

    @Override
    public ParseNode visitCreateTableLikeStatement(StarRocksParser.CreateTableLikeStatementContext context) {
        return new CreateTableLikeStmt(context.IF() != null,
                qualifiedNameToTableName(getQualifiedName(context.qualifiedName(0))),
                qualifiedNameToTableName(getQualifiedName(context.qualifiedName(1))));
    }

    private PartitionDesc getPartitionDesc(StarRocksParser.PartitionDescContext context) {
        final List<Identifier> identifierList = visit(context.identifierList().identifier(), Identifier.class);
        final List<String> columnList = identifierList.stream().map(Identifier::getValue).collect(toList());
        List<PartitionDesc> partitionDescList = new ArrayList<>();
        PartitionDesc partitionDesc = null;
        if (context.RANGE() != null) {
            for (StarRocksParser.RangePartitionDescContext rangePartitionDescContext : context.rangePartitionDesc()) {
                final PartitionDesc rangePartitionDesc = (PartitionDesc) visit(rangePartitionDescContext);
                partitionDescList.add(rangePartitionDesc);
            }
            partitionDesc = new RangePartitionDesc(columnList, partitionDescList);
        } else if (context.LIST() != null) {
            for (StarRocksParser.ListPartitionDescContext listPartitionDescContext : context.listPartitionDesc()) {
                final PartitionDesc listPartitionDesc = (PartitionDesc) visit(listPartitionDescContext);
                partitionDescList.add(listPartitionDesc);
            }
            partitionDesc = new ListPartitionDesc(columnList, partitionDescList);
        }
        return partitionDesc;
    }

    private List<AlterClause> getRollupDesc(StarRocksParser.RollupDescContext context) {
        List<AlterClause> rollupList = new ArrayList<>();
        for (StarRocksParser.AddRollupClauseContext addRollupClauseContext : context.addRollupClause()) {
            String rollupName = ((Identifier) visit(addRollupClauseContext.identifier())).getValue();
            List<Identifier> columnList =
                    visit(addRollupClauseContext.identifierList().identifier(), Identifier.class);
            List<String> dupKeys = null;
            if (addRollupClauseContext.dupKeys() != null) {
                final List<Identifier> identifierList =
                        visit(addRollupClauseContext.dupKeys().identifierList().identifier(), Identifier.class);
                dupKeys = identifierList.stream().map(Identifier::getValue).collect(toList());
            }
            String baseRollupName = addRollupClauseContext.fromRollup() != null ?
                    ((Identifier) visit(addRollupClauseContext.fromRollup().identifier())).getValue() : null;
            Map<String, String> properties = null;
            if (addRollupClauseContext.properties() != null) {
                properties = new HashMap<>();
                List<Property> propertyList = visit(addRollupClauseContext.properties().property(), Property.class);
                for (Property property : propertyList) {
                    properties.put(property.getKey(), property.getValue());
                }
            }
            final AddRollupClause addRollupClause =
                    new AddRollupClause(rollupName, columnList.stream().map(Identifier::getValue).collect(toList()),
                            dupKeys, baseRollupName,
                            properties);
            rollupList.add(addRollupClause);
        }
        return rollupList;
    }

    private KeysDesc getKeysDesc(StarRocksParser.KeyDescContext context) {
        KeysType keysType = null;
        if (null != context.PRIMARY()) {
            keysType = KeysType.PRIMARY_KEYS;
        } else if (null != context.DUPLICATE()) {
            keysType = KeysType.DUP_KEYS;
        } else if (null != context.AGGREGATE()) {
            keysType = KeysType.AGG_KEYS;
        } else if (null != context.UNIQUE()) {
            keysType = KeysType.UNIQUE_KEYS;
        }
        List<Identifier> columnList = visit(context.identifierList().identifier(), Identifier.class);
        return new KeysDesc(keysType, columnList.stream().map(Identifier::getValue).collect(toList()));
    }

    private List<IndexDef> getIndexDefs(List<StarRocksParser.IndexDescContext> indexDesc) {
        List<IndexDef> indexDefList = new ArrayList<>();
        for (StarRocksParser.IndexDescContext context : indexDesc) {
            String indexName = ((Identifier) visit(context.identifier())).getValue();
            List<Identifier> columnList = visit(context.identifierList().identifier(), Identifier.class);
            String comment =
                    context.comment() != null ? ((StringLiteral) visit(context.comment())).getStringValue() : null;
            final IndexDef indexDef =
                    new IndexDef(indexName, columnList.stream().map(Identifier::getValue).collect(toList()),
                            IndexDef.IndexType.BITMAP, comment);
            indexDefList.add(indexDef);
        }
        return indexDefList;
    }

    private List<ColumnDef> getColumnDefs(List<StarRocksParser.ColumnDescContext> columnDesc) {
        List<ColumnDef> columnDefList = new ArrayList<>();
        for (StarRocksParser.ColumnDescContext context : columnDesc) {
            String columnName = ((Identifier) visit(context.identifier())).getValue();
            TypeDef typeDef = new TypeDef(getType(context.type()));
            String charsetName = context.charsetName() != null ?
                    ((Identifier) visit(context.charsetName().identifier())).getValue() : null;
            boolean isKey = context.KEY() != null;
            AggregateType aggregateType =
                    context.aggDesc() != null ? AggregateType.valueOf(context.aggDesc().getText().toUpperCase()) : null;
            Boolean isAllowNull = null;
            if (context.NOT() != null && context.NULL() != null) {
                isAllowNull = false;
            } else if (context.NULL() != null) {
                isAllowNull = true;
            }
            ColumnDef.DefaultValueDef defaultValueDef = ColumnDef.DefaultValueDef.NOT_SET;
            final StarRocksParser.DefaultDescContext defaultDescContext = context.defaultDesc();
            if (defaultDescContext != null) {
                if (defaultDescContext.string() != null) {
                    String value = ((StringLiteral) visit(defaultDescContext.string())).getStringValue();
                    defaultValueDef = new ColumnDef.DefaultValueDef(true, new StringLiteral(value));
                } else if (defaultDescContext.NULL() != null) {
                    defaultValueDef = ColumnDef.DefaultValueDef.NULL_DEFAULT_VALUE;
                } else if (defaultDescContext.CURRENT_TIMESTAMP() != null) {
                    defaultValueDef = ColumnDef.DefaultValueDef.CURRENT_TIMESTAMP_VALUE;
                }
            }
            String comment = context.comment() == null ? "" :
                    ((StringLiteral) visit(context.comment().string())).getStringValue();
            ColumnDef columnDef =
                    new ColumnDef(columnName, typeDef, charsetName, isKey, aggregateType, isAllowNull, defaultValueDef,
                            comment);
            columnDefList.add(columnDef);
        }
        return columnDefList;
    }

    @Override
    public ParseNode visitCreateTableAsSelectStatement(StarRocksParser.CreateTableAsSelectStatementContext context) {
        Map<String, String> properties = new HashMap<>();
        if (context.properties() != null) {
            List<Property> propertyList = visit(context.properties().property(), Property.class);
            for (Property property : propertyList) {
                properties.put(property.getKey(), property.getValue());
            }
        }

        CreateTableStmt createTableStmt = new CreateTableStmt(
                context.IF() != null,
                false,
                qualifiedNameToTableName(getQualifiedName(context.qualifiedName())),
                null,
                "olap",
                null,
                context.partitionDesc() == null ? null : (PartitionDesc) visit(context.partitionDesc()),
                context.distributionDesc() == null ? null : (DistributionDesc) visit(context.distributionDesc()),
                properties,
                null,
                context.comment() == null ? null :
                        ((StringLiteral) visit(context.comment().string())).getStringValue());

        List<Identifier> columns = visitIfPresent(context.identifier(), Identifier.class);
        return new CreateTableAsSelectStmt(
                createTableStmt,
                columns == null ? null : columns.stream().map(Identifier::getValue).collect(toList()),
                (QueryStatement) visit(context.queryStatement()));
    }

    @Override
    public ParseNode visitAddComputeNodeClause(StarRocksParser.AddComputeNodeClauseContext context) {
        List<String> hostPorts =
                context.string().stream().map(c -> ((StringLiteral) visit(c)).getStringValue()).collect(toList());
        return new AddComputeNodeClause(hostPorts);
    }

    @Override
    public ParseNode visitDropComputeNodeClause(StarRocksParser.DropComputeNodeClauseContext context) {
        List<String> hostPorts =
                context.string().stream().map(c -> ((StringLiteral) visit(c)).getStringValue()).collect(toList());
        return new DropComputeNodeClause(hostPorts);
    }

    @Override
    public ParseNode visitSwapTableClause(StarRocksParser.SwapTableClauseContext context) {
        Identifier identifier = (Identifier) visit(context.identifier());
        return new SwapTableClause(identifier.getValue());
    }

    @Override
    public ParseNode visitModifyTablePropertiesClause(StarRocksParser.ModifyTablePropertiesClauseContext context) {
        Map<String, String> properties = new HashMap<>();
        List<Property> propertyList = visit(context.propertyList().property(), Property.class);
        for (Property property : propertyList) {
            properties.put(property.getKey(), property.getValue());
        }
        return new ModifyTablePropertiesClause(properties);
    }

    @Override
    public ParseNode visitShowComputeNodes(StarRocksParser.ShowComputeNodesContext context) {
        return new ShowComputeNodesStmt();
    }

    @Override
    public ParseNode visitAddPartitionClause(StarRocksParser.AddPartitionClauseContext context) {
        boolean temporary = context.TEMPORARY() != null;
        PartitionDesc partitionDesc = null;
        if (context.singleRangePartition() != null) {
            partitionDesc = (PartitionDesc) visitSingleRangePartition(context.singleRangePartition());
        } else if (context.multiRangePartition() != null) {
            partitionDesc = (PartitionDesc) visitMultiRangePartition(context.multiRangePartition());
        }
        DistributionDesc distributionDesc = null;
        if (context.distributionDesc() != null) {
            distributionDesc = (DistributionDesc) visitDistributionDesc(context.distributionDesc());
        }
        Map<String, String> properties = new HashMap<>();
        if (context.properties() != null) {
            List<Property> propertyList = visit(context.properties().property(), Property.class);
            for (Property property : propertyList) {
                properties.put(property.getKey(), property.getValue());
            }
        }
        return new AddPartitionClause(partitionDesc, distributionDesc, properties, temporary);
    }

    @Override
    public ParseNode visitAlterTableStatement(StarRocksParser.AlterTableStatementContext context) {
        QualifiedName qualifiedName = getQualifiedName(context.qualifiedName());
        TableName targetTableName = qualifiedNameToTableName(qualifiedName);
        List<AlterClause> alterClauses = visit(context.alterClause(), AlterClause.class);
        return new AlterTableStmt(targetTableName, alterClauses);
    }

    @Override
    public ParseNode visitCancelAlterTableStatement(StarRocksParser.CancelAlterTableStatementContext context) {
        ShowAlterStmt.AlterType alterType;
        if (context.ROLLUP() != null) {
            alterType = ShowAlterStmt.AlterType.ROLLUP;
        } else if (context.MATERIALIZED() != null && context.VIEW() != null) {
            alterType = ShowAlterStmt.AlterType.MATERIALIZED_VIEW;
        } else {
            alterType = ShowAlterStmt.AlterType.COLUMN;
        }
        QualifiedName qualifiedName = getQualifiedName(context.qualifiedName());
        TableName dbTableName = qualifiedNameToTableName(qualifiedName);

        List<Long> alterJobIdList = null;
        if (context.INTEGER_VALUE() != null) {
            alterJobIdList = context.INTEGER_VALUE()
                    .stream().map(ParseTree::getText).map(Long::parseLong).collect(toList());
        }
        return new CancelAlterTableStmt(alterType, dbTableName, alterJobIdList == null ? null : alterJobIdList);
    }

    @Override
    public ParseNode visitRecoverTableStatement(StarRocksParser.RecoverTableStatementContext context) {
        QualifiedName qualifiedName = getQualifiedName(context.qualifiedName());
        TableName tableName = qualifiedNameToTableName(qualifiedName);
        return new RecoverTableStmt(tableName);
    }

    @Override
    public ParseNode visitDropTableStatement(StarRocksParser.DropTableStatementContext context) {
        boolean ifExists = context.IF() != null && context.EXISTS() != null;
        boolean force = context.FORCE() != null;
        QualifiedName qualifiedName = getQualifiedName(context.qualifiedName());
        TableName targetTableName = qualifiedNameToTableName(qualifiedName);
        return new DropTableStmt(ifExists, targetTableName, force);
    }

    @Override
    public ParseNode visitShowTableStatement(StarRocksParser.ShowTableStatementContext context) {
        boolean isVerbose = context.FULL() != null;
        String database = null;
        if (context.qualifiedName() != null) {
            database = getQualifiedName(context.qualifiedName()).toString();
        }

        if (context.pattern != null) {
            StringLiteral stringLiteral = (StringLiteral) visit(context.pattern);
            return new ShowTableStmt(database, isVerbose, stringLiteral.getValue());
        } else if (context.expression() != null) {
            return new ShowTableStmt(database, isVerbose, null, (Expr) visit(context.expression()));
        } else {
            return new ShowTableStmt(database, isVerbose, null);
        }
    }

    @Override
    public ParseNode visitShowTabletStatement(StarRocksParser.ShowTabletStatementContext context) {
        if (context.INTEGER_VALUE() != null) {
            return new ShowTabletStmt(null, Long.parseLong(context.INTEGER_VALUE().getText()));
        } else {
            QualifiedName qualifiedName = getQualifiedName(context.qualifiedName());
            TableName dbTblName = qualifiedNameToTableName(qualifiedName);
            PartitionNames partitionNames = null;
            if (context.partitionNames() != null) {
                partitionNames = (PartitionNames) visit(context.partitionNames());
            }
            Expr where = null;
            if (context.expression() != null) {
                where = (Expr) visit(context.expression());
            }
            List<OrderByElement> orderByElements = null;
            if (context.ORDER() != null) {
                orderByElements = new ArrayList<>();
                orderByElements.addAll(visit(context.sortItem(), OrderByElement.class));
            }
            LimitElement limitElement = null;
            if (context.limitElement() != null) {
                limitElement = (LimitElement) visit(context.limitElement());
            }
            return new ShowTabletStmt(dbTblName, -1L, partitionNames, where, orderByElements, limitElement);
        }
    }

    @Override
    public ParseNode visitShowAlterStatement(StarRocksParser.ShowAlterStatementContext context) {
        QualifiedName dbName = null;
        if (context.db != null) {
            dbName = getQualifiedName(context.db);
        }
        Expr where = null;
        if (context.expression() != null) {
            where = (Expr) visit(context.expression());
        }
        ShowAlterStmt.AlterType alterType;
        if (context.ROLLUP() != null) {
            alterType = ShowAlterStmt.AlterType.ROLLUP;
        } else if (context.MATERIALIZED() != null && context.VIEW() != null) {
            alterType = ShowAlterStmt.AlterType.MATERIALIZED_VIEW;
        } else {
            alterType = ShowAlterStmt.AlterType.COLUMN;
        }
        List<OrderByElement> orderByElements = null;
        if (context.ORDER() != null) {
            orderByElements = new ArrayList<>();
            orderByElements.addAll(visit(context.sortItem(), OrderByElement.class));
        }
        LimitElement limitElement = null;
        if (context.limitElement() != null) {
            limitElement = (LimitElement) visit(context.limitElement());
        }
        return new ShowAlterStmt(alterType, dbName == null ? null : dbName.toString(), where, orderByElements,
                limitElement);
    }

    @Override
    public ParseNode visitShowCreateTableStatement(StarRocksParser.ShowCreateTableStatementContext context) {
        QualifiedName qualifiedName = getQualifiedName(context.qualifiedName());
        TableName targetTableName = qualifiedNameToTableName(qualifiedName);
        if (context.MATERIALIZED() != null && context.VIEW() != null) {
            return new ShowCreateTableStmt(targetTableName, ShowCreateTableStmt.CreateTableType.MATERIALIZED_VIEW);
        }
        if (context.VIEW() != null) {
            return new ShowCreateTableStmt(targetTableName, ShowCreateTableStmt.CreateTableType.VIEW);
        }
        return new ShowCreateTableStmt(targetTableName, ShowCreateTableStmt.CreateTableType.TABLE);
    }

    @Override
    public ParseNode visitShowDeleteStatement(StarRocksParser.ShowDeleteStatementContext context) {
        QualifiedName dbName = null;
        if (context.qualifiedName() != null) {
            dbName = getQualifiedName(context.db);
        }
        return new ShowDeleteStmt(dbName == null ? null : dbName.toString());
    }

    @Override
    public ParseNode visitCreateIndexStatement(StarRocksParser.CreateIndexStatementContext context) {
        String indexName = ((Identifier) visit(context.identifier())).getValue();
        List<Identifier> columnList = visit(context.identifierList().identifier(), Identifier.class);
        String comment = null;
        if (context.comment() != null) {
            comment = ((StringLiteral) visit(context.comment())).getStringValue();
        }

        IndexDef indexDef = new IndexDef(indexName,
                columnList.stream().map(Identifier::getValue).collect(toList()),
                IndexDef.IndexType.BITMAP,
                comment);

        CreateIndexClause createIndexClause = new CreateIndexClause(null, indexDef, false);

        QualifiedName qualifiedName = getQualifiedName(context.qualifiedName());
        TableName targetTableName = qualifiedNameToTableName(qualifiedName);
        return new AlterTableStmt(targetTableName, Lists.newArrayList(createIndexClause));
    }

    @Override
    public ParseNode visitDropIndexStatement(StarRocksParser.DropIndexStatementContext context) {
        Identifier identifier = (Identifier) visit(context.identifier());
        DropIndexClause dropIndexClause = new DropIndexClause(identifier.getValue(), null, false);

        QualifiedName qualifiedName = getQualifiedName(context.qualifiedName());
        TableName targetTableName = qualifiedNameToTableName(qualifiedName);
        return new AlterTableStmt(targetTableName, Lists.newArrayList(dropIndexClause));
    }

    @Override
    public ParseNode visitShowColumnStatement(StarRocksParser.ShowColumnStatementContext context) {
        QualifiedName tableName = getQualifiedName(context.table);

        QualifiedName dbName = null;
        if (context.db != null) {
            dbName = getQualifiedName(context.db);
        }

        String pattern = null;
        if (context.pattern != null) {
            StringLiteral stringLiteral = (StringLiteral) visit(context.pattern);
            pattern = stringLiteral.getValue();
        }

        Expr where = null;
        if (context.expression() != null) {
            where = (Expr) visit(context.expression());
        }

        return new ShowColumnStmt(qualifiedNameToTableName(tableName),
                dbName == null ? null : dbName.toString(),
                pattern,
                context.FULL() != null,
                where);
    }

    @Override
    public ParseNode visitShowIndexStatement(StarRocksParser.ShowIndexStatementContext context) {
        QualifiedName tableName = getQualifiedName(context.table);
        QualifiedName dbName = null;
        if (context.db != null) {
            dbName = getQualifiedName(context.db);
        }

        return new ShowIndexStmt(dbName == null ? null : dbName.toString(),
                qualifiedNameToTableName(tableName));
    }

    @Override
    public ParseNode visitShowTableStatusStatement(StarRocksParser.ShowTableStatusStatementContext context) {
        QualifiedName dbName = null;
        if (context.qualifiedName() != null) {
            dbName = getQualifiedName(context.db);
        }

        String pattern = null;
        if (context.pattern != null) {
            StringLiteral stringLiteral = (StringLiteral) visit(context.pattern);
            pattern = stringLiteral.getValue();
        }

        Expr where = null;
        if (context.expression() != null) {
            where = (Expr) visit(context.expression());
        }

        return new ShowTableStatusStmt(dbName == null ? null : dbName.toString(), pattern, where);
    }

    @Override
    public ParseNode visitRefreshTableStatement(StarRocksParser.RefreshTableStatementContext context) {
        QualifiedName qualifiedName = getQualifiedName(context.qualifiedName());
        TableName targetTableName = qualifiedNameToTableName(qualifiedName);
        List<String> partitionNames = null;
        if (context.string() != null) {
            partitionNames = context.string().stream()
                    .map(c -> ((StringLiteral) visit(c)).getStringValue()).collect(toList());
        }
        return new RefreshTableStmt(targetTableName, partitionNames);
    }

    @Override
    public ParseNode visitDropPartitionClause(StarRocksParser.DropPartitionClauseContext context) {
        String partitionName = ((Identifier) visit(context.identifier())).getValue();
        boolean temp = context.TEMPORARY() != null;
        boolean force = context.FORCE() != null;
        boolean exists = context.EXISTS() != null;
        return new DropPartitionClause(exists, partitionName, temp, force);
    }

    @Override
    public ParseNode visitModifyPartitionClause(StarRocksParser.ModifyPartitionClauseContext context) {
        Map<String, String> properties = null;
        if (context.propertyList() != null) {
            properties = new HashMap<>();
            List<Property> propertyList = visit(context.propertyList().property(), Property.class);
            for (Property property : propertyList) {
                properties.put(property.getKey(), property.getValue());
            }
        }
        if (context.identifier() != null) {
            final String partitionName = ((Identifier) visit(context.identifier())).getValue();
            return new ModifyPartitionClause(Collections.singletonList(partitionName), properties);
        } else if (context.identifierList() != null) {
            final List<Identifier> identifierList = visit(context.identifierList().identifier(), Identifier.class);
            return new ModifyPartitionClause(identifierList.stream().map(Identifier::getValue).collect(toList()),
                    properties);
        } else if (context.ASTERISK_SYMBOL() != null) {
            return ModifyPartitionClause.createStarClause(properties);
        }
        return null;
    }

    @Override
    public ParseNode visitShowPartitionsStatement(StarRocksParser.ShowPartitionsStatementContext context) {
        boolean temp = context.TEMPORARY() != null;
        QualifiedName qualifiedName = getQualifiedName(context.qualifiedName());
        TableName tableName = qualifiedNameToTableName(qualifiedName);

        Expr where = null;
        if (context.expression() != null) {
            where = (Expr) visit(context.expression());
        }

        List<OrderByElement> orderByElements = new ArrayList<>();
        if (context.ORDER() != null) {
            orderByElements.addAll(visit(context.sortItem(), OrderByElement.class));
        }

        LimitElement limitElement = null;
        if (context.limitElement() != null) {
            limitElement = (LimitElement) visit(context.limitElement());
        }
        return new ShowPartitionsStmt(tableName, where, orderByElements, limitElement, temp);
    }

    // ------------------------------------------- View Statement ------------------------------------------------------

    @Override
    public ParseNode visitCreateViewStatement(StarRocksParser.CreateViewStatementContext context) {
        QualifiedName qualifiedName = getQualifiedName(context.qualifiedName());
        TableName targetTableName = qualifiedNameToTableName(qualifiedName);

        List<ColWithComment> colWithComments = null;
        if (context.columnNameWithComment().size() > 0) {
            colWithComments = visit(context.columnNameWithComment(), ColWithComment.class);
        }
        return new CreateViewStmt(
                context.IF() != null,
                targetTableName,
                colWithComments,
                context.comment() == null ? null : ((StringLiteral) visit(context.comment())).getStringValue(),
                (QueryStatement) visit(context.queryStatement()));
    }

    @Override
    public ParseNode visitAlterViewStatement(StarRocksParser.AlterViewStatementContext context) {
        QualifiedName qualifiedName = getQualifiedName(context.qualifiedName());
        TableName targetTableName = qualifiedNameToTableName(qualifiedName);

        List<ColWithComment> colWithComments = null;
        if (context.columnNameWithComment().size() > 0) {
            colWithComments = visit(context.columnNameWithComment(), ColWithComment.class);
        }

        return new AlterViewStmt(targetTableName, colWithComments, (QueryStatement) visit(context.queryStatement()));
    }

    @Override
    public ParseNode visitDropViewStatement(StarRocksParser.DropViewStatementContext context) {
        boolean ifExists = context.IF() != null && context.EXISTS() != null;
        QualifiedName qualifiedName = getQualifiedName(context.qualifiedName());
        TableName targetTableName = qualifiedNameToTableName(qualifiedName);
        return new DropTableStmt(ifExists, targetTableName, true, false);
    }

    // ------------------------------------------- Task Statement ------------------------------------------------------

    @Override
    public ParseNode visitSubmitTaskStatement(StarRocksParser.SubmitTaskStatementContext context) {
        QualifiedName qualifiedName = null;
        if (context.qualifiedName() != null) {
            qualifiedName = getQualifiedName(context.qualifiedName());
        }
        Map<String, String> properties = new HashMap<>();
        if (context.setVarHint() != null) {
            for (StarRocksParser.SetVarHintContext hintContext : context.setVarHint()) {
                for (StarRocksParser.HintMapContext hintMapContext : hintContext.hintMap()) {
                    properties.put(hintMapContext.k.getText(),
                            ((LiteralExpr) visit(hintMapContext.v)).getStringValue());
                }
            }
        }
        CreateTableAsSelectStmt createTableAsSelectStmt =
                (CreateTableAsSelectStmt) visit(context.createTableAsSelectStatement());
        int startIndex = context.createTableAsSelectStatement().start.getStartIndex();
        if (qualifiedName == null) {
            return new SubmitTaskStmt(null, null,
                    properties, startIndex, createTableAsSelectStmt);
        } else if (qualifiedName.getParts().size() == 1) {
            return new SubmitTaskStmt(null, qualifiedName.getParts().get(0),
                    properties, startIndex, createTableAsSelectStmt);
        } else if (qualifiedName.getParts().size() == 2) {
            return new SubmitTaskStmt(SystemInfoService.DEFAULT_CLUSTER + ":" + qualifiedName.getParts().get(0),
                    qualifiedName.getParts().get(1), properties, startIndex, createTableAsSelectStmt);
        } else {
            throw new ParsingException("error task name ");
        }
    }

    // ------------------------------------------- Materialized View Statement -----------------------------------------

    @Override
    public ParseNode visitCreateMaterializedViewStatement(
            StarRocksParser.CreateMaterializedViewStatementContext context) {
        boolean ifNotExist = context.IF() != null;
        QualifiedName qualifiedName = getQualifiedName(context.mvName);
        TableName tableName = qualifiedNameToTableName(qualifiedName);
        String comment =
                context.comment() == null ? null : ((StringLiteral) visit(context.comment().string())).getStringValue();
        QueryStatement queryStatement = (QueryStatement) visit(context.queryStatement());
        // process properties
        Map<String, String> properties = new HashMap<>();
        if (context.properties() != null) {
            List<Property> propertyList = visit(context.properties().property(), Property.class);
            for (Property property : propertyList) {
                properties.put(property.getKey(), property.getValue());
            }
        }
        //process refresh
        RefreshSchemeDesc refreshSchemeDesc = null;
        if (context.refreshSchemeDesc() == null) {
            refreshSchemeDesc = new SyncRefreshSchemeDesc();
        } else {
            refreshSchemeDesc = ((RefreshSchemeDesc) visit(context.refreshSchemeDesc()));
        }
        if (refreshSchemeDesc instanceof SyncRefreshSchemeDesc) {
            if (context.primaryExpression() != null) {
                throw new IllegalArgumentException(
                        "Partition by is not supported by SYNC refresh type int materialized view");
            }
            if (context.distributionDesc() != null) {
                throw new IllegalArgumentException(
                        "Distribution by is not supported by SYNC refresh type in materialized view");
            }
            return new CreateMaterializedViewStmt(tableName.getTbl(), queryStatement, properties);
        }
        if (!Config.enable_experimental_mv) {
            throw new ParsingException("The experimental mv is disabled");
        }
        // process partition
        ExpressionPartitionDesc expressionPartitionDesc = null;
        if (context.primaryExpression() != null) {
            Expr expr = (Expr) visit(context.primaryExpression());
            if (expr instanceof SlotRef) {
                expressionPartitionDesc = new ExpressionPartitionDesc(expr);
            } else if (expr instanceof FunctionCallExpr) {
                for (Expr child : expr.getChildren()) {
                    if (child instanceof SlotRef) {
                        expressionPartitionDesc = new ExpressionPartitionDesc(expr);
                        break;
                    }
                }
                if (expressionPartitionDesc == null) {
                    throw new IllegalArgumentException(
                            "Partition exp not supports:" + expr.toSql());
                }
            } else {
                throw new IllegalArgumentException(
                        "Partition exp not supports:" + expr.toSql());
            }
        }
        // process distribution
        DistributionDesc distributionDesc =
                context.distributionDesc() == null ? null : (DistributionDesc) visit(context.distributionDesc());
        return new CreateMaterializedViewStatement(tableName, ifNotExist, comment,
                refreshSchemeDesc, expressionPartitionDesc, distributionDesc, properties, queryStatement);
    }

    @Override
    public ParseNode visitShowMaterializedViewStatement(StarRocksParser.ShowMaterializedViewStatementContext context) {
        String database = null;
        if (context.qualifiedName() != null) {
            database = getQualifiedName(context.qualifiedName()).toString();
        }
        if (context.pattern != null) {
            StringLiteral stringLiteral = (StringLiteral) visit(context.pattern);
            return new ShowMaterializedViewStmt(database, stringLiteral.getValue());
        } else if (context.expression() != null) {
            return new ShowMaterializedViewStmt(database, (Expr) visit(context.expression()));
        } else {
            return new ShowMaterializedViewStmt(database);
        }
    }

    @Override
    public ParseNode visitDropMaterializedViewStatement(StarRocksParser.DropMaterializedViewStatementContext context) {
        QualifiedName mvQualifiedName = getQualifiedName(context.qualifiedName());
        TableName mvName = qualifiedNameToTableName(mvQualifiedName);
        return new DropMaterializedViewStmt(context.IF() != null, mvName);
    }

    @Override
    public ParseNode visitAlterMaterializedViewStatement(
            StarRocksParser.AlterMaterializedViewStatementContext context) {
        QualifiedName mvQualifiedName = getQualifiedName(context.qualifiedName());
        TableName mvName = qualifiedNameToTableName(mvQualifiedName);
        String newMvName = null;
        if (context.tableRenameClause() != null) {
            newMvName = ((Identifier) visit(context.tableRenameClause().identifier())).getValue();
        }
        //process refresh
        RefreshSchemeDesc refreshSchemeDesc = null;
        if (context.refreshSchemeDesc() != null) {
            refreshSchemeDesc = ((RefreshSchemeDesc) visit(context.refreshSchemeDesc()));
        }
        return new AlterMaterializedViewStatement(mvName, newMvName, refreshSchemeDesc);
    }

    @Override
    public ParseNode visitRefreshMaterializedViewStatement(
            StarRocksParser.RefreshMaterializedViewStatementContext context) {
        QualifiedName mvQualifiedName = getQualifiedName(context.qualifiedName());
        TableName mvName = qualifiedNameToTableName(mvQualifiedName);
        return new RefreshMaterializedViewStatement(mvName);
    }

    @Override
    public ParseNode visitCancelRefreshMaterializedViewStatement(
            StarRocksParser.CancelRefreshMaterializedViewStatementContext context) {
        QualifiedName mvQualifiedName = getQualifiedName(context.qualifiedName());
        TableName mvName = qualifiedNameToTableName(mvQualifiedName);
        return new CancelRefreshMaterializedViewStatement(mvName);
    }

    // ------------------------------------------- Cluster Management Statement -----------------------------------------

    @Override
    public ParseNode visitAlterSystemStatement(StarRocksParser.AlterSystemStatementContext context) {
        return new AlterSystemStmt((AlterClause) visit(context.alterClause()));
    }

    // ------------------------------------------- Catalog Statement ---------------------------------------------------

    @Override
    public ParseNode visitCreateExternalCatalogStatement(
            StarRocksParser.CreateExternalCatalogStatementContext context) {
        Identifier identifier = (Identifier) visit(context.identifierOrString());
        String catalogName = identifier.getValue();
        String comment = null;
        if (context.comment() != null) {
            comment = ((StringLiteral) visit(context.comment())).getStringValue();
        }
        Map<String, String> properties = new HashMap<>();
        if (context.properties() != null) {
            List<Property> propertyList = visit(context.properties().property(), Property.class);
            for (Property property : propertyList) {
                properties.put(property.getKey(), property.getValue());
            }
        }
        return new CreateCatalogStmt(catalogName, comment, properties);
    }

    @Override
    public ParseNode visitDropExternalCatalogStatement(StarRocksParser.DropExternalCatalogStatementContext context) {
        Identifier identifier = (Identifier) visit(context.catalogName);
        String catalogName = identifier.getValue();
        return new DropCatalogStmt(catalogName);
    }

    @Override
    public ParseNode visitShowCatalogsStatement(StarRocksParser.ShowCatalogsStatementContext context) {
        return new ShowCatalogsStmt();
    }

    // ------------------------------------------- Alter Clause --------------------------------------------------------

    @Override
    public ParseNode visitCreateIndexClause(StarRocksParser.CreateIndexClauseContext context) {
        String indexName = ((Identifier) visit(context.identifier())).getValue();
        List<Identifier> columnList = visit(context.identifierList().identifier(), Identifier.class);
        String comment = null;
        if (context.comment() != null) {
            comment = ((StringLiteral) visit(context.comment())).getStringValue();
        }

        IndexDef indexDef = new IndexDef(indexName,
                columnList.stream().map(Identifier::getValue).collect(toList()),
                IndexDef.IndexType.BITMAP,
                comment);

        return new CreateIndexClause(null, indexDef, true);
    }

    @Override
    public ParseNode visitDropIndexClause(StarRocksParser.DropIndexClauseContext context) {
        Identifier identifier = (Identifier) visit(context.identifier());
        return new DropIndexClause(identifier.getValue(), null, true);
    }

    @Override
    public ParseNode visitTableRenameClause(StarRocksParser.TableRenameClauseContext context) {
        Identifier identifier = (Identifier) visit(context.identifier());
        return new TableRenameClause(identifier.getValue());
    }

    @Override
    public ParseNode visitAdminSetReplicaStatus(StarRocksParser.AdminSetReplicaStatusContext context) {
        Map<String, String> properties = new HashMap<>();
        List<Property> propertyList = visit(context.properties().property(), Property.class);
        for (Property property : propertyList) {
            properties.put(property.getKey(), property.getValue());
        }
        return new AdminSetReplicaStatusStmt(properties);
    }

    @Override
    public ParseNode visitAddBackendClause(StarRocksParser.AddBackendClauseContext context) {
        List<String> backends =
                context.string().stream().map(c -> ((StringLiteral) visit(c)).getStringValue()).collect(toList());
        return new AddBackendClause(backends);
    }

    @Override
    public ParseNode visitDropBackendClause(StarRocksParser.DropBackendClauseContext context) {
        List<String> clusters =
                context.string().stream().map(c -> ((StringLiteral) visit(c)).getStringValue()).collect(toList());
        return new DropBackendClause(clusters, context.FORCE() != null);
    }

    @Override
    public ParseNode visitModifyBackendHostClause(StarRocksParser.ModifyBackendHostClauseContext context) {
        List<String> clusters =
                context.string().stream().map(c -> ((StringLiteral) visit(c)).getStringValue()).collect(toList());
        return new ModifyBackendAddressClause(clusters.get(0), clusters.get(1));
    }

    @Override
    public ParseNode visitAddFrontendClause(StarRocksParser.AddFrontendClauseContext context) {
        String cluster = ((StringLiteral) visit(context.string())).getStringValue();
        if (context.FOLLOWER() != null) {
            return new AddFollowerClause(cluster);
        } else if (context.OBSERVER() != null) {
            return new AddObserverClause(cluster);
        } else {
            Preconditions.checkState(false, "frontend clause error.");
            return null;
        }
    }

    @Override
    public ParseNode visitDropFrontendClause(StarRocksParser.DropFrontendClauseContext context) {
        String cluster = ((StringLiteral) visit(context.string())).getStringValue();
        if (context.FOLLOWER() != null) {
            return new DropFollowerClause(cluster);
        } else if (context.OBSERVER() != null) {
            return new DropObserverClause(cluster);
        } else {
            Preconditions.checkState(false, "frontend clause error.");
            return null;
        }
    }

    @Override
    public ParseNode visitModifyFrontendHostClause(StarRocksParser.ModifyFrontendHostClauseContext context) {
        List<String> clusters =
                context.string().stream().map(c -> ((StringLiteral) visit(c)).getStringValue()).collect(toList());
        return new ModifyFrontendAddressClause(clusters.get(0), clusters.get(1));
    }

    // ------------------------------------------- DML Statement -------------------------------------------------------
    @Override
    public ParseNode visitInsertStatement(StarRocksParser.InsertStatementContext context) {
        QualifiedName qualifiedName = getQualifiedName(context.qualifiedName());
        TableName targetTableName = qualifiedNameToTableName(qualifiedName);
        PartitionNames partitionNames = null;
        if (context.partitionNames() != null) {
            partitionNames = (PartitionNames) visit(context.partitionNames());
        }

        QueryStatement queryStatement;
        if (context.VALUES() != null) {
            List<ValueList> rowValues = visit(context.expressionsWithDefault(), ValueList.class);
            List<ArrayList<Expr>> rows = rowValues.stream().map(ValueList::getFirstRow).collect(toList());

            List<String> colNames = new ArrayList<>();
            for (int i = 0; i < rows.get(0).size(); ++i) {
                colNames.add("column_" + i);
            }

            queryStatement = new QueryStatement(new ValuesRelation(rows, colNames));
        } else {
            queryStatement = (QueryStatement) visit(context.queryStatement());
        }

        List<String> targetColumnNames = null;
        if (context.columnAliases() != null) {
            // StarRocks tables are not case-sensitive, so targetColumnNames are converted
            // to lowercase characters to facilitate subsequent matching.
            List<Identifier> targetColumnNamesIdentifiers =
                    visitIfPresent(context.columnAliases().identifier(), Identifier.class);
            if (targetColumnNamesIdentifiers != null) {
                targetColumnNames = targetColumnNamesIdentifiers.stream()
                        .map(Identifier::getValue).map(String::toLowerCase).collect(toList());
            }
        }
        if (context.explainDesc() != null) {
            queryStatement.setIsExplain(true, getExplainType(context.explainDesc()));
        }

        return new InsertStmt(
                new InsertTarget(targetTableName, partitionNames),
                context.label == null ? null : ((Identifier) visit(context.label)).getValue(),
                targetColumnNames,
                queryStatement,
                Lists.newArrayList(),
                context.OVERWRITE() != null ? true : false);
    }

    @Override
    public ParseNode visitUpdateStatement(StarRocksParser.UpdateStatementContext context) {
        QualifiedName qualifiedName = getQualifiedName(context.qualifiedName());
        TableName targetTableName = qualifiedNameToTableName(qualifiedName);
        List<ColumnAssignment> assignments = visit(context.assignmentList().assignment(), ColumnAssignment.class);
        Expr where = context.where != null ? (Expr) visit(context.where) : null;
        UpdateStmt ret = new UpdateStmt(targetTableName, assignments, where);
        if (context.explainDesc() != null) {
            ret.setIsExplain(true, getExplainType(context.explainDesc()));
        }
        return ret;
    }

    @Override
    public ParseNode visitDeleteStatement(StarRocksParser.DeleteStatementContext context) {
        QualifiedName qualifiedName = getQualifiedName(context.qualifiedName());
        TableName targetTableName = qualifiedNameToTableName(qualifiedName);
        PartitionNames partitionNames = null;
        if (context.partitionNames() != null) {
            partitionNames = (PartitionNames) visit(context.partitionNames());
        }
        Expr where = context.where != null ? (Expr) visit(context.where) : null;
        DeleteStmt ret = new DeleteStmt(targetTableName, partitionNames, where);
        if (context.explainDesc() != null) {
            ret.setIsExplain(true, getExplainType(context.explainDesc()));
        }
        return ret;
    }

    // ------------------------------------------- Analyze Statement ---------------------------------------------------

    @Override
    public ParseNode visitAnalyzeStatement(StarRocksParser.AnalyzeStatementContext context) {
        QualifiedName qualifiedName = getQualifiedName(context.qualifiedName());
        TableName tableName = qualifiedNameToTableName(qualifiedName);

        List<Identifier> columns = visitIfPresent(context.identifier(), Identifier.class);
        List<String> columnNames = null;
        if (columns != null) {
            columnNames = columns.stream().map(Identifier::getValue).collect(toList());
        }

        Map<String, String> properties = new HashMap<>();
        if (context.properties() != null) {
            List<Property> propertyList = visit(context.properties().property(), Property.class);
            for (Property property : propertyList) {
                properties.put(property.getKey(), property.getValue());
            }
        }

        return new AnalyzeStmt(tableName, columnNames, properties, context.SAMPLE() != null, new AnalyzeBasicDesc());
    }

    @Override
    public ParseNode visitCreateAnalyzeStatement(StarRocksParser.CreateAnalyzeStatementContext context) {
        Map<String, String> properties = new HashMap<>();
        if (context.properties() != null) {
            List<Property> propertyList = visit(context.properties().property(), Property.class);
            for (Property property : propertyList) {
                properties.put(property.getKey(), property.getValue());
            }
        }

        if (context.DATABASE() != null) {
            return new CreateAnalyzeJobStmt(((Identifier) visit(context.db)).getValue(), context.FULL() == null,
                    properties);
        } else if (context.TABLE() != null) {
            QualifiedName qualifiedName = getQualifiedName(context.qualifiedName());
            TableName tableName = qualifiedNameToTableName(qualifiedName);

            List<Identifier> columns = visitIfPresent(context.identifier(), Identifier.class);
            List<String> columnNames = null;
            if (columns != null) {
                columnNames = columns.stream().map(Identifier::getValue).collect(toList());
            }

            return new CreateAnalyzeJobStmt(tableName, columnNames, context.SAMPLE() != null, properties);
        } else {
            return new CreateAnalyzeJobStmt(context.FULL() == null, properties);
        }
    }

    @Override
    public ParseNode visitDropAnalyzeJobStatement(StarRocksParser.DropAnalyzeJobStatementContext context) {
        return new DropAnalyzeJobStmt(Long.parseLong(context.INTEGER_VALUE().getText()));
    }

    @Override
    public ParseNode visitShowAnalyzeStatement(StarRocksParser.ShowAnalyzeStatementContext context) {
        Predicate predicate = null;
        if (context.expression() != null) {
            predicate = (Predicate) visit(context.expression());
        }

        if (context.STATUS() != null) {
            return new ShowAnalyzeStatusStmt(predicate);
        } else if (context.JOB() != null) {
            return new ShowAnalyzeJobStmt(predicate);
        } else {
            return new ShowAnalyzeJobStmt(predicate);
        }
    }

    @Override
    public ParseNode visitShowStatsMetaStatement(StarRocksParser.ShowStatsMetaStatementContext context) {
        Predicate predicate = null;
        if (context.expression() != null) {
            predicate = (Predicate) visit(context.expression());
        }

        return new ShowBasicStatsMetaStmt(predicate);
    }

    @Override
    public ParseNode visitShowHistogramMetaStatement(StarRocksParser.ShowHistogramMetaStatementContext context) {
        Predicate predicate = null;
        if (context.expression() != null) {
            predicate = (Predicate) visit(context.expression());
        }

        return new ShowHistogramStatsMetaStmt(predicate);
    }

    @Override
    public ParseNode visitAnalyzeHistogramStatement(StarRocksParser.AnalyzeHistogramStatementContext context) {
        QualifiedName qualifiedName = getQualifiedName(context.qualifiedName());
        TableName tableName = qualifiedNameToTableName(qualifiedName);

        List<Identifier> columns = visitIfPresent(context.identifier(), Identifier.class);
        List<String> columnNames = null;
        if (columns != null) {
            columnNames = columns.stream().map(Identifier::getValue).collect(toList());
        }

        Map<String, String> properties = new HashMap<>();
        if (context.properties() != null) {
            List<Property> propertyList = visit(context.properties().property(), Property.class);
            for (Property property : propertyList) {
                properties.put(property.getKey(), property.getValue());
            }
        }

        long bucket;
        if (context.bucket != null) {
            bucket = Long.parseLong(context.bucket.getText());
        } else {
            bucket = Config.histogram_buckets_size;
        }

        return new AnalyzeStmt(tableName, columnNames, properties, true, new AnalyzeHistogramDesc(bucket));
    }

    @Override
    public ParseNode visitDropHistogramStatement(StarRocksParser.DropHistogramStatementContext context) {
        QualifiedName qualifiedName = getQualifiedName(context.qualifiedName());
        TableName tableName = qualifiedNameToTableName(qualifiedName);

        List<Identifier> columns = visitIfPresent(context.identifier(), Identifier.class);
        List<String> columnNames = null;
        if (columns != null) {
            columnNames = columns.stream().map(Identifier::getValue).collect(toList());
        }

        return new DropHistogramStmt(tableName, columnNames);
    }

    // ------------------------------------------- Resource Group Statement -------------------------------------------------

    public ParseNode visitCreateResourceGroupStatement(StarRocksParser.CreateResourceGroupStatementContext context) {
        Identifier identifier = (Identifier) visit(context.identifier());
        String name = identifier.getValue();

        List<List<Predicate>> predicatesList = new ArrayList<>();
        for (StarRocksParser.ClassifierContext classifierContext : context.classifier()) {
            List<Predicate> p = visit(classifierContext.expression(), Predicate.class);
            predicatesList.add(p);
        }

        Map<String, String> properties = new HashMap<>();
        List<Property> propertyList = visit(context.property(), Property.class);
        for (Property property : propertyList) {
            properties.put(property.getKey(), property.getValue());
        }

        return new CreateResourceGroupStmt(name,
                context.EXISTS() != null,
                context.REPLACE() != null,
                predicatesList,
                properties);
    }

    @Override
    public ParseNode visitDropResourceGroupStatement(StarRocksParser.DropResourceGroupStatementContext context) {
        Identifier identifier = (Identifier) visit(context.identifier());
        return new DropResourceGroupStmt(identifier.getValue());
    }

    @Override
    public ParseNode visitAlterResourceGroupStatement(StarRocksParser.AlterResourceGroupStatementContext context) {
        Identifier identifier = (Identifier) visit(context.identifier());
        String name = identifier.getValue();
        if (context.ADD() != null) {
            List<List<Predicate>> predicatesList = new ArrayList<>();
            for (StarRocksParser.ClassifierContext classifierContext : context.classifier()) {
                List<Predicate> p = visit(classifierContext.expression(), Predicate.class);
                predicatesList.add(p);
            }

            return new AlterResourceGroupStmt(name, new AlterResourceGroupStmt.AddClassifiers(predicatesList));
        } else if (context.DROP() != null) {
            if (context.ALL() != null) {
                return new AlterResourceGroupStmt(name, new AlterResourceGroupStmt.DropAllClassifiers());
            } else {
                return new AlterResourceGroupStmt(name, new AlterResourceGroupStmt.DropClassifiers(context.INTEGER_VALUE()
                        .stream().map(ParseTree::getText).map(Long::parseLong).collect(toList())));
            }
        } else {
            Map<String, String> properties = new HashMap<>();
            List<Property> propertyList = visit(context.property(), Property.class);
            for (Property property : propertyList) {
                properties.put(property.getKey(), property.getValue());
            }

            return new AlterResourceGroupStmt(name, new AlterResourceGroupStmt.AlterProperties(properties));
        }
    }

    @Override
    public ParseNode visitShowResourceGroupStatement(StarRocksParser.ShowResourceGroupStatementContext context) {
        if (context.GROUPS() != null) {
            return new ShowResourceGroupStmt(null, context.ALL() != null);
        } else {
            Identifier identifier = (Identifier) visit(context.identifier());
            return new ShowResourceGroupStmt(identifier.getValue(), false);
        }
    }

    // ------------------------------------------- Query Statement -----------------------------------------------------

    @Override
    public ParseNode visitQueryStatement(StarRocksParser.QueryStatementContext context) {
        QueryRelation queryRelation = (QueryRelation) visit(context.queryBody());
        QueryStatement queryStatement = new QueryStatement(queryRelation);
        if (context.outfile() != null) {
            queryStatement.setOutFileClause((OutFileClause) visit(context.outfile()));
        }

        if (context.explainDesc() != null) {
            queryStatement.setIsExplain(true, getExplainType(context.explainDesc()));
        }

        return queryStatement;
    }

    @Override
    public ParseNode visitQueryBody(StarRocksParser.QueryBodyContext context) {
        QueryRelation queryRelation = (QueryRelation) visit(context.queryNoWith());

        List<CTERelation> withQuery = new ArrayList<>();
        if (context.withClause() != null) {
            withQuery = visit(context.withClause().commonTableExpression(), CTERelation.class);
        }
        withQuery.forEach(queryRelation::addCTERelation);

        return queryRelation;
    }

    @Override
    public ParseNode visitCommonTableExpression(StarRocksParser.CommonTableExpressionContext context) {
        List<Identifier> columns = null;
        if (context.columnAliases() != null) {
            columns = visit(context.columnAliases().identifier(), Identifier.class);
        }

        List<String> columnNames = null;
        if (columns != null) {
            columnNames = columns.stream().map(Identifier::getValue).collect(toList());
        }

        QueryRelation queryRelation = (QueryRelation) visit(context.queryBody());
        return new CTERelation(
                RelationId.of(queryRelation).hashCode(),
                ((Identifier) visit(context.name)).getValue(),
                columnNames,
                new QueryStatement(queryRelation));
    }

    @Override
    public ParseNode visitQueryNoWith(StarRocksParser.QueryNoWithContext context) {

        List<OrderByElement> orderByElements = new ArrayList<>();
        if (context.ORDER() != null) {
            orderByElements.addAll(visit(context.sortItem(), OrderByElement.class));
        }

        LimitElement limitElement = null;
        if (context.limitElement() != null) {
            limitElement = (LimitElement) visit(context.limitElement());
        }

        QueryRelation term = (QueryRelation) visit(context.queryTerm());
        term.setOrderBy(orderByElements);
        term.setLimit(limitElement);
        return term;
    }

    @Override
    public ParseNode visitSetOperation(StarRocksParser.SetOperationContext context) {
        QueryRelation left = (QueryRelation) visit(context.left);
        QueryRelation right = (QueryRelation) visit(context.right);

        boolean distinct = true;
        if (context.setQuantifier() != null) {
            if (context.setQuantifier().DISTINCT() != null) {
                distinct = true;
            } else if (context.setQuantifier().ALL() != null) {
                distinct = false;
            }
        }

        SetQualifier setQualifier = distinct ? SetQualifier.DISTINCT : SetQualifier.ALL;
        switch (context.operator.getType()) {
            case StarRocksLexer.UNION:
                if (left instanceof UnionRelation && ((UnionRelation) left).getQualifier().equals(setQualifier)) {
                    ((UnionRelation) left).addRelation(right);
                    return left;
                } else {
                    return new UnionRelation(Lists.newArrayList(left, right), setQualifier);
                }
            case StarRocksLexer.INTERSECT:
                if (left instanceof IntersectRelation &&
                        ((IntersectRelation) left).getQualifier().equals(setQualifier)) {
                    ((IntersectRelation) left).addRelation(right);
                    return left;
                } else {
                    return new IntersectRelation(Lists.newArrayList(left, right), setQualifier);
                }
            case StarRocksLexer.EXCEPT:
            case StarRocksLexer.MINUS:
                if (left instanceof ExceptRelation && ((ExceptRelation) left).getQualifier().equals(setQualifier)) {
                    ((ExceptRelation) left).addRelation(right);
                    return left;
                } else {
                    return new ExceptRelation(Lists.newArrayList(left, right), setQualifier);
                }
        }
        throw new IllegalArgumentException("Unsupported set operation: " + context.operator.getText());
    }

    @Override
    public ParseNode visitQuerySpecification(StarRocksParser.QuerySpecificationContext context) {
        Relation from = null;
        List<SelectListItem> selectItems = visit(context.selectItem(), SelectListItem.class);

        if (context.fromClause() instanceof StarRocksParser.DualContext) {
            if (selectItems.stream().anyMatch(SelectListItem::isStar)) {
                ErrorReport.reportSemanticException(ErrorCode.ERR_NO_TABLES_USED);
            }
        } else {
            StarRocksParser.FromContext fromContext = (StarRocksParser.FromContext) context.fromClause();
            List<Relation> relations = visit(fromContext.relation(), Relation.class);
            if (!relations.isEmpty()) {
                Iterator<Relation> iterator = relations.iterator();
                Relation relation = iterator.next();
                while (iterator.hasNext()) {
                    relation = new JoinRelation(null, relation, iterator.next(), null, false);
                }
                from = relation;
            }
        }

        /*
          from == null means a statement without from or from dual, add a single row of null values here,
          so that the semantics are the same, and the processing of subsequent query logic can be simplified,
          such as select sum(1) or select sum(1) from dual, will be converted to select sum(1) from (values(null)) t.
          This can share the same logic as select sum(1) from table
         */
        if (from == null) {
            ArrayList<Expr> row = new ArrayList<>();
            List<String> columnNames = new ArrayList<>();
            row.add(NullLiteral.create(Type.NULL));
            columnNames.add("");
            List<ArrayList<Expr>> rows = new ArrayList<>();
            rows.add(row);
            ValuesRelation valuesRelation = new ValuesRelation(rows, columnNames);
            valuesRelation.setNullValues(true);
            from = valuesRelation;
        }

        boolean isDistinct = context.setQuantifier() != null && context.setQuantifier().DISTINCT() != null;
        SelectList selectList = new SelectList(selectItems, isDistinct);
        if (context.setVarHint() != null) {
            Map<String, String> selectHints = new HashMap<>();
            for (StarRocksParser.SetVarHintContext hintContext : context.setVarHint()) {
                for (StarRocksParser.HintMapContext hintMapContext : hintContext.hintMap()) {
                    selectHints.put(hintMapContext.k.getText(),
                            ((LiteralExpr) visit(hintMapContext.v)).getStringValue());
                }
            }
            selectList.setOptHints(selectHints);
        }
        return new SelectRelation(
                selectList,
                from,
                (Expr) visitIfPresent(context.where),
                (GroupByClause) visitIfPresent(context.groupingElement()),
                (Expr) visitIfPresent(context.having));
    }

    @Override
    public ParseNode visitSelectSingle(StarRocksParser.SelectSingleContext context) {
        String alias = null;
        if (context.identifier() != null) {
            alias = ((Identifier) visit(context.identifier())).getValue();
        } else if (context.string() != null) {
            alias = ((StringLiteral) visit(context.string())).getStringValue();
        }

        return new SelectListItem((Expr) visit(context.expression()), alias);
    }

    @Override
    public ParseNode visitSelectAll(StarRocksParser.SelectAllContext context) {
        if (context.qualifiedName() != null) {
            QualifiedName qualifiedName = getQualifiedName(context.qualifiedName());
            return new SelectListItem(qualifiedNameToTableName(qualifiedName));
        }
        return new SelectListItem(null);
    }

    @Override
    public ParseNode visitSingleGroupingSet(StarRocksParser.SingleGroupingSetContext context) {
        return new GroupByClause(new ArrayList<>(visit(context.expression(), Expr.class)),
                GroupByClause.GroupingType.GROUP_BY);
    }

    @Override
    public ParseNode visitRollup(StarRocksParser.RollupContext context) {
        List<Expr> groupingExprs = visit(context.expression(), Expr.class);
        return new GroupByClause(new ArrayList<>(groupingExprs), GroupByClause.GroupingType.ROLLUP);
    }

    @Override
    public ParseNode visitCube(StarRocksParser.CubeContext context) {
        List<Expr> groupingExprs = visit(context.expression(), Expr.class);
        return new GroupByClause(new ArrayList<>(groupingExprs), GroupByClause.GroupingType.CUBE);
    }

    @Override
    public ParseNode visitMultipleGroupingSets(StarRocksParser.MultipleGroupingSetsContext context) {
        List<ArrayList<Expr>> groupingSets = new ArrayList<>();
        for (StarRocksParser.GroupingSetContext groupingSetContext : context.groupingSet()) {
            List<Expr> l = visit(groupingSetContext.expression(), Expr.class);
            groupingSets.add(new ArrayList<>(l));
        }

        return new GroupByClause(groupingSets, GroupByClause.GroupingType.GROUPING_SETS);
    }

    @Override
    public ParseNode visitGroupingOperation(StarRocksParser.GroupingOperationContext context) {
        List<Expr> arguments = visit(context.expression(), Expr.class);
        return new GroupingFunctionCallExpr("grouping", arguments);
    }

    @Override
    public ParseNode visitWindowFrame(StarRocksParser.WindowFrameContext context) {
        if (context.end != null) {
            return new AnalyticWindow(
                    getFrameType(context.frameType),
                    (AnalyticWindow.Boundary) visit(context.start),
                    (AnalyticWindow.Boundary) visit(context.end));
        } else {
            return new AnalyticWindow(
                    getFrameType(context.frameType),
                    (AnalyticWindow.Boundary) visit(context.start));
        }
    }

    private static AnalyticWindow.Type getFrameType(Token type) {
        switch (type.getType()) {
            case StarRocksLexer.RANGE:
                return AnalyticWindow.Type.RANGE;
            case StarRocksLexer.ROWS:
                return AnalyticWindow.Type.ROWS;
        }

        throw new IllegalArgumentException("Unsupported frame type: " + type.getText());
    }

    @Override
    public ParseNode visitUnboundedFrame(StarRocksParser.UnboundedFrameContext context) {
        return new AnalyticWindow.Boundary(getUnboundedFrameBoundType(context.boundType), null);
    }

    @Override
    public ParseNode visitBoundedFrame(StarRocksParser.BoundedFrameContext context) {
        return new AnalyticWindow.Boundary(getBoundedFrameBoundType(context.boundType),
                (Expr) visit(context.expression()));
    }

    @Override
    public ParseNode visitCurrentRowBound(StarRocksParser.CurrentRowBoundContext context) {
        return new AnalyticWindow.Boundary(AnalyticWindow.BoundaryType.CURRENT_ROW, null);
    }

    private static AnalyticWindow.BoundaryType getBoundedFrameBoundType(Token token) {
        switch (token.getType()) {
            case StarRocksLexer.PRECEDING:
                return AnalyticWindow.BoundaryType.PRECEDING;
            case StarRocksLexer.FOLLOWING:
                return AnalyticWindow.BoundaryType.FOLLOWING;
        }

        throw new IllegalArgumentException("Unsupported bound type: " + token.getText());
    }

    private static AnalyticWindow.BoundaryType getUnboundedFrameBoundType(Token token) {
        switch (token.getType()) {
            case StarRocksLexer.PRECEDING:
                return AnalyticWindow.BoundaryType.UNBOUNDED_PRECEDING;
            case StarRocksLexer.FOLLOWING:
                return AnalyticWindow.BoundaryType.UNBOUNDED_FOLLOWING;
        }

        throw new IllegalArgumentException("Unsupported bound type: " + token.getText());
    }

    @Override
    public ParseNode visitSortItem(StarRocksParser.SortItemContext context) {
        return new OrderByElement(
                (Expr) visit(context.expression()),
                getOrderingType(context.ordering),
                getNullOrderingType(getOrderingType(context.ordering), context.nullOrdering));
    }

    private boolean getNullOrderingType(boolean isAsc, Token token) {
        if (token == null) {
            return (!SqlModeHelper.check(sqlMode, SqlModeHelper.MODE_SORT_NULLS_LAST)) == isAsc;
        }
        switch (token.getType()) {
            case StarRocksLexer.FIRST:
                return true;
            case StarRocksLexer.LAST:
                return false;
        }

        throw new IllegalArgumentException("Unsupported ordering: " + token.getText());
    }

    private static boolean getOrderingType(Token token) {
        if (token == null) {
            return true;
        }
        switch (token.getType()) {
            case StarRocksLexer.ASC:
                return true;
            case StarRocksLexer.DESC:
                return false;
        }

        throw new IllegalArgumentException("Unsupported ordering: " + token.getText());
    }

    @Override
    public ParseNode visitLimitElement(StarRocksParser.LimitElementContext context) {
        long limit = Long.parseLong(context.limit.getText());
        long offset = 0;
        if (context.offset != null) {
            offset = Long.parseLong(context.offset.getText());
        }
        return new LimitElement(offset, limit);
    }

    @Override
    public ParseNode visitParenthesizedRelation(StarRocksParser.ParenthesizedRelationContext context) {
        if (context.relation().size() == 1) {
            return visit(context.relation().get(0));
        } else {
            List<Relation> relations = visit(context.relation(), Relation.class);
            Iterator<Relation> iterator = relations.iterator();
            Relation relation = iterator.next();
            while (iterator.hasNext()) {
                relation = new JoinRelation(null, relation, iterator.next(), null, false);
            }
            return relation;
        }
    }

    @Override
    public ParseNode visitTableName(StarRocksParser.TableNameContext context) {
        QualifiedName qualifiedName = getQualifiedName(context.qualifiedName());
        TableName tableName = qualifiedNameToTableName(qualifiedName);
        PartitionNames partitionNames = null;
        if (context.partitionNames() != null) {
            partitionNames = (PartitionNames) visit(context.partitionNames());
        }

        List<Long> tabletIds = Lists.newArrayList();
        if (context.tabletList() != null) {
            tabletIds = context.tabletList().INTEGER_VALUE().stream().map(ParseTree::getText)
                    .map(Long::parseLong).collect(toList());
        }

        TableRelation tableRelation = new TableRelation(tableName, partitionNames, tabletIds);
        if (context.bracketHint() != null) {
            for (TerminalNode hint : context.bracketHint().IDENTIFIER()) {
                if (hint.getText().equalsIgnoreCase("_META_")) {
                    tableRelation.setMetaQuery(true);
                }
            }
        }
        return tableRelation;
    }

    @Override
    public ParseNode visitAliasedRelation(StarRocksParser.AliasedRelationContext context) {
        Relation child = (Relation) visit(context.relationPrimary());

        if (context.identifier() == null) {
            return child;
        }
        Identifier identifier = (Identifier) visit(context.identifier());
        child.setAlias(new TableName(null, identifier.getValue()));
        return child;
    }

    @Override
    public ParseNode visitJoinRelation(StarRocksParser.JoinRelationContext context) {
        Relation left = (Relation) visit(context.left);
        Relation right = (Relation) visit(context.rightRelation);

        JoinOperator joinType = JoinOperator.INNER_JOIN;
        if (context.crossOrInnerJoinType() != null) {
            if (context.crossOrInnerJoinType().CROSS() != null) {
                joinType = JoinOperator.CROSS_JOIN;
            } else {
                joinType = JoinOperator.INNER_JOIN;
            }
        } else if (context.outerAndSemiJoinType().LEFT() != null) {
            if (context.outerAndSemiJoinType().OUTER() != null) {
                joinType = JoinOperator.LEFT_OUTER_JOIN;
            } else if (context.outerAndSemiJoinType().SEMI() != null) {
                joinType = JoinOperator.LEFT_SEMI_JOIN;
            } else if (context.outerAndSemiJoinType().ANTI() != null) {
                joinType = JoinOperator.LEFT_ANTI_JOIN;
            } else {
                joinType = JoinOperator.LEFT_OUTER_JOIN;
            }
        } else if (context.outerAndSemiJoinType().RIGHT() != null) {
            if (context.outerAndSemiJoinType().OUTER() != null) {
                joinType = JoinOperator.RIGHT_OUTER_JOIN;
            } else if (context.outerAndSemiJoinType().SEMI() != null) {
                joinType = JoinOperator.RIGHT_SEMI_JOIN;
            } else if (context.outerAndSemiJoinType().ANTI() != null) {
                joinType = JoinOperator.RIGHT_ANTI_JOIN;
            } else {
                joinType = JoinOperator.RIGHT_OUTER_JOIN;
            }
        } else if (context.outerAndSemiJoinType().FULL() != null) {
            joinType = JoinOperator.FULL_OUTER_JOIN;
        }

        Expr predicate = null;
        List<String> usingColNames = null;
        if (context.joinCriteria() != null) {
            if (context.joinCriteria().ON() != null) {
                predicate = (Expr) visit(context.joinCriteria().expression());
            } else if (context.joinCriteria().USING() != null) {
                List<Identifier> criteria = visit(context.joinCriteria().identifier(), Identifier.class);
                usingColNames = criteria.stream().map(Identifier::getValue).collect(Collectors.toList());
            } else {
                throw new IllegalArgumentException("Unsupported join criteria");
            }
        }

        JoinRelation joinRelation = new JoinRelation(joinType, left, right, predicate, context.LATERAL() != null);
        joinRelation.setUsingColNames(usingColNames);
        if (context.bracketHint() != null) {
            joinRelation.setJoinHint(context.bracketHint().IDENTIFIER(0).getText());
        }

        return joinRelation;
    }

    @Override
    public ParseNode visitInlineTable(StarRocksParser.InlineTableContext context) {
        List<ValueList> rowValues = visit(context.rowConstructor(), ValueList.class);
        List<ArrayList<Expr>> rows = rowValues.stream().map(ValueList::getFirstRow).collect(toList());

        List<String> colNames = new ArrayList<>();
        for (int i = 0; i < rows.get(0).size(); ++i) {
            colNames.add("column_" + i);
        }

        return new ValuesRelation(rows, colNames);
    }

    @Override
    public ParseNode visitTableFunction(StarRocksParser.TableFunctionContext context) {
        return new TableFunctionRelation(getQualifiedName(context.qualifiedName()).toString(),
                new FunctionParams(false, visit(context.expression(), Expr.class)));
    }

    @Override
    public ParseNode visitRowConstructor(StarRocksParser.RowConstructorContext context) {
        ArrayList<Expr> row = new ArrayList<>(visit(context.expression(), Expr.class));
        return new ValueList(row);
    }

    @Override
    public ParseNode visitPartitionNames(StarRocksParser.PartitionNamesContext context) {
        List<Identifier> identifierList = visit(context.identifier(), Identifier.class);
        return new PartitionNames(context.TEMPORARY() != null,
                identifierList.stream().map(Identifier::getValue).collect(toList()));
    }

    @Override
    public ParseNode visitSubquery(StarRocksParser.SubqueryContext context) {
        return new SubqueryRelation(new QueryStatement((QueryRelation) visit(context.queryBody())));
    }

    @Override
    public ParseNode visitSubqueryPrimary(StarRocksParser.SubqueryPrimaryContext context) {
        SubqueryRelation subqueryRelation = (SubqueryRelation) visit(context.subquery());
        return subqueryRelation.getQueryStatement().getQueryRelation();
    }

    @Override
    public ParseNode visitSubqueryRelation(StarRocksParser.SubqueryRelationContext context) {
        return visit(context.subquery());
    }

    @Override
    public ParseNode visitSubqueryExpression(StarRocksParser.SubqueryExpressionContext context) {
        SubqueryRelation subqueryRelation = (SubqueryRelation) visit(context.subquery());
        return new Subquery(subqueryRelation.getQueryStatement());
    }

    @Override
    public ParseNode visitInSubquery(StarRocksParser.InSubqueryContext context) {
        boolean isNotIn = context.NOT() != null;
        QueryRelation query = (QueryRelation) visit(context.queryBody());

        return new InPredicate((Expr) visit(context.value), new Subquery(new QueryStatement(query)), isNotIn);
    }

    @Override
    public ParseNode visitExists(StarRocksParser.ExistsContext context) {
        QueryRelation query = (QueryRelation) visit(context.queryBody());
        return new ExistsPredicate(new Subquery(new QueryStatement(query)), false);
    }

    @Override
    public ParseNode visitScalarSubquery(StarRocksParser.ScalarSubqueryContext context) {
        BinaryPredicate.Operator op = getComparisonOperator(((TerminalNode) context.comparisonOperator().getChild(0))
                .getSymbol());
        Subquery subquery = new Subquery(new QueryStatement((QueryRelation) visit(context.queryBody())));
        return new BinaryPredicate(op, (Expr) visit(context.booleanExpression()), subquery);
    }

    // ------------------------------------------- Other Statement -----------------------------------------------------

    @Override
    public ParseNode visitShowDatabasesStatement(StarRocksParser.ShowDatabasesStatementContext context) {
        String catalog = null;
        if (context.catalog != null) {
            QualifiedName dbName = getQualifiedName(context.catalog);
            catalog = dbName.toString();
        }

        if (context.pattern != null) {
            StringLiteral stringLiteral = (StringLiteral) visit(context.pattern);
            return new ShowDbStmt(stringLiteral.getValue(), catalog);
        } else if (context.expression() != null) {
            return new ShowDbStmt(null, (Expr) visit(context.expression()), catalog);
        } else {
            return new ShowDbStmt(null, null, catalog);
        }
    }

    @Override
    public ParseNode visitUse(StarRocksParser.UseContext context) {
        QualifiedName qualifiedName = getQualifiedName(context.qualifiedName());
        List<String> parts = qualifiedName.getParts();
        if (parts.size() == 1) {
            return new UseStmt(null, parts.get(0));
        } else if (parts.size() == 2) {
            return new UseStmt(parts.get(0), parts.get(1));
        } else {
            throw new ParsingException("error catalog.database");
        }
    }

    @Override
    public ParseNode visitShowUserPropertyStatement(StarRocksParser.ShowUserPropertyStatementContext context) {
        String user;
        String pattern;
        if (context.FOR() == null) {
            user = null;
            pattern = context.LIKE() == null ? null : ((StringLiteral) visit(context.string(0))).getValue();
        } else {
            user = ((StringLiteral) visit(context.string(0))).getValue();
            pattern = context.LIKE() == null ? null : ((StringLiteral) visit(context.string(1))).getValue();
        }
        return new ShowUserPropertyStmt(user, pattern);
    }

    @Override
    public ParseNode visitSetUserPropertyStatement(StarRocksParser.SetUserPropertyStatementContext context) {
        String user = context.FOR() == null ? null : ((StringLiteral) visit(context.string())).getValue();
        List<SetVar> list = new ArrayList<>();
        if (context.userPropertyList() != null) {
            List<Property> propertyList = visit(context.userPropertyList().property(), Property.class);
            for (Property property : propertyList) {
                SetVar setVar = new SetUserPropertyVar(property.getKey(), property.getValue());
                list.add(setVar);
            }
        }
        return new SetUserPropertyStmt(user, list);
    }

    @Override
    public ParseNode visitKillStatement(StarRocksParser.KillStatementContext context) {
        long id = Long.parseLong(context.INTEGER_VALUE().getText());
        if (context.QUERY() != null) {
            return new KillStmt(false, id);
        } else {
            return new KillStmt(true, id);
        }
    }

    @Override
    public ParseNode visitShowStatusStatement(StarRocksParser.ShowStatusStatementContext context) {
        String pattern = null;
        if (context.pattern != null) {
            StringLiteral stringLiteral = (StringLiteral) visit(context.pattern);
            pattern = stringLiteral.getValue();
        }

        Expr where = null;
        if (context.expression() != null) {
            where = (Expr) visit(context.expression());
        }

        return new ShowStatusStmt(getVariableType(context.varType()), pattern, where);
    }

    @Override
    public ParseNode visitAdminSetConfig(StarRocksParser.AdminSetConfigContext context) {
        Map<String, String> configs = new HashMap<>();
        Property property = (Property) visitProperty(context.property());
        String configKey = property.getKey();
        String configValue = property.getValue();
        configs.put(configKey, configValue);
        return new AdminSetConfigStmt(AdminSetConfigStmt.ConfigType.FRONTEND, configs);
    }

    @Override
    public ParseNode visitSetVar(StarRocksParser.SetVarContext ctx) {
        Expr expr = (Expr) visit(ctx.expression());
        String variable = ctx.IDENTIFIER().getText();
        if (ctx.varType() != null) {
            return new SetVar(getVariableType(ctx.varType()), variable, expr);
        }
        return new SetVar(variable, expr);
    }

    @Override
    public ParseNode visitSetStmt(StarRocksParser.SetStmtContext ctx) {
        List<SetVar> propertyList = visit(ctx.setVarList().setVar(), SetVar.class);
        return new SetStmt(propertyList);
    }

    @Override
    public ParseNode visitAdminShowConfig(StarRocksParser.AdminShowConfigContext context) {
        if (context.pattern != null) {
            StringLiteral stringLiteral = (StringLiteral) visit(context.pattern);
            return new AdminShowConfigStmt(AdminSetConfigStmt.ConfigType.FRONTEND, stringLiteral.getValue());
        }
        return new AdminShowConfigStmt(AdminSetConfigStmt.ConfigType.FRONTEND, null);
    }

    @Override
    public ParseNode visitAdminShowReplicaDistribution(StarRocksParser.AdminShowReplicaDistributionContext context) {
        QualifiedName qualifiedName = getQualifiedName(context.qualifiedName());
        TableName targetTableName = qualifiedNameToTableName(qualifiedName);
        PartitionNames partitionNames = null;
        if (context.partitionNames() != null) {
            partitionNames = (PartitionNames) visit(context.partitionNames());
        }
        return new AdminShowReplicaDistributionStmt(new TableRef(targetTableName, null, partitionNames));
    }

    @Override
    public ParseNode visitAdminShowReplicaStatus(StarRocksParser.AdminShowReplicaStatusContext context) {
        QualifiedName qualifiedName = getQualifiedName(context.qualifiedName());
        TableName targetTableName = qualifiedNameToTableName(qualifiedName);
        Expr where = context.where != null ? (Expr) visit(context.where) : null;
        PartitionNames partitionNames = null;
        if (context.partitionNames() != null) {
            partitionNames = (PartitionNames) visit(context.partitionNames());
        }
        return new AdminShowReplicaStatusStmt(new TableRef(targetTableName, null, partitionNames), where);
    }

    @Override
    public ParseNode visitTruncateTableStatement(StarRocksParser.TruncateTableStatementContext context) {
        QualifiedName qualifiedName = getQualifiedName(context.qualifiedName());
        TableName targetTableName = qualifiedNameToTableName(qualifiedName);
        PartitionNames partitionNames = null;
        if (context.partitionNames() != null) {
            partitionNames = (PartitionNames) visit(context.partitionNames());
        }
        return new TruncateTableStmt(new TableRef(targetTableName, null, partitionNames));
    }

    @Override
    public ParseNode visitGrantRole(StarRocksParser.GrantRoleContext context) {
        UserIdentifier user = (UserIdentifier) visit(context.user());
        Identifier identifier = (Identifier) visit(context.identifierOrString());
        return new GrantRoleStmt(identifier.getValue(), user.getUserIdentity());
    }

    @Override
    public ParseNode visitRevokeRole(StarRocksParser.RevokeRoleContext context) {
        UserIdentifier user = (UserIdentifier) visit(context.user());
        Identifier identifier = (Identifier) visit(context.identifierOrString());
        return new RevokeRoleStmt(identifier.getValue(), user.getUserIdentity());
    }

    @Override
    public ParseNode visitGrantImpersonate(StarRocksParser.GrantImpersonateContext context) {
        UserIdentity securedUser = ((UserIdentifier) visit(context.user(0))).getUserIdentity();
        UserIdentity authorizedUser = ((UserIdentifier) visit(context.user(1))).getUserIdentity();
        return new GrantImpersonateStmt(authorizedUser, securedUser);
    }

    @Override
    public ParseNode visitRevokeImpersonate(StarRocksParser.RevokeImpersonateContext context) {
        UserIdentity securedUser = ((UserIdentifier) visit(context.user(0))).getUserIdentity();
        UserIdentity authorizedUser = ((UserIdentifier) visit(context.user(1))).getUserIdentity();
        return new RevokeImpersonateStmt(authorizedUser, securedUser);
    }

    @Override
    public ParseNode visitExecuteAs(StarRocksParser.ExecuteAsContext context) {
        UserIdentity toUser = ((UserIdentifier) visit(context.user())).getUserIdentity();
        boolean allowRevert = context.WITH() == null;
        // we only support WITH NO REVERT for now
        return new ExecuteAsStmt(toUser, allowRevert);
    }

    @Override
    public ParseNode visitShowVariablesStatement(StarRocksParser.ShowVariablesStatementContext context) {
        String pattern = null;
        if (context.pattern != null) {
            StringLiteral stringLiteral = (StringLiteral) visit(context.pattern);
            pattern = stringLiteral.getValue();
        }

        Expr where = null;
        if (context.expression() != null) {
            where = (Expr) visit(context.expression());
        }

        return new ShowVariablesStmt(getVariableType(context.varType()), pattern, where);
    }

    @Override
    public ParseNode visitShowProcesslistStatement(StarRocksParser.ShowProcesslistStatementContext context) {
        boolean isShowFull = context.FULL() != null;
        return new ShowProcesslistStmt(isShowFull);
    }

    // ------------------------------------------- Expression ----------------------------------------------------------

    @Override
    public ParseNode visitExpressionOrDefault(StarRocksParser.ExpressionOrDefaultContext context) {
        if (context.DEFAULT() != null) {
            return new DefaultValueExpr();
        } else {
            return visit(context.expression());
        }
    }

    @Override
    public ParseNode visitExpressionsWithDefault(StarRocksParser.ExpressionsWithDefaultContext context) {
        ArrayList<Expr> row = Lists.newArrayList();
        for (int i = 0; i < context.expressionOrDefault().size(); ++i) {
            row.add((Expr) visit(context.expressionOrDefault(i)));
        }
        return new ValueList(row);
    }

    @Override
    public ParseNode visitLogicalNot(StarRocksParser.LogicalNotContext context) {
        return new CompoundPredicate(CompoundPredicate.Operator.NOT, (Expr) visit(context.expression()), null);
    }

    @Override
    public ParseNode visitLogicalBinary(StarRocksParser.LogicalBinaryContext context) {
        Expr left = (Expr) visit(context.left);
        Expr right = (Expr) visit(context.right);

        if (context.operator.getType() == StarRocksLexer.LOGICAL_OR) {
            return new CompoundPredicate(CompoundPredicate.Operator.OR, left, right);
        } else {
            return new CompoundPredicate(getLogicalBinaryOperator(context.operator), left, right);
        }
    }

    private static CompoundPredicate.Operator getLogicalBinaryOperator(Token token) {
        switch (token.getType()) {
            case StarRocksLexer.AND:
                return CompoundPredicate.Operator.AND;
            case StarRocksLexer.OR:
                return CompoundPredicate.Operator.OR;
        }

        throw new IllegalArgumentException("Unsupported operator: " + token.getText());
    }

    @Override
    public ParseNode visitPredicate(StarRocksParser.PredicateContext context) {
        if (context.predicateOperations() != null) {
            return visit(context.predicateOperations());
        } else {
            return visit(context.valueExpression());
        }
    }

    @Override
    public ParseNode visitIsNull(StarRocksParser.IsNullContext context) {
        Expr child = (Expr) visit(context.booleanExpression());

        if (context.NOT() == null) {
            return new IsNullPredicate(child, false);
        } else {
            return new IsNullPredicate(child, true);
        }
    }

    @Override
    public ParseNode visitComparison(StarRocksParser.ComparisonContext context) {
        BinaryPredicate.Operator op = getComparisonOperator(((TerminalNode) context.comparisonOperator().getChild(0))
                .getSymbol());
        return new BinaryPredicate(op, (Expr) visit(context.left), (Expr) visit(context.right));
    }

    private static BinaryPredicate.Operator getComparisonOperator(Token symbol) {
        switch (symbol.getType()) {
            case StarRocksParser.EQ:
                return BinaryPredicate.Operator.EQ;
            case StarRocksParser.NEQ:
                return BinaryPredicate.Operator.NE;
            case StarRocksParser.LT:
                return BinaryPredicate.Operator.LT;
            case StarRocksParser.LTE:
                return BinaryPredicate.Operator.LE;
            case StarRocksParser.GT:
                return BinaryPredicate.Operator.GT;
            case StarRocksParser.GTE:
                return BinaryPredicate.Operator.GE;
            case StarRocksParser.EQ_FOR_NULL:
                return BinaryPredicate.Operator.EQ_FOR_NULL;
        }

        throw new IllegalArgumentException("Unsupported operator: " + symbol.getText());
    }

    @Override
    public ParseNode visitInList(StarRocksParser.InListContext context) {
        boolean isNotIn = context.NOT() != null;
        return new InPredicate(
                (Expr) visit(context.value),
                visit(context.expression(), Expr.class), isNotIn);
    }

    @Override
    public ParseNode visitBetween(StarRocksParser.BetweenContext context) {
        boolean isNotBetween = context.NOT() != null;

        return new BetweenPredicate(
                (Expr) visit(context.value),
                (Expr) visit(context.lower),
                (Expr) visit(context.upper),
                isNotBetween);
    }

    @Override
    public ParseNode visitLike(StarRocksParser.LikeContext context) {
        LikePredicate likePredicate;
        if (context.REGEXP() != null || context.RLIKE() != null) {
            likePredicate = new LikePredicate(LikePredicate.Operator.REGEXP,
                    (Expr) visit(context.value),
                    (Expr) visit(context.pattern));
        } else {
            likePredicate = new LikePredicate(
                    LikePredicate.Operator.LIKE,
                    (Expr) visit(context.value),
                    (Expr) visit(context.pattern));
        }
        if (context.NOT() != null) {
            return new CompoundPredicate(CompoundPredicate.Operator.NOT, likePredicate, null);
        } else {
            return likePredicate;
        }
    }

    @Override
    public ParseNode visitSimpleCase(StarRocksParser.SimpleCaseContext context) {
        return new CaseExpr(
                (Expr) visit(context.caseExpr),
                visit(context.whenClause(), CaseWhenClause.class),
                (Expr) visitIfPresent(context.elseExpression));
    }

    @Override
    public ParseNode visitSearchedCase(StarRocksParser.SearchedCaseContext context) {
        return new CaseExpr(
                null,
                visit(context.whenClause(), CaseWhenClause.class),
                (Expr) visitIfPresent(context.elseExpression));
    }

    @Override
    public ParseNode visitWhenClause(StarRocksParser.WhenClauseContext context) {
        return new CaseWhenClause((Expr) visit(context.condition), (Expr) visit(context.result));
    }

    @Override
    public ParseNode visitArithmeticUnary(StarRocksParser.ArithmeticUnaryContext context) {
        Expr child = (Expr) visit(context.primaryExpression());
        switch (context.operator.getType()) {
            case StarRocksLexer.MINUS_SYMBOL:
                if (child.isLiteral() && child.getType().isNumericType()) {
                    try {
                        ((LiteralExpr) child).swapSign();
                    } catch (NotImplementedException e) {
                        throw new ParsingException(e.getMessage());
                    }
                    return child;
                } else {
                    return new ArithmeticExpr(ArithmeticExpr.Operator.MULTIPLY, new IntLiteral(-1), child);
                }
            case StarRocksLexer.PLUS_SYMBOL:
                return child;
            case StarRocksLexer.BITNOT:
                return new ArithmeticExpr(ArithmeticExpr.Operator.BITNOT, child, null);
            case StarRocksLexer.LOGICAL_NOT:
                return new CompoundPredicate(CompoundPredicate.Operator.NOT, child, null);
            default:
                throw new UnsupportedOperationException("Unsupported sign: " + context.operator.getText());
        }
    }

    @Override
    public ParseNode visitArithmeticBinary(StarRocksParser.ArithmeticBinaryContext context) {
        Expr left = (Expr) visit(context.left);
        Expr right = (Expr) visit(context.right);
        if (left instanceof IntervalLiteral) {
            return new TimestampArithmeticExpr(getArithmeticBinaryOperator(context.operator), right,
                    ((IntervalLiteral) left).getValue(),
                    ((IntervalLiteral) left).getUnitIdentifier().getDescription(), true);
        }

        if (right instanceof IntervalLiteral) {
            return new TimestampArithmeticExpr(getArithmeticBinaryOperator(context.operator), left,
                    ((IntervalLiteral) right).getValue(),
                    ((IntervalLiteral) right).getUnitIdentifier().getDescription(), false);
        }

        return new ArithmeticExpr(getArithmeticBinaryOperator(context.operator), left, right);
    }

    private static ArithmeticExpr.Operator getArithmeticBinaryOperator(Token operator) {
        switch (operator.getType()) {
            case StarRocksLexer.PLUS_SYMBOL:
                return ArithmeticExpr.Operator.ADD;
            case StarRocksLexer.MINUS_SYMBOL:
                return ArithmeticExpr.Operator.SUBTRACT;
            case StarRocksLexer.ASTERISK_SYMBOL:
                return ArithmeticExpr.Operator.MULTIPLY;
            case StarRocksLexer.SLASH_SYMBOL:
                return ArithmeticExpr.Operator.DIVIDE;
            case StarRocksLexer.PERCENT_SYMBOL:
                return ArithmeticExpr.Operator.MOD;
            case StarRocksLexer.INT_DIV:
                return ArithmeticExpr.Operator.INT_DIVIDE;
            case StarRocksLexer.BITAND:
                return ArithmeticExpr.Operator.BITAND;
            case StarRocksLexer.BITOR:
                return ArithmeticExpr.Operator.BITOR;
            case StarRocksLexer.BITXOR:
                return ArithmeticExpr.Operator.BITXOR;
        }

        throw new UnsupportedOperationException("Unsupported operator: " + operator.getText());
    }

    @Override
    public ParseNode visitOdbcFunctionCallExpression(StarRocksParser.OdbcFunctionCallExpressionContext context) {
        FunctionCallExpr functionCallExpr = (FunctionCallExpr) visit(context.functionCall());
        OdbcScalarFunctionCall odbcScalarFunctionCall = new OdbcScalarFunctionCall(functionCallExpr);
        return odbcScalarFunctionCall.mappingFunction();
    }

    private static final List<String> DATE_FUNCTIONS =
            Lists.newArrayList(FunctionSet.DATE_ADD,
                    FunctionSet.ADDDATE,
                    FunctionSet.DATE_ADD, FunctionSet.DATE_SUB,
                    FunctionSet.SUBDATE,
                    FunctionSet.DAYS_SUB,
                    FunctionSet.TIME_SLICE);

    @Override
    public ParseNode visitSimpleFunctionCall(StarRocksParser.SimpleFunctionCallContext context) {

        String functionName = getQualifiedName(context.qualifiedName()).toString().toLowerCase();

        if (DATE_FUNCTIONS.contains(functionName)) {
            if (context.expression().size() != 2) {
                throw new ParsingException(
                        functionName + " must as format " + functionName + "(date,INTERVAL expr unit)");
            }

            Expr e1 = (Expr) visit(context.expression(0));
            Expr e2 = (Expr) visit(context.expression(1));
            if (!(e2 instanceof IntervalLiteral)) {
                e2 = new IntervalLiteral(e2, new UnitIdentifier("DAY"));
            }
            IntervalLiteral intervalLiteral = (IntervalLiteral) e2;

            return new TimestampArithmeticExpr(functionName, e1, intervalLiteral.getValue(),
                    intervalLiteral.getUnitIdentifier().getDescription());
        }

        if (functionName.equals(FunctionSet.ISNULL)) {
            List<Expr> params = visit(context.expression(), Expr.class);
            if (params.size() != 1) {
                throw new SemanticException("No matching function with signature: %s(%s).", functionName,
                        Joiner.on(", ").join(params.stream().map(p -> p.getType().toSql()).collect(toList())));
            }
            return new IsNullPredicate(params.get(0), false);
        }

        FunctionName fnName = FunctionName.createFnName(functionName);
        FunctionCallExpr functionCallExpr = new FunctionCallExpr(fnName,
                new FunctionParams(false, visit(context.expression(), Expr.class)));

        if (context.over() != null) {
            return buildOverClause(functionCallExpr, context.over());
        }
        return functionCallExpr;
    }

    @Override
    public ParseNode visitAggregationFunctionCall(StarRocksParser.AggregationFunctionCallContext context) {

        String functionName;
        if (context.aggregationFunction().COUNT() != null) {
            functionName = FunctionSet.COUNT;
        } else if (context.aggregationFunction().AVG() != null) {
            functionName = FunctionSet.AVG;
        } else if (context.aggregationFunction().SUM() != null) {
            functionName = FunctionSet.SUM;
        } else if (context.aggregationFunction().MIN() != null) {
            functionName = FunctionSet.MIN;
        } else if (context.aggregationFunction().MAX() != null) {
            functionName = FunctionSet.MAX;
        } else {
            throw new StarRocksPlannerException("Aggregate functions are not being parsed correctly",
                    ErrorType.INTERNAL_ERROR);
        }
        FunctionCallExpr functionCallExpr = new FunctionCallExpr(functionName,
                context.aggregationFunction().ASTERISK_SYMBOL() == null ?
                        new FunctionParams(context.aggregationFunction().DISTINCT() != null,
                                visit(context.aggregationFunction().expression(), Expr.class)) :
                        FunctionParams.createStarParam());

        if (context.over() != null) {
            return buildOverClause(functionCallExpr, context.over());
        }
        return functionCallExpr;
    }

    @Override
    public ParseNode visitWindowFunctionCall(StarRocksParser.WindowFunctionCallContext context) {
        FunctionCallExpr functionCallExpr = (FunctionCallExpr) visit(context.windowFunction());
        return buildOverClause(functionCallExpr, context.over());
    }

    public static final ImmutableSet<String> WindowFunctionSet = ImmutableSet.of(
            FunctionSet.ROW_NUMBER, FunctionSet.RANK, FunctionSet.DENSE_RANK, FunctionSet.NTILE, FunctionSet.LEAD,
            FunctionSet.LAG, FunctionSet.FIRST_VALUE, FunctionSet.LAST_VALUE);

    @Override
    public ParseNode visitWindowFunction(StarRocksParser.WindowFunctionContext context) {
        if (WindowFunctionSet.contains(context.name.getText().toLowerCase())) {
            return new FunctionCallExpr(context.name.getText().toLowerCase(),
                    new FunctionParams(false, visit(context.expression(), Expr.class)));
        }
        throw new ParsingException("Unknown window function " + context.name.getText());
    }

    private AnalyticExpr buildOverClause(FunctionCallExpr functionCallExpr, StarRocksParser.OverContext context) {
        functionCallExpr.setIsAnalyticFnCall(true);
        List<OrderByElement> orderByElements = new ArrayList<>();
        if (context.ORDER() != null) {
            orderByElements = visit(context.sortItem(), OrderByElement.class);
        }
        List<Expr> partitionExprs = visit(context.partition, Expr.class);

        return new AnalyticExpr(functionCallExpr, partitionExprs, orderByElements,
                (AnalyticWindow) visitIfPresent(context.windowFrame()));
    }

    @Override
    public ParseNode visitExtract(StarRocksParser.ExtractContext context) {
        String fieldString = context.identifier().getText();
        return new FunctionCallExpr(fieldString,
                new FunctionParams(Lists.newArrayList((Expr) visit(context.valueExpression()))));
    }

    @Override
    public ParseNode visitCast(StarRocksParser.CastContext context) {
        return new CastExpr(new TypeDef(getType(context.type())), (Expr) visit(context.expression()));
    }

    @Override
    public ParseNode visitInformationFunctionExpression(StarRocksParser.InformationFunctionExpressionContext context) {
        if (context.name.getText().equalsIgnoreCase("database")
                || context.name.getText().equalsIgnoreCase("schema")
                || context.name.getText().equalsIgnoreCase("user")
                || context.name.getText().equalsIgnoreCase("current_user")
                || context.name.getText().equalsIgnoreCase("connection_id")) {
            return new InformationFunction(context.name.getText().toUpperCase());
        }
        throw new ParsingException("Unknown special function " + context.name.getText());
    }

    @Override
    public ParseNode visitSpecialFunctionExpression(StarRocksParser.SpecialFunctionExpressionContext context) {
        if (context.CHAR() != null) {
            return new FunctionCallExpr("char", visit(context.expression(), Expr.class));
        } else if (context.CURRENT_TIMESTAMP() != null) {
            return new FunctionCallExpr("current_timestamp", Lists.newArrayList());
        } else if (context.DAY() != null) {
            return new FunctionCallExpr("day", visit(context.expression(), Expr.class));
        } else if (context.HOUR() != null) {
            return new FunctionCallExpr("hour", visit(context.expression(), Expr.class));
        } else if (context.IF() != null) {
            return new FunctionCallExpr("if", visit(context.expression(), Expr.class));
        } else if (context.LEFT() != null) {
            return new FunctionCallExpr("left", visit(context.expression(), Expr.class));
        } else if (context.LIKE() != null) {
            return new FunctionCallExpr("like", visit(context.expression(), Expr.class));
        } else if (context.MINUTE() != null) {
            return new FunctionCallExpr("minute", visit(context.expression(), Expr.class));
        } else if (context.MOD() != null) {
            return new FunctionCallExpr("mod", visit(context.expression(), Expr.class));
        } else if (context.MONTH() != null) {
            return new FunctionCallExpr("month", visit(context.expression(), Expr.class));
        } else if (context.QUARTER() != null) {
            return new FunctionCallExpr("quarter", visit(context.expression(), Expr.class));
        } else if (context.REGEXP() != null) {
            return new FunctionCallExpr("regexp", visit(context.expression(), Expr.class));
        } else if (context.REPLACE() != null) {
            return new FunctionCallExpr("replace", visit(context.expression(), Expr.class));
        } else if (context.RIGHT() != null) {
            return new FunctionCallExpr("right", visit(context.expression(), Expr.class));
        } else if (context.RLIKE() != null) {
            return new FunctionCallExpr("regexp", visit(context.expression(), Expr.class));
        } else if (context.SECOND() != null) {
            return new FunctionCallExpr("second", visit(context.expression(), Expr.class));
        } else if (context.YEAR() != null) {
            return new FunctionCallExpr("year", visit(context.expression(), Expr.class));
        } else if (context.PASSWORD() != null) {
            return new StringLiteral(new String(MysqlPassword.makeScrambledPassword(context.string().getText())));
        }

        if (context.TIMESTAMPADD() != null || context.TIMESTAMPDIFF() != null) {
            String functionName = context.TIMESTAMPADD() != null ? "TIMESTAMPADD" : "TIMESTAMPDIFF";
            UnitIdentifier e1 = (UnitIdentifier) visit(context.unitIdentifier());
            Expr e2 = (Expr) visit(context.expression(0));
            Expr e3 = (Expr) visit(context.expression(1));

            return new TimestampArithmeticExpr(functionName, e3, e2, e1.getDescription());
        }

        throw new ParsingException("No matching function with signature: %s(%s).", context.getText(),
                visit(context.expression(), Expr.class));
    }

    @Override
    public ParseNode visitConcat(StarRocksParser.ConcatContext context) {
        Expr left = (Expr) visit(context.left);
        Expr right = (Expr) visit(context.right);
        return new FunctionCallExpr("concat", new FunctionParams(Lists.newArrayList(left, right)));
    }

    @Override
    public ParseNode visitNullLiteral(StarRocksParser.NullLiteralContext context) {
        return new NullLiteral();
    }

    @Override
    public ParseNode visitBooleanLiteral(StarRocksParser.BooleanLiteralContext context) {
        try {
            return new BoolLiteral(context.getText());
        } catch (AnalysisException e) {
            throw new ParsingException("Invalid boolean literal: " + context.getText());
        }
    }

    @Override
    public ParseNode visitNumericLiteral(StarRocksParser.NumericLiteralContext context) {
        return visit(context.number());
    }

    private static final BigInteger LONG_MAX = new BigInteger("9223372036854775807"); // 2^63 - 1

    private static final BigInteger LARGEINT_MAX_ABS =
            new BigInteger("170141183460469231731687303715884105728"); // 2^127

    @Override
    public ParseNode visitIntegerValue(StarRocksParser.IntegerValueContext context) {
        try {
            BigInteger intLiteral = new BigInteger(context.getText());
            // Note: val is positive, because we do not recognize minus character in 'IntegerLiteral'
            // -2^63 will be recognized as large int(__int128)
            if (intLiteral.compareTo(LONG_MAX) <= 0) {
                return new IntLiteral(intLiteral.longValue());
            } else if (intLiteral.compareTo(LARGEINT_MAX_ABS) <= 0) {
                return new LargeIntLiteral(intLiteral.toString());
            } else {
                throw new ParsingException("Numeric overflow " + intLiteral);
            }
        } catch (NumberFormatException | AnalysisException e) {
            throw new ParsingException("Invalid numeric literal: " + context.getText());
        }
    }

    @Override
    public ParseNode visitDoubleValue(StarRocksParser.DoubleValueContext context) {
        try {
            if (SqlModeHelper.check(sqlMode, SqlModeHelper.MODE_DOUBLE_LITERAL)) {
                return new FloatLiteral(context.getText());
            } else {
                BigDecimal decimal = new BigDecimal(context.getText());
                int precision = DecimalLiteral.getRealPrecision(decimal);
                int scale = DecimalLiteral.getRealScale(decimal);
                int integerPartWidth = precision - scale;
                if (integerPartWidth > 38) {
                    return new FloatLiteral(context.getText());
                }
                return new DecimalLiteral(decimal);
            }

        } catch (AnalysisException | NumberFormatException e) {
            throw new ParsingException(e.getMessage());
        }
    }

    @Override
    public ParseNode visitDecimalValue(StarRocksParser.DecimalValueContext context) {
        try {
            if (SqlModeHelper.check(sqlMode, SqlModeHelper.MODE_DOUBLE_LITERAL)) {
                return new FloatLiteral(context.getText());
            } else {
                return new DecimalLiteral(context.getText());
            }
        } catch (AnalysisException e) {
            throw new ParsingException(e.getMessage());
        }
    }

    @Override
    public ParseNode visitDateLiteral(StarRocksParser.DateLiteralContext context) {
        String value = ((StringLiteral) visit(context.string())).getValue();
        try {
            if (context.DATE() != null) {
                return new DateLiteral(value, Type.DATE);
            }
            if (context.DATETIME() != null) {
                return new DateLiteral(value, Type.DATETIME);
            }
        } catch (AnalysisException e) {
            throw new ParsingException(e.getMessage());
        }
        throw new ParsingException("Parse Error : unknown type " + context.getText());
    }

    @Override
    public ParseNode visitString(StarRocksParser.StringContext context) {
        String quotedString;
        if (context.SINGLE_QUOTED_TEXT() != null) {
            quotedString = context.SINGLE_QUOTED_TEXT().getText();
            // For support mysql embedded quotation
            // In a single-quoted string, two single-quotes are combined into one single-quote
            quotedString = quotedString.substring(1, quotedString.length() - 1).replace("''", "'");
        } else {
            quotedString = context.DOUBLE_QUOTED_TEXT().getText();
            // For support mysql embedded quotation
            // In a double-quoted string, two double-quotes are combined into one double-quote
            quotedString = quotedString.substring(1, quotedString.length() - 1).replace("\"\"", "\"");
        }
        return new StringLiteral(escapeBackSlash(quotedString));
    }

    private static String escapeBackSlash(String str) {
        StringWriter writer = new StringWriter();
        int strLen = str.length();
        for (int i = 0; i < strLen; ++i) {
            char c = str.charAt(i);
            if (c == '\\' && (i + 1) < strLen) {
                switch (str.charAt(i + 1)) {
                    case 'n':
                        writer.append('\n');
                        break;
                    case 't':
                        writer.append('\t');
                        break;
                    case 'r':
                        writer.append('\r');
                        break;
                    case 'b':
                        writer.append('\b');
                        break;
                    case '0':
                        writer.append('\0'); // Ascii null
                        break;
                    case 'Z': // ^Z must be escaped on Win32
                        writer.append('\032');
                        break;
                    case '_':
                    case '%':
                        writer.append('\\'); // remember prefix for wildcard
                        /* Fall through */
                    default:
                        writer.append(str.charAt(i + 1));
                        break;
                }
                i++;
            } else {
                writer.append(c);
            }
        }

        return writer.toString();
    }

    @Override
    public ParseNode visitArrayConstructor(StarRocksParser.ArrayConstructorContext context) {
        if (context.arrayType() != null) {
            return new ArrayExpr(
                    new ArrayType(getType(context.arrayType().type())),
                    visit(context.expression(), Expr.class));
        }

        return new ArrayExpr(null, visit(context.expression(), Expr.class));
    }

    @Override
    public ParseNode visitArraySubscript(StarRocksParser.ArraySubscriptContext context) {
        Expr value = (Expr) visit(context.value);
        Expr index = (Expr) visit(context.index);
        return new ArrayElementExpr(value, index);
    }

    @Override
    public ParseNode visitArraySlice(StarRocksParser.ArraySliceContext context) {
        throw new ParsingException("Array slice is not currently supported");
        //TODO: support array slice in BE
        /*
        Expr expr = (Expr) visit(context.primaryExpression());

        IntLiteral lowerBound;
        if (context.start != null) {
            lowerBound = new IntLiteral(Long.parseLong(context.start.getText()));
        } else {
            lowerBound = new IntLiteral(0);
        }
        IntLiteral upperBound;
        if (context.end != null) {
            upperBound = new IntLiteral(Long.parseLong(context.end.getText()));
        } else {
            upperBound = new IntLiteral(-1);
        }

        return new ArraySliceExpr(expr, lowerBound, upperBound);
         */
    }

    @Override
    public ParseNode visitInterval(StarRocksParser.IntervalContext context) {
        return new IntervalLiteral((Expr) visit(context.value), (UnitIdentifier) visit(context.from));
    }

    @Override
    public ParseNode visitUnitIdentifier(StarRocksParser.UnitIdentifierContext context) {
        return new UnitIdentifier(context.getText());
    }

    @Override
    public ParseNode visitColumnReference(StarRocksParser.ColumnReferenceContext context) {
        if (context.identifier() != null) {
            Identifier identifier = (Identifier) visit(context.identifier());
            return new SlotRef(null, identifier.getValue(), identifier.getValue());
        } else {
            QualifiedName qualifiedName = getQualifiedName(context.qualifiedName());
            List<String> parts = qualifiedName.getParts();
            TableName tableName;
            if (parts.size() == 4) {
                tableName = new TableName(qualifiedName.getParts().get(0),
                        qualifiedName.getParts().get(1), qualifiedName.getParts().get(2));
                return new SlotRef(tableName, parts.get(3), parts.get(3));
            } else if (parts.size() == 3) {
                tableName = new TableName(qualifiedName.getParts().get(0), qualifiedName.getParts().get(1));
                return new SlotRef(tableName, parts.get(2), parts.get(2));
            } else if (parts.size() == 2) {
                tableName = new TableName(null, qualifiedName.getParts().get(0));
                return new SlotRef(tableName, parts.get(1), parts.get(1));
            } else {
                throw new ParsingException("Unqualified column reference " + qualifiedName);
            }
        }
    }

    @Override
    public ParseNode visitArrowExpression(StarRocksParser.ArrowExpressionContext context) {
        Expr expr = (Expr) visit(context.primaryExpression());
        StringLiteral stringLiteral = (StringLiteral) visit(context.string());

        return new ArrowExpr(expr, stringLiteral);
    }

    @Override
    public ParseNode visitVariable(StarRocksParser.VariableContext context) {
        SetType setType = SetType.DEFAULT;
        if (context.GLOBAL() != null) {
            setType = SetType.GLOBAL;
        } else if (context.LOCAL() != null || context.SESSION() != null) {
            setType = SetType.SESSION;
        }

        return new SysVariableDesc(((Identifier) visit(context.identifier())).getValue(), setType);
    }

    @Override
    public ParseNode visitCollate(StarRocksParser.CollateContext context) {
        return visit(context.primaryExpression());
    }

    @Override
    public ParseNode visitParenthesizedExpression(StarRocksParser.ParenthesizedExpressionContext context) {
        return visit(context.expression());
    }

    @Override
    public ParseNode visitUnquotedIdentifier(StarRocksParser.UnquotedIdentifierContext context) {
        return new Identifier(context.getText());
    }

    @Override
    public ParseNode visitBackQuotedIdentifier(StarRocksParser.BackQuotedIdentifierContext context) {
        return new Identifier(context.getText().replace("`", ""));
    }

    @Override
    public ParseNode visitDigitIdentifier(StarRocksParser.DigitIdentifierContext context) {
        return new Identifier(context.getText());
    }

    // ------------------------------------------- COMMON AST --------------------------------------------------------------

    private static StatementBase.ExplainLevel getExplainType(StarRocksParser.ExplainDescContext context) {
        StatementBase.ExplainLevel explainLevel = StatementBase.ExplainLevel.NORMAL;
        if (context.LOGICAL() != null) {
            explainLevel = StatementBase.ExplainLevel.LOGICAL;
        } else if (context.VERBOSE() != null) {
            explainLevel = StatementBase.ExplainLevel.VERBOSE;
        } else if (context.COSTS() != null) {
            explainLevel = StatementBase.ExplainLevel.COST;
        }
        return explainLevel;
    }

    public static SetType getVariableType(StarRocksParser.VarTypeContext context) {
        if (context == null) {
            return SetType.DEFAULT;
        }

        if (context.GLOBAL() != null) {
            return SetType.GLOBAL;
        } else if (context.LOCAL() != null || context.SESSION() != null) {
            return SetType.SESSION;
        } else {
            return SetType.DEFAULT;
        }
    }

    @Override
    public ParseNode visitAssignment(StarRocksParser.AssignmentContext context) {
        String column = ((Identifier) visit(context.identifier())).getValue();
        Expr expr = (Expr) visit(context.expressionOrDefault());
        return new ColumnAssignment(column, expr);
    }

    @Override
    public ParseNode visitPartitionDesc(StarRocksParser.PartitionDescContext context) {
        List<Identifier> identifierList = visit(context.identifierList().identifier(), Identifier.class);
        List<PartitionDesc> partitionDesc = visit(context.rangePartitionDesc(), PartitionDesc.class);
        return new RangePartitionDesc(
                identifierList.stream().map(Identifier::getValue).collect(toList()),
                partitionDesc);
    }

    @Override
    public ParseNode visitSingleRangePartition(StarRocksParser.SingleRangePartitionContext context) {
        PartitionKeyDesc partitionKeyDesc = (PartitionKeyDesc) visit(context.partitionKeyDesc());
        boolean ifNotExists = context.IF() != null;
        Map<String, String> properties = null;
        if (context.propertyList() != null) {
            properties = new HashMap<>();
            List<Property> propertyList = visit(context.propertyList().property(), Property.class);
            for (Property property : propertyList) {
                properties.put(property.getKey(), property.getValue());
            }
        }
        return new SingleRangePartitionDesc(ifNotExists, ((Identifier) visit(context.identifier())).getValue(),
                partitionKeyDesc, properties);
    }

    @Override
    public ParseNode visitMultiRangePartition(StarRocksParser.MultiRangePartitionContext context) {
        if (context.interval() != null) {
            IntervalLiteral intervalLiteral = (IntervalLiteral) visit(context.interval());
            Expr expr = intervalLiteral.getValue();
            long intervalVal;
            if (expr instanceof IntLiteral) {
                intervalVal = ((IntLiteral) expr).getLongValue();
            } else {
                throw new IllegalArgumentException("Unsupported interval expr: " + expr);
            }
            return new MultiRangePartitionDesc(
                    ((StringLiteral) visit(context.string(0))).getStringValue(),
                    ((StringLiteral) visit(context.string(1))).getStringValue(),
                    intervalVal,
                    intervalLiteral.getUnitIdentifier().getDescription());
        } else {
            return new MultiRangePartitionDesc(
                    ((StringLiteral) visit(context.string(0))).getStringValue(),
                    ((StringLiteral) visit(context.string(1))).getStringValue(),
                    Long.parseLong(context.INTEGER_VALUE().getText()));
        }
    }

    @Override
    public ParseNode visitSingleItemListPartitionDesc(StarRocksParser.SingleItemListPartitionDescContext context) {
        List<String> values =
                context.stringList().string().stream().map(c -> ((StringLiteral) visit(c)).getStringValue())
                        .collect(toList());
        boolean ifNotExists = context.IF() != null;
        Map<String, String> properties = null;
        if (context.propertyList() != null) {
            properties = new HashMap<>();
            List<Property> propertyList = visit(context.propertyList().property(), Property.class);
            for (Property property : propertyList) {
                properties.put(property.getKey(), property.getValue());
            }
        }
        return new SingleItemListPartitionDesc(ifNotExists, ((Identifier) visit(context.identifier())).getValue(),
                values, properties);
    }

    @Override
    public ParseNode visitMultiItemListPartitionDesc(StarRocksParser.MultiItemListPartitionDescContext context) {
        boolean ifNotExists = context.IF() != null;
        List<List<String>> multiValues = new ArrayList<>();
        for (StarRocksParser.StringListContext stringListContext : context.stringList()) {
            List<String> values =
                    stringListContext.string().stream().map(c -> ((StringLiteral) visit(c)).getStringValue())
                            .collect(toList());
            multiValues.add(values);
        }
        Map<String, String> properties = null;
        if (context.propertyList() != null) {
            properties = new HashMap<>();
            List<Property> propertyList = visit(context.propertyList().property(), Property.class);
            for (Property property : propertyList) {
                properties.put(property.getKey(), property.getValue());
            }
        }
        return new MultiItemListPartitionDesc(ifNotExists, ((Identifier) visit(context.identifier())).getValue(),
                multiValues, properties);
    }

    @Override
    public ParseNode visitPartitionKeyDesc(StarRocksParser.PartitionKeyDescContext context) {
        PartitionKeyDesc partitionKeyDesc;
        if (context.LESS() != null) {
            if (context.MAXVALUE() != null) {
                return PartitionKeyDesc.createMaxKeyDesc();
            }
            List<PartitionValue> partitionValueList =
                    visit(context.partitionValueList().get(0).partitionValue(), PartitionValue.class);
            partitionKeyDesc = new PartitionKeyDesc(partitionValueList);
        } else {
            List<PartitionValue> lowerPartitionValueList =
                    visit(context.partitionValueList().get(0).partitionValue(), PartitionValue.class);
            List<PartitionValue> upperPartitionValueList =
                    visit(context.partitionValueList().get(1).partitionValue(), PartitionValue.class);
            partitionKeyDesc = new PartitionKeyDesc(lowerPartitionValueList, upperPartitionValueList);
        }
        return partitionKeyDesc;
    }

    @Override
    public ParseNode visitPartitionValue(StarRocksParser.PartitionValueContext context) {
        if (context.MAXVALUE() != null) {
            return PartitionValue.MAX_VALUE;
        } else {
            return new PartitionValue(((StringLiteral) visit(context.string())).getStringValue());
        }
    }

    @Override
    public ParseNode visitDistributionDesc(StarRocksParser.DistributionDescContext context) {
        //default buckets number
        int buckets = 10;

        if (context.INTEGER_VALUE() != null) {
            buckets = Integer.parseInt(context.INTEGER_VALUE().getText());
        }
        List<Identifier> identifierList = visit(context.identifierList().identifier(), Identifier.class);

        return new HashDistributionDesc(buckets, identifierList.stream().map(Identifier::getValue).collect(toList()));
    }

    @Override
    public ParseNode visitRefreshSchemeDesc(StarRocksParser.RefreshSchemeDescContext context) {
        LocalDateTime startTime = LocalDateTime.now();
        IntervalLiteral intervalLiteral = null;
        if (context.ASYNC() != null) {
            if (context.START() != null && context.interval() == null) {
                throw new SemanticException("Please input interval clause");
            }
            boolean defineStartTime = false;
            if (context.START() != null) {
                StringLiteral stringLiteral = (StringLiteral) visit(context.string());
                DateTimeFormatter dateTimeFormatter = null;
                try {
                    dateTimeFormatter = DateUtils.probeFormat(stringLiteral.getStringValue());
                    LocalDateTime tempStartTime = DateUtils.
                            parseStringWithDefaultHSM(stringLiteral.getStringValue(), dateTimeFormatter);
                    if (tempStartTime.isBefore(LocalDateTime.now())) {
                        throw new IllegalArgumentException("Refresh start must be after current time");
                    }
                    startTime = tempStartTime;
                    defineStartTime = true;
                } catch (AnalysisException e) {
                    throw new IllegalArgumentException(
                            "Refresh start " +
                                    stringLiteral.getStringValue() + " is incorrect");
                }
            }

            if (context.interval() != null) {
                intervalLiteral = (IntervalLiteral) visit(context.interval());
                if (!(intervalLiteral.getValue() instanceof IntLiteral)) {
                    throw new IllegalArgumentException(
                            "Refresh every " + intervalLiteral.getValue() + " must be IntLiteral");
                }
            }
            return new AsyncRefreshSchemeDesc(defineStartTime, startTime, intervalLiteral);
        } else if (context.SYNC() != null) {
            return new SyncRefreshSchemeDesc();
        } else if (context.MANUAL() != null) {
            return new ManualRefreshSchemeDesc();
        }
        return null;
    }

    @Override
    public ParseNode visitProperty(StarRocksParser.PropertyContext context) {
        return new Property(
                ((StringLiteral) visit(context.key)).getStringValue(),
                ((StringLiteral) visit(context.value)).getStringValue());
    }

    @Override
    public ParseNode visitOutfile(StarRocksParser.OutfileContext context) {
        Map<String, String> properties = new HashMap<>();
        if (context.properties() != null) {
            List<Property> propertyList = visit(context.properties().property(), Property.class);
            for (Property property : propertyList) {
                properties.put(property.getKey(), property.getValue());
            }
        }

        String format = null;
        if (context.fileFormat() != null) {
            if (context.fileFormat().identifier() != null) {
                format = ((Identifier) visit(context.fileFormat().identifier())).getValue();
            } else if (context.fileFormat().string() != null) {
                format = ((StringLiteral) visit(context.fileFormat().string())).getStringValue();
            }
        }

        return new OutFileClause(
                ((StringLiteral) visit(context.file)).getStringValue(),
                format,
                properties);
    }

    @Override
    public ParseNode visitColumnNameWithComment(StarRocksParser.ColumnNameWithCommentContext context) {
        String comment = null;
        if (context.comment() != null) {
            comment = ((StringLiteral) visit(context.comment())).getStringValue();
        }

        return new ColWithComment(((Identifier) visit(context.identifier())).getValue(), comment);
    }

    @Override
    public ParseNode visitIdentifierOrString(StarRocksParser.IdentifierOrStringContext context) {
        String s = null;
        if (context.identifier() != null) {
            s = ((Identifier) visit(context.identifier())).getValue();
        } else if (context.string() != null) {
            s = ((StringLiteral) visit(context.string())).getStringValue();
        }
        return new Identifier(s);
    }

    @Override
    public ParseNode visitUserWithHostAndBlanket(StarRocksParser.UserWithHostAndBlanketContext context) {
        Identifier user = (Identifier) visit(context.identifierOrString(0));
        Identifier host = (Identifier) visit(context.identifierOrString(1));
        return new UserIdentifier(user.getValue(), host.getValue(), true);
    }

    @Override
    public ParseNode visitUserWithHost(StarRocksParser.UserWithHostContext context) {
        Identifier user = (Identifier) visit(context.identifierOrString(0));
        Identifier host = (Identifier) visit(context.identifierOrString(1));
        return new UserIdentifier(user.getValue(), host.getValue(), false);
    }

    @Override
    public ParseNode visitUserWithoutHost(StarRocksParser.UserWithoutHostContext context) {
        Identifier user = (Identifier) visit(context.identifierOrString());
        return new UserIdentifier(user.getValue(), "%", false);
    }

    // ------------------------------------------- Procedure Statement -------------------------------------------

    @Override
    public ParseNode visitShowProcedureStatement(StarRocksParser.ShowProcedureStatementContext context) {
        if (context.pattern != null) {
            StringLiteral stringLiteral = (StringLiteral) visit(context.pattern);
            return new ShowProcedureStmt(stringLiteral.getValue());
        } else if (context.expression() != null) {
            return new ShowProcedureStmt((Expr) visit(context.expression()));
        } else {
            return new ShowProcedureStmt();
        }
    }

    // ------------------------------------------- Util Functions -------------------------------------------

    private <T> List<T> visit(List<? extends ParserRuleContext> contexts, Class<T> clazz) {
        return contexts.stream()
                .map(this::visit)
                .map(clazz::cast)
                .collect(toList());
    }

    private <T> List<T> visitIfPresent(List<? extends ParserRuleContext> contexts, Class<T> clazz) {
        if (contexts != null && contexts.size() != 0) {
            return contexts.stream()
                    .map(this::visit)
                    .map(clazz::cast)
                    .collect(toList());
        } else {
            return null;
        }
    }

    private ParseNode visitIfPresent(ParserRuleContext context) {
        if (context != null) {
            return visit(context);
        } else {
            return null;
        }
    }

    private QualifiedName getQualifiedName(StarRocksParser.QualifiedNameContext context) {
        List<String> parts = visit(context.identifier(), Identifier.class).stream()
                .map(Identifier::getValue)
                .collect(Collectors.toList());

        return QualifiedName.of(parts);
    }

    private TableName qualifiedNameToTableName(QualifiedName qualifiedName) {
        // Hierarchy: catalog.database.table
        List<String> parts = qualifiedName.getParts();
        if (parts.size() == 3) {
            return new TableName(parts.get(0), parts.get(1), parts.get(2));
        } else if (parts.size() == 2) {
            return new TableName(null, qualifiedName.getParts().get(0), qualifiedName.getParts().get(1));
        } else if (parts.size() == 1) {
            return new TableName(null, null, qualifiedName.getParts().get(0));
        } else {
            throw new ParsingException("error table name ");
        }
    }

    public Type getType(StarRocksParser.TypeContext context) {
        if (context.baseType() != null) {
            return getBaseType(context.baseType());
        } else if (context.decimalType() != null) {
            return getDecimalType(context.decimalType());
        } else if (context.arrayType() != null) {
            return getArrayType(context.arrayType());
        }
        throw new IllegalArgumentException("Unsupported type specification: " + context.getText());
    }

    private Type getBaseType(StarRocksParser.BaseTypeContext context) {
        int length = -1;
        if (context.typeParameter() != null) {
            length = Integer.parseInt(context.typeParameter().INTEGER_VALUE().toString());
        }
        if (context.STRING() != null) {
            ScalarType type = ScalarType.createVarcharType(ScalarType.DEFAULT_STRING_LENGTH);
            type.setAssignedStrLenInColDefinition();
            return type;
        } else if (context.VARCHAR() != null) {
            ScalarType type = ScalarType.createVarcharType(length);
            if (length != -1) {
                type.setAssignedStrLenInColDefinition();
            }
            return type;
        } else if (context.CHAR() != null) {
            ScalarType type = ScalarType.createCharType(length);
            if (length != -1) {
                type.setAssignedStrLenInColDefinition();
            }
            return type;
        } else if (context.SIGNED() != null) {
            return Type.INT;
        } else if (context.HLL() != null) {
            ScalarType type = ScalarType.createHllType();
            type.setAssignedStrLenInColDefinition();
            return type;
        } else {
            return ScalarType.createType(context.getChild(0).getText());
        }
    }

    public ScalarType getDecimalType(StarRocksParser.DecimalTypeContext context) {
        Integer precision = null;
        Integer scale = null;
        if (context.precision != null) {
            precision = Integer.parseInt(context.precision.getText());
            if (context.scale != null) {
                scale = Integer.parseInt(context.scale.getText());
            }
        }
        if (context.DECIMAL() != null) {
            if (precision != null) {
                if (scale != null) {
                    return ScalarType.createUnifiedDecimalType(precision, scale);
                }
                try {
                    return ScalarType.createUnifiedDecimalType(precision);
                } catch (AnalysisException e) {
                    throw new SemanticException(e.getMessage());
                }
            }
            return ScalarType.createUnifiedDecimalType(10, 0);
        } else if (context.DECIMAL32() != null || context.DECIMAL64() != null || context.DECIMAL128() != null) {
            try {
                ScalarType.checkEnableDecimalV3();
            } catch (AnalysisException e) {
                throw new SemanticException(e.getMessage());
            }
            final PrimitiveType primitiveType = PrimitiveType.valueOf(context.children.get(0).getText().toUpperCase());
            if (precision != null) {
                if (scale != null) {
                    return ScalarType.createDecimalV3Type(primitiveType, precision, scale);
                }
                return ScalarType.createDecimalV3Type(primitiveType, precision);
            }
            return ScalarType.createDecimalV3Type(primitiveType);
        } else if (context.DECIMALV2() != null) {
            if (precision != null) {
                if (scale != null) {
                    return ScalarType.createDecimalV2Type(precision, scale);
                }
                return ScalarType.createDecimalV2Type(precision);
            }
            return ScalarType.createDecimalV2Type();
        } else {
            throw new IllegalArgumentException("Unsupported type " + context.getText());
        }
    }

    public ArrayType getArrayType(StarRocksParser.ArrayTypeContext context) {
        return new ArrayType(getType(context.type()));
    }

    @Override
    public ParseNode visitDescTableStatement(StarRocksParser.DescTableStatementContext context) {
        QualifiedName qualifiedName = getQualifiedName(context.qualifiedName());
        TableName targetTableName = qualifiedNameToTableName(qualifiedName);
        return new DescribeStmt(targetTableName, context.ALL() != null);
    }

    @Override
    public ParseNode visitShowProcStatement(StarRocksParser.ShowProcStatementContext context) {
        StringLiteral stringLiteral = (StringLiteral) visit(context.path);
        return new ShowProcStmt(stringLiteral.getValue());
    }

    @Override
<<<<<<< HEAD
    public ParseNode visitShowCharsetStatement(StarRocksParser.ShowCharsetStatementContext context) {
        String pattern = null;
        if (context.pattern != null) {
            StringLiteral stringLiteral = (StringLiteral) visit(context.pattern);
            pattern = stringLiteral.getValue();
        }

        Expr where = null;
        if (context.expression() != null) {
            where = (Expr) visit(context.expression());
        }

        return new ShowCharsetStmt(pattern, where);
=======
    public ParseNode visitRecoverPartitionStatement(StarRocksParser.RecoverPartitionStatementContext context) {
        QualifiedName qualifiedName = getQualifiedName(context.qualifiedName());
        TableName tableName = qualifiedNameToTableName(qualifiedName);
        String partitionName = ((Identifier) visit(context.identifier())).getValue();
        return new RecoverPartitionStmt(tableName, partitionName);
>>>>>>> 3590679f
    }
}<|MERGE_RESOLUTION|>--- conflicted
+++ resolved
@@ -3405,7 +3405,14 @@
     }
 
     @Override
-<<<<<<< HEAD
+    public ParseNode visitRecoverPartitionStatement(StarRocksParser.RecoverPartitionStatementContext context) {
+        QualifiedName qualifiedName = getQualifiedName(context.qualifiedName());
+        TableName tableName = qualifiedNameToTableName(qualifiedName);
+        String partitionName = ((Identifier) visit(context.identifier())).getValue();
+        return new RecoverPartitionStmt(tableName, partitionName);
+    }
+    
+    @Override
     public ParseNode visitShowCharsetStatement(StarRocksParser.ShowCharsetStatementContext context) {
         String pattern = null;
         if (context.pattern != null) {
@@ -3419,12 +3426,5 @@
         }
 
         return new ShowCharsetStmt(pattern, where);
-=======
-    public ParseNode visitRecoverPartitionStatement(StarRocksParser.RecoverPartitionStatementContext context) {
-        QualifiedName qualifiedName = getQualifiedName(context.qualifiedName());
-        TableName tableName = qualifiedNameToTableName(qualifiedName);
-        String partitionName = ((Identifier) visit(context.identifier())).getValue();
-        return new RecoverPartitionStmt(tableName, partitionName);
->>>>>>> 3590679f
     }
 }