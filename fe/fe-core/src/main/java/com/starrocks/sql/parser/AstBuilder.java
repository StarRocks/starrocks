// This file is licensed under the Elastic License 2.0. Copyright 2021-present, StarRocks Limited.
package com.starrocks.sql.parser;

import com.google.common.base.Joiner;
import com.google.common.collect.ImmutableSet;
import com.google.common.collect.Lists;
import com.starrocks.analysis.AlterViewStmt;
import com.starrocks.analysis.AnalyticExpr;
import com.starrocks.analysis.AnalyticWindow;
import com.starrocks.analysis.ArithmeticExpr;
import com.starrocks.analysis.ArrayElementExpr;
import com.starrocks.analysis.ArrayExpr;
import com.starrocks.analysis.ArrowExpr;
import com.starrocks.analysis.BetweenPredicate;
import com.starrocks.analysis.BinaryPredicate;
import com.starrocks.analysis.BoolLiteral;
import com.starrocks.analysis.CaseExpr;
import com.starrocks.analysis.CaseWhenClause;
import com.starrocks.analysis.CastExpr;
import com.starrocks.analysis.ColWithComment;
import com.starrocks.analysis.CompoundPredicate;
<<<<<<< HEAD
import com.starrocks.analysis.CreateViewStmt;
=======
import com.starrocks.analysis.CreateTableAsSelectStmt;
import com.starrocks.analysis.CreateTableStmt;
>>>>>>> 992326da
import com.starrocks.analysis.DateLiteral;
import com.starrocks.analysis.DecimalLiteral;
import com.starrocks.analysis.DefaultValueExpr;
import com.starrocks.analysis.DistributionDesc;
import com.starrocks.analysis.ExistsPredicate;
import com.starrocks.analysis.Expr;
import com.starrocks.analysis.FloatLiteral;
import com.starrocks.analysis.FunctionCallExpr;
import com.starrocks.analysis.FunctionParams;
import com.starrocks.analysis.GroupByClause;
import com.starrocks.analysis.GroupingFunctionCallExpr;
import com.starrocks.analysis.HashDistributionDesc;
import com.starrocks.analysis.InPredicate;
import com.starrocks.analysis.InformationFunction;
import com.starrocks.analysis.InsertStmt;
import com.starrocks.analysis.InsertTarget;
import com.starrocks.analysis.IntLiteral;
import com.starrocks.analysis.IsNullPredicate;
import com.starrocks.analysis.JoinOperator;
import com.starrocks.analysis.LargeIntLiteral;
import com.starrocks.analysis.LikePredicate;
import com.starrocks.analysis.LimitElement;
import com.starrocks.analysis.LiteralExpr;
import com.starrocks.analysis.MultiRangePartitionDesc;
import com.starrocks.analysis.NullLiteral;
import com.starrocks.analysis.OrderByElement;
import com.starrocks.analysis.ParseNode;
import com.starrocks.analysis.PartitionDesc;
import com.starrocks.analysis.PartitionKeyDesc;
import com.starrocks.analysis.PartitionNames;
import com.starrocks.analysis.PartitionValue;
import com.starrocks.analysis.RangePartitionDesc;
import com.starrocks.analysis.SelectList;
import com.starrocks.analysis.SelectListItem;
import com.starrocks.analysis.SetType;
import com.starrocks.analysis.ShowDbStmt;
import com.starrocks.analysis.ShowTableStmt;
import com.starrocks.analysis.SingleRangePartitionDesc;
import com.starrocks.analysis.SlotRef;
import com.starrocks.analysis.StatementBase;
import com.starrocks.analysis.StringLiteral;
import com.starrocks.analysis.Subquery;
import com.starrocks.analysis.SysVariableDesc;
import com.starrocks.analysis.TableName;
import com.starrocks.analysis.TimestampArithmeticExpr;
import com.starrocks.analysis.TypeDef;
import com.starrocks.analysis.UseStmt;
import com.starrocks.analysis.ValueList;
import com.starrocks.catalog.ArrayType;
import com.starrocks.catalog.PrimitiveType;
import com.starrocks.catalog.ScalarType;
import com.starrocks.catalog.Type;
import com.starrocks.common.AnalysisException;
import com.starrocks.common.ErrorCode;
import com.starrocks.common.ErrorReport;
import com.starrocks.common.NotImplementedException;
import com.starrocks.sql.analyzer.AST2SQL;
import com.starrocks.sql.analyzer.RelationId;
import com.starrocks.sql.analyzer.SemanticException;
import com.starrocks.sql.ast.CTERelation;
import com.starrocks.sql.ast.ExceptRelation;
import com.starrocks.sql.ast.Identifier;
import com.starrocks.sql.ast.IntersectRelation;
import com.starrocks.sql.ast.IntervalLiteral;
import com.starrocks.sql.ast.JoinRelation;
import com.starrocks.sql.ast.Property;
import com.starrocks.sql.ast.QualifiedName;
import com.starrocks.sql.ast.QueryRelation;
import com.starrocks.sql.ast.QueryStatement;
import com.starrocks.sql.ast.Relation;
import com.starrocks.sql.ast.SelectRelation;
import com.starrocks.sql.ast.SubqueryRelation;
import com.starrocks.sql.ast.TableFunctionRelation;
import com.starrocks.sql.ast.TableRelation;
import com.starrocks.sql.ast.UnionRelation;
import com.starrocks.sql.ast.ValuesRelation;
import com.starrocks.sql.optimizer.base.SetQualifier;
import org.antlr.v4.runtime.ParserRuleContext;
import org.antlr.v4.runtime.Token;
import org.antlr.v4.runtime.tree.TerminalNode;

import java.io.StringWriter;
import java.math.BigDecimal;
import java.math.BigInteger;
import java.util.ArrayList;
import java.util.HashMap;
import java.util.Iterator;
import java.util.List;
import java.util.Map;
import java.util.stream.Collectors;

import static java.util.stream.Collectors.toList;

public class AstBuilder extends StarRocksBaseVisitor<ParseNode> {
    @Override
    public ParseNode visitSingleStatement(StarRocksParser.SingleStatementContext context) {
        return visit(context.statement());
    }

    // -------------------------------- Statement ------------------------------

    @Override
    public ParseNode visitShowDatabases(StarRocksParser.ShowDatabasesContext context) {
        if (context.pattern != null) {
            StringLiteral stringLiteral = (StringLiteral) visit(context.pattern);
            return new ShowDbStmt(stringLiteral.getValue());
        } else if (context.expression() != null) {
            return new ShowDbStmt(null, (Expr) visit(context.expression()));
        } else {
            return new ShowDbStmt(null, null);
        }
    }

    @Override
    public ParseNode visitShowTables(StarRocksParser.ShowTablesContext context) {
        boolean isVerbose = context.FULL() != null;
        String database = null;
        if (context.db != null) {
            database = context.db.getText();
        }

        if (context.pattern != null) {
            StringLiteral stringLiteral = (StringLiteral) visit(context.pattern);
            return new ShowTableStmt(database, isVerbose, stringLiteral.getValue());
        } else if (context.expression() != null) {
            return new ShowTableStmt(database, isVerbose, null, (Expr) visit(context.expression()));
        } else {
            return new ShowTableStmt(database, isVerbose, null);
        }
    }

    @Override
    public ParseNode visitUse(StarRocksParser.UseContext context) {
        Identifier identifier = (Identifier) visit(context.identifier());
        return new UseStmt(identifier.getValue());
    }

    @Override
    public ParseNode visitQueryStatement(StarRocksParser.QueryStatementContext context) {
        QueryRelation queryRelation = (QueryRelation) visit(context.query());
        return new QueryStatement(queryRelation);
    }

    @Override
    public ParseNode visitExplain(StarRocksParser.ExplainContext context) {
        QueryStatement queryStatement = (QueryStatement) visit(context.queryStatement());
        StatementBase.ExplainLevel explainLevel = StatementBase.ExplainLevel.NORMAL;
        if (context.LOGICAL() != null) {
            explainLevel = StatementBase.ExplainLevel.LOGICAL;
        } else if (context.VERBOSE() != null) {
            explainLevel = StatementBase.ExplainLevel.VERBOSE;
        } else if (context.COSTS() != null) {
            explainLevel = StatementBase.ExplainLevel.COST;
        }
        queryStatement.setIsExplain(true, explainLevel);
        return queryStatement;
    }

    @Override
<<<<<<< HEAD
    public ParseNode visitCreateView(StarRocksParser.CreateViewContext context) {
        QualifiedName qualifiedName = getQualifiedName(context.qualifiedName());
        TableName targetTableName = qualifiedNameToTableName(qualifiedName);

        List<ColWithComment> colWithComments = null;
        if (context.columnNameWithComment().size() > 0) {
            colWithComments = visit(context.columnNameWithComment(), ColWithComment.class);
        }
        return new CreateViewStmt(
                context.IF() != null,
                targetTableName,
                colWithComments,
                context.comment == null ? null : visit(context.comment).toString(),
=======
    public ParseNode visitInsert(StarRocksParser.InsertContext context) {
        QualifiedName qualifiedName = getQualifiedName(context.qualifiedName());
        TableName targetTableName = qualifiedNameToTableName(qualifiedName);

        List<Identifier> columns = null;
        if (context.columnAliases() != null) {
            columns = visit(context.columnAliases().identifier(), Identifier.class);
        }

        QueryStatement queryStatement;
        if (context.VALUES() != null) {
            List<ValueList> rowValues = visit(context.expressionsWithDefault(), ValueList.class);
            List<ArrayList<Expr>> rows = rowValues.stream().map(ValueList::getFirstRow).collect(toList());

            List<String> colNames = new ArrayList<>();
            for (int i = 0; i < rows.get(0).size(); ++i) {
                colNames.add("column_" + i);
            }
            queryStatement = new QueryStatement(new ValuesRelation(rows, colNames));
        } else {
            queryStatement = (QueryStatement) visit(context.queryStatement());
        }

        return new InsertStmt(
                new InsertTarget(targetTableName, null),
                context.lable == null ? null : context.lable.getText(),
                columns == null ? null : columns.stream().map(Identifier::getValue).collect(toList()),
                queryStatement,
                Lists.newArrayList());
    }

    @Override
    public ParseNode visitExpressionsWithDefault(StarRocksParser.ExpressionsWithDefaultContext context) {
        ArrayList<Expr> row = Lists.newArrayList();
        for (int i = 0; i < context.expressionOrDefault().size(); ++i) {
            StarRocksParser.ExpressionOrDefaultContext expressionOrDefaultContext = context.expressionOrDefault(i);
            if (expressionOrDefaultContext.DEFAULT() != null) {
                row.add(new DefaultValueExpr());
            } else {
                row.add((Expr) visit(expressionOrDefaultContext.expression()));
            }
        }

        return new ValueList(row);
    }

    @Override
    public ParseNode visitCreateTableAsSelect(StarRocksParser.CreateTableAsSelectContext context) {
        Map<String, String> properties = new HashMap<>();
        if (context.properties() != null) {
            List<Property> propertyList = visit(context.properties().property(), Property.class);
            for (Property property : propertyList) {
                properties.put(property.getKey(), property.getValue());
            }
        }

        CreateTableStmt createTableStmt = new CreateTableStmt(
                context.IF() != null,
                false,
                qualifiedNameToTableName(getQualifiedName(context.qualifiedName())),
                null,
                "olap",
                null,
                context.partitionDesc() == null ? null : (PartitionDesc) visit(context.partitionDesc()),
                context.distributionDesc() == null ? null : (DistributionDesc) visit(context.distributionDesc()),
                properties,
                null,
                context.comment() == null ? null :
                        ((StringLiteral) visit(context.comment().string())).getStringValue());

        List<Identifier> columns = visitIfPresent(context.identifier(), Identifier.class);
        return new CreateTableAsSelectStmt(
                createTableStmt,
                columns == null ? null : columns.stream().map(Identifier::getValue).collect(toList()),
>>>>>>> 992326da
                (QueryStatement) visit(context.queryStatement()));
    }

    @Override
<<<<<<< HEAD
    public ParseNode visitAlterView(StarRocksParser.AlterViewContext context) {
        QualifiedName qualifiedName = getQualifiedName(context.qualifiedName());
        TableName targetTableName = qualifiedNameToTableName(qualifiedName);

        List<ColWithComment> colWithComments = null;
        if (context.columnNameWithComment().size() > 0) {
            colWithComments = visit(context.columnNameWithComment(), ColWithComment.class);
        }

        return new AlterViewStmt(targetTableName, colWithComments, (QueryStatement) visit(context.queryStatement()));
    }

    @Override
    public ParseNode visitColumnNameWithComment(StarRocksParser.ColumnNameWithCommentContext context) {
        String comment = null;
        if (context.string() != null) {
            comment = visit(context.string()).toString();
        }

        return new ColWithComment(visit(context.identifier()).toString(), comment);
=======
    public ParseNode visitPartitionDesc(StarRocksParser.PartitionDescContext context) {
        List<Identifier> identifierList = visit(context.identifierList().identifier(), Identifier.class);
        List<PartitionDesc> partitionDesc = visit(context.rangePartitionDesc(), PartitionDesc.class);
        return new RangePartitionDesc(
                identifierList.stream().map(Identifier::getValue).collect(toList()),
                partitionDesc);
    }

    @Override
    public ParseNode visitSingleRangePartition(StarRocksParser.SingleRangePartitionContext context) {
        PartitionKeyDesc partitionKeyDesc = (PartitionKeyDesc) visit(context.partitionKeyDesc());
        return new SingleRangePartitionDesc(false, ((Identifier) visit(context.identifier())).getValue(),
                partitionKeyDesc, null);
    }

    @Override
    public ParseNode visitMultiRangePartition(StarRocksParser.MultiRangePartitionContext context) {
        if (context.interval() != null) {
            IntervalLiteral intervalLiteral = (IntervalLiteral) visit(context.interval());

            return new MultiRangePartitionDesc(
                    ((StringLiteral) visit(context.string(0))).getStringValue(),
                    ((StringLiteral) visit(context.string(1))).getStringValue(),
                    Long.parseLong(intervalLiteral.getValue().toString()),
                    intervalLiteral.getTimeUnitIdent());
        } else {
            return new MultiRangePartitionDesc(
                    ((StringLiteral) visit(context.string(0))).getStringValue(),
                    ((StringLiteral) visit(context.string(1))).getStringValue(),
                    Long.parseLong(context.INTEGER_VALUE().getText()));
        }
    }

    @Override
    public ParseNode visitPartitionKeyDesc(StarRocksParser.PartitionKeyDescContext context) {
        PartitionKeyDesc partitionKeyDesc;
        if (context.LESS() != null) {
            List<PartitionValue> partitionValueList =
                    visit(context.partitionValueList().get(0).partitionValue(), PartitionValue.class);
            partitionKeyDesc = new PartitionKeyDesc(partitionValueList);
        } else {
            List<PartitionValue> lowerPartitionValueList =
                    visit(context.partitionValueList().get(0).partitionValue(), PartitionValue.class);
            List<PartitionValue> upperPartitionValueList =
                    visit(context.partitionValueList().get(1).partitionValue(), PartitionValue.class);
            partitionKeyDesc = new PartitionKeyDesc(lowerPartitionValueList, upperPartitionValueList);
        }
        return partitionKeyDesc;
    }

    @Override
    public ParseNode visitPartitionValue(StarRocksParser.PartitionValueContext context) {
        if (context.MAXVALUE() != null) {
            return PartitionValue.MAX_VALUE;
        } else {
            return new PartitionValue(((StringLiteral) visit(context.string())).getStringValue());
        }
    }

    @Override
    public ParseNode visitDistributionDesc(StarRocksParser.DistributionDescContext context) {
        //default buckets number
        int buckets = 10;

        if (context.INTEGER_VALUE() != null) {
            buckets = Integer.parseInt(context.INTEGER_VALUE().getText());
        }
        List<Identifier> identifierList = visit(context.identifierList().identifier(), Identifier.class);

        return new HashDistributionDesc(buckets, identifierList.stream().map(Identifier::getValue).collect(toList()));
    }

    @Override
    public ParseNode visitProperty(StarRocksParser.PropertyContext context) {
        return new Property(
                ((StringLiteral) visit(context.key)).getStringValue(),
                ((StringLiteral) visit(context.value)).getStringValue());
>>>>>>> 992326da
    }

    // ------------------------------------------- Query Relation -------------------------------------------
    @Override
    public ParseNode visitQuery(StarRocksParser.QueryContext context) {
        QueryRelation queryRelation = (QueryRelation) visit(context.queryNoWith());

        List<CTERelation> withQuery = new ArrayList<>();
        if (context.withClause() != null) {
            withQuery = visit(context.withClause().commonTableExpression(), CTERelation.class);
        }
        withQuery.forEach(queryRelation::addCTERelation);

        return queryRelation;
    }

    @Override
    public ParseNode visitCommonTableExpression(StarRocksParser.CommonTableExpressionContext context) {
        List<Identifier> columns = null;
        if (context.columnAliases() != null) {
            columns = visit(context.columnAliases().identifier(), Identifier.class);
        }

        List<String> columnNames = null;
        if (columns != null) {
            columnNames = columns.stream().map(Identifier::getValue).collect(toList());
        }

        QueryRelation queryRelation = (QueryRelation) visit(context.query());
        return new CTERelation(
                RelationId.of(queryRelation).hashCode(),
                ((Identifier) visit(context.name)).getValue(),
                columnNames,
                queryRelation);
    }

    @Override
    public ParseNode visitQueryNoWith(StarRocksParser.QueryNoWithContext context) {

        List<OrderByElement> orderByElements = new ArrayList<>();
        if (context.ORDER() != null) {
            orderByElements.addAll(visit(context.sortItem(), OrderByElement.class));
        }

        LimitElement limitElement = null;
        if (context.limitElement() != null) {
            limitElement = (LimitElement) visit(context.limitElement());
        }

        QueryRelation term = (QueryRelation) visit(context.queryTerm());
        term.setOrderBy(orderByElements);
        term.setLimit(limitElement);
        return term;
    }

    @Override
    public ParseNode visitSetOperation(StarRocksParser.SetOperationContext context) {
        QueryRelation left = (QueryRelation) visit(context.left);
        QueryRelation right = (QueryRelation) visit(context.right);

        boolean distinct = true;
        if (context.setQuantifier() != null) {
            if (context.setQuantifier().DISTINCT() != null) {
                distinct = true;
            } else if (context.setQuantifier().ALL() != null) {
                distinct = false;
            }
        }

        SetQualifier setQualifier = distinct ? SetQualifier.DISTINCT : SetQualifier.ALL;
        switch (context.operator.getType()) {
            case StarRocksLexer.UNION:
                if (left instanceof UnionRelation && ((UnionRelation) left).getQualifier().equals(setQualifier)) {
                    ((UnionRelation) left).addRelation(right);
                    return left;
                } else {
                    return new UnionRelation(Lists.newArrayList(left, right), setQualifier);
                }
            case StarRocksLexer.INTERSECT:
                if (left instanceof IntersectRelation &&
                        ((IntersectRelation) left).getQualifier().equals(setQualifier)) {
                    ((IntersectRelation) left).addRelation(right);
                    return left;
                } else {
                    return new IntersectRelation(Lists.newArrayList(left, right), setQualifier);
                }
            case StarRocksLexer.EXCEPT:
                if (left instanceof ExceptRelation && ((ExceptRelation) left).getQualifier().equals(setQualifier)) {
                    ((ExceptRelation) left).addRelation(right);
                    return left;
                } else {
                    return new ExceptRelation(Lists.newArrayList(left, right), setQualifier);
                }
        }
        throw new IllegalArgumentException("Unsupported set operation: " + context.operator.getText());
    }

    @Override
    public ParseNode visitQuerySpecification(StarRocksParser.QuerySpecificationContext context) {
        Relation from = null;
        List<SelectListItem> selectItems = visit(context.selectItem(), SelectListItem.class);

        if (context.fromClause() instanceof StarRocksParser.DualContext) {
            if (selectItems.stream().anyMatch(SelectListItem::isStar)) {
                ErrorReport.reportSemanticException(ErrorCode.ERR_NO_TABLES_USED);
            }
        } else {
            StarRocksParser.FromContext fromContext = (StarRocksParser.FromContext) context.fromClause();
            List<Relation> relations = visit(fromContext.relation(), Relation.class);
            if (!relations.isEmpty()) {
                Iterator<Relation> iterator = relations.iterator();
                Relation relation = iterator.next();
                while (iterator.hasNext()) {
                    relation = new JoinRelation(JoinOperator.CROSS_JOIN, relation, iterator.next(), null, false);
                }
                from = relation;
            }
        }

        if (from == null) {
            ArrayList<Expr> row = new ArrayList<>();
            List<String> columnNames = new ArrayList<>();
            for (SelectListItem selectListItem : selectItems) {
                row.add(selectListItem.getExpr());

                String name;
                if (selectListItem.getAlias() != null) {
                    name = selectListItem.getAlias();
                } else {
                    name = AST2SQL.toString(selectListItem.getExpr());
                }
                columnNames.add(name);
            }
            List<ArrayList<Expr>> rows = new ArrayList<>();
            rows.add(row);
            return new ValuesRelation(rows, columnNames);
        }

        boolean isDistinct = context.setQuantifier() != null && context.setQuantifier().DISTINCT() != null;
        SelectList selectList = new SelectList(selectItems, isDistinct);
        if (context.hint() != null) {
            Map<String, String> selectHints = new HashMap<>();
            for (StarRocksParser.HintMapContext hintMapContext : context.hint().hintMap()) {
                String key = hintMapContext.k.getText();
                String value = hintMapContext.v.getText();
                selectHints.put(key, value);
            }
            selectList.setOptHints(selectHints);
        }
        return new SelectRelation(
                selectList,
                from,
                (Expr) visitIfPresent(context.where),
                (GroupByClause) visitIfPresent(context.groupingElement()),
                (Expr) visitIfPresent(context.having));
    }

    @Override
    public ParseNode visitSelectSingle(StarRocksParser.SelectSingleContext context) {
        String alias = null;
        if (context.identifier() != null) {
            alias = ((Identifier) visit(context.identifier())).getValue();
        } else if (context.string() != null) {
            alias = ((StringLiteral) visit(context.string())).getStringValue();
        }

        return new SelectListItem((Expr) visit(context.expression()), alias);
    }

    @Override
    public ParseNode visitSelectAll(StarRocksParser.SelectAllContext context) {
        if (context.qualifiedName() != null) {
            QualifiedName qualifiedName = getQualifiedName(context.qualifiedName());
            return new SelectListItem(qualifiedNameToTableName(qualifiedName));
        }
        return new SelectListItem(null);
    }

    @Override
    public ParseNode visitSingleGroupingSet(StarRocksParser.SingleGroupingSetContext context) {
        return new GroupByClause(new ArrayList<>(visit(context.expression(), Expr.class)),
                GroupByClause.GroupingType.GROUP_BY);
    }

    @Override
    public ParseNode visitRollup(StarRocksParser.RollupContext context) {
        List<Expr> groupingExprs = visit(context.expression(), Expr.class);
        return new GroupByClause(new ArrayList<>(groupingExprs), GroupByClause.GroupingType.ROLLUP);
    }

    @Override
    public ParseNode visitCube(StarRocksParser.CubeContext context) {
        List<Expr> groupingExprs = visit(context.expression(), Expr.class);
        return new GroupByClause(new ArrayList<>(groupingExprs), GroupByClause.GroupingType.CUBE);
    }

    @Override
    public ParseNode visitMultipleGroupingSets(StarRocksParser.MultipleGroupingSetsContext context) {
        List<ArrayList<Expr>> groupingSets = new ArrayList<>();
        for (StarRocksParser.GroupingSetContext groupingSetContext : context.groupingSet()) {
            List<Expr> l = visit(groupingSetContext.expression(), Expr.class);
            groupingSets.add(new ArrayList<>(l));
        }

        return new GroupByClause(groupingSets, GroupByClause.GroupingType.GROUPING_SETS);
    }

    @Override
    public ParseNode visitGroupingOperation(StarRocksParser.GroupingOperationContext context) {
        List<Expr> arguments = visit(context.expression(), Expr.class);
        return new GroupingFunctionCallExpr("grouping", arguments);
    }

    @Override
    public ParseNode visitWindowFrame(StarRocksParser.WindowFrameContext context) {
        if (context.end != null) {
            return new AnalyticWindow(
                    getFrameType(context.frameType),
                    (AnalyticWindow.Boundary) visit(context.start),
                    (AnalyticWindow.Boundary) visit(context.end));
        } else {
            return new AnalyticWindow(
                    getFrameType(context.frameType),
                    (AnalyticWindow.Boundary) visit(context.start));
        }
    }

    private static AnalyticWindow.Type getFrameType(Token type) {
        switch (type.getType()) {
            case StarRocksLexer.RANGE:
                return AnalyticWindow.Type.RANGE;
            case StarRocksLexer.ROWS:
                return AnalyticWindow.Type.ROWS;
        }

        throw new IllegalArgumentException("Unsupported frame type: " + type.getText());
    }

    @Override
    public ParseNode visitUnboundedFrame(StarRocksParser.UnboundedFrameContext context) {
        return new AnalyticWindow.Boundary(getUnboundedFrameBoundType(context.boundType), null);
    }

    @Override
    public ParseNode visitBoundedFrame(StarRocksParser.BoundedFrameContext context) {
        return new AnalyticWindow.Boundary(getBoundedFrameBoundType(context.boundType),
                (Expr) visit(context.expression()));
    }

    @Override
    public ParseNode visitCurrentRowBound(StarRocksParser.CurrentRowBoundContext context) {
        return new AnalyticWindow.Boundary(AnalyticWindow.BoundaryType.CURRENT_ROW, null);
    }

    private static AnalyticWindow.BoundaryType getBoundedFrameBoundType(Token token) {
        switch (token.getType()) {
            case StarRocksLexer.PRECEDING:
                return AnalyticWindow.BoundaryType.PRECEDING;
            case StarRocksLexer.FOLLOWING:
                return AnalyticWindow.BoundaryType.FOLLOWING;
        }

        throw new IllegalArgumentException("Unsupported bound type: " + token.getText());
    }

    private static AnalyticWindow.BoundaryType getUnboundedFrameBoundType(Token token) {
        switch (token.getType()) {
            case StarRocksLexer.PRECEDING:
                return AnalyticWindow.BoundaryType.UNBOUNDED_PRECEDING;
            case StarRocksLexer.FOLLOWING:
                return AnalyticWindow.BoundaryType.UNBOUNDED_FOLLOWING;
        }

        throw new IllegalArgumentException("Unsupported bound type: " + token.getText());
    }

    @Override
    public ParseNode visitSortItem(StarRocksParser.SortItemContext context) {
        return new OrderByElement(
                (Expr) visit(context.expression()),
                getOrderingType(context.ordering),
                getNullOrderingType(getOrderingType(context.ordering), context.nullOrdering));
    }

    private static boolean getNullOrderingType(boolean isAsc, Token token) {
        if (token == null) {
            return isAsc;
        }
        switch (token.getType()) {
            case StarRocksLexer.FIRST:
                return true;
            case StarRocksLexer.LAST:
                return false;
        }

        throw new IllegalArgumentException("Unsupported ordering: " + token.getText());
    }

    private static boolean getOrderingType(Token token) {
        if (token == null) {
            return true;
        }
        switch (token.getType()) {
            case StarRocksLexer.ASC:
                return true;
            case StarRocksLexer.DESC:
                return false;
        }

        throw new IllegalArgumentException("Unsupported ordering: " + token.getText());
    }

    @Override
    public ParseNode visitLimitElement(StarRocksParser.LimitElementContext context) {
        long limit = Long.parseLong(context.limit.getText());
        long offset = 0;
        if (context.offset != null) {
            offset = Long.parseLong(context.offset.getText());
        }
        return new LimitElement(offset, limit);
    }

    // ------------------------------------------- Relation -------------------------------------------

    @Override
    public ParseNode visitTableName(StarRocksParser.TableNameContext context) {
        QualifiedName qualifiedName = getQualifiedName(context.qualifiedName());
        TableName tableName = qualifiedNameToTableName(qualifiedName);
        PartitionNames partitionNames = null;
        if (context.partitionNames() != null) {
            partitionNames = (PartitionNames) visit(context.partitionNames());
        }

        TableRelation tableRelation = new TableRelation(tableName, partitionNames);
        if (context.hint() != null) {
            for (TerminalNode hint : context.hint().IDENTIFIER()) {
                if (hint.getText().equalsIgnoreCase("_META_")) {
                    tableRelation.setMetaQuery(true);
                }
            }
        }
        return tableRelation;
    }

    @Override
    public ParseNode visitAliasedRelation(StarRocksParser.AliasedRelationContext context) {
        Relation child = (Relation) visit(context.relationPrimary());

        if (context.identifier() == null) {
            return child;
        }
        Identifier identifier = (Identifier) visit(context.identifier());
        child.setAlias(new TableName(null, identifier.getValue()));
        return child;
    }

    @Override
    public ParseNode visitJoinRelation(StarRocksParser.JoinRelationContext context) {
        Relation left = (Relation) visit(context.left);
        Relation right = (Relation) visit(context.rightRelation);

        JoinOperator joinType = JoinOperator.INNER_JOIN;
        if (context.crossOrInnerJoinType() != null) {
            if (context.crossOrInnerJoinType().CROSS() != null) {
                joinType = JoinOperator.CROSS_JOIN;
            } else {
                joinType = JoinOperator.INNER_JOIN;
            }
        } else if (context.outerAndSemiJoinType().LEFT() != null) {
            if (context.outerAndSemiJoinType().OUTER() != null) {
                joinType = JoinOperator.LEFT_OUTER_JOIN;
            } else if (context.outerAndSemiJoinType().SEMI() != null) {
                joinType = JoinOperator.LEFT_SEMI_JOIN;
            } else if (context.outerAndSemiJoinType().ANTI() != null) {
                joinType = JoinOperator.LEFT_ANTI_JOIN;
            } else {
                joinType = JoinOperator.LEFT_OUTER_JOIN;
            }
        } else if (context.outerAndSemiJoinType().RIGHT() != null) {
            if (context.outerAndSemiJoinType().OUTER() != null) {
                joinType = JoinOperator.RIGHT_OUTER_JOIN;
            } else if (context.outerAndSemiJoinType().SEMI() != null) {
                joinType = JoinOperator.RIGHT_SEMI_JOIN;
            } else if (context.outerAndSemiJoinType().ANTI() != null) {
                joinType = JoinOperator.RIGHT_ANTI_JOIN;
            } else {
                joinType = JoinOperator.RIGHT_OUTER_JOIN;
            }
        } else if (context.outerAndSemiJoinType().FULL() != null) {
            joinType = JoinOperator.FULL_OUTER_JOIN;
        }

        Expr predicate = null;
        List<String> usingColNames = null;
        if (context.joinCriteria() != null) {
            if (context.joinCriteria().ON() != null) {
                predicate = (Expr) visit(context.joinCriteria().expression());
            } else if (context.joinCriteria().USING() != null) {
                List<Identifier> criteria = visit(context.joinCriteria().identifier(), Identifier.class);
                usingColNames = criteria.stream().map(Identifier::getValue).collect(Collectors.toList());
            } else {
                throw new IllegalArgumentException("Unsupported join criteria");
            }
        }

        JoinRelation joinRelation = new JoinRelation(joinType, left, right, predicate, context.LATERAL() != null);
        joinRelation.setUsingColNames(usingColNames);
        if (context.hint() != null) {
            joinRelation.setJoinHint(context.hint().IDENTIFIER(0).getText());
        }

        return joinRelation;
    }

    @Override
    public ParseNode visitInlineTable(StarRocksParser.InlineTableContext context) {
        List<ValueList> rowValues = visit(context.rowConstructor(), ValueList.class);
        List<ArrayList<Expr>> rows = rowValues.stream().map(ValueList::getFirstRow).collect(toList());

        List<String> colNames = new ArrayList<>();
        for (int i = 0; i < rows.get(0).size(); ++i) {
            colNames.add("column_" + i);
        }

        return new ValuesRelation(rows, colNames);
    }

    @Override
    public ParseNode visitTableFunction(StarRocksParser.TableFunctionContext context) {
        return new TableFunctionRelation(getQualifiedName(context.qualifiedName()).toString(),
                new FunctionParams(false, visit(context.expression(), Expr.class)));
    }

    @Override
    public ParseNode visitRowConstructor(StarRocksParser.RowConstructorContext context) {
        ArrayList<Expr> row = new ArrayList<>(visit(context.expression(), Expr.class));
        return new ValueList(row);
    }

    @Override
    public ParseNode visitPartitionNames(StarRocksParser.PartitionNamesContext context) {
        List<Identifier> identifierList = visit(context.identifier(), Identifier.class);

        return new PartitionNames(false, identifierList.stream().map(Identifier::getValue).collect(toList()));
    }

    // ------------------------------------------- SubQuery ------------------------------------------

    @Override
    public ParseNode visitSubquery(StarRocksParser.SubqueryContext context) {
        return new SubqueryRelation(null, (QueryRelation) visit(context.query()));
    }

    @Override
    public ParseNode visitSubqueryPrimary(StarRocksParser.SubqueryPrimaryContext context) {
        SubqueryRelation subqueryRelation = (SubqueryRelation) visit(context.subquery());
        return subqueryRelation.getQuery();
    }

    @Override
    public ParseNode visitSubqueryRelation(StarRocksParser.SubqueryRelationContext context) {
        return visit(context.subquery());
    }

    @Override
    public ParseNode visitSubqueryExpression(StarRocksParser.SubqueryExpressionContext context) {
        SubqueryRelation subqueryRelation = (SubqueryRelation) visit(context.subquery());
        return new Subquery(subqueryRelation.getQuery());
    }

    @Override
    public ParseNode visitInSubquery(StarRocksParser.InSubqueryContext context) {
        boolean isNotIn = context.NOT() != null;
        QueryRelation query = (QueryRelation) visit(context.query());

        return new InPredicate((Expr) visit(context.value), new Subquery(query), isNotIn);
    }

    @Override
    public ParseNode visitExists(StarRocksParser.ExistsContext context) {
        QueryRelation query = (QueryRelation) visit(context.query());
        return new ExistsPredicate(new Subquery(query), false);
    }

    @Override
    public ParseNode visitScalarSubquery(StarRocksParser.ScalarSubqueryContext context) {
        BinaryPredicate.Operator op = getComparisonOperator(((TerminalNode) context.comparisonOperator().getChild(0))
                .getSymbol());
        Subquery subquery = new Subquery((QueryRelation) visit(context.query()));
        return new BinaryPredicate(op, (Expr) visit(context.booleanExpression()), subquery);
    }

    // ------------------------------------------- Logical Expression -------------------------------------------

    @Override
    public ParseNode visitLogicalNot(StarRocksParser.LogicalNotContext context) {
        return new CompoundPredicate(CompoundPredicate.Operator.NOT, (Expr) visit(context.expression()), null);
    }

    @Override
    public ParseNode visitLogicalBinary(StarRocksParser.LogicalBinaryContext context) {
        Expr left = (Expr) visit(context.left);
        Expr right = (Expr) visit(context.right);
        return new CompoundPredicate(getLogicalBinaryOperator(context.operator), left, right);
    }

    private static CompoundPredicate.Operator getLogicalBinaryOperator(Token token) {
        switch (token.getType()) {
            case StarRocksLexer.AND:
                return CompoundPredicate.Operator.AND;
            case StarRocksLexer.OR:
                return CompoundPredicate.Operator.OR;
        }

        throw new IllegalArgumentException("Unsupported operator: " + token.getText());
    }

    // ------------------------------------------- Predicate Expression -------------------------------------------

    @Override
    public ParseNode visitPredicate(StarRocksParser.PredicateContext context) {
        if (context.predicateOperations() != null) {
            return visit(context.predicateOperations());
        } else {
            return visit(context.valueExpression());
        }
    }

    @Override
    public ParseNode visitIsNull(StarRocksParser.IsNullContext context) {
        Expr child = (Expr) visit(context.booleanExpression());

        if (context.NOT() == null) {
            return new IsNullPredicate(child, false);
        } else {
            return new IsNullPredicate(child, true);
        }
    }

    @Override
    public ParseNode visitComparison(StarRocksParser.ComparisonContext context) {
        BinaryPredicate.Operator op = getComparisonOperator(((TerminalNode) context.comparisonOperator().getChild(0))
                .getSymbol());
        return new BinaryPredicate(op, (Expr) visit(context.left), (Expr) visit(context.right));
    }

    private static BinaryPredicate.Operator getComparisonOperator(Token symbol) {
        switch (symbol.getType()) {
            case StarRocksParser.EQ:
                return BinaryPredicate.Operator.EQ;
            case StarRocksParser.NEQ:
                return BinaryPredicate.Operator.NE;
            case StarRocksParser.LT:
                return BinaryPredicate.Operator.LT;
            case StarRocksParser.LTE:
                return BinaryPredicate.Operator.LE;
            case StarRocksParser.GT:
                return BinaryPredicate.Operator.GT;
            case StarRocksParser.GTE:
                return BinaryPredicate.Operator.GE;
            case StarRocksParser.EQ_FOR_NULL:
                return BinaryPredicate.Operator.EQ_FOR_NULL;
        }

        throw new IllegalArgumentException("Unsupported operator: " + symbol.getText());
    }

    @Override
    public ParseNode visitInList(StarRocksParser.InListContext context) {
        boolean isNotIn = context.NOT() != null;
        return new InPredicate(
                (Expr) visit(context.value),
                visit(context.expression(), Expr.class), isNotIn);
    }

    @Override
    public ParseNode visitBetween(StarRocksParser.BetweenContext context) {
        boolean isNotBetween = context.NOT() != null;

        return new BetweenPredicate(
                (Expr) visit(context.value),
                (Expr) visit(context.lower),
                (Expr) visit(context.upper),
                isNotBetween);
    }

    @Override
    public ParseNode visitLike(StarRocksParser.LikeContext context) {
        LikePredicate likePredicate;
        if (context.REGEXP() != null || context.RLIKE() != null) {
            likePredicate = new LikePredicate(LikePredicate.Operator.REGEXP,
                    (Expr) visit(context.value),
                    (Expr) visit(context.pattern));
        } else {
            likePredicate = new LikePredicate(
                    LikePredicate.Operator.LIKE,
                    (Expr) visit(context.value),
                    (Expr) visit(context.pattern));
        }
        if (context.NOT() != null) {
            return new CompoundPredicate(CompoundPredicate.Operator.NOT, likePredicate, null);
        } else {
            return likePredicate;
        }
    }

    @Override
    public ParseNode visitSimpleCase(StarRocksParser.SimpleCaseContext context) {
        return new CaseExpr(
                (Expr) visit(context.valueExpression()),
                visit(context.whenClause(), CaseWhenClause.class),
                (Expr) visitIfPresent(context.elseExpression));
    }

    @Override
    public ParseNode visitSearchedCase(StarRocksParser.SearchedCaseContext context) {
        return new CaseExpr(
                null,
                visit(context.whenClause(), CaseWhenClause.class),
                (Expr) visitIfPresent(context.elseExpression));
    }

    @Override
    public ParseNode visitWhenClause(StarRocksParser.WhenClauseContext context) {
        return new CaseWhenClause((Expr) visit(context.condition), (Expr) visit(context.result));
    }

    // ------------------------------------------- Value Expression -------------------------------------------

    @Override
    public ParseNode visitArithmeticUnary(StarRocksParser.ArithmeticUnaryContext context) {
        Expr child = (Expr) visit(context.valueExpression());
        switch (context.operator.getType()) {
            case StarRocksLexer.MINUS:
                if (child.isLiteral() && child.getType().isNumericType()) {
                    try {
                        ((LiteralExpr) child).swapSign();
                    } catch (NotImplementedException e) {
                        throw new ParsingException(e.getMessage());
                    }
                    return child;
                } else {
                    return new ArithmeticExpr(ArithmeticExpr.Operator.MULTIPLY, new IntLiteral(-1), child);
                }
            case StarRocksLexer.PLUS:
                return child;
            case StarRocksLexer.BITNOT:
                return new ArithmeticExpr(ArithmeticExpr.Operator.BITNOT, child, null);
            default:
                throw new UnsupportedOperationException("Unsupported sign: " + context.operator.getText());
        }
    }

    @Override
    public ParseNode visitArithmeticBinary(StarRocksParser.ArithmeticBinaryContext context) {
        Expr left = (Expr) visit(context.left);
        Expr right = (Expr) visit(context.right);
        if (left instanceof IntervalLiteral) {
            return new TimestampArithmeticExpr(getArithmeticBinaryOperator(context.operator), right,
                    ((IntervalLiteral) left).getValue(), ((IntervalLiteral) left).getTimeUnitIdent(), true);
        }

        if (right instanceof IntervalLiteral) {
            return new TimestampArithmeticExpr(getArithmeticBinaryOperator(context.operator), left,
                    ((IntervalLiteral) right).getValue(), ((IntervalLiteral) right).getTimeUnitIdent(), false);
        }

        return new ArithmeticExpr(getArithmeticBinaryOperator(context.operator), left, right);
    }

    private static ArithmeticExpr.Operator getArithmeticBinaryOperator(Token operator) {
        switch (operator.getType()) {
            case StarRocksLexer.PLUS:
                return ArithmeticExpr.Operator.ADD;
            case StarRocksLexer.MINUS:
                return ArithmeticExpr.Operator.SUBTRACT;
            case StarRocksLexer.ASTERISK:
                return ArithmeticExpr.Operator.MULTIPLY;
            case StarRocksLexer.SLASH:
                return ArithmeticExpr.Operator.DIVIDE;
            case StarRocksLexer.PERCENT:
                return ArithmeticExpr.Operator.MOD;
            case StarRocksLexer.INT_DIV:
                return ArithmeticExpr.Operator.INT_DIVIDE;
            case StarRocksLexer.BITAND:
                return ArithmeticExpr.Operator.BITAND;
            case StarRocksLexer.BITOR:
                return ArithmeticExpr.Operator.BITOR;
            case StarRocksLexer.BITXOR:
                return ArithmeticExpr.Operator.BITXOR;
        }

        throw new UnsupportedOperationException("Unsupported operator: " + operator.getText());
    }

    @Override
    public ParseNode visitFunctionCall(StarRocksParser.FunctionCallContext context) {
        if (context.IF() != null) {
            return new FunctionCallExpr("if", visit(context.expression(), Expr.class));
        }

        boolean isStar = context.ASTERISK() != null;
        boolean distinct = context.setQuantifier() != null && context.setQuantifier().DISTINCT() != null;

        String functionName = getQualifiedName(context.qualifiedName()).toString();
        if (functionName.equalsIgnoreCase("DATE_ADD")
                || functionName.equalsIgnoreCase("ADDDATE")
                || functionName.equalsIgnoreCase("DATE_SUB")
                || functionName.equalsIgnoreCase("SUBDATE")) {
            if (context.expression().size() != 2) {
                throw new ParsingException(
                        functionName + " must as format " + functionName + "(date,INTERVAL expr unit)");
            }

            Expr e1 = (Expr) visit(context.expression(0));
            Expr e2 = (Expr) visit(context.expression(1));
            if (!(e2 instanceof IntervalLiteral)) {
                e2 = new IntervalLiteral(e2, "DAY");
            }
            IntervalLiteral intervalLiteral = (IntervalLiteral) e2;

            return new TimestampArithmeticExpr(functionName, e1, intervalLiteral.getValue(),
                    intervalLiteral.getTimeUnitIdent());
        }

        if (functionName.equalsIgnoreCase("TIMESTAMPADD") || functionName.equalsIgnoreCase("TIMESTAMPDIFF")) {
            if (context.expression().size() != 3) {
                throw new ParsingException(
                        functionName + " must as format " + functionName + "(unit,interval,datetime_expr)");
            }
            Identifier e1 = (Identifier) visit(context.expression(0));
            Expr e2 = (Expr) visit(context.expression(1));
            Expr e3 = (Expr) visit(context.expression(2));

            return new TimestampArithmeticExpr(functionName, e3, e2, e1.getValue());
        }

        if (functionName.equalsIgnoreCase("isnull")) {
            List<Expr> params = visit(context.expression(), Expr.class);
            if (params.size() != 1) {
                throw new SemanticException("No matching function with signature: %s(%s).", functionName,
                        Joiner.on(", ").join(params.stream().map(p -> p.getType().toSql()).collect(toList())));
            }
            return new IsNullPredicate(params.get(0), false);
        }

        FunctionCallExpr functionCallExpr;
        if (isStar) {
            functionCallExpr = new FunctionCallExpr(getQualifiedName(context.qualifiedName()).toString(),
                    FunctionParams.createStarParam());
        } else {
            functionCallExpr = new FunctionCallExpr(getQualifiedName(context.qualifiedName()).toString(),
                    new FunctionParams(distinct, visit(context.expression(), Expr.class)));
        }

        if (context.over() != null) {
            functionCallExpr.setIsAnalyticFnCall(true);
            List<OrderByElement> orderByElements = new ArrayList<>();
            if (context.over().ORDER() != null) {
                orderByElements = visit(context.over().sortItem(), OrderByElement.class);
            }
            List<Expr> partitionExprs = visit(context.over().partition, Expr.class);

            return new AnalyticExpr(functionCallExpr,
                    partitionExprs,
                    orderByElements,
                    (AnalyticWindow) visitIfPresent(context.over().windowFrame()));
        }
        return functionCallExpr;
    }

    @Override
    public ParseNode visitWindowFunctionCall(StarRocksParser.WindowFunctionCallContext context) {
        FunctionCallExpr functionCallExpr = (FunctionCallExpr) visit(context.windowFunction());

        functionCallExpr.setIsAnalyticFnCall(true);
        List<OrderByElement> orderByElements = new ArrayList<>();
        if (context.over().ORDER() != null) {
            orderByElements = visit(context.over().sortItem(), OrderByElement.class);
        }
        List<Expr> partitionExprs = visit(context.over().partition, Expr.class);

        return new AnalyticExpr(functionCallExpr,
                partitionExprs,
                orderByElements,
                (AnalyticWindow) visitIfPresent(context.over().windowFrame()));
    }

    public static final ImmutableSet<String> WindowFunctionSet = ImmutableSet.of(
            "row_number", "rank", "dense_rank", "lead", "lag", "first_value", "last_value");

    @Override
    public ParseNode visitWindowFunction(StarRocksParser.WindowFunctionContext context) {
        if (WindowFunctionSet.contains(context.name.getText().toLowerCase())) {
            return new FunctionCallExpr(context.name.getText().toLowerCase(),
                    new FunctionParams(false, visit(context.expression(), Expr.class)));
        }
        throw new ParsingException("Unknown window function " + context.name.getText());
    }

    @Override
    public ParseNode visitConcatenation(StarRocksParser.ConcatenationContext context) {
        return new FunctionCallExpr("concat",
                new FunctionParams(Lists.newArrayList(visit(context.valueExpression(), Expr.class))));
    }

    @Override
    public ParseNode visitExtract(StarRocksParser.ExtractContext context) {
        String fieldString = context.identifier().getText();
        return new FunctionCallExpr(fieldString,
                new FunctionParams(Lists.newArrayList((Expr) visit(context.valueExpression()))));
    }

    @Override
    public ParseNode visitCast(StarRocksParser.CastContext context) {
        return new CastExpr(new TypeDef(getType(context.type())), (Expr) visit(context.expression()));
    }

    @Override
    public ParseNode visitInformationFunctionExpression(StarRocksParser.InformationFunctionExpressionContext context) {
        if (context.name.getText().equalsIgnoreCase("database")
                || context.name.getText().equalsIgnoreCase("schema")
                || context.name.getText().equalsIgnoreCase("user")
                || context.name.getText().equalsIgnoreCase("current_user")
                || context.name.getText().equalsIgnoreCase("connection_id")) {
            return new InformationFunction(context.name.getText().toUpperCase());
        }
        throw new ParsingException("Unknown special function " + context.name.getText());
    }

    // ------------------------------------------- Literal -------------------------------------------

    @Override
    public ParseNode visitNullLiteral(StarRocksParser.NullLiteralContext context) {
        return new NullLiteral();
    }

    @Override
    public ParseNode visitBooleanLiteral(StarRocksParser.BooleanLiteralContext context) {
        try {
            return new BoolLiteral(context.getText());
        } catch (AnalysisException e) {
            throw new ParsingException("Invalid boolean literal: " + context.getText());
        }
    }

    @Override
    public ParseNode visitNumericLiteral(StarRocksParser.NumericLiteralContext context) {
        return visit(context.number());
    }

    private static final BigInteger LONG_MAX = new BigInteger("9223372036854775807"); // 2^63 - 1

    private static final BigInteger LARGEINT_MAX_ABS =
            new BigInteger("170141183460469231731687303715884105728"); // 2^127

    @Override
    public ParseNode visitIntegerValue(StarRocksParser.IntegerValueContext context) {
        try {
            BigInteger intLiteral = new BigInteger(context.getText());
            // Note: val is positive, because we do not recognize minus character in 'IntegerLiteral'
            // -2^63 will be recognized as large int(__int128)
            if (intLiteral.compareTo(LONG_MAX) <= 0) {
                return new IntLiteral(intLiteral.longValue());
            } else if (intLiteral.compareTo(LARGEINT_MAX_ABS) <= 0) {
                return new LargeIntLiteral(intLiteral.toString());
            } else {
                throw new ParsingException("Numeric overflow " + intLiteral);
            }
        } catch (NumberFormatException | AnalysisException e) {
            throw new ParsingException("Invalid numeric literal: " + context.getText());
        }
    }

    @Override
    public ParseNode visitDoubleValue(StarRocksParser.DoubleValueContext context) {
        try {
            BigDecimal decimal = new BigDecimal(context.getText());
            int precision = DecimalLiteral.getRealPrecision(decimal);
            int scale = DecimalLiteral.getRealScale(decimal);
            int integerPartWidth = precision - scale;
            if (integerPartWidth > 38) {
                return new FloatLiteral(context.getText());
            }
            return new DecimalLiteral(decimal);
        } catch (AnalysisException | NumberFormatException e) {
            throw new ParsingException(e.getMessage());
        }
    }

    @Override
    public ParseNode visitDecimalValue(StarRocksParser.DecimalValueContext context) {
        try {
            return new DecimalLiteral(context.getText());
        } catch (AnalysisException e) {
            throw new ParsingException(e.getMessage());
        }
    }

    @Override
    public ParseNode visitString(StarRocksParser.StringContext context) {
        String quotedString;
        if (context.SINGLE_QUOTED_TEXT() != null) {
            quotedString = context.SINGLE_QUOTED_TEXT().getText();
        } else {
            quotedString = context.DOUBLE_QUOTED_TEXT().getText();
        }

        return new StringLiteral(escapeBackSlash(quotedString.substring(1, quotedString.length() - 1)));
    }

    private static String escapeBackSlash(String str) {
        StringWriter writer = new StringWriter();
        int strLen = str.length();
        for (int i = 0; i < strLen; ++i) {
            char c = str.charAt(i);
            if (c == '\\' && (i + 1) < strLen) {
                switch (str.charAt(i + 1)) {
                    case 'n':
                        writer.append('\n');
                        break;
                    case 't':
                        writer.append('\t');
                        break;
                    case 'r':
                        writer.append('\r');
                        break;
                    case 'b':
                        writer.append('\b');
                        break;
                    case '0':
                        writer.append('\0'); // Ascii null
                        break;
                    case 'Z': // ^Z must be escaped on Win32
                        writer.append('\032');
                        break;
                    case '_':
                    case '%':
                        writer.append('\\'); // remember prefix for wildcard
                        /* Fall through */
                    default:
                        writer.append(str.charAt(i + 1));
                        break;
                }
                i++;
            } else {
                writer.append(c);
            }
        }

        return writer.toString();
    }

    @Override
    public ParseNode visitArrayConstructor(StarRocksParser.ArrayConstructorContext context) {
        if (context.arrayType() != null) {
            return new ArrayExpr(
                    new ArrayType(getType(context.arrayType().type())),
                    visit(context.expression(), Expr.class));
        }

        return new ArrayExpr(null, visit(context.expression(), Expr.class));
    }

    @Override
    public ParseNode visitArraySubscript(StarRocksParser.ArraySubscriptContext context) {
        Expr value = (Expr) visit(context.value);
        Expr index = (Expr) visit(context.index);
        return new ArrayElementExpr(value, index);
    }

    @Override
    public ParseNode visitInterval(StarRocksParser.IntervalContext context) {
        return new IntervalLiteral((Expr) visit(context.value), context.from.getText());
    }

    @Override
    public ParseNode visitTypeConstructor(StarRocksParser.TypeConstructorContext context) {
        String value = ((StringLiteral) visit(context.string())).getValue();
        try {
            if (context.DATE() != null) {
                return new DateLiteral(value, Type.DATE);
            }
            if (context.DATETIME() != null) {
                return new DateLiteral(value, Type.DATETIME);
            }
        } catch (AnalysisException e) {
            throw new ParsingException(e.getMessage());
        }
        throw new ParsingException("Parse Error : unknown type " + context.getText());
    }

    // ------------------------------------------- Primary Expression -------------------------------------------

    @Override
    public ParseNode visitColumnReference(StarRocksParser.ColumnReferenceContext context) {
        if (context.identifier() != null) {
            Identifier identifier = (Identifier) visit(context.identifier());
            return new SlotRef(null, identifier.getValue(), identifier.getValue());
        } else {
            QualifiedName qualifiedName = getQualifiedName(context.qualifiedName());
            if (qualifiedName.getParts().size() == 3) {
                return new SlotRef(new TableName(qualifiedName.getParts().get(0), qualifiedName.getParts().get(1)),
                        qualifiedName.getParts().get(2),
                        qualifiedName.getParts().get(2));
            } else if (qualifiedName.getParts().size() == 2) {
                return new SlotRef(new TableName(null, qualifiedName.getParts().get(0)),
                        qualifiedName.getParts().get(1),
                        qualifiedName.getParts().get(1));
            } else {
                throw new SemanticException("Unqualified column reference " + qualifiedName);
            }
        }
    }

    @Override
    public ParseNode visitArrowExpression(StarRocksParser.ArrowExpressionContext context) {
        Expr expr = (Expr) visit(context.primaryExpression());
        StringLiteral stringLiteral = (StringLiteral) visit(context.string());

        return new ArrowExpr(expr, stringLiteral);
    }

    @Override
    public ParseNode visitVariable(StarRocksParser.VariableContext context) {
        SetType setType = SetType.DEFAULT;
        if (context.GLOBAL() != null) {
            setType = SetType.GLOBAL;
        } else if (context.LOCAL() != null || context.SESSION() != null) {
            setType = SetType.SESSION;
        }

        return new SysVariableDesc(context.identifier().getText(), setType);
    }

    @Override
    public ParseNode visitCollate(StarRocksParser.CollateContext context) {
        return visit(context.primaryExpression());
    }

    @Override
    public ParseNode visitParenthesizedExpression(StarRocksParser.ParenthesizedExpressionContext context) {
        return visit(context.expression());
    }

    @Override
    public ParseNode visitUnquotedIdentifier(StarRocksParser.UnquotedIdentifierContext context) {
        return new Identifier(context.getText());
    }

    @Override
    public ParseNode visitBackQuotedIdentifier(StarRocksParser.BackQuotedIdentifierContext context) {
        return new Identifier(context.getText().replace("`", ""));
    }

    // ------------------------------------------- Util Functions -------------------------------------------

    private <T> List<T> visit(List<? extends ParserRuleContext> contexts, Class<T> clazz) {
        return contexts.stream()
                .map(this::visit)
                .map(clazz::cast)
                .collect(toList());
    }

    private <T> List<T> visitIfPresent(List<? extends ParserRuleContext> contexts, Class<T> clazz) {
        if (contexts != null && contexts.size() != 0) {
            return contexts.stream()
                    .map(this::visit)
                    .map(clazz::cast)
                    .collect(toList());
        } else {
            return null;
        }
    }

    private ParseNode visitIfPresent(ParserRuleContext context) {
        if (context != null) {
            return visit(context);
        } else {
            return null;
        }
    }

    private QualifiedName getQualifiedName(StarRocksParser.QualifiedNameContext context) {
        List<String> parts = visit(context.identifier(), Identifier.class).stream()
                .map(Identifier::getValue)
                .collect(Collectors.toList());

        return QualifiedName.of(parts);
    }

    private TableName qualifiedNameToTableName(QualifiedName qualifiedName) {
        if (qualifiedName.getParts().size() == 2) {
            return new TableName(qualifiedName.getParts().get(0), qualifiedName.getParts().get(1));
        } else if (qualifiedName.getParts().size() == 1) {
            return new TableName(null, qualifiedName.getParts().get(0));
        } else {
            throw new ParsingException("error table name ");
        }
    }

    private Type getType(StarRocksParser.TypeContext type) {
        if (type.baseType() != null) {
            String signature = type.baseType().getText();
            if (!type.typeParameter().isEmpty()) {
                if (signature.equalsIgnoreCase("VARCHAR")) {
                    if (type.typeParameter().size() > 1) {
                        throw new SemanticException("VARCHAR can not contains multi type parameter");
                    }

                    if (type.typeParameter(0).INTEGER_VALUE() != null) {
                        return ScalarType.createVarcharType(
                                Integer.parseInt(type.typeParameter(0).INTEGER_VALUE().toString()));
                    } else {
                        throw new SemanticException("VARCHAR type parameter mush be integer");
                    }
                } else if (signature.equalsIgnoreCase("CHAR")) {
                    if (type.typeParameter().size() > 1) {
                        throw new SemanticException("CHAR can not contains multi type parameter");
                    }
                    if (type.typeParameter(0).INTEGER_VALUE() != null) {
                        return ScalarType.createCharType(
                                Integer.parseInt(type.typeParameter(0).INTEGER_VALUE().toString()));
                    } else {
                        throw new SemanticException("CHAR type parameter mush be integer");
                    }
                } else if (signature.equalsIgnoreCase("DECIMAL")) {
                    throw new IllegalArgumentException("Unsupported type specification: " + type.getText());
                }

                throw new IllegalArgumentException("Unsupported type specification: " + type.getText());
            }

            if (signature.equalsIgnoreCase("BOOLEAN")) {
                return Type.BOOLEAN;
            } else if (signature.equalsIgnoreCase("TINYINT")) {
                return Type.TINYINT;
            } else if (signature.equalsIgnoreCase("SMALLINT")) {
                return Type.SMALLINT;
            } else if (signature.equalsIgnoreCase("INT") || signature.equalsIgnoreCase("INTEGER")) {
                return Type.INT;
            } else if (signature.equalsIgnoreCase("BIGINT")) {
                return Type.BIGINT;
            } else if (signature.equalsIgnoreCase("LARGEINT")) {
                return Type.LARGEINT;
            } else if (signature.equalsIgnoreCase("FLOAT")) {
                return Type.FLOAT;
            } else if (signature.equalsIgnoreCase("DOUBLE")) {
                return Type.DOUBLE;
            } else if (signature.equalsIgnoreCase("DECIMAL")) {
                return ScalarType.createUnifiedDecimalType(10, 0);
            } else if (signature.equalsIgnoreCase("DATE")) {
                return Type.DATE;
            } else if (signature.equalsIgnoreCase("DATETIME")) {
                return Type.DATETIME;
            } else if (signature.equalsIgnoreCase("TIME")) {
                return Type.TIME;
            } else if (signature.equalsIgnoreCase("VARCHAR")) {
                return Type.VARCHAR;
            } else if (signature.equalsIgnoreCase("CHAR")) {
                return Type.CHAR;
            } else if (signature.equalsIgnoreCase("STRING")) {
                ScalarType stringType = ScalarType.createVarcharType(ScalarType.DEFAULT_STRING_LENGTH);
                stringType.setAssignedStrLenInColDefinition();
                return stringType;
            } else if (signature.equalsIgnoreCase("BITMAP")) {
                return Type.BITMAP;
            } else if (signature.equalsIgnoreCase("HLL")) {
                return Type.HLL;
            } else if (signature.equalsIgnoreCase("PERCENTILE")) {
                return Type.PERCENTILE;
            } else if (signature.equalsIgnoreCase("JSON")) {
                return Type.JSON;
            }

            return Type.INVALID;
        } else if (type.decimalType() != null) {
            if (type.precision == null) {
                if (type.decimalType().DECIMAL() != null) {
                    return ScalarType.createUnifiedDecimalType(10, 0);
                } else if (type.decimalType().DECIMALV2() != null) {
                    return ScalarType.createDecimalV2Type();
                } else if (type.decimalType().DECIMAL32() != null) {
                    return ScalarType.createDecimalV3Type(PrimitiveType.DECIMAL32);
                } else if (type.decimalType().DECIMAL64() != null) {
                    return ScalarType.createDecimalV3Type(PrimitiveType.DECIMAL64);
                } else if (type.decimalType().DECIMAL128() != null) {
                    return ScalarType.createDecimalV3Type(PrimitiveType.DECIMAL128);
                }
            }

            int precision = Integer.parseInt(type.precision.INTEGER_VALUE().toString());
            int scale = ScalarType.DEFAULT_SCALE;

            if (type.scale != null) {
                scale = Integer.parseInt(type.scale.INTEGER_VALUE().toString());
            }

            if (type.decimalType().DECIMAL() != null) {
                return ScalarType.createUnifiedDecimalType(precision, scale);
            } else if (type.decimalType().DECIMALV2() != null) {
                return ScalarType.createDecimalV2Type(precision, scale);
            } else if (type.decimalType().DECIMAL32() != null) {
                return ScalarType.createDecimalV3Type(PrimitiveType.DECIMAL32, precision, scale);
            } else if (type.decimalType().DECIMAL64() != null) {
                return ScalarType.createDecimalV3Type(PrimitiveType.DECIMAL64, precision, scale);
            } else if (type.decimalType().DECIMAL128() != null) {
                return ScalarType.createDecimalV3Type(PrimitiveType.DECIMAL128, precision, scale);
            }
        } else if (type.arrayType() != null) {
            StarRocksParser.ArrayTypeContext arrayTypeContext = type.arrayType();
            return new ArrayType(getType(arrayTypeContext.type()));
        }

        throw new IllegalArgumentException("Unsupported type specification: " + type.getText());
    }
}<|MERGE_RESOLUTION|>--- conflicted
+++ resolved
@@ -19,12 +19,9 @@
 import com.starrocks.analysis.CastExpr;
 import com.starrocks.analysis.ColWithComment;
 import com.starrocks.analysis.CompoundPredicate;
-<<<<<<< HEAD
-import com.starrocks.analysis.CreateViewStmt;
-=======
 import com.starrocks.analysis.CreateTableAsSelectStmt;
 import com.starrocks.analysis.CreateTableStmt;
->>>>>>> 992326da
+import com.starrocks.analysis.CreateViewStmt;
 import com.starrocks.analysis.DateLiteral;
 import com.starrocks.analysis.DecimalLiteral;
 import com.starrocks.analysis.DefaultValueExpr;
@@ -184,21 +181,6 @@
     }
 
     @Override
-<<<<<<< HEAD
-    public ParseNode visitCreateView(StarRocksParser.CreateViewContext context) {
-        QualifiedName qualifiedName = getQualifiedName(context.qualifiedName());
-        TableName targetTableName = qualifiedNameToTableName(qualifiedName);
-
-        List<ColWithComment> colWithComments = null;
-        if (context.columnNameWithComment().size() > 0) {
-            colWithComments = visit(context.columnNameWithComment(), ColWithComment.class);
-        }
-        return new CreateViewStmt(
-                context.IF() != null,
-                targetTableName,
-                colWithComments,
-                context.comment == null ? null : visit(context.comment).toString(),
-=======
     public ParseNode visitInsert(StarRocksParser.InsertContext context) {
         QualifiedName qualifiedName = getQualifiedName(context.qualifiedName());
         TableName targetTableName = qualifiedNameToTableName(qualifiedName);
@@ -273,33 +255,10 @@
         return new CreateTableAsSelectStmt(
                 createTableStmt,
                 columns == null ? null : columns.stream().map(Identifier::getValue).collect(toList()),
->>>>>>> 992326da
                 (QueryStatement) visit(context.queryStatement()));
     }
 
     @Override
-<<<<<<< HEAD
-    public ParseNode visitAlterView(StarRocksParser.AlterViewContext context) {
-        QualifiedName qualifiedName = getQualifiedName(context.qualifiedName());
-        TableName targetTableName = qualifiedNameToTableName(qualifiedName);
-
-        List<ColWithComment> colWithComments = null;
-        if (context.columnNameWithComment().size() > 0) {
-            colWithComments = visit(context.columnNameWithComment(), ColWithComment.class);
-        }
-
-        return new AlterViewStmt(targetTableName, colWithComments, (QueryStatement) visit(context.queryStatement()));
-    }
-
-    @Override
-    public ParseNode visitColumnNameWithComment(StarRocksParser.ColumnNameWithCommentContext context) {
-        String comment = null;
-        if (context.string() != null) {
-            comment = visit(context.string()).toString();
-        }
-
-        return new ColWithComment(visit(context.identifier()).toString(), comment);
-=======
     public ParseNode visitPartitionDesc(StarRocksParser.PartitionDescContext context) {
         List<Identifier> identifierList = visit(context.identifierList().identifier(), Identifier.class);
         List<PartitionDesc> partitionDesc = visit(context.rangePartitionDesc(), PartitionDesc.class);
@@ -377,7 +336,46 @@
         return new Property(
                 ((StringLiteral) visit(context.key)).getStringValue(),
                 ((StringLiteral) visit(context.value)).getStringValue());
->>>>>>> 992326da
+    }
+
+    @Override
+    public ParseNode visitCreateView(StarRocksParser.CreateViewContext context) {
+        QualifiedName qualifiedName = getQualifiedName(context.qualifiedName());
+        TableName targetTableName = qualifiedNameToTableName(qualifiedName);
+
+        List<ColWithComment> colWithComments = null;
+        if (context.columnNameWithComment().size() > 0) {
+            colWithComments = visit(context.columnNameWithComment(), ColWithComment.class);
+        }
+        return new CreateViewStmt(
+                context.IF() != null,
+                targetTableName,
+                colWithComments,
+                context.viewComment == null ? null : visit(context.viewComment).toString(),
+                (QueryStatement) visit(context.queryStatement()));
+    }
+
+    @Override
+    public ParseNode visitAlterView(StarRocksParser.AlterViewContext context) {
+        QualifiedName qualifiedName = getQualifiedName(context.qualifiedName());
+        TableName targetTableName = qualifiedNameToTableName(qualifiedName);
+
+        List<ColWithComment> colWithComments = null;
+        if (context.columnNameWithComment().size() > 0) {
+            colWithComments = visit(context.columnNameWithComment(), ColWithComment.class);
+        }
+
+        return new AlterViewStmt(targetTableName, colWithComments, (QueryStatement) visit(context.queryStatement()));
+    }
+
+    @Override
+    public ParseNode visitColumnNameWithComment(StarRocksParser.ColumnNameWithCommentContext context) {
+        String comment = null;
+        if (context.string() != null) {
+            comment = visit(context.string()).toString();
+        }
+
+        return new ColWithComment(visit(context.identifier()).toString(), comment);
     }
 
     // ------------------------------------------- Query Relation -------------------------------------------
