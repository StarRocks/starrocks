// This file is licensed under the Elastic License 2.0. Copyright 2021-present, StarRocks Limited.
package com.starrocks.sql.parser;

import com.google.common.base.Joiner;
import com.google.common.base.Preconditions;
import com.google.common.collect.ImmutableSet;
import com.google.common.collect.Lists;
import com.starrocks.analysis.AddBackendClause;
import com.starrocks.analysis.AddComputeNodeClause;
import com.starrocks.analysis.AddFollowerClause;
import com.starrocks.analysis.AddObserverClause;
import com.starrocks.analysis.AddPartitionClause;
import com.starrocks.analysis.AddRollupClause;
import com.starrocks.analysis.AdminSetConfigStmt;
import com.starrocks.analysis.AdminSetReplicaStatusStmt;
import com.starrocks.analysis.AdminShowConfigStmt;
import com.starrocks.analysis.AdminShowReplicaDistributionStmt;
import com.starrocks.analysis.AdminShowReplicaStatusStmt;
import com.starrocks.analysis.AlterClause;
import com.starrocks.analysis.AlterDatabaseQuotaStmt;
import com.starrocks.analysis.AlterDatabaseRename;
import com.starrocks.analysis.AlterSystemStmt;
import com.starrocks.analysis.AlterTableStmt;
import com.starrocks.analysis.AlterViewStmt;
import com.starrocks.analysis.AlterWorkGroupStmt;
import com.starrocks.analysis.AnalyticExpr;
import com.starrocks.analysis.AnalyticWindow;
import com.starrocks.analysis.ArithmeticExpr;
import com.starrocks.analysis.ArrayElementExpr;
import com.starrocks.analysis.ArrayExpr;
import com.starrocks.analysis.ArrowExpr;
import com.starrocks.analysis.BackupStmt;
import com.starrocks.analysis.BetweenPredicate;
import com.starrocks.analysis.BinaryPredicate;
import com.starrocks.analysis.BoolLiteral;
import com.starrocks.analysis.CancelAlterTableStmt;
import com.starrocks.analysis.CaseExpr;
import com.starrocks.analysis.CaseWhenClause;
import com.starrocks.analysis.CastExpr;
import com.starrocks.analysis.ColWithComment;
import com.starrocks.analysis.ColumnDef;
import com.starrocks.analysis.CompoundPredicate;
import com.starrocks.analysis.CreateDbStmt;
import com.starrocks.analysis.CreateIndexClause;
import com.starrocks.analysis.CreateMaterializedViewStmt;
import com.starrocks.analysis.CreateTableAsSelectStmt;
import com.starrocks.analysis.CreateTableLikeStmt;
import com.starrocks.analysis.CreateTableStmt;
import com.starrocks.analysis.CreateViewStmt;
import com.starrocks.analysis.CreateWorkGroupStmt;
import com.starrocks.analysis.DateLiteral;
import com.starrocks.analysis.DecimalLiteral;
import com.starrocks.analysis.DefaultValueExpr;
import com.starrocks.analysis.DeleteStmt;
import com.starrocks.analysis.DescribeStmt;
import com.starrocks.analysis.DistributionDesc;
import com.starrocks.analysis.DropBackendClause;
import com.starrocks.analysis.DropComputeNodeClause;
import com.starrocks.analysis.DropDbStmt;
import com.starrocks.analysis.DropFollowerClause;
import com.starrocks.analysis.DropIndexClause;
import com.starrocks.analysis.DropMaterializedViewStmt;
import com.starrocks.analysis.DropObserverClause;
import com.starrocks.analysis.DropPartitionClause;
import com.starrocks.analysis.DropTableStmt;
import com.starrocks.analysis.DropWorkGroupStmt;
import com.starrocks.analysis.ExistsPredicate;
import com.starrocks.analysis.Expr;
import com.starrocks.analysis.FloatLiteral;
import com.starrocks.analysis.FunctionCallExpr;
import com.starrocks.analysis.FunctionName;
import com.starrocks.analysis.FunctionParams;
import com.starrocks.analysis.GroupByClause;
import com.starrocks.analysis.GroupingFunctionCallExpr;
import com.starrocks.analysis.HashDistributionDesc;
import com.starrocks.analysis.InPredicate;
import com.starrocks.analysis.IndexDef;
import com.starrocks.analysis.InformationFunction;
import com.starrocks.analysis.InsertStmt;
import com.starrocks.analysis.InsertTarget;
import com.starrocks.analysis.IntLiteral;
import com.starrocks.analysis.IsNullPredicate;
import com.starrocks.analysis.JoinOperator;
import com.starrocks.analysis.KeysDesc;
import com.starrocks.analysis.KillStmt;
import com.starrocks.analysis.LabelName;
import com.starrocks.analysis.LargeIntLiteral;
import com.starrocks.analysis.LikePredicate;
import com.starrocks.analysis.LimitElement;
import com.starrocks.analysis.ListPartitionDesc;
import com.starrocks.analysis.LiteralExpr;
import com.starrocks.analysis.ModifyBackendAddressClause;
import com.starrocks.analysis.ModifyFrontendAddressClause;
import com.starrocks.analysis.ModifyTablePropertiesClause;
import com.starrocks.analysis.MultiItemListPartitionDesc;
import com.starrocks.analysis.MultiRangePartitionDesc;
import com.starrocks.analysis.NullLiteral;
import com.starrocks.analysis.OdbcScalarFunctionCall;
import com.starrocks.analysis.OrderByElement;
import com.starrocks.analysis.OutFileClause;
import com.starrocks.analysis.ParseNode;
import com.starrocks.analysis.PartitionDesc;
import com.starrocks.analysis.PartitionKeyDesc;
import com.starrocks.analysis.PartitionNames;
import com.starrocks.analysis.PartitionValue;
import com.starrocks.analysis.Predicate;
import com.starrocks.analysis.RangePartitionDesc;
import com.starrocks.analysis.RecoverDbStmt;
import com.starrocks.analysis.RecoverTableStmt;
import com.starrocks.analysis.SelectList;
import com.starrocks.analysis.SelectListItem;
import com.starrocks.analysis.SetStmt;
import com.starrocks.analysis.SetType;
import com.starrocks.analysis.SetUserPropertyStmt;
import com.starrocks.analysis.SetUserPropertyVar;
import com.starrocks.analysis.SetVar;
import com.starrocks.analysis.ShowAlterStmt;
import com.starrocks.analysis.ShowColumnStmt;
import com.starrocks.analysis.ShowCreateDbStmt;
import com.starrocks.analysis.ShowCreateTableStmt;
import com.starrocks.analysis.ShowDataStmt;
import com.starrocks.analysis.ShowDbStmt;
import com.starrocks.analysis.ShowDeleteStmt;
import com.starrocks.analysis.ShowIndexStmt;
import com.starrocks.analysis.ShowMaterializedViewStmt;
import com.starrocks.analysis.ShowProcStmt;
import com.starrocks.analysis.ShowStatusStmt;
import com.starrocks.analysis.ShowTableStatusStmt;
import com.starrocks.analysis.ShowTableStmt;
import com.starrocks.analysis.ShowTabletStmt;
import com.starrocks.analysis.ShowUserPropertyStmt;
import com.starrocks.analysis.ShowVariablesStmt;
import com.starrocks.analysis.ShowWorkGroupStmt;
import com.starrocks.analysis.SingleItemListPartitionDesc;
import com.starrocks.analysis.SingleRangePartitionDesc;
import com.starrocks.analysis.SlotRef;
import com.starrocks.analysis.StatementBase;
import com.starrocks.analysis.StringLiteral;
import com.starrocks.analysis.Subquery;
import com.starrocks.analysis.SwapTableClause;
import com.starrocks.analysis.SysVariableDesc;
import com.starrocks.analysis.TableName;
import com.starrocks.analysis.TableRef;
import com.starrocks.analysis.TableRenameClause;
import com.starrocks.analysis.TimestampArithmeticExpr;
import com.starrocks.analysis.TruncateTableStmt;
import com.starrocks.analysis.TypeDef;
import com.starrocks.analysis.UpdateStmt;
import com.starrocks.analysis.UserIdentity;
import com.starrocks.analysis.ValueList;
import com.starrocks.catalog.AggregateType;
import com.starrocks.catalog.ArrayType;
import com.starrocks.catalog.FunctionSet;
import com.starrocks.catalog.KeysType;
import com.starrocks.catalog.PrimitiveType;
import com.starrocks.catalog.ScalarType;
import com.starrocks.catalog.Type;
import com.starrocks.common.AnalysisException;
import com.starrocks.common.Config;
import com.starrocks.common.ErrorCode;
import com.starrocks.common.ErrorReport;
import com.starrocks.common.NotImplementedException;
import com.starrocks.common.util.DateUtils;
import com.starrocks.mysql.MysqlPassword;
import com.starrocks.qe.SqlModeHelper;
import com.starrocks.sql.analyzer.RelationId;
import com.starrocks.sql.analyzer.SemanticException;
import com.starrocks.sql.ast.AlterMaterializedViewStatement;
import com.starrocks.sql.ast.AnalyzeBasicDesc;
import com.starrocks.sql.ast.AnalyzeHistogramDesc;
import com.starrocks.sql.ast.AnalyzeStmt;
import com.starrocks.sql.ast.AsyncRefreshSchemeDesc;
import com.starrocks.sql.ast.CTERelation;
import com.starrocks.sql.ast.CancelRefreshMaterializedViewStatement;
import com.starrocks.sql.ast.ColumnAssignment;
import com.starrocks.sql.ast.CreateAnalyzeJobStmt;
import com.starrocks.sql.ast.CreateCatalogStmt;
import com.starrocks.sql.ast.CreateMaterializedViewStatement;
import com.starrocks.sql.ast.DropAnalyzeJobStmt;
import com.starrocks.sql.ast.DropCatalogStmt;
import com.starrocks.sql.ast.DropHistogramStmt;
import com.starrocks.sql.ast.ExceptRelation;
import com.starrocks.sql.ast.ExecuteAsStmt;
import com.starrocks.sql.ast.ExpressionPartitionDesc;
import com.starrocks.sql.ast.GrantImpersonateStmt;
import com.starrocks.sql.ast.GrantRoleStmt;
import com.starrocks.sql.ast.Identifier;
import com.starrocks.sql.ast.IntersectRelation;
import com.starrocks.sql.ast.IntervalLiteral;
import com.starrocks.sql.ast.JoinRelation;
import com.starrocks.sql.ast.ManualRefreshSchemeDesc;
import com.starrocks.sql.ast.Property;
import com.starrocks.sql.ast.QualifiedName;
import com.starrocks.sql.ast.QueryRelation;
import com.starrocks.sql.ast.QueryStatement;
import com.starrocks.sql.ast.RefreshMaterializedViewStatement;
import com.starrocks.sql.ast.RefreshSchemeDesc;
import com.starrocks.sql.ast.RefreshTableStmt;
import com.starrocks.sql.ast.Relation;
import com.starrocks.sql.ast.RevokeImpersonateStmt;
import com.starrocks.sql.ast.RevokeRoleStmt;
import com.starrocks.sql.ast.SelectRelation;
import com.starrocks.sql.ast.ShowAnalyzeJobStmt;
import com.starrocks.sql.ast.ShowAnalyzeStatusStmt;
import com.starrocks.sql.ast.ShowBasicStatsMetaStmt;
import com.starrocks.sql.ast.ShowCatalogsStmt;
import com.starrocks.sql.ast.ShowComputeNodesStmt;
import com.starrocks.sql.ast.ShowHistogramStatsMetaStmt;
import com.starrocks.sql.ast.ShowProcedureStmt;
import com.starrocks.sql.ast.SubmitTaskStmt;
import com.starrocks.sql.ast.SubqueryRelation;
import com.starrocks.sql.ast.SyncRefreshSchemeDesc;
import com.starrocks.sql.ast.TableFunctionRelation;
import com.starrocks.sql.ast.TableRelation;
import com.starrocks.sql.ast.UnionRelation;
import com.starrocks.sql.ast.UnitIdentifier;
import com.starrocks.sql.ast.UseStmt;
import com.starrocks.sql.ast.UserIdentifier;
import com.starrocks.sql.ast.ValuesRelation;
import com.starrocks.sql.common.ErrorType;
import com.starrocks.sql.common.StarRocksPlannerException;
import com.starrocks.sql.optimizer.base.SetQualifier;
import com.starrocks.system.SystemInfoService;
import org.antlr.v4.runtime.ParserRuleContext;
import org.antlr.v4.runtime.Token;
import org.antlr.v4.runtime.tree.ParseTree;
import org.antlr.v4.runtime.tree.TerminalNode;

import java.io.StringWriter;
import java.math.BigDecimal;
import java.math.BigInteger;
import java.time.LocalDateTime;
import java.time.format.DateTimeFormatter;
import java.util.ArrayList;
import java.util.HashMap;
import java.util.Iterator;
import java.util.List;
import java.util.Map;
import java.util.stream.Collectors;

import static java.util.stream.Collectors.toList;

public class AstBuilder extends StarRocksBaseVisitor<ParseNode> {
    private final long sqlMode;

    public AstBuilder(long sqlMode) {
        this.sqlMode = sqlMode;
    }

    @Override
    public ParseNode visitSingleStatement(StarRocksParser.SingleStatementContext context) {
        return visit(context.statement());
    }

    // ---------------------------------------- Database Statement -----------------------------------------------------
    @Override
    public ParseNode visitAlterDbQuotaStmt(StarRocksParser.AlterDbQuotaStmtContext context) {
        String dbName = ((Identifier) visit(context.identifier(0))).getValue();
        if (context.DATA() != null) {
            String quotaValue = ((Identifier) visit(context.identifier(1))).getValue();
            return new AlterDatabaseQuotaStmt(dbName,
                    AlterDatabaseQuotaStmt.QuotaType.DATA,
                    quotaValue);
        } else {
            String quotaValue = context.INTEGER_VALUE().getText();
            return new AlterDatabaseQuotaStmt(dbName,
                    AlterDatabaseQuotaStmt.QuotaType.REPLICA,
                    quotaValue);
        }
    }

    @Override
    public ParseNode visitCreateDbStatement(StarRocksParser.CreateDbStatementContext context) {
        String dbName = ((Identifier) visit(context.identifier())).getValue();
        return new CreateDbStmt(
                context.IF() != null,
                dbName);
    }

    @Override
    public ParseNode visitDropDbStatement(StarRocksParser.DropDbStatementContext context) {
        String dbName = ((Identifier) visit(context.identifier())).getValue();
        return new DropDbStmt(
                context.IF() != null,
                dbName,
                context.FORCE() != null);
    }

    @Override
    public ParseNode visitShowCreateDbStatement(StarRocksParser.ShowCreateDbStatementContext context) {
        String dbName = ((Identifier) visit(context.identifier())).getValue();
        return new ShowCreateDbStmt(dbName);
    }

    @Override
    public ParseNode visitAlterDatabaseRename(StarRocksParser.AlterDatabaseRenameContext context) {
        String dbName = ((Identifier) visit(context.identifier(0))).getValue();
        String newName = ((Identifier) visit(context.identifier(1))).getValue();
        return new AlterDatabaseRename(dbName, newName);
    }

    @Override
    public ParseNode visitRecoverDbStmt(StarRocksParser.RecoverDbStmtContext context) {
        String dbName = ((Identifier) visit(context.identifier())).getValue();
        return new RecoverDbStmt(dbName);
    }

    @Override
    public ParseNode visitShowDataStmt(StarRocksParser.ShowDataStmtContext context) {
        if (context.FROM() != null) {
            QualifiedName qualifiedName = getQualifiedName(context.qualifiedName());
            TableName targetTableName = qualifiedNameToTableName(qualifiedName);
            return new ShowDataStmt(targetTableName.getDb(), targetTableName.getTbl());
        } else {
            return new ShowDataStmt(null, null);
        }
    }

    // ------------------------------------------- Table Statement -----------------------------------------------------

    @Override
    public ParseNode visitCreateTableStatement(StarRocksParser.CreateTableStatementContext context) {
        Map<String, String> properties = null;
        if (context.properties() != null) {
            properties = new HashMap<>();
            List<Property> propertyList = visit(context.properties().property(), Property.class);
            for (Property property : propertyList) {
                properties.put(property.getKey(), property.getValue());
            }
        }
        Map<String, String> extProperties = null;
        if (context.extProperties() != null) {
            extProperties = new HashMap<>();
            List<Property> propertyList = visit(context.extProperties().properties().property(), Property.class);
            for (Property property : propertyList) {
                extProperties.put(property.getKey(), property.getValue());
            }
        }

        return new CreateTableStmt(
                context.IF() != null,
                context.EXTERNAL() != null,
                qualifiedNameToTableName(getQualifiedName(context.qualifiedName())),
                context.columnDesc() == null ? null : getColumnDefs(context.columnDesc()),
                context.indexDesc() == null ? null : getIndexDefs(context.indexDesc()),
                context.engineDesc() == null ? "olap" :
                        ((Identifier) visit(context.engineDesc().identifier())).getValue(),
                context.charsetDesc() == null ? "utf8" :
                        ((Identifier) visit(context.charsetDesc().identifierOrString())).getValue(),
                context.keyDesc() == null ? null : getKeysDesc(context.keyDesc()),
                context.partitionDesc() == null ? null : getPartitionDesc(context.partitionDesc()),
                context.distributionDesc() == null ? null : (DistributionDesc) visit(context.distributionDesc()),
                properties,
                extProperties,
                context.comment() == null ? null : ((StringLiteral) visit(context.comment().string())).getStringValue(),
                context.rollupDesc() == null ? null : getRollupDesc(context.rollupDesc()));
    }

    @Override
    public ParseNode visitCreateTableLikeStatement(StarRocksParser.CreateTableLikeStatementContext context) {
        return new CreateTableLikeStmt(context.IF() != null,
                qualifiedNameToTableName(getQualifiedName(context.qualifiedName(0))),
                qualifiedNameToTableName(getQualifiedName(context.qualifiedName(1))));
    }

    private PartitionDesc getPartitionDesc(StarRocksParser.PartitionDescContext context) {
        final List<Identifier> identifierList = visit(context.identifierList().identifier(), Identifier.class);
        final List<String> columnList = identifierList.stream().map(Identifier::getValue).collect(toList());
        List<PartitionDesc> partitionDescList = new ArrayList<>();
        PartitionDesc partitionDesc = null;
        if (context.RANGE() != null) {
            for (StarRocksParser.RangePartitionDescContext rangePartitionDescContext : context.rangePartitionDesc()) {
                final PartitionDesc rangePartitionDesc = (PartitionDesc) visit(rangePartitionDescContext);
                partitionDescList.add(rangePartitionDesc);
            }
            partitionDesc = new RangePartitionDesc(columnList, partitionDescList);
        } else if (context.LIST() != null) {
            for (StarRocksParser.ListPartitionDescContext listPartitionDescContext : context.listPartitionDesc()) {
                final PartitionDesc listPartitionDesc = (PartitionDesc) visit(listPartitionDescContext);
                partitionDescList.add(listPartitionDesc);
            }
            partitionDesc = new ListPartitionDesc(columnList, partitionDescList);
        }
        return partitionDesc;
    }

    private List<AlterClause> getRollupDesc(StarRocksParser.RollupDescContext context) {
        List<AlterClause> rollupList = new ArrayList<>();
        for (StarRocksParser.AddRollupClauseContext addRollupClauseContext : context.addRollupClause()) {
            String rollupName = ((Identifier) visit(addRollupClauseContext.identifier())).getValue();
            List<Identifier> columnList =
                    visit(addRollupClauseContext.identifierList().identifier(), Identifier.class);
            List<String> dupKeys = null;
            if (addRollupClauseContext.dupKeys() != null) {
                final List<Identifier> identifierList =
                        visit(addRollupClauseContext.dupKeys().identifierList().identifier(), Identifier.class);
                dupKeys = identifierList.stream().map(Identifier::getValue).collect(toList());
            }
            String baseRollupName = addRollupClauseContext.fromRollup() != null ?
                    ((Identifier) visit(addRollupClauseContext.fromRollup().identifier())).getValue() : null;
            Map<String, String> properties = null;
            if (addRollupClauseContext.properties() != null) {
                properties = new HashMap<>();
                List<Property> propertyList = visit(addRollupClauseContext.properties().property(), Property.class);
                for (Property property : propertyList) {
                    properties.put(property.getKey(), property.getValue());
                }
            }
            final AddRollupClause addRollupClause =
                    new AddRollupClause(rollupName, columnList.stream().map(Identifier::getValue).collect(toList()),
                            dupKeys, baseRollupName,
                            properties);
            rollupList.add(addRollupClause);
        }
        return rollupList;
    }

    private KeysDesc getKeysDesc(StarRocksParser.KeyDescContext context) {
        KeysType keysType = null;
        if (null != context.PRIMARY()) {
            keysType = KeysType.PRIMARY_KEYS;
        } else if (null != context.DUPLICATE()) {
            keysType = KeysType.DUP_KEYS;
        } else if (null != context.AGGREGATE()) {
            keysType = KeysType.AGG_KEYS;
        } else if (null != context.UNIQUE()) {
            keysType = KeysType.UNIQUE_KEYS;
        }
        List<Identifier> columnList = visit(context.identifierList().identifier(), Identifier.class);
        return new KeysDesc(keysType, columnList.stream().map(Identifier::getValue).collect(toList()));
    }

    private List<IndexDef> getIndexDefs(List<StarRocksParser.IndexDescContext> indexDesc) {
        List<IndexDef> indexDefList = new ArrayList<>();
        for (StarRocksParser.IndexDescContext context : indexDesc) {
            String indexName = ((Identifier) visit(context.identifier())).getValue();
            List<Identifier> columnList = visit(context.identifierList().identifier(), Identifier.class);
            String comment =
                    context.comment() != null ? ((StringLiteral) visit(context.comment())).getStringValue() : null;
            final IndexDef indexDef =
                    new IndexDef(indexName, columnList.stream().map(Identifier::getValue).collect(toList()),
                            IndexDef.IndexType.BITMAP, comment);
            indexDefList.add(indexDef);
        }
        return indexDefList;
    }

    private List<ColumnDef> getColumnDefs(List<StarRocksParser.ColumnDescContext> columnDesc) {
        List<ColumnDef> columnDefList = new ArrayList<>();
        for (StarRocksParser.ColumnDescContext context : columnDesc) {
            String columnName = ((Identifier) visit(context.identifier())).getValue();
            TypeDef typeDef = new TypeDef(getType(context.type()));
            String charsetName = context.charsetName() != null ?
                    ((Identifier) visit(context.charsetName().identifier())).getValue() : null;
            boolean isKey = context.KEY() != null;
            AggregateType aggregateType =
                    context.aggDesc() != null ? AggregateType.valueOf(context.aggDesc().getText().toUpperCase()) : null;
            Boolean isAllowNull = null;
            if (context.NOT() != null && context.NULL() != null) {
                isAllowNull = false;
            } else if (context.NULL() != null) {
                isAllowNull = true;
            }
            ColumnDef.DefaultValueDef defaultValueDef = ColumnDef.DefaultValueDef.NOT_SET;
            final StarRocksParser.DefaultDescContext defaultDescContext = context.defaultDesc();
            if (defaultDescContext != null) {
                if (defaultDescContext.string() != null) {
                    String value = ((StringLiteral) visit(defaultDescContext.string())).getStringValue();
                    defaultValueDef = new ColumnDef.DefaultValueDef(true, new StringLiteral(value));
                } else if (defaultDescContext.NULL() != null) {
                    defaultValueDef = ColumnDef.DefaultValueDef.NULL_DEFAULT_VALUE;
                } else if (defaultDescContext.CURRENT_TIMESTAMP() != null) {
                    defaultValueDef = ColumnDef.DefaultValueDef.CURRENT_TIMESTAMP_VALUE;
                }
            }
            String comment = context.comment() == null ? "" :
                    ((StringLiteral) visit(context.comment().string())).getStringValue();
            ColumnDef columnDef =
                    new ColumnDef(columnName, typeDef, charsetName, isKey, aggregateType, isAllowNull, defaultValueDef,
                            comment);
            columnDefList.add(columnDef);
        }
        return columnDefList;
    }

    @Override
    public ParseNode visitCreateTableAsSelectStatement(StarRocksParser.CreateTableAsSelectStatementContext context) {
        Map<String, String> properties = new HashMap<>();
        if (context.properties() != null) {
            List<Property> propertyList = visit(context.properties().property(), Property.class);
            for (Property property : propertyList) {
                properties.put(property.getKey(), property.getValue());
            }
        }

        CreateTableStmt createTableStmt = new CreateTableStmt(
                context.IF() != null,
                false,
                qualifiedNameToTableName(getQualifiedName(context.qualifiedName())),
                null,
                "olap",
                null,
                context.partitionDesc() == null ? null : (PartitionDesc) visit(context.partitionDesc()),
                context.distributionDesc() == null ? null : (DistributionDesc) visit(context.distributionDesc()),
                properties,
                null,
                context.comment() == null ? null :
                        ((StringLiteral) visit(context.comment().string())).getStringValue());

        List<Identifier> columns = visitIfPresent(context.identifier(), Identifier.class);
        return new CreateTableAsSelectStmt(
                createTableStmt,
                columns == null ? null : columns.stream().map(Identifier::getValue).collect(toList()),
                (QueryStatement) visit(context.queryStatement()));
    }

    @Override
    public ParseNode visitAddComputeNodeClause(StarRocksParser.AddComputeNodeClauseContext context) {
        List<String> hostPorts =
                context.string().stream().map(c -> ((StringLiteral) visit(c)).getStringValue()).collect(toList());
        return new AddComputeNodeClause(hostPorts);
    }

    @Override
    public ParseNode visitDropComputeNodeClause(StarRocksParser.DropComputeNodeClauseContext context) {
        List<String> hostPorts =
                context.string().stream().map(c -> ((StringLiteral) visit(c)).getStringValue()).collect(toList());
        return new DropComputeNodeClause(hostPorts);
    }

    @Override
    public ParseNode visitSwapTableClause(StarRocksParser.SwapTableClauseContext context) {
        Identifier identifier = (Identifier) visit(context.identifier());
        return new SwapTableClause(identifier.getValue());
    }

    @Override
    public ParseNode visitModifyTablePropertiesClause(StarRocksParser.ModifyTablePropertiesClauseContext context) {
        Map<String, String> properties = new HashMap<>();
        List<Property> propertyList = visit(context.propertyList().property(), Property.class);
        for (Property property : propertyList) {
            properties.put(property.getKey(), property.getValue());
        }
        return new ModifyTablePropertiesClause(properties);
    }

    @Override
    public ParseNode visitShowComputeNodes(StarRocksParser.ShowComputeNodesContext context) {
        return new ShowComputeNodesStmt();
    }

    @Override
    public ParseNode visitAddPartitionClause(StarRocksParser.AddPartitionClauseContext context) {
        boolean temporary = context.TEMPORARY() != null;
        PartitionDesc partitionDesc = null;
        if (context.singleRangePartition() != null) {
            partitionDesc = (PartitionDesc) visitSingleRangePartition(context.singleRangePartition());
        } else if (context.multiRangePartition() != null) {
            partitionDesc = (PartitionDesc) visitMultiRangePartition(context.multiRangePartition());
        }
        DistributionDesc distributionDesc = null;
        if (context.distributionDesc() != null) {
            distributionDesc = (DistributionDesc) visitDistributionDesc(context.distributionDesc());
        }
        Map<String, String> properties = new HashMap<>();
        if (context.properties() != null) {
            List<Property> propertyList = visit(context.properties().property(), Property.class);
            for (Property property : propertyList) {
                properties.put(property.getKey(), property.getValue());
            }
        }
        return new AddPartitionClause(partitionDesc, distributionDesc, properties, temporary);
    }

    @Override
    public ParseNode visitAlterTableStatement(StarRocksParser.AlterTableStatementContext context) {
        QualifiedName qualifiedName = getQualifiedName(context.qualifiedName());
        TableName targetTableName = qualifiedNameToTableName(qualifiedName);
        List<AlterClause> alterClauses = visit(context.alterClause(), AlterClause.class);
        return new AlterTableStmt(targetTableName, alterClauses);
    }

    @Override
    public ParseNode visitCancelAlterTableStatement(StarRocksParser.CancelAlterTableStatementContext context) {
        ShowAlterStmt.AlterType alterType;
        if (context.ROLLUP() != null) {
            alterType = ShowAlterStmt.AlterType.ROLLUP;
        } else if (context.MATERIALIZED() != null && context.VIEW() != null) {
            alterType = ShowAlterStmt.AlterType.MATERIALIZED_VIEW;
        } else {
            alterType = ShowAlterStmt.AlterType.COLUMN;
        }
        QualifiedName qualifiedName = getQualifiedName(context.qualifiedName());
        TableName dbTableName = qualifiedNameToTableName(qualifiedName);

        List<Long> alterJobIdList = null;
        if (context.INTEGER_VALUE() != null) {
            alterJobIdList = context.INTEGER_VALUE()
                    .stream().map(ParseTree::getText).map(Long::parseLong).collect(toList());
        }
        return new CancelAlterTableStmt(alterType, dbTableName, alterJobIdList == null ? null : alterJobIdList);
    }

    @Override
    public ParseNode visitRecoverTableStatement(StarRocksParser.RecoverTableStatementContext context) {
        QualifiedName qualifiedName = getQualifiedName(context.qualifiedName());
        TableName tableName = qualifiedNameToTableName(qualifiedName);
        return new RecoverTableStmt(tableName);
    }

    @Override
    public ParseNode visitDropTableStatement(StarRocksParser.DropTableStatementContext context) {
        boolean ifExists = context.IF() != null && context.EXISTS() != null;
        boolean force = context.FORCE() != null;
        QualifiedName qualifiedName = getQualifiedName(context.qualifiedName());
        TableName targetTableName = qualifiedNameToTableName(qualifiedName);
        return new DropTableStmt(ifExists, targetTableName, force);
    }

    @Override
    public ParseNode visitShowTableStatement(StarRocksParser.ShowTableStatementContext context) {
        boolean isVerbose = context.FULL() != null;
        String database = null;
        if (context.qualifiedName() != null) {
            database = getQualifiedName(context.qualifiedName()).toString();
        }

        if (context.pattern != null) {
            StringLiteral stringLiteral = (StringLiteral) visit(context.pattern);
            return new ShowTableStmt(database, isVerbose, stringLiteral.getValue());
        } else if (context.expression() != null) {
            return new ShowTableStmt(database, isVerbose, null, (Expr) visit(context.expression()));
        } else {
            return new ShowTableStmt(database, isVerbose, null);
        }
    }

    @Override
    public ParseNode visitShowTabletStatement(StarRocksParser.ShowTabletStatementContext context) {
        if (context.INTEGER_VALUE() != null) {
            return new ShowTabletStmt(null, Long.parseLong(context.INTEGER_VALUE().getText()));
        } else {
            QualifiedName qualifiedName = getQualifiedName(context.qualifiedName());
            TableName dbTblName = qualifiedNameToTableName(qualifiedName);
            PartitionNames partitionNames = null;
            if (context.partitionNames() != null) {
                partitionNames = (PartitionNames) visit(context.partitionNames());
            }
            Expr where = null;
            if (context.expression() != null) {
                where = (Expr) visit(context.expression());
            }
            List<OrderByElement> orderByElements = null;
            if (context.ORDER() != null) {
                orderByElements = new ArrayList<>();
                orderByElements.addAll(visit(context.sortItem(), OrderByElement.class));
            }
            LimitElement limitElement = null;
            if (context.limitElement() != null) {
                limitElement = (LimitElement) visit(context.limitElement());
            }
            return new ShowTabletStmt(dbTblName, -1L, partitionNames, where, orderByElements, limitElement);
        }
    }

    @Override
    public ParseNode visitShowAlterStatement(StarRocksParser.ShowAlterStatementContext context) {
        QualifiedName dbName = null;
        if (context.db != null) {
            dbName = getQualifiedName(context.db);
        }
        Expr where = null;
        if (context.expression() != null) {
            where = (Expr) visit(context.expression());
        }
        ShowAlterStmt.AlterType alterType;
        if (context.ROLLUP() != null) {
            alterType = ShowAlterStmt.AlterType.ROLLUP;
        } else if (context.MATERIALIZED() != null && context.VIEW() != null) {
            alterType = ShowAlterStmt.AlterType.MATERIALIZED_VIEW;
        } else {
            alterType = ShowAlterStmt.AlterType.COLUMN;
        }
        List<OrderByElement> orderByElements = null;
        if (context.ORDER() != null) {
            orderByElements = new ArrayList<>();
            orderByElements.addAll(visit(context.sortItem(), OrderByElement.class));
        }
        LimitElement limitElement = null;
        if (context.limitElement() != null) {
            limitElement = (LimitElement) visit(context.limitElement());
        }
        return new ShowAlterStmt(alterType, dbName == null ? null : dbName.toString(), where, orderByElements,
                limitElement);
    }

    @Override
    public ParseNode visitShowCreateTableStatement(StarRocksParser.ShowCreateTableStatementContext context) {
        QualifiedName qualifiedName = getQualifiedName(context.qualifiedName());
        TableName targetTableName = qualifiedNameToTableName(qualifiedName);
        if (context.MATERIALIZED() != null && context.VIEW() != null) {
            return new ShowCreateTableStmt(targetTableName, ShowCreateTableStmt.CreateTableType.MATERIALIZED_VIEW);
        }
        if (context.VIEW() != null) {
            return new ShowCreateTableStmt(targetTableName, ShowCreateTableStmt.CreateTableType.VIEW);
        }
        return new ShowCreateTableStmt(targetTableName, ShowCreateTableStmt.CreateTableType.TABLE);
    }

    @Override
    public ParseNode visitShowDeleteStatement(StarRocksParser.ShowDeleteStatementContext context) {
        QualifiedName dbName = null;
        if (context.qualifiedName() != null) {
            dbName = getQualifiedName(context.db);
        }
<<<<<<< HEAD

        if (dbName == null) {
            return new ShowDeleteStmt("");
        }

        return new ShowDeleteStmt(dbName.toString());
=======
        return new ShowDeleteStmt(dbName == null ? null : dbName.toString());
>>>>>>> 0507d683
    }

    @Override
    public ParseNode visitCreateIndexStatement(StarRocksParser.CreateIndexStatementContext context) {
        String indexName = ((Identifier) visit(context.identifier())).getValue();
        List<Identifier> columnList = visit(context.identifierList().identifier(), Identifier.class);
        String comment = null;
        if (context.comment() != null) {
            comment = ((StringLiteral) visit(context.comment())).getStringValue();
        }

        IndexDef indexDef = new IndexDef(indexName,
                columnList.stream().map(Identifier::getValue).collect(toList()),
                IndexDef.IndexType.BITMAP,
                comment);

        CreateIndexClause createIndexClause = new CreateIndexClause(null, indexDef, false);

        QualifiedName qualifiedName = getQualifiedName(context.qualifiedName());
        TableName targetTableName = qualifiedNameToTableName(qualifiedName);
        return new AlterTableStmt(targetTableName, Lists.newArrayList(createIndexClause));
    }

    @Override
    public ParseNode visitDropIndexStatement(StarRocksParser.DropIndexStatementContext context) {
        Identifier identifier = (Identifier) visit(context.identifier());
        DropIndexClause dropIndexClause = new DropIndexClause(identifier.getValue(), null, false);

        QualifiedName qualifiedName = getQualifiedName(context.qualifiedName());
        TableName targetTableName = qualifiedNameToTableName(qualifiedName);
        return new AlterTableStmt(targetTableName, Lists.newArrayList(dropIndexClause));
    }

    @Override
    public ParseNode visitShowColumnStatement(StarRocksParser.ShowColumnStatementContext context) {
        QualifiedName tableName = getQualifiedName(context.table);

        QualifiedName dbName = null;
        if (context.db != null) {
            dbName = getQualifiedName(context.db);
        }

        String pattern = null;
        if (context.pattern != null) {
            StringLiteral stringLiteral = (StringLiteral) visit(context.pattern);
            pattern = stringLiteral.getValue();
        }

        Expr where = null;
        if (context.expression() != null) {
            where = (Expr) visit(context.expression());
        }

        return new ShowColumnStmt(qualifiedNameToTableName(tableName),
                dbName == null ? null : dbName.toString(),
                pattern,
                context.FULL() != null,
                where);
    }

    @Override
    public ParseNode visitShowIndexStatement(StarRocksParser.ShowIndexStatementContext context) {
        QualifiedName tableName = getQualifiedName(context.table);
        QualifiedName dbName = null;
        if (context.db != null) {
            dbName = getQualifiedName(context.db);
        }

        return new ShowIndexStmt(dbName == null ? null : dbName.toString(),
                qualifiedNameToTableName(tableName));
    }

    @Override
    public ParseNode visitShowTableStatusStatement(StarRocksParser.ShowTableStatusStatementContext context) {
        QualifiedName dbName = null;
        if (context.qualifiedName() != null) {
            dbName = getQualifiedName(context.db);
        }

        String pattern = null;
        if (context.pattern != null) {
            StringLiteral stringLiteral = (StringLiteral) visit(context.pattern);
            pattern = stringLiteral.getValue();
        }

        Expr where = null;
        if (context.expression() != null) {
            where = (Expr) visit(context.expression());
        }

        return new ShowTableStatusStmt(dbName == null ? null : dbName.toString(), pattern, where);
    }

    @Override
    public ParseNode visitRefreshTableStatement(StarRocksParser.RefreshTableStatementContext context) {
        QualifiedName qualifiedName = getQualifiedName(context.qualifiedName());
        TableName targetTableName = qualifiedNameToTableName(qualifiedName);
        List<String> partitionNames = null;
        if (context.string() != null) {
            partitionNames = context.string().stream()
                    .map(c -> ((StringLiteral) visit(c)).getStringValue()).collect(toList());
        }
        return new RefreshTableStmt(targetTableName, partitionNames);
    }

    @Override
    public ParseNode visitDropPartitionClause(StarRocksParser.DropPartitionClauseContext context) {
        String partitionName = ((Identifier) visit(context.identifier())).getValue();
        boolean temp = context.TEMPORARY() != null;
        boolean force = context.FORCE() != null;
        boolean exists = context.EXISTS() != null;
        return new DropPartitionClause(exists, partitionName, temp, force);
    }

    // ------------------------------------------- View Statement ------------------------------------------------------

    @Override
    public ParseNode visitCreateViewStatement(StarRocksParser.CreateViewStatementContext context) {
        QualifiedName qualifiedName = getQualifiedName(context.qualifiedName());
        TableName targetTableName = qualifiedNameToTableName(qualifiedName);

        List<ColWithComment> colWithComments = null;
        if (context.columnNameWithComment().size() > 0) {
            colWithComments = visit(context.columnNameWithComment(), ColWithComment.class);
        }
        return new CreateViewStmt(
                context.IF() != null,
                targetTableName,
                colWithComments,
                context.comment() == null ? null : ((StringLiteral) visit(context.comment())).getStringValue(),
                (QueryStatement) visit(context.queryStatement()));
    }

    @Override
    public ParseNode visitAlterViewStatement(StarRocksParser.AlterViewStatementContext context) {
        QualifiedName qualifiedName = getQualifiedName(context.qualifiedName());
        TableName targetTableName = qualifiedNameToTableName(qualifiedName);

        List<ColWithComment> colWithComments = null;
        if (context.columnNameWithComment().size() > 0) {
            colWithComments = visit(context.columnNameWithComment(), ColWithComment.class);
        }

        return new AlterViewStmt(targetTableName, colWithComments, (QueryStatement) visit(context.queryStatement()));
    }

    @Override
    public ParseNode visitDropViewStatement(StarRocksParser.DropViewStatementContext context) {
        boolean ifExists = context.IF() != null && context.EXISTS() != null;
        QualifiedName qualifiedName = getQualifiedName(context.qualifiedName());
        TableName targetTableName = qualifiedNameToTableName(qualifiedName);
        return new DropTableStmt(ifExists, targetTableName, true, false);
    }

    // ------------------------------------------- Task Statement ------------------------------------------------------

    @Override
    public ParseNode visitSubmitTaskStatement(StarRocksParser.SubmitTaskStatementContext context) {
        QualifiedName qualifiedName = null;
        if (context.qualifiedName() != null) {
            qualifiedName = getQualifiedName(context.qualifiedName());
        }
        Map<String, String> properties = new HashMap<>();
        if (context.setVarHint() != null) {
            for (StarRocksParser.SetVarHintContext hintContext : context.setVarHint()) {
                for (StarRocksParser.HintMapContext hintMapContext : hintContext.hintMap()) {
                    properties.put(hintMapContext.k.getText(),
                            ((LiteralExpr) visit(hintMapContext.v)).getStringValue());
                }
            }
        }
        CreateTableAsSelectStmt createTableAsSelectStmt =
                (CreateTableAsSelectStmt) visit(context.createTableAsSelectStatement());
        int startIndex = context.createTableAsSelectStatement().start.getStartIndex();
        if (qualifiedName == null) {
            return new SubmitTaskStmt(null, null,
                    properties, startIndex, createTableAsSelectStmt);
        } else if (qualifiedName.getParts().size() == 1) {
            return new SubmitTaskStmt(null, qualifiedName.getParts().get(0),
                    properties, startIndex, createTableAsSelectStmt);
        } else if (qualifiedName.getParts().size() == 2) {
            return new SubmitTaskStmt(SystemInfoService.DEFAULT_CLUSTER + ":" + qualifiedName.getParts().get(0),
                    qualifiedName.getParts().get(1), properties, startIndex, createTableAsSelectStmt);
        } else {
            throw new ParsingException("error task name ");
        }
    }

    // ------------------------------------------- Materialized View Statement -----------------------------------------

    @Override
    public ParseNode visitCreateMaterializedViewStatement(
            StarRocksParser.CreateMaterializedViewStatementContext context) {
        boolean ifNotExist = context.IF() != null;
        QualifiedName qualifiedName = getQualifiedName(context.mvName);
        TableName tableName = qualifiedNameToTableName(qualifiedName);
        String comment =
                context.comment() == null ? null : ((StringLiteral) visit(context.comment().string())).getStringValue();
        QueryStatement queryStatement = (QueryStatement) visit(context.queryStatement());
        // process properties
        Map<String, String> properties = new HashMap<>();
        if (context.properties() != null) {
            List<Property> propertyList = visit(context.properties().property(), Property.class);
            for (Property property : propertyList) {
                properties.put(property.getKey(), property.getValue());
            }
        }
        //process refresh
        RefreshSchemeDesc refreshSchemeDesc;
        if (context.refreshSchemeDesc() == null) {
            refreshSchemeDesc = new SyncRefreshSchemeDesc();
        } else {
            refreshSchemeDesc = ((RefreshSchemeDesc) visit(context.refreshSchemeDesc()));
        }
        if (refreshSchemeDesc instanceof SyncRefreshSchemeDesc) {
            if (context.primaryExpression() != null) {
                throw new IllegalArgumentException(
                        "Partition by is not supported by SYNC refresh type int materialized view");
            }
            if (context.distributionDesc() != null) {
                throw new IllegalArgumentException(
                        "Distribution by is not supported by SYNC refresh type in materialized view");
            }
            return new CreateMaterializedViewStmt(tableName.getTbl(), queryStatement, properties);
        }
        if (!Config.enable_experimental_mv) {
            throw new ParsingException("The experimental mv is disabled");
        }
        // process partition
        ExpressionPartitionDesc expressionPartitionDesc = null;
        if (context.primaryExpression() != null) {
            Expr expr = (Expr) visit(context.primaryExpression());
            if (expr instanceof SlotRef) {
                expressionPartitionDesc = new ExpressionPartitionDesc(expr);
            } else if (expr instanceof FunctionCallExpr) {
                for (Expr child : expr.getChildren()) {
                    if (child instanceof SlotRef) {
                        expressionPartitionDesc = new ExpressionPartitionDesc(expr);
                        break;
                    }
                }
                if (expressionPartitionDesc == null) {
                    throw new IllegalArgumentException(
                            "Partition exp not supports:" + expr.toSql());
                }
            } else {
                throw new IllegalArgumentException(
                        "Partition exp not supports:" + expr.toSql());
            }
        }
        // process distribution
        DistributionDesc distributionDesc =
                context.distributionDesc() == null ? null : (DistributionDesc) visit(context.distributionDesc());
        return new CreateMaterializedViewStatement(tableName, ifNotExist, comment,
                refreshSchemeDesc, expressionPartitionDesc, distributionDesc, properties, queryStatement);
    }

    @Override
    public ParseNode visitShowMaterializedViewStatement(StarRocksParser.ShowMaterializedViewStatementContext context) {
        String database = null;
        if (context.qualifiedName() != null) {
            database = getQualifiedName(context.qualifiedName()).toString();
        }
        if (context.pattern != null) {
            StringLiteral stringLiteral = (StringLiteral) visit(context.pattern);
            return new ShowMaterializedViewStmt(database, stringLiteral.getValue());
        } else if (context.expression() != null) {
            return new ShowMaterializedViewStmt(database, (Expr) visit(context.expression()));
        } else {
            return new ShowMaterializedViewStmt(database);
        }
    }

    @Override
    public ParseNode visitDropMaterializedViewStatement(StarRocksParser.DropMaterializedViewStatementContext context) {
        QualifiedName mvQualifiedName = getQualifiedName(context.qualifiedName());
        TableName mvName = qualifiedNameToTableName(mvQualifiedName);
        return new DropMaterializedViewStmt(context.IF() != null, mvName);
    }

    @Override
    public ParseNode visitAlterMaterializedViewStatement(
            StarRocksParser.AlterMaterializedViewStatementContext context) {
        QualifiedName mvQualifiedName = getQualifiedName(context.qualifiedName());
        TableName mvName = qualifiedNameToTableName(mvQualifiedName);
        String newMvName = null;
        if (context.tableRenameClause() != null) {
            newMvName = ((Identifier) visit(context.tableRenameClause().identifier())).getValue();
        }
        //process refresh
        RefreshSchemeDesc refreshSchemeDesc = null;
        if (context.refreshSchemeDesc() != null) {
            refreshSchemeDesc = ((RefreshSchemeDesc) visit(context.refreshSchemeDesc()));
        }
        return new AlterMaterializedViewStatement(mvName, newMvName, refreshSchemeDesc);
    }

    @Override
    public ParseNode visitRefreshMaterializedViewStatement(
            StarRocksParser.RefreshMaterializedViewStatementContext context) {
        QualifiedName mvQualifiedName = getQualifiedName(context.qualifiedName());
        TableName mvName = qualifiedNameToTableName(mvQualifiedName);
        return new RefreshMaterializedViewStatement(mvName);
    }

    @Override
    public ParseNode visitCancelRefreshMaterializedViewStatement(
            StarRocksParser.CancelRefreshMaterializedViewStatementContext context) {
        QualifiedName mvQualifiedName = getQualifiedName(context.qualifiedName());
        TableName mvName = qualifiedNameToTableName(mvQualifiedName);
        return new CancelRefreshMaterializedViewStatement(mvName);
    }

    // ------------------------------------------- Cluster Management Statement -----------------------------------------

    @Override
    public ParseNode visitAlterSystemStatement(StarRocksParser.AlterSystemStatementContext context) {
        return new AlterSystemStmt((AlterClause) visit(context.alterClause()));
    }

    // ------------------------------------------- Catalog Statement ---------------------------------------------------

    @Override
    public ParseNode visitCreateExternalCatalogStatement(
            StarRocksParser.CreateExternalCatalogStatementContext context) {
        Identifier identifier = (Identifier) visit(context.identifierOrString());
        String catalogName = identifier.getValue();
        String comment = null;
        if (context.comment() != null) {
            comment = ((StringLiteral) visit(context.comment())).getStringValue();
        }
        Map<String, String> properties = new HashMap<>();
        if (context.properties() != null) {
            List<Property> propertyList = visit(context.properties().property(), Property.class);
            for (Property property : propertyList) {
                properties.put(property.getKey(), property.getValue());
            }
        }
        return new CreateCatalogStmt(catalogName, comment, properties);
    }

    @Override
    public ParseNode visitDropExternalCatalogStatement(StarRocksParser.DropExternalCatalogStatementContext context) {
        Identifier identifier = (Identifier) visit(context.catalogName);
        String catalogName = identifier.getValue();
        return new DropCatalogStmt(catalogName);
    }

    @Override
    public ParseNode visitShowCatalogsStatement(StarRocksParser.ShowCatalogsStatementContext context) {
        return new ShowCatalogsStmt();
    }

    // ------------------------------------------- Alter Clause --------------------------------------------------------

    @Override
    public ParseNode visitCreateIndexClause(StarRocksParser.CreateIndexClauseContext context) {
        String indexName = ((Identifier) visit(context.identifier())).getValue();
        List<Identifier> columnList = visit(context.identifierList().identifier(), Identifier.class);
        String comment = null;
        if (context.comment() != null) {
            comment = ((StringLiteral) visit(context.comment())).getStringValue();
        }

        IndexDef indexDef = new IndexDef(indexName,
                columnList.stream().map(Identifier::getValue).collect(toList()),
                IndexDef.IndexType.BITMAP,
                comment);

        return new CreateIndexClause(null, indexDef, true);
    }

    @Override
    public ParseNode visitDropIndexClause(StarRocksParser.DropIndexClauseContext context) {
        Identifier identifier = (Identifier) visit(context.identifier());
        return new DropIndexClause(identifier.getValue(), null, true);
    }

    @Override
    public ParseNode visitTableRenameClause(StarRocksParser.TableRenameClauseContext context) {
        Identifier identifier = (Identifier) visit(context.identifier());
        return new TableRenameClause(identifier.getValue());
    }

    @Override
    public ParseNode visitAdminSetReplicaStatus(StarRocksParser.AdminSetReplicaStatusContext context) {
        Map<String, String> properties = new HashMap<>();
        List<Property> propertyList = visit(context.properties().property(), Property.class);
        for (Property property : propertyList) {
            properties.put(property.getKey(), property.getValue());
        }
        return new AdminSetReplicaStatusStmt(properties);
    }

    @Override
    public ParseNode visitAddBackendClause(StarRocksParser.AddBackendClauseContext context) {
        List<String> backends =
                context.string().stream().map(c -> ((StringLiteral) visit(c)).getStringValue()).collect(toList());
        return new AddBackendClause(backends);
    }

    @Override
    public ParseNode visitDropBackendClause(StarRocksParser.DropBackendClauseContext context) {
        List<String> clusters =
                context.string().stream().map(c -> ((StringLiteral) visit(c)).getStringValue()).collect(toList());
        return new DropBackendClause(clusters, context.FORCE() != null);
    }

    @Override
    public ParseNode visitModifyBackendHostClause(StarRocksParser.ModifyBackendHostClauseContext context) {
        List<String> clusters =
                context.string().stream().map(c -> ((StringLiteral) visit(c)).getStringValue()).collect(toList());
        return new ModifyBackendAddressClause(clusters.get(0), clusters.get(1));
    }

    @Override
    public ParseNode visitAddFrontendClause(StarRocksParser.AddFrontendClauseContext context) {
        String cluster = ((StringLiteral) visit(context.string())).getStringValue();
        if (context.FOLLOWER() != null) {
            return new AddFollowerClause(cluster);
        } else if (context.OBSERVER() != null) {
            return new AddObserverClause(cluster);
        } else {
            Preconditions.checkState(false, "frontend clause error.");
            return null;
        }
    }

    @Override
    public ParseNode visitDropFrontendClause(StarRocksParser.DropFrontendClauseContext context) {
        String cluster = ((StringLiteral) visit(context.string())).getStringValue();
        if (context.FOLLOWER() != null) {
            return new DropFollowerClause(cluster);
        } else if (context.OBSERVER() != null) {
            return new DropObserverClause(cluster);
        } else {
            Preconditions.checkState(false, "frontend clause error.");
            return null;
        }
    }

    @Override
    public ParseNode visitModifyFrontendHostClause(StarRocksParser.ModifyFrontendHostClauseContext context) {
        List<String> clusters =
                context.string().stream().map(c -> ((StringLiteral) visit(c)).getStringValue()).collect(toList());
        return new ModifyFrontendAddressClause(clusters.get(0), clusters.get(1));
    }

    // ------------------------------------------- DML Statement -------------------------------------------------------
    @Override
    public ParseNode visitInsertStatement(StarRocksParser.InsertStatementContext context) {
        QualifiedName qualifiedName = getQualifiedName(context.qualifiedName());
        TableName targetTableName = qualifiedNameToTableName(qualifiedName);
        PartitionNames partitionNames = null;
        if (context.partitionNames() != null) {
            partitionNames = (PartitionNames) visit(context.partitionNames());
        }

        QueryStatement queryStatement;
        if (context.VALUES() != null) {
            List<ValueList> rowValues = visit(context.expressionsWithDefault(), ValueList.class);
            List<ArrayList<Expr>> rows = rowValues.stream().map(ValueList::getFirstRow).collect(toList());

            List<String> colNames = new ArrayList<>();
            for (int i = 0; i < rows.get(0).size(); ++i) {
                colNames.add("column_" + i);
            }

            queryStatement = new QueryStatement(new ValuesRelation(rows, colNames));
        } else {
            queryStatement = (QueryStatement) visit(context.queryStatement());
        }

        List<String> targetColumnNames = null;
        if (context.columnAliases() != null) {
            // StarRocks tables are not case-sensitive, so targetColumnNames are converted
            // to lowercase characters to facilitate subsequent matching.
            List<Identifier> targetColumnNamesIdentifiers =
                    visitIfPresent(context.columnAliases().identifier(), Identifier.class);
            if (targetColumnNamesIdentifiers != null) {
                targetColumnNames = targetColumnNamesIdentifiers.stream()
                        .map(Identifier::getValue).map(String::toLowerCase).collect(toList());
            }
        }
        if (context.explainDesc() != null) {
            queryStatement.setIsExplain(true, getExplainType(context.explainDesc()));
        }

        return new InsertStmt(
                new InsertTarget(targetTableName, partitionNames),
                context.label == null ? null : ((Identifier) visit(context.label)).getValue(),
                targetColumnNames,
                queryStatement,
                Lists.newArrayList(),
                context.OVERWRITE() != null);
    }

    @Override
    public ParseNode visitUpdateStatement(StarRocksParser.UpdateStatementContext context) {
        QualifiedName qualifiedName = getQualifiedName(context.qualifiedName());
        TableName targetTableName = qualifiedNameToTableName(qualifiedName);
        List<ColumnAssignment> assignments = visit(context.assignmentList().assignment(), ColumnAssignment.class);
        Expr where = context.where != null ? (Expr) visit(context.where) : null;
        UpdateStmt ret = new UpdateStmt(targetTableName, assignments, where);
        if (context.explainDesc() != null) {
            ret.setIsExplain(true, getExplainType(context.explainDesc()));
        }
        return ret;
    }

    @Override
    public ParseNode visitDeleteStatement(StarRocksParser.DeleteStatementContext context) {
        QualifiedName qualifiedName = getQualifiedName(context.qualifiedName());
        TableName targetTableName = qualifiedNameToTableName(qualifiedName);
        PartitionNames partitionNames = null;
        if (context.partitionNames() != null) {
            partitionNames = (PartitionNames) visit(context.partitionNames());
        }
        Expr where = context.where != null ? (Expr) visit(context.where) : null;
        DeleteStmt ret = new DeleteStmt(targetTableName, partitionNames, where);
        if (context.explainDesc() != null) {
            ret.setIsExplain(true, getExplainType(context.explainDesc()));
        }
        return ret;
    }

    // ------------------------------------------- Analyze Statement ---------------------------------------------------

    @Override
    public ParseNode visitAnalyzeStatement(StarRocksParser.AnalyzeStatementContext context) {
        QualifiedName qualifiedName = getQualifiedName(context.qualifiedName());
        TableName tableName = qualifiedNameToTableName(qualifiedName);

        List<Identifier> columns = visitIfPresent(context.identifier(), Identifier.class);
        List<String> columnNames = null;
        if (columns != null) {
            columnNames = columns.stream().map(Identifier::getValue).collect(toList());
        }

        Map<String, String> properties = new HashMap<>();
        if (context.properties() != null) {
            List<Property> propertyList = visit(context.properties().property(), Property.class);
            for (Property property : propertyList) {
                properties.put(property.getKey(), property.getValue());
            }
        }

        return new AnalyzeStmt(tableName, columnNames, properties, context.SAMPLE() != null, new AnalyzeBasicDesc());
    }

    @Override
    public ParseNode visitCreateAnalyzeStatement(StarRocksParser.CreateAnalyzeStatementContext context) {
        Map<String, String> properties = new HashMap<>();
        if (context.properties() != null) {
            List<Property> propertyList = visit(context.properties().property(), Property.class);
            for (Property property : propertyList) {
                properties.put(property.getKey(), property.getValue());
            }
        }

        if (context.DATABASE() != null) {
            return new CreateAnalyzeJobStmt(((Identifier) visit(context.db)).getValue(), context.FULL() == null,
                    properties);
        } else if (context.TABLE() != null) {
            QualifiedName qualifiedName = getQualifiedName(context.qualifiedName());
            TableName tableName = qualifiedNameToTableName(qualifiedName);

            List<Identifier> columns = visitIfPresent(context.identifier(), Identifier.class);
            List<String> columnNames = null;
            if (columns != null) {
                columnNames = columns.stream().map(Identifier::getValue).collect(toList());
            }

            return new CreateAnalyzeJobStmt(tableName, columnNames, context.SAMPLE() != null, properties);
        } else {
            return new CreateAnalyzeJobStmt(context.FULL() == null, properties);
        }
    }

    @Override
    public ParseNode visitDropAnalyzeJobStatement(StarRocksParser.DropAnalyzeJobStatementContext context) {
        return new DropAnalyzeJobStmt(Long.parseLong(context.INTEGER_VALUE().getText()));
    }

    @Override
    public ParseNode visitShowAnalyzeStatement(StarRocksParser.ShowAnalyzeStatementContext context) {
        Predicate predicate = null;
        if (context.expression() != null) {
            predicate = (Predicate) visit(context.expression());
        }

        if (context.STATUS() != null) {
            return new ShowAnalyzeStatusStmt(predicate);
        } else if (context.JOB() != null) {
            return new ShowAnalyzeJobStmt(predicate);
        } else {
            return new ShowAnalyzeJobStmt(predicate);
        }
    }

    @Override
    public ParseNode visitShowStatsMetaStatement(StarRocksParser.ShowStatsMetaStatementContext context) {
        Predicate predicate = null;
        if (context.expression() != null) {
            predicate = (Predicate) visit(context.expression());
        }

        return new ShowBasicStatsMetaStmt(predicate);
    }

    @Override
    public ParseNode visitShowHistogramMetaStatement(StarRocksParser.ShowHistogramMetaStatementContext context) {
        Predicate predicate = null;
        if (context.expression() != null) {
            predicate = (Predicate) visit(context.expression());
        }

        return new ShowHistogramStatsMetaStmt(predicate);
    }

    @Override
    public ParseNode visitAnalyzeHistogramStatement(StarRocksParser.AnalyzeHistogramStatementContext context) {
        QualifiedName qualifiedName = getQualifiedName(context.qualifiedName());
        TableName tableName = qualifiedNameToTableName(qualifiedName);

        List<Identifier> columns = visitIfPresent(context.identifier(), Identifier.class);
        List<String> columnNames = null;
        if (columns != null) {
            columnNames = columns.stream().map(Identifier::getValue).collect(toList());
        }

        Map<String, String> properties = new HashMap<>();
        if (context.properties() != null) {
            List<Property> propertyList = visit(context.properties().property(), Property.class);
            for (Property property : propertyList) {
                properties.put(property.getKey(), property.getValue());
            }
        }

        long bucket;
        if (context.bucket != null) {
            bucket = Long.parseLong(context.bucket.getText());
        } else {
            bucket = Config.histogram_buckets_size;
        }

        return new AnalyzeStmt(tableName, columnNames, properties, true, new AnalyzeHistogramDesc(bucket));
    }

    @Override
    public ParseNode visitDropHistogramStatement(StarRocksParser.DropHistogramStatementContext context) {
        QualifiedName qualifiedName = getQualifiedName(context.qualifiedName());
        TableName tableName = qualifiedNameToTableName(qualifiedName);

        List<Identifier> columns = visitIfPresent(context.identifier(), Identifier.class);
        List<String> columnNames = null;
        if (columns != null) {
            columnNames = columns.stream().map(Identifier::getValue).collect(toList());
        }

        return new DropHistogramStmt(tableName, columnNames);
    }

    // ------------------------------------------- Work Group Statement -------------------------------------------------

    @Override
    public ParseNode visitCreateWorkGroupStatement(StarRocksParser.CreateWorkGroupStatementContext context) {
        Identifier identifier = (Identifier) visit(context.identifier());
        String name = identifier.getValue();

        List<List<Predicate>> predicatesList = new ArrayList<>();
        for (StarRocksParser.ClassifierContext classifierContext : context.classifier()) {
            List<Predicate> p = visit(classifierContext.expression(), Predicate.class);
            predicatesList.add(p);
        }

        Map<String, String> properties = new HashMap<>();
        List<Property> propertyList = visit(context.property(), Property.class);
        for (Property property : propertyList) {
            properties.put(property.getKey(), property.getValue());
        }

        return new CreateWorkGroupStmt(name,
                context.EXISTS() != null,
                context.REPLACE() != null,
                predicatesList,
                properties);
    }

    @Override
    public ParseNode visitDropWorkGroupStatement(StarRocksParser.DropWorkGroupStatementContext context) {
        Identifier identifier = (Identifier) visit(context.identifier());
        return new DropWorkGroupStmt(identifier.getValue());
    }

    @Override
    public ParseNode visitAlterWorkGroupStatement(StarRocksParser.AlterWorkGroupStatementContext context) {
        Identifier identifier = (Identifier) visit(context.identifier());
        String name = identifier.getValue();
        if (context.ADD() != null) {
            List<List<Predicate>> predicatesList = new ArrayList<>();
            for (StarRocksParser.ClassifierContext classifierContext : context.classifier()) {
                List<Predicate> p = visit(classifierContext.expression(), Predicate.class);
                predicatesList.add(p);
            }

            return new AlterWorkGroupStmt(name, new AlterWorkGroupStmt.AddClassifiers(predicatesList));
        } else if (context.DROP() != null) {
            if (context.ALL() != null) {
                return new AlterWorkGroupStmt(name, new AlterWorkGroupStmt.DropAllClassifiers());
            } else {
                return new AlterWorkGroupStmt(name, new AlterWorkGroupStmt.DropClassifiers(context.INTEGER_VALUE()
                        .stream().map(ParseTree::getText).map(Long::parseLong).collect(toList())));
            }
        } else {
            Map<String, String> properties = new HashMap<>();
            List<Property> propertyList = visit(context.property(), Property.class);
            for (Property property : propertyList) {
                properties.put(property.getKey(), property.getValue());
            }

            return new AlterWorkGroupStmt(name, new AlterWorkGroupStmt.AlterProperties(properties));
        }
    }

    @Override
    public ParseNode visitShowWorkGroupStatement(StarRocksParser.ShowWorkGroupStatementContext context) {
        if (context.GROUPS() != null) {
            return new ShowWorkGroupStmt(null, context.ALL() != null);
        } else {
            Identifier identifier = (Identifier) visit(context.identifier());
            return new ShowWorkGroupStmt(identifier.getValue(), false);
        }
    }

    // ------------------------------------------- Query Statement -----------------------------------------------------

    @Override
    public ParseNode visitQueryStatement(StarRocksParser.QueryStatementContext context) {
        QueryRelation queryRelation = (QueryRelation) visit(context.queryBody());
        QueryStatement queryStatement = new QueryStatement(queryRelation);
        if (context.outfile() != null) {
            queryStatement.setOutFileClause((OutFileClause) visit(context.outfile()));
        }

        if (context.explainDesc() != null) {
            queryStatement.setIsExplain(true, getExplainType(context.explainDesc()));
        }

        return queryStatement;
    }

    @Override
    public ParseNode visitQueryBody(StarRocksParser.QueryBodyContext context) {
        QueryRelation queryRelation = (QueryRelation) visit(context.queryNoWith());

        List<CTERelation> withQuery = new ArrayList<>();
        if (context.withClause() != null) {
            withQuery = visit(context.withClause().commonTableExpression(), CTERelation.class);
        }
        withQuery.forEach(queryRelation::addCTERelation);

        return queryRelation;
    }

    @Override
    public ParseNode visitCommonTableExpression(StarRocksParser.CommonTableExpressionContext context) {
        List<Identifier> columns = null;
        if (context.columnAliases() != null) {
            columns = visit(context.columnAliases().identifier(), Identifier.class);
        }

        List<String> columnNames = null;
        if (columns != null) {
            columnNames = columns.stream().map(Identifier::getValue).collect(toList());
        }

        QueryRelation queryRelation = (QueryRelation) visit(context.queryBody());
        return new CTERelation(
                RelationId.of(queryRelation).hashCode(),
                ((Identifier) visit(context.name)).getValue(),
                columnNames,
                new QueryStatement(queryRelation));
    }

    @Override
    public ParseNode visitQueryNoWith(StarRocksParser.QueryNoWithContext context) {

        List<OrderByElement> orderByElements = new ArrayList<>();
        if (context.ORDER() != null) {
            orderByElements.addAll(visit(context.sortItem(), OrderByElement.class));
        }

        LimitElement limitElement = null;
        if (context.limitElement() != null) {
            limitElement = (LimitElement) visit(context.limitElement());
        }

        QueryRelation term = (QueryRelation) visit(context.queryTerm());
        term.setOrderBy(orderByElements);
        term.setLimit(limitElement);
        return term;
    }

    @Override
    public ParseNode visitSetOperation(StarRocksParser.SetOperationContext context) {
        QueryRelation left = (QueryRelation) visit(context.left);
        QueryRelation right = (QueryRelation) visit(context.right);

        boolean distinct = true;
        if (context.setQuantifier() != null) {
            if (context.setQuantifier().DISTINCT() != null) {
                distinct = true;
            } else if (context.setQuantifier().ALL() != null) {
                distinct = false;
            }
        }

        SetQualifier setQualifier = distinct ? SetQualifier.DISTINCT : SetQualifier.ALL;
        switch (context.operator.getType()) {
            case StarRocksLexer.UNION:
                if (left instanceof UnionRelation && ((UnionRelation) left).getQualifier().equals(setQualifier)) {
                    ((UnionRelation) left).addRelation(right);
                    return left;
                } else {
                    return new UnionRelation(Lists.newArrayList(left, right), setQualifier);
                }
            case StarRocksLexer.INTERSECT:
                if (left instanceof IntersectRelation &&
                        ((IntersectRelation) left).getQualifier().equals(setQualifier)) {
                    ((IntersectRelation) left).addRelation(right);
                    return left;
                } else {
                    return new IntersectRelation(Lists.newArrayList(left, right), setQualifier);
                }
            case StarRocksLexer.EXCEPT:
            case StarRocksLexer.MINUS:
                if (left instanceof ExceptRelation && ((ExceptRelation) left).getQualifier().equals(setQualifier)) {
                    ((ExceptRelation) left).addRelation(right);
                    return left;
                } else {
                    return new ExceptRelation(Lists.newArrayList(left, right), setQualifier);
                }
        }
        throw new IllegalArgumentException("Unsupported set operation: " + context.operator.getText());
    }

    @Override
    public ParseNode visitQuerySpecification(StarRocksParser.QuerySpecificationContext context) {
        Relation from = null;
        List<SelectListItem> selectItems = visit(context.selectItem(), SelectListItem.class);

        if (context.fromClause() instanceof StarRocksParser.DualContext) {
            if (selectItems.stream().anyMatch(SelectListItem::isStar)) {
                ErrorReport.reportSemanticException(ErrorCode.ERR_NO_TABLES_USED);
            }
        } else {
            StarRocksParser.FromContext fromContext = (StarRocksParser.FromContext) context.fromClause();
            List<Relation> relations = visit(fromContext.relation(), Relation.class);
            if (!relations.isEmpty()) {
                Iterator<Relation> iterator = relations.iterator();
                Relation relation = iterator.next();
                while (iterator.hasNext()) {
                    relation = new JoinRelation(null, relation, iterator.next(), null, false);
                }
                from = relation;
            }
        }

        /*
          from == null means a statement without from or from dual, add a single row of null values here,
          so that the semantics are the same, and the processing of subsequent query logic can be simplified,
          such as select sum(1) or select sum(1) from dual, will be converted to select sum(1) from (values(null)) t.
          This can share the same logic as select sum(1) from table
         */
        if (from == null) {
            ArrayList<Expr> row = new ArrayList<>();
            List<String> columnNames = new ArrayList<>();
            row.add(NullLiteral.create(Type.NULL));
            columnNames.add("");
            List<ArrayList<Expr>> rows = new ArrayList<>();
            rows.add(row);
            ValuesRelation valuesRelation = new ValuesRelation(rows, columnNames);
            valuesRelation.setNullValues(true);
            from = valuesRelation;
        }

        boolean isDistinct = context.setQuantifier() != null && context.setQuantifier().DISTINCT() != null;
        SelectList selectList = new SelectList(selectItems, isDistinct);
        if (context.setVarHint() != null) {
            Map<String, String> selectHints = new HashMap<>();
            for (StarRocksParser.SetVarHintContext hintContext : context.setVarHint()) {
                for (StarRocksParser.HintMapContext hintMapContext : hintContext.hintMap()) {
                    selectHints.put(hintMapContext.k.getText(),
                            ((LiteralExpr) visit(hintMapContext.v)).getStringValue());
                }
            }
            selectList.setOptHints(selectHints);
        }
        return new SelectRelation(
                selectList,
                from,
                (Expr) visitIfPresent(context.where),
                (GroupByClause) visitIfPresent(context.groupingElement()),
                (Expr) visitIfPresent(context.having));
    }

    @Override
    public ParseNode visitSelectSingle(StarRocksParser.SelectSingleContext context) {
        String alias = null;
        if (context.identifier() != null) {
            alias = ((Identifier) visit(context.identifier())).getValue();
        } else if (context.string() != null) {
            alias = ((StringLiteral) visit(context.string())).getStringValue();
        }

        return new SelectListItem((Expr) visit(context.expression()), alias);
    }

    @Override
    public ParseNode visitSelectAll(StarRocksParser.SelectAllContext context) {
        if (context.qualifiedName() != null) {
            QualifiedName qualifiedName = getQualifiedName(context.qualifiedName());
            return new SelectListItem(qualifiedNameToTableName(qualifiedName));
        }
        return new SelectListItem(null);
    }

    @Override
    public ParseNode visitSingleGroupingSet(StarRocksParser.SingleGroupingSetContext context) {
        return new GroupByClause(new ArrayList<>(visit(context.expression(), Expr.class)),
                GroupByClause.GroupingType.GROUP_BY);
    }

    @Override
    public ParseNode visitRollup(StarRocksParser.RollupContext context) {
        List<Expr> groupingExprs = visit(context.expression(), Expr.class);
        return new GroupByClause(new ArrayList<>(groupingExprs), GroupByClause.GroupingType.ROLLUP);
    }

    @Override
    public ParseNode visitCube(StarRocksParser.CubeContext context) {
        List<Expr> groupingExprs = visit(context.expression(), Expr.class);
        return new GroupByClause(new ArrayList<>(groupingExprs), GroupByClause.GroupingType.CUBE);
    }

    @Override
    public ParseNode visitMultipleGroupingSets(StarRocksParser.MultipleGroupingSetsContext context) {
        List<ArrayList<Expr>> groupingSets = new ArrayList<>();
        for (StarRocksParser.GroupingSetContext groupingSetContext : context.groupingSet()) {
            List<Expr> l = visit(groupingSetContext.expression(), Expr.class);
            groupingSets.add(new ArrayList<>(l));
        }

        return new GroupByClause(groupingSets, GroupByClause.GroupingType.GROUPING_SETS);
    }

    @Override
    public ParseNode visitGroupingOperation(StarRocksParser.GroupingOperationContext context) {
        List<Expr> arguments = visit(context.expression(), Expr.class);
        return new GroupingFunctionCallExpr("grouping", arguments);
    }

    @Override
    public ParseNode visitWindowFrame(StarRocksParser.WindowFrameContext context) {
        if (context.end != null) {
            return new AnalyticWindow(
                    getFrameType(context.frameType),
                    (AnalyticWindow.Boundary) visit(context.start),
                    (AnalyticWindow.Boundary) visit(context.end));
        } else {
            return new AnalyticWindow(
                    getFrameType(context.frameType),
                    (AnalyticWindow.Boundary) visit(context.start));
        }
    }

    private static AnalyticWindow.Type getFrameType(Token type) {
        switch (type.getType()) {
            case StarRocksLexer.RANGE:
                return AnalyticWindow.Type.RANGE;
            case StarRocksLexer.ROWS:
                return AnalyticWindow.Type.ROWS;
        }

        throw new IllegalArgumentException("Unsupported frame type: " + type.getText());
    }

    @Override
    public ParseNode visitUnboundedFrame(StarRocksParser.UnboundedFrameContext context) {
        return new AnalyticWindow.Boundary(getUnboundedFrameBoundType(context.boundType), null);
    }

    @Override
    public ParseNode visitBoundedFrame(StarRocksParser.BoundedFrameContext context) {
        return new AnalyticWindow.Boundary(getBoundedFrameBoundType(context.boundType),
                (Expr) visit(context.expression()));
    }

    @Override
    public ParseNode visitCurrentRowBound(StarRocksParser.CurrentRowBoundContext context) {
        return new AnalyticWindow.Boundary(AnalyticWindow.BoundaryType.CURRENT_ROW, null);
    }

    private static AnalyticWindow.BoundaryType getBoundedFrameBoundType(Token token) {
        switch (token.getType()) {
            case StarRocksLexer.PRECEDING:
                return AnalyticWindow.BoundaryType.PRECEDING;
            case StarRocksLexer.FOLLOWING:
                return AnalyticWindow.BoundaryType.FOLLOWING;
        }

        throw new IllegalArgumentException("Unsupported bound type: " + token.getText());
    }

    private static AnalyticWindow.BoundaryType getUnboundedFrameBoundType(Token token) {
        switch (token.getType()) {
            case StarRocksLexer.PRECEDING:
                return AnalyticWindow.BoundaryType.UNBOUNDED_PRECEDING;
            case StarRocksLexer.FOLLOWING:
                return AnalyticWindow.BoundaryType.UNBOUNDED_FOLLOWING;
        }

        throw new IllegalArgumentException("Unsupported bound type: " + token.getText());
    }

    @Override
    public ParseNode visitSortItem(StarRocksParser.SortItemContext context) {
        return new OrderByElement(
                (Expr) visit(context.expression()),
                getOrderingType(context.ordering),
                getNullOrderingType(getOrderingType(context.ordering), context.nullOrdering));
    }

    private boolean getNullOrderingType(boolean isAsc, Token token) {
        if (token == null) {
            return (!SqlModeHelper.check(sqlMode, SqlModeHelper.MODE_SORT_NULLS_LAST)) == isAsc;
        }
        switch (token.getType()) {
            case StarRocksLexer.FIRST:
                return true;
            case StarRocksLexer.LAST:
                return false;
        }

        throw new IllegalArgumentException("Unsupported ordering: " + token.getText());
    }

    private static boolean getOrderingType(Token token) {
        if (token == null) {
            return true;
        }
        switch (token.getType()) {
            case StarRocksLexer.ASC:
                return true;
            case StarRocksLexer.DESC:
                return false;
        }

        throw new IllegalArgumentException("Unsupported ordering: " + token.getText());
    }

    @Override
    public ParseNode visitLimitElement(StarRocksParser.LimitElementContext context) {
        long limit = Long.parseLong(context.limit.getText());
        long offset = 0;
        if (context.offset != null) {
            offset = Long.parseLong(context.offset.getText());
        }
        return new LimitElement(offset, limit);
    }

    @Override
    public ParseNode visitParenthesizedRelation(StarRocksParser.ParenthesizedRelationContext context) {
        if (context.relation().size() == 1) {
            return visit(context.relation().get(0));
        } else {
            List<Relation> relations = visit(context.relation(), Relation.class);
            Iterator<Relation> iterator = relations.iterator();
            Relation relation = iterator.next();
            while (iterator.hasNext()) {
                relation = new JoinRelation(null, relation, iterator.next(), null, false);
            }
            return relation;
        }
    }

    @Override
    public ParseNode visitTableName(StarRocksParser.TableNameContext context) {
        QualifiedName qualifiedName = getQualifiedName(context.qualifiedName());
        TableName tableName = qualifiedNameToTableName(qualifiedName);
        PartitionNames partitionNames = null;
        if (context.partitionNames() != null) {
            partitionNames = (PartitionNames) visit(context.partitionNames());
        }

        List<Long> tabletIds = Lists.newArrayList();
        if (context.tabletList() != null) {
            tabletIds = context.tabletList().INTEGER_VALUE().stream().map(ParseTree::getText)
                    .map(Long::parseLong).collect(toList());
        }

        TableRelation tableRelation = new TableRelation(tableName, partitionNames, tabletIds);
        if (context.bracketHint() != null) {
            for (TerminalNode hint : context.bracketHint().IDENTIFIER()) {
                if (hint.getText().equalsIgnoreCase("_META_")) {
                    tableRelation.setMetaQuery(true);
                }
            }
        }
        return tableRelation;
    }

    @Override
    public ParseNode visitAliasedRelation(StarRocksParser.AliasedRelationContext context) {
        Relation child = (Relation) visit(context.relationPrimary());

        if (context.identifier() == null) {
            return child;
        }
        Identifier identifier = (Identifier) visit(context.identifier());
        child.setAlias(new TableName(null, identifier.getValue()));
        return child;
    }

    @Override
    public ParseNode visitJoinRelation(StarRocksParser.JoinRelationContext context) {
        Relation left = (Relation) visit(context.left);
        Relation right = (Relation) visit(context.rightRelation);

        JoinOperator joinType = JoinOperator.INNER_JOIN;
        if (context.crossOrInnerJoinType() != null) {
            if (context.crossOrInnerJoinType().CROSS() != null) {
                joinType = JoinOperator.CROSS_JOIN;
            } else {
                joinType = JoinOperator.INNER_JOIN;
            }
        } else if (context.outerAndSemiJoinType().LEFT() != null) {
            if (context.outerAndSemiJoinType().OUTER() != null) {
                joinType = JoinOperator.LEFT_OUTER_JOIN;
            } else if (context.outerAndSemiJoinType().SEMI() != null) {
                joinType = JoinOperator.LEFT_SEMI_JOIN;
            } else if (context.outerAndSemiJoinType().ANTI() != null) {
                joinType = JoinOperator.LEFT_ANTI_JOIN;
            } else {
                joinType = JoinOperator.LEFT_OUTER_JOIN;
            }
        } else if (context.outerAndSemiJoinType().RIGHT() != null) {
            if (context.outerAndSemiJoinType().OUTER() != null) {
                joinType = JoinOperator.RIGHT_OUTER_JOIN;
            } else if (context.outerAndSemiJoinType().SEMI() != null) {
                joinType = JoinOperator.RIGHT_SEMI_JOIN;
            } else if (context.outerAndSemiJoinType().ANTI() != null) {
                joinType = JoinOperator.RIGHT_ANTI_JOIN;
            } else {
                joinType = JoinOperator.RIGHT_OUTER_JOIN;
            }
        } else if (context.outerAndSemiJoinType().FULL() != null) {
            joinType = JoinOperator.FULL_OUTER_JOIN;
        }

        Expr predicate = null;
        List<String> usingColNames = null;
        if (context.joinCriteria() != null) {
            if (context.joinCriteria().ON() != null) {
                predicate = (Expr) visit(context.joinCriteria().expression());
            } else if (context.joinCriteria().USING() != null) {
                List<Identifier> criteria = visit(context.joinCriteria().identifier(), Identifier.class);
                usingColNames = criteria.stream().map(Identifier::getValue).collect(Collectors.toList());
            } else {
                throw new IllegalArgumentException("Unsupported join criteria");
            }
        }

        JoinRelation joinRelation = new JoinRelation(joinType, left, right, predicate, context.LATERAL() != null);
        joinRelation.setUsingColNames(usingColNames);
        if (context.bracketHint() != null) {
            joinRelation.setJoinHint(context.bracketHint().IDENTIFIER(0).getText());
        }

        return joinRelation;
    }

    @Override
    public ParseNode visitInlineTable(StarRocksParser.InlineTableContext context) {
        List<ValueList> rowValues = visit(context.rowConstructor(), ValueList.class);
        List<ArrayList<Expr>> rows = rowValues.stream().map(ValueList::getFirstRow).collect(toList());

        List<String> colNames = new ArrayList<>();
        for (int i = 0; i < rows.get(0).size(); ++i) {
            colNames.add("column_" + i);
        }

        return new ValuesRelation(rows, colNames);
    }

    @Override
    public ParseNode visitTableFunction(StarRocksParser.TableFunctionContext context) {
        return new TableFunctionRelation(getQualifiedName(context.qualifiedName()).toString(),
                new FunctionParams(false, visit(context.expression(), Expr.class)));
    }

    @Override
    public ParseNode visitRowConstructor(StarRocksParser.RowConstructorContext context) {
        ArrayList<Expr> row = new ArrayList<>(visit(context.expression(), Expr.class));
        return new ValueList(row);
    }

    @Override
    public ParseNode visitPartitionNames(StarRocksParser.PartitionNamesContext context) {
        List<Identifier> identifierList = visit(context.identifier(), Identifier.class);
        return new PartitionNames(context.TEMPORARY() != null,
                identifierList.stream().map(Identifier::getValue).collect(toList()));
    }

    @Override
    public ParseNode visitSubquery(StarRocksParser.SubqueryContext context) {
        return new SubqueryRelation(new QueryStatement((QueryRelation) visit(context.queryBody())));
    }

    @Override
    public ParseNode visitSubqueryPrimary(StarRocksParser.SubqueryPrimaryContext context) {
        SubqueryRelation subqueryRelation = (SubqueryRelation) visit(context.subquery());
        return subqueryRelation.getQueryStatement().getQueryRelation();
    }

    @Override
    public ParseNode visitSubqueryRelation(StarRocksParser.SubqueryRelationContext context) {
        return visit(context.subquery());
    }

    @Override
    public ParseNode visitSubqueryExpression(StarRocksParser.SubqueryExpressionContext context) {
        SubqueryRelation subqueryRelation = (SubqueryRelation) visit(context.subquery());
        return new Subquery(subqueryRelation.getQueryStatement());
    }

    @Override
    public ParseNode visitInSubquery(StarRocksParser.InSubqueryContext context) {
        boolean isNotIn = context.NOT() != null;
        QueryRelation query = (QueryRelation) visit(context.queryBody());

        return new InPredicate((Expr) visit(context.value), new Subquery(new QueryStatement(query)), isNotIn);
    }

    @Override
    public ParseNode visitExists(StarRocksParser.ExistsContext context) {
        QueryRelation query = (QueryRelation) visit(context.queryBody());
        return new ExistsPredicate(new Subquery(new QueryStatement(query)), false);
    }

    @Override
    public ParseNode visitScalarSubquery(StarRocksParser.ScalarSubqueryContext context) {
        BinaryPredicate.Operator op = getComparisonOperator(((TerminalNode) context.comparisonOperator().getChild(0))
                .getSymbol());
        Subquery subquery = new Subquery(new QueryStatement((QueryRelation) visit(context.queryBody())));
        return new BinaryPredicate(op, (Expr) visit(context.booleanExpression()), subquery);
    }

    // ------------------------------------------- Other Statement -----------------------------------------------------

    @Override
    public ParseNode visitShowDatabasesStatement(StarRocksParser.ShowDatabasesStatementContext context) {
        String catalog = null;
        if (context.catalog != null) {
            QualifiedName dbName = getQualifiedName(context.catalog);
            catalog = dbName.toString();
        }

        if (context.pattern != null) {
            StringLiteral stringLiteral = (StringLiteral) visit(context.pattern);
            return new ShowDbStmt(stringLiteral.getValue(), catalog);
        } else if (context.expression() != null) {
            return new ShowDbStmt(null, (Expr) visit(context.expression()), catalog);
        } else {
            return new ShowDbStmt(null, null, catalog);
        }
    }

    @Override
    public ParseNode visitUse(StarRocksParser.UseContext context) {
        QualifiedName qualifiedName = getQualifiedName(context.qualifiedName());
        List<String> parts = qualifiedName.getParts();
        if (parts.size() == 1) {
            return new UseStmt(null, parts.get(0));
        } else if (parts.size() == 2) {
            return new UseStmt(parts.get(0), parts.get(1));
        } else {
            throw new ParsingException("error catalog.database");
        }
    }

    @Override
    public ParseNode visitShowUserPropertyStatement(StarRocksParser.ShowUserPropertyStatementContext context) {
        String user;
        String pattern;
        if (context.FOR() == null) {
            user = null;
            pattern = context.LIKE() == null ? null : ((StringLiteral) visit(context.string(0))).getValue();
        } else {
            user = ((StringLiteral) visit(context.string(0))).getValue();
            pattern = context.LIKE() == null ? null : ((StringLiteral) visit(context.string(1))).getValue();
        }
        return new ShowUserPropertyStmt(user, pattern);
    }

    @Override
    public ParseNode visitSetUserPropertyStatement(StarRocksParser.SetUserPropertyStatementContext context) {
        String user = context.FOR() == null ? null : ((StringLiteral) visit(context.string())).getValue();
        List<SetVar> list = new ArrayList<>();
        if (context.userPropertyList() != null) {
            List<Property> propertyList = visit(context.userPropertyList().property(), Property.class);
            for (Property property : propertyList) {
                SetVar setVar = new SetUserPropertyVar(property.getKey(), property.getValue());
                list.add(setVar);
            }
        }
        return new SetUserPropertyStmt(user, list);
    }

    @Override
    public ParseNode visitKillStatement(StarRocksParser.KillStatementContext context) {
        long id = Long.parseLong(context.INTEGER_VALUE().getText());
        if (context.QUERY() != null) {
            return new KillStmt(false, id);
        } else {
            return new KillStmt(true, id);
        }
    }

    @Override
    public ParseNode visitShowStatusStatement(StarRocksParser.ShowStatusStatementContext context) {
        String pattern = null;
        if (context.pattern != null) {
            StringLiteral stringLiteral = (StringLiteral) visit(context.pattern);
            pattern = stringLiteral.getValue();
        }

        Expr where = null;
        if (context.expression() != null) {
            where = (Expr) visit(context.expression());
        }

        return new ShowStatusStmt(getVariableType(context.varType()), pattern, where);
    }

    @Override
    public ParseNode visitAdminSetConfig(StarRocksParser.AdminSetConfigContext context) {
        Map<String, String> configs = new HashMap<>();
        Property property = (Property) visitProperty(context.property());
        String configKey = property.getKey();
        String configValue = property.getValue();
        configs.put(configKey, configValue);
        return new AdminSetConfigStmt(AdminSetConfigStmt.ConfigType.FRONTEND, configs);
    }

    @Override
    public ParseNode visitSetVar(StarRocksParser.SetVarContext ctx) {
        Expr expr = (Expr) visit(ctx.expression());
        String variable = ctx.IDENTIFIER().getText();
        if (ctx.varType() != null) {
            return new SetVar(getVariableType(ctx.varType()), variable, expr);
        }
        return new SetVar(variable, expr);
    }

    @Override
    public ParseNode visitSetStmt(StarRocksParser.SetStmtContext ctx) {
        List<SetVar> propertyList = visit(ctx.setVarList().setVar(), SetVar.class);
        return new SetStmt(propertyList);
    }

    @Override
    public ParseNode visitAdminShowConfig(StarRocksParser.AdminShowConfigContext context) {
        if (context.pattern != null) {
            StringLiteral stringLiteral = (StringLiteral) visit(context.pattern);
            return new AdminShowConfigStmt(AdminSetConfigStmt.ConfigType.FRONTEND, stringLiteral.getValue());
        }
        return new AdminShowConfigStmt(AdminSetConfigStmt.ConfigType.FRONTEND, null);
    }

    @Override
    public ParseNode visitAdminShowReplicaDistribution(StarRocksParser.AdminShowReplicaDistributionContext context) {
        QualifiedName qualifiedName = getQualifiedName(context.qualifiedName());
        TableName targetTableName = qualifiedNameToTableName(qualifiedName);
        PartitionNames partitionNames = null;
        if (context.partitionNames() != null) {
            partitionNames = (PartitionNames) visit(context.partitionNames());
        }
        return new AdminShowReplicaDistributionStmt(new TableRef(targetTableName, null, partitionNames));
    }

    @Override
    public ParseNode visitAdminShowReplicaStatus(StarRocksParser.AdminShowReplicaStatusContext context) {
        QualifiedName qualifiedName = getQualifiedName(context.qualifiedName());
        TableName targetTableName = qualifiedNameToTableName(qualifiedName);
        Expr where = context.where != null ? (Expr) visit(context.where) : null;
        PartitionNames partitionNames = null;
        if (context.partitionNames() != null) {
            partitionNames = (PartitionNames) visit(context.partitionNames());
        }
        return new AdminShowReplicaStatusStmt(new TableRef(targetTableName, null, partitionNames), where);
    }

    @Override
    public ParseNode visitTruncateTableStatement(StarRocksParser.TruncateTableStatementContext context) {
        QualifiedName qualifiedName = getQualifiedName(context.qualifiedName());
        TableName targetTableName = qualifiedNameToTableName(qualifiedName);
        PartitionNames partitionNames = null;
        if (context.partitionNames() != null) {
            partitionNames = (PartitionNames) visit(context.partitionNames());
        }
        return new TruncateTableStmt(new TableRef(targetTableName, null, partitionNames));
    }

    @Override
    public ParseNode visitGrantRole(StarRocksParser.GrantRoleContext context) {
        UserIdentifier user = (UserIdentifier) visit(context.user());
        Identifier identifier = (Identifier) visit(context.identifierOrString());
        return new GrantRoleStmt(identifier.getValue(), user.getUserIdentity());
    }

    @Override
    public ParseNode visitRevokeRole(StarRocksParser.RevokeRoleContext context) {
        UserIdentifier user = (UserIdentifier) visit(context.user());
        Identifier identifier = (Identifier) visit(context.identifierOrString());
        return new RevokeRoleStmt(identifier.getValue(), user.getUserIdentity());
    }

    @Override
    public ParseNode visitGrantImpersonate(StarRocksParser.GrantImpersonateContext context) {
        UserIdentity securedUser = ((UserIdentifier) visit(context.user(0))).getUserIdentity();
        UserIdentity authorizedUser = ((UserIdentifier) visit(context.user(1))).getUserIdentity();
        return new GrantImpersonateStmt(authorizedUser, securedUser);
    }

    @Override
    public ParseNode visitRevokeImpersonate(StarRocksParser.RevokeImpersonateContext context) {
        UserIdentity securedUser = ((UserIdentifier) visit(context.user(0))).getUserIdentity();
        UserIdentity authorizedUser = ((UserIdentifier) visit(context.user(1))).getUserIdentity();
        return new RevokeImpersonateStmt(authorizedUser, securedUser);
    }

    @Override
    public ParseNode visitExecuteAs(StarRocksParser.ExecuteAsContext context) {
        UserIdentity toUser = ((UserIdentifier) visit(context.user())).getUserIdentity();
        boolean allowRevert = context.WITH() == null;
        // we only support WITH NO REVERT for now
        return new ExecuteAsStmt(toUser, allowRevert);
    }

    @Override
    public ParseNode visitShowVariablesStatement(StarRocksParser.ShowVariablesStatementContext context) {
        String pattern = null;
        if (context.pattern != null) {
            StringLiteral stringLiteral = (StringLiteral) visit(context.pattern);
            pattern = stringLiteral.getValue();
        }

        Expr where = null;
        if (context.expression() != null) {
            where = (Expr) visit(context.expression());
        }

        return new ShowVariablesStmt(getVariableType(context.varType()), pattern, where);
    }

    // ------------------------------------------- Backup Store Statement ----------------------------------------------
    @Override
    public ParseNode visitBackupStatement(StarRocksParser.BackupStatementContext context) {
        QualifiedName qualifiedName = getQualifiedName(context.qualifiedName());
        LabelName labelName = qualifiedNameToLabelName(qualifiedName);
        StarRocksParser.IdentifierContext repo = context.identifier();

        List<TableRef> tblRefs = new ArrayList<>();
        for (StarRocksParser.TableDescContext tableDescContext : context.tableDesc()) {
            StarRocksParser.QualifiedNameContext qualifiedNameContext = tableDescContext.qualifiedName();
            qualifiedName = getQualifiedName(qualifiedNameContext);
            TableName tableName = qualifiedNameToTableName(qualifiedName);
            PartitionNames partitionNames = null;
            if (tableDescContext.partitionNames() != null) {
                partitionNames = (PartitionNames) visit(tableDescContext.partitionNames());
            }
            TableRef tableRef = new TableRef(tableName, null, partitionNames);
            tblRefs.add(tableRef);
        }
        Map<String, String> properties = null;
        if (context.propertyList() != null) {
            properties = new HashMap<>();
            List<Property> propertyList = visit(context.propertyList().property(), Property.class);
            for (Property property : propertyList) {
                properties.put(property.getKey(), property.getValue());
            }
        }

        String repoName = repo.getText();
        if (repoName != null && repoName.startsWith("`") && repoName.endsWith("`")) {
            repoName = repoName.substring(1, repoName.length() - 1);
        }

        return new BackupStmt(labelName, repoName, tblRefs, properties);
    }

    // ------------------------------------------- Expression ----------------------------------------------------------

    @Override
    public ParseNode visitExpressionOrDefault(StarRocksParser.ExpressionOrDefaultContext context) {
        if (context.DEFAULT() != null) {
            return new DefaultValueExpr();
        } else {
            return visit(context.expression());
        }
    }

    @Override
    public ParseNode visitExpressionsWithDefault(StarRocksParser.ExpressionsWithDefaultContext context) {
        ArrayList<Expr> row = Lists.newArrayList();
        for (int i = 0; i < context.expressionOrDefault().size(); ++i) {
            row.add((Expr) visit(context.expressionOrDefault(i)));
        }
        return new ValueList(row);
    }

    @Override
    public ParseNode visitLogicalNot(StarRocksParser.LogicalNotContext context) {
        return new CompoundPredicate(CompoundPredicate.Operator.NOT, (Expr) visit(context.expression()), null);
    }

    @Override
    public ParseNode visitLogicalBinary(StarRocksParser.LogicalBinaryContext context) {
        Expr left = (Expr) visit(context.left);
        Expr right = (Expr) visit(context.right);

        if (context.operator.getType() == StarRocksLexer.LOGICAL_OR) {
            return new CompoundPredicate(CompoundPredicate.Operator.OR, left, right);
        } else {
            return new CompoundPredicate(getLogicalBinaryOperator(context.operator), left, right);
        }
    }

    private static CompoundPredicate.Operator getLogicalBinaryOperator(Token token) {
        switch (token.getType()) {
            case StarRocksLexer.AND:
                return CompoundPredicate.Operator.AND;
            case StarRocksLexer.OR:
                return CompoundPredicate.Operator.OR;
        }

        throw new IllegalArgumentException("Unsupported operator: " + token.getText());
    }

    @Override
    public ParseNode visitPredicate(StarRocksParser.PredicateContext context) {
        if (context.predicateOperations() != null) {
            return visit(context.predicateOperations());
        } else {
            return visit(context.valueExpression());
        }
    }

    @Override
    public ParseNode visitIsNull(StarRocksParser.IsNullContext context) {
        Expr child = (Expr) visit(context.booleanExpression());

        if (context.NOT() == null) {
            return new IsNullPredicate(child, false);
        } else {
            return new IsNullPredicate(child, true);
        }
    }

    @Override
    public ParseNode visitComparison(StarRocksParser.ComparisonContext context) {
        BinaryPredicate.Operator op = getComparisonOperator(((TerminalNode) context.comparisonOperator().getChild(0))
                .getSymbol());
        return new BinaryPredicate(op, (Expr) visit(context.left), (Expr) visit(context.right));
    }

    private static BinaryPredicate.Operator getComparisonOperator(Token symbol) {
        switch (symbol.getType()) {
            case StarRocksParser.EQ:
                return BinaryPredicate.Operator.EQ;
            case StarRocksParser.NEQ:
                return BinaryPredicate.Operator.NE;
            case StarRocksParser.LT:
                return BinaryPredicate.Operator.LT;
            case StarRocksParser.LTE:
                return BinaryPredicate.Operator.LE;
            case StarRocksParser.GT:
                return BinaryPredicate.Operator.GT;
            case StarRocksParser.GTE:
                return BinaryPredicate.Operator.GE;
            case StarRocksParser.EQ_FOR_NULL:
                return BinaryPredicate.Operator.EQ_FOR_NULL;
        }

        throw new IllegalArgumentException("Unsupported operator: " + symbol.getText());
    }

    @Override
    public ParseNode visitInList(StarRocksParser.InListContext context) {
        boolean isNotIn = context.NOT() != null;
        return new InPredicate(
                (Expr) visit(context.value),
                visit(context.expression(), Expr.class), isNotIn);
    }

    @Override
    public ParseNode visitBetween(StarRocksParser.BetweenContext context) {
        boolean isNotBetween = context.NOT() != null;

        return new BetweenPredicate(
                (Expr) visit(context.value),
                (Expr) visit(context.lower),
                (Expr) visit(context.upper),
                isNotBetween);
    }

    @Override
    public ParseNode visitLike(StarRocksParser.LikeContext context) {
        LikePredicate likePredicate;
        if (context.REGEXP() != null || context.RLIKE() != null) {
            likePredicate = new LikePredicate(LikePredicate.Operator.REGEXP,
                    (Expr) visit(context.value),
                    (Expr) visit(context.pattern));
        } else {
            likePredicate = new LikePredicate(
                    LikePredicate.Operator.LIKE,
                    (Expr) visit(context.value),
                    (Expr) visit(context.pattern));
        }
        if (context.NOT() != null) {
            return new CompoundPredicate(CompoundPredicate.Operator.NOT, likePredicate, null);
        } else {
            return likePredicate;
        }
    }

    @Override
    public ParseNode visitSimpleCase(StarRocksParser.SimpleCaseContext context) {
        return new CaseExpr(
                (Expr) visit(context.caseExpr),
                visit(context.whenClause(), CaseWhenClause.class),
                (Expr) visitIfPresent(context.elseExpression));
    }

    @Override
    public ParseNode visitSearchedCase(StarRocksParser.SearchedCaseContext context) {
        return new CaseExpr(
                null,
                visit(context.whenClause(), CaseWhenClause.class),
                (Expr) visitIfPresent(context.elseExpression));
    }

    @Override
    public ParseNode visitWhenClause(StarRocksParser.WhenClauseContext context) {
        return new CaseWhenClause((Expr) visit(context.condition), (Expr) visit(context.result));
    }

    @Override
    public ParseNode visitArithmeticUnary(StarRocksParser.ArithmeticUnaryContext context) {
        Expr child = (Expr) visit(context.primaryExpression());
        switch (context.operator.getType()) {
            case StarRocksLexer.MINUS_SYMBOL:
                if (child.isLiteral() && child.getType().isNumericType()) {
                    try {
                        ((LiteralExpr) child).swapSign();
                    } catch (NotImplementedException e) {
                        throw new ParsingException(e.getMessage());
                    }
                    return child;
                } else {
                    return new ArithmeticExpr(ArithmeticExpr.Operator.MULTIPLY, new IntLiteral(-1), child);
                }
            case StarRocksLexer.PLUS_SYMBOL:
                return child;
            case StarRocksLexer.BITNOT:
                return new ArithmeticExpr(ArithmeticExpr.Operator.BITNOT, child, null);
            case StarRocksLexer.LOGICAL_NOT:
                return new CompoundPredicate(CompoundPredicate.Operator.NOT, child, null);
            default:
                throw new UnsupportedOperationException("Unsupported sign: " + context.operator.getText());
        }
    }

    @Override
    public ParseNode visitArithmeticBinary(StarRocksParser.ArithmeticBinaryContext context) {
        Expr left = (Expr) visit(context.left);
        Expr right = (Expr) visit(context.right);
        if (left instanceof IntervalLiteral) {
            return new TimestampArithmeticExpr(getArithmeticBinaryOperator(context.operator), right,
                    ((IntervalLiteral) left).getValue(),
                    ((IntervalLiteral) left).getUnitIdentifier().getDescription(), true);
        }

        if (right instanceof IntervalLiteral) {
            return new TimestampArithmeticExpr(getArithmeticBinaryOperator(context.operator), left,
                    ((IntervalLiteral) right).getValue(),
                    ((IntervalLiteral) right).getUnitIdentifier().getDescription(), false);
        }

        return new ArithmeticExpr(getArithmeticBinaryOperator(context.operator), left, right);
    }

    private static ArithmeticExpr.Operator getArithmeticBinaryOperator(Token operator) {
        switch (operator.getType()) {
            case StarRocksLexer.PLUS_SYMBOL:
                return ArithmeticExpr.Operator.ADD;
            case StarRocksLexer.MINUS_SYMBOL:
                return ArithmeticExpr.Operator.SUBTRACT;
            case StarRocksLexer.ASTERISK_SYMBOL:
                return ArithmeticExpr.Operator.MULTIPLY;
            case StarRocksLexer.SLASH_SYMBOL:
                return ArithmeticExpr.Operator.DIVIDE;
            case StarRocksLexer.PERCENT_SYMBOL:
                return ArithmeticExpr.Operator.MOD;
            case StarRocksLexer.INT_DIV:
                return ArithmeticExpr.Operator.INT_DIVIDE;
            case StarRocksLexer.BITAND:
                return ArithmeticExpr.Operator.BITAND;
            case StarRocksLexer.BITOR:
                return ArithmeticExpr.Operator.BITOR;
            case StarRocksLexer.BITXOR:
                return ArithmeticExpr.Operator.BITXOR;
        }

        throw new UnsupportedOperationException("Unsupported operator: " + operator.getText());
    }

    @Override
    public ParseNode visitOdbcFunctionCallExpression(StarRocksParser.OdbcFunctionCallExpressionContext context) {
        FunctionCallExpr functionCallExpr = (FunctionCallExpr) visit(context.functionCall());
        OdbcScalarFunctionCall odbcScalarFunctionCall = new OdbcScalarFunctionCall(functionCallExpr);
        return odbcScalarFunctionCall.mappingFunction();
    }

    private static final List<String> DATE_FUNCTIONS =
            Lists.newArrayList(FunctionSet.DATE_ADD,
                    FunctionSet.ADDDATE,
                    FunctionSet.DATE_ADD, FunctionSet.DATE_SUB,
                    FunctionSet.SUBDATE,
                    FunctionSet.DAYS_SUB,
                    FunctionSet.TIME_SLICE);

    @Override
    public ParseNode visitSimpleFunctionCall(StarRocksParser.SimpleFunctionCallContext context) {

        String functionName = getQualifiedName(context.qualifiedName()).toString().toLowerCase();

        if (DATE_FUNCTIONS.contains(functionName)) {
            if (context.expression().size() != 2) {
                throw new ParsingException(
                        functionName + " must as format " + functionName + "(date,INTERVAL expr unit)");
            }

            Expr e1 = (Expr) visit(context.expression(0));
            Expr e2 = (Expr) visit(context.expression(1));
            if (!(e2 instanceof IntervalLiteral)) {
                e2 = new IntervalLiteral(e2, new UnitIdentifier("DAY"));
            }
            IntervalLiteral intervalLiteral = (IntervalLiteral) e2;

            return new TimestampArithmeticExpr(functionName, e1, intervalLiteral.getValue(),
                    intervalLiteral.getUnitIdentifier().getDescription());
        }

        if (functionName.equals(FunctionSet.ISNULL)) {
            List<Expr> params = visit(context.expression(), Expr.class);
            if (params.size() != 1) {
                throw new SemanticException("No matching function with signature: %s(%s).", functionName,
                        Joiner.on(", ").join(params.stream().map(p -> p.getType().toSql()).collect(toList())));
            }
            return new IsNullPredicate(params.get(0), false);
        }

        FunctionName fnName = FunctionName.createFnName(functionName);
        FunctionCallExpr functionCallExpr = new FunctionCallExpr(fnName,
                new FunctionParams(false, visit(context.expression(), Expr.class)));

        if (context.over() != null) {
            return buildOverClause(functionCallExpr, context.over());
        }
        return functionCallExpr;
    }

    @Override
    public ParseNode visitAggregationFunctionCall(StarRocksParser.AggregationFunctionCallContext context) {

        String functionName;
        if (context.aggregationFunction().COUNT() != null) {
            functionName = FunctionSet.COUNT;
        } else if (context.aggregationFunction().AVG() != null) {
            functionName = FunctionSet.AVG;
        } else if (context.aggregationFunction().SUM() != null) {
            functionName = FunctionSet.SUM;
        } else if (context.aggregationFunction().MIN() != null) {
            functionName = FunctionSet.MIN;
        } else if (context.aggregationFunction().MAX() != null) {
            functionName = FunctionSet.MAX;
        } else {
            throw new StarRocksPlannerException("Aggregate functions are not being parsed correctly",
                    ErrorType.INTERNAL_ERROR);
        }
        FunctionCallExpr functionCallExpr = new FunctionCallExpr(functionName,
                context.aggregationFunction().ASTERISK_SYMBOL() == null ?
                        new FunctionParams(context.aggregationFunction().DISTINCT() != null,
                                visit(context.aggregationFunction().expression(), Expr.class)) :
                        FunctionParams.createStarParam());

        if (context.over() != null) {
            return buildOverClause(functionCallExpr, context.over());
        }
        return functionCallExpr;
    }

    @Override
    public ParseNode visitWindowFunctionCall(StarRocksParser.WindowFunctionCallContext context) {
        FunctionCallExpr functionCallExpr = (FunctionCallExpr) visit(context.windowFunction());
        return buildOverClause(functionCallExpr, context.over());
    }

    public static final ImmutableSet<String> WindowFunctionSet = ImmutableSet.of(
            FunctionSet.ROW_NUMBER, FunctionSet.RANK, FunctionSet.DENSE_RANK, FunctionSet.NTILE, FunctionSet.LEAD,
            FunctionSet.LAG, FunctionSet.FIRST_VALUE, FunctionSet.LAST_VALUE);

    @Override
    public ParseNode visitWindowFunction(StarRocksParser.WindowFunctionContext context) {
        if (WindowFunctionSet.contains(context.name.getText().toLowerCase())) {
            return new FunctionCallExpr(context.name.getText().toLowerCase(),
                    new FunctionParams(false, visit(context.expression(), Expr.class)));
        }
        throw new ParsingException("Unknown window function " + context.name.getText());
    }

    private AnalyticExpr buildOverClause(FunctionCallExpr functionCallExpr, StarRocksParser.OverContext context) {
        functionCallExpr.setIsAnalyticFnCall(true);
        List<OrderByElement> orderByElements = new ArrayList<>();
        if (context.ORDER() != null) {
            orderByElements = visit(context.sortItem(), OrderByElement.class);
        }
        List<Expr> partitionExprs = visit(context.partition, Expr.class);

        return new AnalyticExpr(functionCallExpr, partitionExprs, orderByElements,
                (AnalyticWindow) visitIfPresent(context.windowFrame()));
    }

    @Override
    public ParseNode visitExtract(StarRocksParser.ExtractContext context) {
        String fieldString = context.identifier().getText();
        return new FunctionCallExpr(fieldString,
                new FunctionParams(Lists.newArrayList((Expr) visit(context.valueExpression()))));
    }

    @Override
    public ParseNode visitCast(StarRocksParser.CastContext context) {
        return new CastExpr(new TypeDef(getType(context.type())), (Expr) visit(context.expression()));
    }

    @Override
    public ParseNode visitInformationFunctionExpression(StarRocksParser.InformationFunctionExpressionContext context) {
        if (context.name.getText().equalsIgnoreCase("database")
                || context.name.getText().equalsIgnoreCase("schema")
                || context.name.getText().equalsIgnoreCase("user")
                || context.name.getText().equalsIgnoreCase("current_user")
                || context.name.getText().equalsIgnoreCase("connection_id")) {
            return new InformationFunction(context.name.getText().toUpperCase());
        }
        throw new ParsingException("Unknown special function " + context.name.getText());
    }

    @Override
    public ParseNode visitSpecialFunctionExpression(StarRocksParser.SpecialFunctionExpressionContext context) {
        if (context.CHAR() != null) {
            return new FunctionCallExpr("char", visit(context.expression(), Expr.class));
        } else if (context.CURRENT_TIMESTAMP() != null) {
            return new FunctionCallExpr("current_timestamp", Lists.newArrayList());
        } else if (context.DAY() != null) {
            return new FunctionCallExpr("day", visit(context.expression(), Expr.class));
        } else if (context.HOUR() != null) {
            return new FunctionCallExpr("hour", visit(context.expression(), Expr.class));
        } else if (context.IF() != null) {
            return new FunctionCallExpr("if", visit(context.expression(), Expr.class));
        } else if (context.LEFT() != null) {
            return new FunctionCallExpr("left", visit(context.expression(), Expr.class));
        } else if (context.LIKE() != null) {
            return new FunctionCallExpr("like", visit(context.expression(), Expr.class));
        } else if (context.MINUTE() != null) {
            return new FunctionCallExpr("minute", visit(context.expression(), Expr.class));
        } else if (context.MOD() != null) {
            return new FunctionCallExpr("mod", visit(context.expression(), Expr.class));
        } else if (context.MONTH() != null) {
            return new FunctionCallExpr("month", visit(context.expression(), Expr.class));
        } else if (context.QUARTER() != null) {
            return new FunctionCallExpr("quarter", visit(context.expression(), Expr.class));
        } else if (context.REGEXP() != null) {
            return new FunctionCallExpr("regexp", visit(context.expression(), Expr.class));
        } else if (context.REPLACE() != null) {
            return new FunctionCallExpr("replace", visit(context.expression(), Expr.class));
        } else if (context.RIGHT() != null) {
            return new FunctionCallExpr("right", visit(context.expression(), Expr.class));
        } else if (context.RLIKE() != null) {
            return new FunctionCallExpr("regexp", visit(context.expression(), Expr.class));
        } else if (context.SECOND() != null) {
            return new FunctionCallExpr("second", visit(context.expression(), Expr.class));
        } else if (context.YEAR() != null) {
            return new FunctionCallExpr("year", visit(context.expression(), Expr.class));
        } else if (context.PASSWORD() != null) {
            return new StringLiteral(new String(MysqlPassword.makeScrambledPassword(context.string().getText())));
        }

        if (context.TIMESTAMPADD() != null || context.TIMESTAMPDIFF() != null) {
            String functionName = context.TIMESTAMPADD() != null ? "TIMESTAMPADD" : "TIMESTAMPDIFF";
            UnitIdentifier e1 = (UnitIdentifier) visit(context.unitIdentifier());
            Expr e2 = (Expr) visit(context.expression(0));
            Expr e3 = (Expr) visit(context.expression(1));

            return new TimestampArithmeticExpr(functionName, e3, e2, e1.getDescription());
        }

        throw new ParsingException("No matching function with signature: %s(%s).", context.getText(),
                visit(context.expression(), Expr.class));
    }

    @Override
    public ParseNode visitConcat(StarRocksParser.ConcatContext context) {
        Expr left = (Expr) visit(context.left);
        Expr right = (Expr) visit(context.right);
        return new FunctionCallExpr("concat", new FunctionParams(Lists.newArrayList(left, right)));
    }

    @Override
    public ParseNode visitNullLiteral(StarRocksParser.NullLiteralContext context) {
        return new NullLiteral();
    }

    @Override
    public ParseNode visitBooleanLiteral(StarRocksParser.BooleanLiteralContext context) {
        try {
            return new BoolLiteral(context.getText());
        } catch (AnalysisException e) {
            throw new ParsingException("Invalid boolean literal: " + context.getText());
        }
    }

    @Override
    public ParseNode visitNumericLiteral(StarRocksParser.NumericLiteralContext context) {
        return visit(context.number());
    }

    private static final BigInteger LONG_MAX = new BigInteger("9223372036854775807"); // 2^63 - 1

    private static final BigInteger LARGEINT_MAX_ABS =
            new BigInteger("170141183460469231731687303715884105728"); // 2^127

    @Override
    public ParseNode visitIntegerValue(StarRocksParser.IntegerValueContext context) {
        try {
            BigInteger intLiteral = new BigInteger(context.getText());
            // Note: val is positive, because we do not recognize minus character in 'IntegerLiteral'
            // -2^63 will be recognized as large int(__int128)
            if (intLiteral.compareTo(LONG_MAX) <= 0) {
                return new IntLiteral(intLiteral.longValue());
            } else if (intLiteral.compareTo(LARGEINT_MAX_ABS) <= 0) {
                return new LargeIntLiteral(intLiteral.toString());
            } else {
                throw new ParsingException("Numeric overflow " + intLiteral);
            }
        } catch (NumberFormatException | AnalysisException e) {
            throw new ParsingException("Invalid numeric literal: " + context.getText());
        }
    }

    @Override
    public ParseNode visitDoubleValue(StarRocksParser.DoubleValueContext context) {
        try {
            if (SqlModeHelper.check(sqlMode, SqlModeHelper.MODE_DOUBLE_LITERAL)) {
                return new FloatLiteral(context.getText());
            } else {
                BigDecimal decimal = new BigDecimal(context.getText());
                int precision = DecimalLiteral.getRealPrecision(decimal);
                int scale = DecimalLiteral.getRealScale(decimal);
                int integerPartWidth = precision - scale;
                if (integerPartWidth > 38) {
                    return new FloatLiteral(context.getText());
                }
                return new DecimalLiteral(decimal);
            }

        } catch (AnalysisException | NumberFormatException e) {
            throw new ParsingException(e.getMessage());
        }
    }

    @Override
    public ParseNode visitDecimalValue(StarRocksParser.DecimalValueContext context) {
        try {
            if (SqlModeHelper.check(sqlMode, SqlModeHelper.MODE_DOUBLE_LITERAL)) {
                return new FloatLiteral(context.getText());
            } else {
                return new DecimalLiteral(context.getText());
            }
        } catch (AnalysisException e) {
            throw new ParsingException(e.getMessage());
        }
    }

    @Override
    public ParseNode visitDateLiteral(StarRocksParser.DateLiteralContext context) {
        String value = ((StringLiteral) visit(context.string())).getValue();
        try {
            if (context.DATE() != null) {
                return new DateLiteral(value, Type.DATE);
            }
            if (context.DATETIME() != null) {
                return new DateLiteral(value, Type.DATETIME);
            }
        } catch (AnalysisException e) {
            throw new ParsingException(e.getMessage());
        }
        throw new ParsingException("Parse Error : unknown type " + context.getText());
    }

    @Override
    public ParseNode visitString(StarRocksParser.StringContext context) {
        String quotedString;
        if (context.SINGLE_QUOTED_TEXT() != null) {
            quotedString = context.SINGLE_QUOTED_TEXT().getText();
            // For support mysql embedded quotation
            // In a single-quoted string, two single-quotes are combined into one single-quote
            quotedString = quotedString.substring(1, quotedString.length() - 1).replace("''", "'");
        } else {
            quotedString = context.DOUBLE_QUOTED_TEXT().getText();
            // For support mysql embedded quotation
            // In a double-quoted string, two double-quotes are combined into one double-quote
            quotedString = quotedString.substring(1, quotedString.length() - 1).replace("\"\"", "\"");
        }
        return new StringLiteral(escapeBackSlash(quotedString));
    }

    private static String escapeBackSlash(String str) {
        StringWriter writer = new StringWriter();
        int strLen = str.length();
        for (int i = 0; i < strLen; ++i) {
            char c = str.charAt(i);
            if (c == '\\' && (i + 1) < strLen) {
                switch (str.charAt(i + 1)) {
                    case 'n':
                        writer.append('\n');
                        break;
                    case 't':
                        writer.append('\t');
                        break;
                    case 'r':
                        writer.append('\r');
                        break;
                    case 'b':
                        writer.append('\b');
                        break;
                    case '0':
                        writer.append('\0'); // Ascii null
                        break;
                    case 'Z': // ^Z must be escaped on Win32
                        writer.append('\032');
                        break;
                    case '_':
                    case '%':
                        writer.append('\\'); // remember prefix for wildcard
                        /* Fall through */
                    default:
                        writer.append(str.charAt(i + 1));
                        break;
                }
                i++;
            } else {
                writer.append(c);
            }
        }

        return writer.toString();
    }

    @Override
    public ParseNode visitArrayConstructor(StarRocksParser.ArrayConstructorContext context) {
        if (context.arrayType() != null) {
            return new ArrayExpr(
                    new ArrayType(getType(context.arrayType().type())),
                    visit(context.expression(), Expr.class));
        }

        return new ArrayExpr(null, visit(context.expression(), Expr.class));
    }

    @Override
    public ParseNode visitArraySubscript(StarRocksParser.ArraySubscriptContext context) {
        Expr value = (Expr) visit(context.value);
        Expr index = (Expr) visit(context.index);
        return new ArrayElementExpr(value, index);
    }

    @Override
    public ParseNode visitArraySlice(StarRocksParser.ArraySliceContext context) {
        throw new ParsingException("Array slice is not currently supported");
        //TODO: support array slice in BE
        /*
        Expr expr = (Expr) visit(context.primaryExpression());

        IntLiteral lowerBound;
        if (context.start != null) {
            lowerBound = new IntLiteral(Long.parseLong(context.start.getText()));
        } else {
            lowerBound = new IntLiteral(0);
        }
        IntLiteral upperBound;
        if (context.end != null) {
            upperBound = new IntLiteral(Long.parseLong(context.end.getText()));
        } else {
            upperBound = new IntLiteral(-1);
        }

        return new ArraySliceExpr(expr, lowerBound, upperBound);
         */
    }

    @Override
    public ParseNode visitInterval(StarRocksParser.IntervalContext context) {
        return new IntervalLiteral((Expr) visit(context.value), (UnitIdentifier) visit(context.from));
    }

    @Override
    public ParseNode visitUnitIdentifier(StarRocksParser.UnitIdentifierContext context) {
        return new UnitIdentifier(context.getText());
    }

    @Override
    public ParseNode visitColumnReference(StarRocksParser.ColumnReferenceContext context) {
        if (context.identifier() != null) {
            Identifier identifier = (Identifier) visit(context.identifier());
            return new SlotRef(null, identifier.getValue(), identifier.getValue());
        } else {
            QualifiedName qualifiedName = getQualifiedName(context.qualifiedName());
            List<String> parts = qualifiedName.getParts();
            TableName tableName;
            if (parts.size() == 4) {
                tableName = new TableName(qualifiedName.getParts().get(0),
                        qualifiedName.getParts().get(1), qualifiedName.getParts().get(2));
                return new SlotRef(tableName, parts.get(3), parts.get(3));
            } else if (parts.size() == 3) {
                tableName = new TableName(qualifiedName.getParts().get(0), qualifiedName.getParts().get(1));
                return new SlotRef(tableName, parts.get(2), parts.get(2));
            } else if (parts.size() == 2) {
                tableName = new TableName(null, qualifiedName.getParts().get(0));
                return new SlotRef(tableName, parts.get(1), parts.get(1));
            } else {
                throw new ParsingException("Unqualified column reference " + qualifiedName);
            }
        }
    }

    @Override
    public ParseNode visitArrowExpression(StarRocksParser.ArrowExpressionContext context) {
        Expr expr = (Expr) visit(context.primaryExpression());
        StringLiteral stringLiteral = (StringLiteral) visit(context.string());

        return new ArrowExpr(expr, stringLiteral);
    }

    @Override
    public ParseNode visitVariable(StarRocksParser.VariableContext context) {
        SetType setType = SetType.DEFAULT;
        if (context.GLOBAL() != null) {
            setType = SetType.GLOBAL;
        } else if (context.LOCAL() != null || context.SESSION() != null) {
            setType = SetType.SESSION;
        }

        return new SysVariableDesc(((Identifier) visit(context.identifier())).getValue(), setType);
    }

    @Override
    public ParseNode visitCollate(StarRocksParser.CollateContext context) {
        return visit(context.primaryExpression());
    }

    @Override
    public ParseNode visitParenthesizedExpression(StarRocksParser.ParenthesizedExpressionContext context) {
        return visit(context.expression());
    }

    @Override
    public ParseNode visitUnquotedIdentifier(StarRocksParser.UnquotedIdentifierContext context) {
        return new Identifier(context.getText());
    }

    @Override
    public ParseNode visitBackQuotedIdentifier(StarRocksParser.BackQuotedIdentifierContext context) {
        return new Identifier(context.getText().replace("`", ""));
    }

    @Override
    public ParseNode visitDigitIdentifier(StarRocksParser.DigitIdentifierContext context) {
        return new Identifier(context.getText());
    }

    // ------------------------------------------- COMMON AST --------------------------------------------------------------

    private static StatementBase.ExplainLevel getExplainType(StarRocksParser.ExplainDescContext context) {
        StatementBase.ExplainLevel explainLevel = StatementBase.ExplainLevel.NORMAL;
        if (context.LOGICAL() != null) {
            explainLevel = StatementBase.ExplainLevel.LOGICAL;
        } else if (context.VERBOSE() != null) {
            explainLevel = StatementBase.ExplainLevel.VERBOSE;
        } else if (context.COSTS() != null) {
            explainLevel = StatementBase.ExplainLevel.COST;
        }
        return explainLevel;
    }

    public static SetType getVariableType(StarRocksParser.VarTypeContext context) {
        if (context == null) {
            return SetType.DEFAULT;
        }

        if (context.GLOBAL() != null) {
            return SetType.GLOBAL;
        } else if (context.LOCAL() != null || context.SESSION() != null) {
            return SetType.SESSION;
        } else {
            return SetType.DEFAULT;
        }
    }

    @Override
    public ParseNode visitAssignment(StarRocksParser.AssignmentContext context) {
        String column = ((Identifier) visit(context.identifier())).getValue();
        Expr expr = (Expr) visit(context.expressionOrDefault());
        return new ColumnAssignment(column, expr);
    }

    @Override
    public ParseNode visitPartitionDesc(StarRocksParser.PartitionDescContext context) {
        List<Identifier> identifierList = visit(context.identifierList().identifier(), Identifier.class);
        List<PartitionDesc> partitionDesc = visit(context.rangePartitionDesc(), PartitionDesc.class);
        return new RangePartitionDesc(
                identifierList.stream().map(Identifier::getValue).collect(toList()),
                partitionDesc);
    }

    @Override
    public ParseNode visitSingleRangePartition(StarRocksParser.SingleRangePartitionContext context) {
        PartitionKeyDesc partitionKeyDesc = (PartitionKeyDesc) visit(context.partitionKeyDesc());
        boolean ifNotExists = context.IF() != null;
        Map<String, String> properties = null;
        if (context.propertyList() != null) {
            properties = new HashMap<>();
            List<Property> propertyList = visit(context.propertyList().property(), Property.class);
            for (Property property : propertyList) {
                properties.put(property.getKey(), property.getValue());
            }
        }
        return new SingleRangePartitionDesc(ifNotExists, ((Identifier) visit(context.identifier())).getValue(),
                partitionKeyDesc, properties);
    }

    @Override
    public ParseNode visitMultiRangePartition(StarRocksParser.MultiRangePartitionContext context) {
        if (context.interval() != null) {
            IntervalLiteral intervalLiteral = (IntervalLiteral) visit(context.interval());
            Expr expr = intervalLiteral.getValue();
            long intervalVal;
            if (expr instanceof IntLiteral) {
                intervalVal = ((IntLiteral) expr).getLongValue();
            } else {
                throw new IllegalArgumentException("Unsupported interval expr: " + expr);
            }
            return new MultiRangePartitionDesc(
                    ((StringLiteral) visit(context.string(0))).getStringValue(),
                    ((StringLiteral) visit(context.string(1))).getStringValue(),
                    intervalVal,
                    intervalLiteral.getUnitIdentifier().getDescription());
        } else {
            return new MultiRangePartitionDesc(
                    ((StringLiteral) visit(context.string(0))).getStringValue(),
                    ((StringLiteral) visit(context.string(1))).getStringValue(),
                    Long.parseLong(context.INTEGER_VALUE().getText()));
        }
    }

    @Override
    public ParseNode visitSingleItemListPartitionDesc(StarRocksParser.SingleItemListPartitionDescContext context) {
        List<String> values =
                context.stringList().string().stream().map(c -> ((StringLiteral) visit(c)).getStringValue())
                        .collect(toList());
        boolean ifNotExists = context.IF() != null;
        Map<String, String> properties = null;
        if (context.propertyList() != null) {
            properties = new HashMap<>();
            List<Property> propertyList = visit(context.propertyList().property(), Property.class);
            for (Property property : propertyList) {
                properties.put(property.getKey(), property.getValue());
            }
        }
        return new SingleItemListPartitionDesc(ifNotExists, ((Identifier) visit(context.identifier())).getValue(),
                values, properties);
    }

    @Override
    public ParseNode visitMultiItemListPartitionDesc(StarRocksParser.MultiItemListPartitionDescContext context) {
        boolean ifNotExists = context.IF() != null;
        List<List<String>> multiValues = new ArrayList<>();
        for (StarRocksParser.StringListContext stringListContext : context.stringList()) {
            List<String> values =
                    stringListContext.string().stream().map(c -> ((StringLiteral) visit(c)).getStringValue())
                            .collect(toList());
            multiValues.add(values);
        }
        Map<String, String> properties = null;
        if (context.propertyList() != null) {
            properties = new HashMap<>();
            List<Property> propertyList = visit(context.propertyList().property(), Property.class);
            for (Property property : propertyList) {
                properties.put(property.getKey(), property.getValue());
            }
        }
        return new MultiItemListPartitionDesc(ifNotExists, ((Identifier) visit(context.identifier())).getValue(),
                multiValues, properties);
    }

    @Override
    public ParseNode visitPartitionKeyDesc(StarRocksParser.PartitionKeyDescContext context) {
        PartitionKeyDesc partitionKeyDesc;
        if (context.LESS() != null) {
            if (context.MAXVALUE() != null) {
                return PartitionKeyDesc.createMaxKeyDesc();
            }
            List<PartitionValue> partitionValueList =
                    visit(context.partitionValueList().get(0).partitionValue(), PartitionValue.class);
            partitionKeyDesc = new PartitionKeyDesc(partitionValueList);
        } else {
            List<PartitionValue> lowerPartitionValueList =
                    visit(context.partitionValueList().get(0).partitionValue(), PartitionValue.class);
            List<PartitionValue> upperPartitionValueList =
                    visit(context.partitionValueList().get(1).partitionValue(), PartitionValue.class);
            partitionKeyDesc = new PartitionKeyDesc(lowerPartitionValueList, upperPartitionValueList);
        }
        return partitionKeyDesc;
    }

    @Override
    public ParseNode visitPartitionValue(StarRocksParser.PartitionValueContext context) {
        if (context.MAXVALUE() != null) {
            return PartitionValue.MAX_VALUE;
        } else {
            return new PartitionValue(((StringLiteral) visit(context.string())).getStringValue());
        }
    }

    @Override
    public ParseNode visitDistributionDesc(StarRocksParser.DistributionDescContext context) {
        //default buckets number
        int buckets = 10;

        if (context.INTEGER_VALUE() != null) {
            buckets = Integer.parseInt(context.INTEGER_VALUE().getText());
        }
        List<Identifier> identifierList = visit(context.identifierList().identifier(), Identifier.class);

        return new HashDistributionDesc(buckets, identifierList.stream().map(Identifier::getValue).collect(toList()));
    }

    @Override
    public ParseNode visitRefreshSchemeDesc(StarRocksParser.RefreshSchemeDescContext context) {
        LocalDateTime startTime = LocalDateTime.now();
        IntervalLiteral intervalLiteral = null;
        if (context.ASYNC() != null) {
            if (context.START() != null && context.interval() == null) {
                throw new SemanticException("Please input interval clause");
            }
            boolean defineStartTime = false;
            if (context.START() != null) {
                StringLiteral stringLiteral = (StringLiteral) visit(context.string());
                DateTimeFormatter dateTimeFormatter;
                try {
                    dateTimeFormatter = DateUtils.probeFormat(stringLiteral.getStringValue());
                    LocalDateTime tempStartTime = DateUtils.
                            parseStringWithDefaultHSM(stringLiteral.getStringValue(), dateTimeFormatter);
                    if (tempStartTime.isBefore(LocalDateTime.now())) {
                        throw new IllegalArgumentException("Refresh start must be after current time");
                    }
                    startTime = tempStartTime;
                    defineStartTime = true;
                } catch (AnalysisException e) {
                    throw new IllegalArgumentException(
                            "Refresh start " +
                                    stringLiteral.getStringValue() + " is incorrect");
                }
            }

            if (context.interval() != null) {
                intervalLiteral = (IntervalLiteral) visit(context.interval());
                if (!(intervalLiteral.getValue() instanceof IntLiteral)) {
                    throw new IllegalArgumentException(
                            "Refresh every " + intervalLiteral.getValue() + " must be IntLiteral");
                }
            }
            return new AsyncRefreshSchemeDesc(defineStartTime, startTime, intervalLiteral);
        } else if (context.SYNC() != null) {
            return new SyncRefreshSchemeDesc();
        } else if (context.MANUAL() != null) {
            return new ManualRefreshSchemeDesc();
        }
        return null;
    }

    @Override
    public ParseNode visitProperty(StarRocksParser.PropertyContext context) {
        return new Property(
                ((StringLiteral) visit(context.key)).getStringValue(),
                ((StringLiteral) visit(context.value)).getStringValue());
    }

    @Override
    public ParseNode visitOutfile(StarRocksParser.OutfileContext context) {
        Map<String, String> properties = new HashMap<>();
        if (context.properties() != null) {
            List<Property> propertyList = visit(context.properties().property(), Property.class);
            for (Property property : propertyList) {
                properties.put(property.getKey(), property.getValue());
            }
        }

        String format = null;
        if (context.fileFormat() != null) {
            if (context.fileFormat().identifier() != null) {
                format = ((Identifier) visit(context.fileFormat().identifier())).getValue();
            } else if (context.fileFormat().string() != null) {
                format = ((StringLiteral) visit(context.fileFormat().string())).getStringValue();
            }
        }

        return new OutFileClause(
                ((StringLiteral) visit(context.file)).getStringValue(),
                format,
                properties);
    }

    @Override
    public ParseNode visitColumnNameWithComment(StarRocksParser.ColumnNameWithCommentContext context) {
        String comment = null;
        if (context.comment() != null) {
            comment = ((StringLiteral) visit(context.comment())).getStringValue();
        }

        return new ColWithComment(((Identifier) visit(context.identifier())).getValue(), comment);
    }

    @Override
    public ParseNode visitIdentifierOrString(StarRocksParser.IdentifierOrStringContext context) {
        String s = null;
        if (context.identifier() != null) {
            s = ((Identifier) visit(context.identifier())).getValue();
        } else if (context.string() != null) {
            s = ((StringLiteral) visit(context.string())).getStringValue();
        }
        return new Identifier(s);
    }

    @Override
    public ParseNode visitUserWithHostAndBlanket(StarRocksParser.UserWithHostAndBlanketContext context) {
        Identifier user = (Identifier) visit(context.identifierOrString(0));
        Identifier host = (Identifier) visit(context.identifierOrString(1));
        return new UserIdentifier(user.getValue(), host.getValue(), true);
    }

    @Override
    public ParseNode visitUserWithHost(StarRocksParser.UserWithHostContext context) {
        Identifier user = (Identifier) visit(context.identifierOrString(0));
        Identifier host = (Identifier) visit(context.identifierOrString(1));
        return new UserIdentifier(user.getValue(), host.getValue(), false);
    }

    @Override
    public ParseNode visitUserWithoutHost(StarRocksParser.UserWithoutHostContext context) {
        Identifier user = (Identifier) visit(context.identifierOrString());
        return new UserIdentifier(user.getValue(), "%", false);
    }

    // ------------------------------------------- Procedure Statement -------------------------------------------

    @Override
    public ParseNode visitShowProcedureStatement(StarRocksParser.ShowProcedureStatementContext context) {
        if (context.pattern != null) {
            StringLiteral stringLiteral = (StringLiteral) visit(context.pattern);
            return new ShowProcedureStmt(stringLiteral.getValue());
        } else if (context.expression() != null) {
            return new ShowProcedureStmt((Expr) visit(context.expression()));
        } else {
            return new ShowProcedureStmt();
        }
    }

    // ------------------------------------------- Util Functions -------------------------------------------

    private <T> List<T> visit(List<? extends ParserRuleContext> contexts, Class<T> clazz) {
        return contexts.stream()
                .map(this::visit)
                .map(clazz::cast)
                .collect(toList());
    }

    private <T> List<T> visitIfPresent(List<? extends ParserRuleContext> contexts, Class<T> clazz) {
        if (contexts != null && contexts.size() != 0) {
            return contexts.stream()
                    .map(this::visit)
                    .map(clazz::cast)
                    .collect(toList());
        } else {
            return null;
        }
    }

    private ParseNode visitIfPresent(ParserRuleContext context) {
        if (context != null) {
            return visit(context);
        } else {
            return null;
        }
    }

    private QualifiedName getQualifiedName(StarRocksParser.QualifiedNameContext context) {
        List<String> parts = visit(context.identifier(), Identifier.class).stream()
                .map(Identifier::getValue)
                .collect(Collectors.toList());

        return QualifiedName.of(parts);
    }

    private TableName qualifiedNameToTableName(QualifiedName qualifiedName) {
        // Hierarchy: catalog.database.table
        List<String> parts = qualifiedName.getParts();
        if (parts.size() == 3) {
            return new TableName(parts.get(0), parts.get(1), parts.get(2));
        } else if (parts.size() == 2) {
            return new TableName(null, qualifiedName.getParts().get(0), qualifiedName.getParts().get(1));
        } else if (parts.size() == 1) {
            return new TableName(null, null, qualifiedName.getParts().get(0));
        } else {
            throw new ParsingException("error table name ");
        }
    }

    public Type getType(StarRocksParser.TypeContext context) {
        if (context.baseType() != null) {
            return getBaseType(context.baseType());
        } else if (context.decimalType() != null) {
            return getDecimalType(context.decimalType());
        } else if (context.arrayType() != null) {
            return getArrayType(context.arrayType());
        }
        throw new IllegalArgumentException("Unsupported type specification: " + context.getText());
    }

    private Type getBaseType(StarRocksParser.BaseTypeContext context) {
        int length = -1;
        if (context.typeParameter() != null) {
            length = Integer.parseInt(context.typeParameter().INTEGER_VALUE().toString());
        }
        if (context.STRING() != null) {
            ScalarType type = ScalarType.createVarcharType(ScalarType.DEFAULT_STRING_LENGTH);
            type.setAssignedStrLenInColDefinition();
            return type;
        } else if (context.VARCHAR() != null) {
            ScalarType type = ScalarType.createVarcharType(length);
            if (length != -1) {
                type.setAssignedStrLenInColDefinition();
            }
            return type;
        } else if (context.CHAR() != null) {
            ScalarType type = ScalarType.createCharType(length);
            if (length != -1) {
                type.setAssignedStrLenInColDefinition();
            }
            return type;
        } else if (context.SIGNED() != null) {
            return Type.INT;
        } else if (context.HLL() != null) {
            ScalarType type = ScalarType.createHllType();
            type.setAssignedStrLenInColDefinition();
            return type;
        } else {
            return ScalarType.createType(context.getChild(0).getText());
        }
    }

    public ScalarType getDecimalType(StarRocksParser.DecimalTypeContext context) {
        Integer precision = null;
        Integer scale = null;
        if (context.precision != null) {
            precision = Integer.parseInt(context.precision.getText());
            if (context.scale != null) {
                scale = Integer.parseInt(context.scale.getText());
            }
        }
        if (context.DECIMAL() != null) {
            if (precision != null) {
                if (scale != null) {
                    return ScalarType.createUnifiedDecimalType(precision, scale);
                }
                try {
                    return ScalarType.createUnifiedDecimalType(precision);
                } catch (AnalysisException e) {
                    throw new SemanticException(e.getMessage());
                }
            }
            return ScalarType.createUnifiedDecimalType(10, 0);
        } else if (context.DECIMAL32() != null || context.DECIMAL64() != null || context.DECIMAL128() != null) {
            try {
                ScalarType.checkEnableDecimalV3();
            } catch (AnalysisException e) {
                throw new SemanticException(e.getMessage());
            }
            final PrimitiveType primitiveType = PrimitiveType.valueOf(context.children.get(0).getText().toUpperCase());
            if (precision != null) {
                if (scale != null) {
                    return ScalarType.createDecimalV3Type(primitiveType, precision, scale);
                }
                return ScalarType.createDecimalV3Type(primitiveType, precision);
            }
            return ScalarType.createDecimalV3Type(primitiveType);
        } else if (context.DECIMALV2() != null) {
            if (precision != null) {
                if (scale != null) {
                    return ScalarType.createDecimalV2Type(precision, scale);
                }
                return ScalarType.createDecimalV2Type(precision);
            }
            return ScalarType.createDecimalV2Type();
        } else {
            throw new IllegalArgumentException("Unsupported type " + context.getText());
        }
    }

    public ArrayType getArrayType(StarRocksParser.ArrayTypeContext context) {
        return new ArrayType(getType(context.type()));
    }

    @Override
    public ParseNode visitDescTableStatement(StarRocksParser.DescTableStatementContext context) {
        QualifiedName qualifiedName = getQualifiedName(context.qualifiedName());
        TableName targetTableName = qualifiedNameToTableName(qualifiedName);
        return new DescribeStmt(targetTableName, context.ALL() != null);
    }

<<<<<<< HEAD
    private LabelName qualifiedNameToLabelName(QualifiedName qualifiedName) {
        // Hierarchy: catalog.database.table
        List<String> parts = qualifiedName.getParts();
        if (parts.size() == 2) {
            return new LabelName(parts.get(0), parts.get(1));
        } else {
            throw new ParsingException("error table name ");
        }
=======
    @Override
    public ParseNode visitShowProcStatement(StarRocksParser.ShowProcStatementContext context) {
        StringLiteral stringLiteral = (StringLiteral) visit(context.path);
        return new ShowProcStmt(stringLiteral.getValue());
>>>>>>> 0507d683
    }
}<|MERGE_RESOLUTION|>--- conflicted
+++ resolved
@@ -713,16 +713,8 @@
         if (context.qualifiedName() != null) {
             dbName = getQualifiedName(context.db);
         }
-<<<<<<< HEAD
-
-        if (dbName == null) {
-            return new ShowDeleteStmt("");
-        }
-
-        return new ShowDeleteStmt(dbName.toString());
-=======
+    
         return new ShowDeleteStmt(dbName == null ? null : dbName.toString());
->>>>>>> 0507d683
     }
 
     @Override
@@ -3375,7 +3367,12 @@
         return new DescribeStmt(targetTableName, context.ALL() != null);
     }
 
-<<<<<<< HEAD
+    @Override
+    public ParseNode visitShowProcStatement(StarRocksParser.ShowProcStatementContext context) {
+        StringLiteral stringLiteral = (StringLiteral) visit(context.path);
+        return new ShowProcStmt(stringLiteral.getValue());
+    }
+    
     private LabelName qualifiedNameToLabelName(QualifiedName qualifiedName) {
         // Hierarchy: catalog.database.table
         List<String> parts = qualifiedName.getParts();
@@ -3384,11 +3381,5 @@
         } else {
             throw new ParsingException("error table name ");
         }
-=======
-    @Override
-    public ParseNode visitShowProcStatement(StarRocksParser.ShowProcStatementContext context) {
-        StringLiteral stringLiteral = (StringLiteral) visit(context.path);
-        return new ShowProcStmt(stringLiteral.getValue());
->>>>>>> 0507d683
     }
 }