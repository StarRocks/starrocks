--- conflicted
+++ resolved
@@ -2630,7 +2630,6 @@
         return new SetTransaction();
     }
 
-<<<<<<< HEAD
     @Override
     public ParseNode visitSetRole(StarRocksParser.SetRoleContext context) {
         List<String> roles = context.roleList().string().stream().map(
@@ -2648,8 +2647,6 @@
         return new SetRoleStmt(roles, true);
     }
 
-    // ----------------------------------------------  Alter Clause ----------------------------------------------------
-=======
     // ----------------------------------------------- Unsupported Statement -----------------------------------------------------
 
     @Override
@@ -2658,7 +2655,6 @@
     }
 
     // ----------------------------------------------  Alter Clause --------------------------------------------------------------
->>>>>>> d89a6665
 
     // ---------Alter system clause---------
     @Override
@@ -3694,7 +3690,6 @@
     }
 
     @Override
-<<<<<<< HEAD
     public ParseNode visitRevokeRoleFromRole(StarRocksParser.RevokeRoleFromRoleContext context) {
         return new RevokeRoleStmt(
                 ((Identifier) visit(context.identifierOrString(0))).getValue(),
@@ -3702,20 +3697,11 @@
     }
 
     @Override
-    public ParseNode visitGrantImpersonateBrief(StarRocksParser.GrantImpersonateBriefContext context) {
-        List<String> privList = new ArrayList<>();
-        privList.add("IMPERSONATE");
-        GrantPrivilegeStmt stmt;
-        if (context.user(1) != null) {
-            UserIdentity authorizedUser = ((UserIdentifier) visit(context.user(1))).getUserIdentity();
-            stmt = new GrantPrivilegeStmt(privList, "USER", authorizedUser);
-=======
     public ParseNode visitGrantRevokeClause(StarRocksParser.GrantRevokeClauseContext context) {
         boolean withGrantOption = context.WITH() != null;
         if (context.user() != null) {
             UserIdentity user = ((UserIdentifier) visit(context.user())).getUserIdentity();
             return new GrantRevokeClause(user, null, withGrantOption);
->>>>>>> d89a6665
         } else {
             String roleName = ((Identifier) visit(context.identifierOrString())).getValue();
             return new GrantRevokeClause(null, roleName, withGrantOption);
