--- conflicted
+++ resolved
@@ -319,7 +319,6 @@
     @Override
     public ParseNode visitAlterSystemStatement(StarRocksParser.AlterSystemStatementContext context) {
         return new AlterSystemStmt((AlterClause) visit(context.alterClause()));
-<<<<<<< HEAD
     }
 
     // ------------------------------------------- Alter Clause --------------------------------------------------------
@@ -339,38 +338,10 @@
                 comment);
 
         return new CreateIndexClause(null, indexDef, true);
-=======
->>>>>>> 9864e344
-    }
-
-    // ------------------------------------------- Alter Clause --------------------------------------------------------
-
-    @Override
-<<<<<<< HEAD
+    }
+
+    @Override
     public ParseNode visitDropIndexClause(StarRocksParser.DropIndexClauseContext context) {
-        if (context.PRIMARY() != null) {
-            return new DropIndexClause("PRIMARY", null, true);
-        }
-=======
-    public ParseNode visitCreateIndexClause(StarRocksParser.CreateIndexClauseContext context) {
-        String indexName = ((Identifier) visit(context.identifier())).getValue();
-        List<Identifier> columnList = visit(context.identifierList().identifier(), Identifier.class);
-        String comment = null;
-        if (context.comment() != null) {
-            comment = ((StringLiteral) visit(context.comment())).getStringValue();
-        }
-
-        IndexDef indexDef = new IndexDef(indexName,
-                columnList.stream().map(Identifier::getValue).collect(toList()),
-                IndexDef.IndexType.BITMAP,
-                comment);
-
-        return new CreateIndexClause(null, indexDef, true);
-    }
-
-    @Override
-    public ParseNode visitDropIndexClause(StarRocksParser.DropIndexClauseContext context) {
->>>>>>> 9864e344
         Identifier identifier = (Identifier) visit(context.identifier());
         return new DropIndexClause(identifier.getValue(), null, true);
     }
