// This file is licensed under the Elastic License 2.0. Copyright 2021-present, StarRocks Limited.
package com.starrocks.sql.parser;

import com.google.common.base.Joiner;
import com.google.common.base.Preconditions;
import com.google.common.collect.ImmutableSet;
import com.google.common.collect.Lists;
import com.starrocks.analysis.AddBackendClause;
import com.starrocks.analysis.AddFollowerClause;
import com.starrocks.analysis.AddObserverClause;
import com.starrocks.analysis.AdminSetConfigStmt;
import com.starrocks.analysis.AdminSetReplicaStatusStmt;
import com.starrocks.analysis.AlterClause;
import com.starrocks.analysis.AlterSystemStmt;
import com.starrocks.analysis.AlterTableStmt;
import com.starrocks.analysis.AlterViewStmt;
import com.starrocks.analysis.AnalyticExpr;
import com.starrocks.analysis.AnalyticWindow;
import com.starrocks.analysis.ArithmeticExpr;
import com.starrocks.analysis.ArrayElementExpr;
import com.starrocks.analysis.ArrayExpr;
import com.starrocks.analysis.ArrowExpr;
import com.starrocks.analysis.BetweenPredicate;
import com.starrocks.analysis.BinaryPredicate;
import com.starrocks.analysis.BoolLiteral;
import com.starrocks.analysis.CaseExpr;
import com.starrocks.analysis.CaseWhenClause;
import com.starrocks.analysis.CastExpr;
import com.starrocks.analysis.ColWithComment;
import com.starrocks.analysis.CompoundPredicate;
import com.starrocks.analysis.CreateIndexClause;
import com.starrocks.analysis.CreateTableAsSelectStmt;
import com.starrocks.analysis.CreateTableStmt;
import com.starrocks.analysis.CreateViewStmt;
import com.starrocks.analysis.DateLiteral;
import com.starrocks.analysis.DecimalLiteral;
import com.starrocks.analysis.DefaultValueExpr;
import com.starrocks.analysis.DeleteStmt;
import com.starrocks.analysis.DistributionDesc;
<<<<<<< HEAD
import com.starrocks.analysis.DropIndexClause;
=======
import com.starrocks.analysis.DropBackendClause;
import com.starrocks.analysis.DropFollowerClause;
>>>>>>> d009d3dd
import com.starrocks.analysis.DropMaterializedViewStmt;
import com.starrocks.analysis.DropObserverClause;
import com.starrocks.analysis.DropTableStmt;
import com.starrocks.analysis.ExistsPredicate;
import com.starrocks.analysis.Expr;
import com.starrocks.analysis.FloatLiteral;
import com.starrocks.analysis.FunctionCallExpr;
import com.starrocks.analysis.FunctionParams;
import com.starrocks.analysis.GroupByClause;
import com.starrocks.analysis.GroupingFunctionCallExpr;
import com.starrocks.analysis.HashDistributionDesc;
import com.starrocks.analysis.InPredicate;
import com.starrocks.analysis.IndexDef;
import com.starrocks.analysis.InformationFunction;
import com.starrocks.analysis.InsertStmt;
import com.starrocks.analysis.InsertTarget;
import com.starrocks.analysis.IntLiteral;
import com.starrocks.analysis.IsNullPredicate;
import com.starrocks.analysis.JoinOperator;
import com.starrocks.analysis.LargeIntLiteral;
import com.starrocks.analysis.LikePredicate;
import com.starrocks.analysis.LimitElement;
import com.starrocks.analysis.LiteralExpr;
import com.starrocks.analysis.MultiRangePartitionDesc;
import com.starrocks.analysis.NullLiteral;
import com.starrocks.analysis.OdbcScalarFunctionCall;
import com.starrocks.analysis.OrderByElement;
import com.starrocks.analysis.OutFileClause;
import com.starrocks.analysis.ParseNode;
import com.starrocks.analysis.PartitionDesc;
import com.starrocks.analysis.PartitionKeyDesc;
import com.starrocks.analysis.PartitionNames;
import com.starrocks.analysis.PartitionValue;
import com.starrocks.analysis.RangePartitionDesc;
import com.starrocks.analysis.SelectList;
import com.starrocks.analysis.SelectListItem;
import com.starrocks.analysis.SetType;
import com.starrocks.analysis.ShowDbStmt;
import com.starrocks.analysis.ShowMaterializedViewStmt;
import com.starrocks.analysis.ShowTableStmt;
import com.starrocks.analysis.SingleRangePartitionDesc;
import com.starrocks.analysis.SlotRef;
import com.starrocks.analysis.StatementBase;
import com.starrocks.analysis.StringLiteral;
import com.starrocks.analysis.Subquery;
import com.starrocks.analysis.SysVariableDesc;
import com.starrocks.analysis.TableName;
import com.starrocks.analysis.TableRenameClause;
import com.starrocks.analysis.TimestampArithmeticExpr;
import com.starrocks.analysis.TypeDef;
import com.starrocks.analysis.UpdateStmt;
import com.starrocks.analysis.UseStmt;
import com.starrocks.analysis.ValueList;
import com.starrocks.catalog.ArrayType;
import com.starrocks.catalog.ScalarType;
import com.starrocks.catalog.Type;
import com.starrocks.common.AnalysisException;
import com.starrocks.common.ErrorCode;
import com.starrocks.common.ErrorReport;
import com.starrocks.common.NotImplementedException;
import com.starrocks.mysql.MysqlPassword;
import com.starrocks.qe.SqlModeHelper;
import com.starrocks.sql.analyzer.RelationId;
import com.starrocks.sql.analyzer.SemanticException;
import com.starrocks.sql.ast.CTERelation;
import com.starrocks.sql.ast.ColumnAssignment;
import com.starrocks.sql.ast.ExceptRelation;
import com.starrocks.sql.ast.GrantRoleStmt;
import com.starrocks.sql.ast.Identifier;
import com.starrocks.sql.ast.IntersectRelation;
import com.starrocks.sql.ast.IntervalLiteral;
import com.starrocks.sql.ast.JoinRelation;
import com.starrocks.sql.ast.Property;
import com.starrocks.sql.ast.QualifiedName;
import com.starrocks.sql.ast.QueryRelation;
import com.starrocks.sql.ast.QueryStatement;
import com.starrocks.sql.ast.Relation;
import com.starrocks.sql.ast.RevokeRoleStmt;
import com.starrocks.sql.ast.SelectRelation;
import com.starrocks.sql.ast.SubqueryRelation;
import com.starrocks.sql.ast.TableFunctionRelation;
import com.starrocks.sql.ast.TableRelation;
import com.starrocks.sql.ast.UnionRelation;
import com.starrocks.sql.ast.UnitIdentifier;
import com.starrocks.sql.ast.UserIdentifier;
import com.starrocks.sql.ast.ValuesRelation;
import com.starrocks.sql.common.ErrorType;
import com.starrocks.sql.common.StarRocksPlannerException;
import com.starrocks.sql.optimizer.base.SetQualifier;
import org.antlr.v4.runtime.ParserRuleContext;
import org.antlr.v4.runtime.Token;
import org.antlr.v4.runtime.tree.ParseTree;
import org.antlr.v4.runtime.tree.TerminalNode;

import java.io.StringWriter;
import java.math.BigDecimal;
import java.math.BigInteger;
import java.util.ArrayList;
import java.util.HashMap;
import java.util.Iterator;
import java.util.List;
import java.util.Map;
import java.util.stream.Collectors;

import static java.util.stream.Collectors.toList;

public class AstBuilder extends StarRocksBaseVisitor<ParseNode> {
    private final long sqlMode;

    public AstBuilder(long sqlMode) {
        this.sqlMode = sqlMode;
    }

    @Override
    public ParseNode visitSingleStatement(StarRocksParser.SingleStatementContext context) {
        return visit(context.statement());
    }

    // ------------------------------------------- Table Statement -----------------------------------------------------
    @Override
    public ParseNode visitCreateTableAsSelectStatement(StarRocksParser.CreateTableAsSelectStatementContext context) {
        Map<String, String> properties = new HashMap<>();
        if (context.properties() != null) {
            List<Property> propertyList = visit(context.properties().property(), Property.class);
            for (Property property : propertyList) {
                properties.put(property.getKey(), property.getValue());
            }
        }

        CreateTableStmt createTableStmt = new CreateTableStmt(
                context.IF() != null,
                false,
                qualifiedNameToTableName(getQualifiedName(context.qualifiedName())),
                null,
                "olap",
                null,
                context.partitionDesc() == null ? null : (PartitionDesc) visit(context.partitionDesc()),
                context.distributionDesc() == null ? null : (DistributionDesc) visit(context.distributionDesc()),
                properties,
                null,
                context.comment() == null ? null :
                        ((StringLiteral) visit(context.comment().string())).getStringValue());

        List<Identifier> columns = visitIfPresent(context.identifier(), Identifier.class);
        return new CreateTableAsSelectStmt(
                createTableStmt,
                columns == null ? null : columns.stream().map(Identifier::getValue).collect(toList()),
                (QueryStatement) visit(context.queryStatement()));
    }

    @Override
    public ParseNode visitAlterTableStatement(StarRocksParser.AlterTableStatementContext context) {
        QualifiedName qualifiedName = getQualifiedName(context.qualifiedName());
        TableName targetTableName = qualifiedNameToTableName(qualifiedName);
        List<AlterClause> alterClauses = visit(context.alterClause(), AlterClause.class);
        return new AlterTableStmt(targetTableName, alterClauses);
    }

    @Override
    public ParseNode visitDropTableStatement(StarRocksParser.DropTableStatementContext context) {
        boolean ifExists = context.IF() != null && context.EXISTS() != null;
        boolean force = context.FORCE() != null;
        QualifiedName qualifiedName = getQualifiedName(context.qualifiedName());
        TableName targetTableName = qualifiedNameToTableName(qualifiedName);
        return new DropTableStmt(ifExists, targetTableName, force);
    }

    @Override
    public ParseNode visitShowTableStatement(StarRocksParser.ShowTableStatementContext context) {
        boolean isVerbose = context.FULL() != null;
        String database = null;
        if (context.qualifiedName() != null) {
            database = getQualifiedName(context.qualifiedName()).toString();
        }

        if (context.pattern != null) {
            StringLiteral stringLiteral = (StringLiteral) visit(context.pattern);
            return new ShowTableStmt(database, isVerbose, stringLiteral.getValue());
        } else if (context.expression() != null) {
            return new ShowTableStmt(database, isVerbose, null, (Expr) visit(context.expression()));
        } else {
            return new ShowTableStmt(database, isVerbose, null);
        }
    }

    @Override
    public ParseNode visitCreateIndexStatement(StarRocksParser.CreateIndexStatementContext context) {
        String indexName = ((Identifier) visit(context.identifier())).getValue();
        List<Identifier> columnList = visit(context.identifierList().identifier(), Identifier.class);
        String comment = null;
        if (context.comment() != null) {
            comment = ((StringLiteral) visit(context.comment())).getStringValue();
        }

        IndexDef indexDef = new IndexDef(indexName,
                columnList.stream().map(Identifier::getValue).collect(toList()),
                IndexDef.IndexType.BITMAP,
                comment);

        CreateIndexClause createIndexClause = new CreateIndexClause(null, indexDef, false);

        QualifiedName qualifiedName = getQualifiedName(context.qualifiedName());
        TableName targetTableName = qualifiedNameToTableName(qualifiedName);
        return new AlterTableStmt(targetTableName, Lists.newArrayList(createIndexClause));
    }

    @Override
    public ParseNode visitDropIndexStatement(StarRocksParser.DropIndexStatementContext context) {
        Identifier identifier = (Identifier) visit(context.identifier());
        DropIndexClause dropIndexClause = new DropIndexClause(identifier.getValue(), null, false);

        QualifiedName qualifiedName = getQualifiedName(context.qualifiedName());
        TableName targetTableName = qualifiedNameToTableName(qualifiedName);
        return new AlterTableStmt(targetTableName, Lists.newArrayList(dropIndexClause));
    }

    // ------------------------------------------- View Statement ------------------------------------------------------

    @Override
    public ParseNode visitCreateViewStatement(StarRocksParser.CreateViewStatementContext context) {
        QualifiedName qualifiedName = getQualifiedName(context.qualifiedName());
        TableName targetTableName = qualifiedNameToTableName(qualifiedName);

        List<ColWithComment> colWithComments = null;
        if (context.columnNameWithComment().size() > 0) {
            colWithComments = visit(context.columnNameWithComment(), ColWithComment.class);
        }
        return new CreateViewStmt(
                context.IF() != null,
                targetTableName,
                colWithComments,
                context.comment() == null ? null : ((StringLiteral) visit(context.comment())).getStringValue(),
                (QueryStatement) visit(context.queryStatement()));
    }

    @Override
    public ParseNode visitAlterViewStatement(StarRocksParser.AlterViewStatementContext context) {
        QualifiedName qualifiedName = getQualifiedName(context.qualifiedName());
        TableName targetTableName = qualifiedNameToTableName(qualifiedName);

        List<ColWithComment> colWithComments = null;
        if (context.columnNameWithComment().size() > 0) {
            colWithComments = visit(context.columnNameWithComment(), ColWithComment.class);
        }

        return new AlterViewStmt(targetTableName, colWithComments, (QueryStatement) visit(context.queryStatement()));
    }

    @Override
    public ParseNode visitDropViewStatement(StarRocksParser.DropViewStatementContext context) {
        boolean ifExists = context.IF() != null && context.EXISTS() != null;
        QualifiedName qualifiedName = getQualifiedName(context.qualifiedName());
        TableName targetTableName = qualifiedNameToTableName(qualifiedName);
        return new DropTableStmt(ifExists, targetTableName, true, false);
    }

    // ------------------------------------------- Materialized View Statement -----------------------------------------

    @Override
    public ParseNode visitShowMaterializedViewStatement(StarRocksParser.ShowMaterializedViewStatementContext context) {
        String database = null;
        if (context.qualifiedName() != null) {
            database = getQualifiedName(context.qualifiedName()).toString();
        }
        return new ShowMaterializedViewStmt(database);
    }

    @Override
    public ParseNode visitDropMaterializedViewStatement(StarRocksParser.DropMaterializedViewStatementContext context) {
        QualifiedName mvQualifiedName = getQualifiedName(context.qualifiedName());
        TableName mvName = qualifiedNameToTableName(mvQualifiedName);
        return new DropMaterializedViewStmt(context.IF() != null, mvName);
    }

    // ------------------------------------------- Alter Clause --------------------------------------------------------

    @Override
    public ParseNode visitCreateIndexClause(StarRocksParser.CreateIndexClauseContext context) {
        String indexName = ((Identifier) visit(context.identifier())).getValue();
        List<Identifier> columnList = visit(context.identifierList().identifier(), Identifier.class);
        String comment = null;
        if (context.comment() != null) {
            comment = ((StringLiteral) visit(context.comment())).getStringValue();
        }

        IndexDef indexDef = new IndexDef(indexName,
                columnList.stream().map(Identifier::getValue).collect(toList()),
                IndexDef.IndexType.BITMAP,
                comment);

        return new CreateIndexClause(null, indexDef, true);
    }

    @Override
    public ParseNode visitDropIndexClause(StarRocksParser.DropIndexClauseContext context) {
        Identifier identifier = (Identifier) visit(context.identifier());
        return new DropIndexClause(identifier.getValue(), null, true);
    }

    @Override
    public ParseNode visitTableRenameClause(StarRocksParser.TableRenameClauseContext context) {
        Identifier identifier = (Identifier) visit(context.identifier());
        return new TableRenameClause(identifier.getValue());
    }

    @Override
    public ParseNode visitAdminSetReplicaStatus(StarRocksParser.AdminSetReplicaStatusContext context) {
        Map<String, String> properties = new HashMap<>();
        List<Property> propertyList = visit(context.properties().property(), Property.class);
        for (Property property : propertyList) {
            properties.put(property.getKey(), property.getValue());
        }
        return new AdminSetReplicaStatusStmt(properties);
    }

    // ------------------------------------------- DML Statement -------------------------------------------------------
    @Override
    public ParseNode visitInsertStatement(StarRocksParser.InsertStatementContext context) {
        QualifiedName qualifiedName = getQualifiedName(context.qualifiedName());
        TableName targetTableName = qualifiedNameToTableName(qualifiedName);
        PartitionNames partitionNames = null;
        if (context.partitionNames() != null) {
            partitionNames = (PartitionNames) visit(context.partitionNames());
        }

        QueryStatement queryStatement;
        if (context.VALUES() != null) {
            List<ValueList> rowValues = visit(context.expressionsWithDefault(), ValueList.class);
            List<ArrayList<Expr>> rows = rowValues.stream().map(ValueList::getFirstRow).collect(toList());

            List<String> colNames = new ArrayList<>();
            for (int i = 0; i < rows.get(0).size(); ++i) {
                colNames.add("column_" + i);
            }

            queryStatement = new QueryStatement(new ValuesRelation(rows, colNames));
        } else {
            queryStatement = (QueryStatement) visit(context.queryStatement());
        }

        List<String> targetColumnNames = null;
        if (context.columnAliases() != null) {
            // StarRocks tables are not case-sensitive, so targetColumnNames are converted
            // to lowercase characters to facilitate subsequent matching.
            List<Identifier> targetColumnNamesIdentifiers =
                    visitIfPresent(context.columnAliases().identifier(), Identifier.class);
            if (targetColumnNamesIdentifiers != null) {
                targetColumnNames = targetColumnNamesIdentifiers.stream()
                        .map(Identifier::getValue).map(String::toLowerCase).collect(toList());
            }
        }
        if (context.explainDesc() != null) {
            queryStatement.setIsExplain(true, getExplainType(context.explainDesc()));
        }

        return new InsertStmt(
                new InsertTarget(targetTableName, partitionNames),
                context.label == null ? null : context.label.getText(),
                targetColumnNames,
                queryStatement,
                Lists.newArrayList());
    }

    @Override
    public ParseNode visitUpdateStatement(StarRocksParser.UpdateStatementContext context) {
        QualifiedName qualifiedName = getQualifiedName(context.qualifiedName());
        TableName targetTableName = qualifiedNameToTableName(qualifiedName);
        List<ColumnAssignment> assignments = visit(context.assignmentList().assignment(), ColumnAssignment.class);
        Expr where = context.where != null ? (Expr) visit(context.where) : null;
        UpdateStmt ret = new UpdateStmt(targetTableName, assignments, where);
        if (context.explainDesc() != null) {
            ret.setIsExplain(true, getExplainType(context.explainDesc()));
        }
        return ret;
    }

    @Override
    public ParseNode visitDeleteStatement(StarRocksParser.DeleteStatementContext context) {
        QualifiedName qualifiedName = getQualifiedName(context.qualifiedName());
        TableName targetTableName = qualifiedNameToTableName(qualifiedName);
        PartitionNames partitionNames = null;
        if (context.partitionNames() != null) {
            partitionNames = (PartitionNames) visit(context.partitionNames());
        }
        Expr where = context.where != null ? (Expr) visit(context.where) : null;
        DeleteStmt ret = new DeleteStmt(targetTableName, partitionNames, where);
        if (context.explainDesc() != null) {
            ret.setIsExplain(true, getExplainType(context.explainDesc()));
        }
        return ret;
    }

    // ------------------------------------------- Query Statement -----------------------------------------------------

    @Override
    public ParseNode visitQueryStatement(StarRocksParser.QueryStatementContext context) {
        QueryRelation queryRelation = (QueryRelation) visit(context.queryBody());
        QueryStatement queryStatement = new QueryStatement(queryRelation);
        if (context.outfile() != null) {
            queryStatement.setOutFileClause((OutFileClause) visit(context.outfile()));
        }

        if (context.explainDesc() != null) {
            queryStatement.setIsExplain(true, getExplainType(context.explainDesc()));
        }

        return queryStatement;
    }

<<<<<<< HEAD
=======
    @Override
    public ParseNode visitAlterSystem(StarRocksParser.AlterSystemContext context) {
        return new AlterSystemStmt((AlterClause) visit(context.alterClause()));
    }

    @Override
    public ParseNode visitAddBackendClause(StarRocksParser.AddBackendClauseContext context) {
        List<String> clusters =
                context.string().stream().map(c -> ((StringLiteral) visit(c)).getStringValue()).collect(toList());
        if (context.TO() != null) {
            Identifier identifier = (Identifier) visit(context.identifier());
            return new AddBackendClause(clusters, identifier.getValue());
        }
        if (context.FREE() != null) {
            return new AddBackendClause(clusters, true);
        }
        return new AddBackendClause(clusters, false);
    }

    @Override
    public ParseNode visitDropBackendClause(StarRocksParser.DropBackendClauseContext context) {
        List<String> clusters =
                context.string().stream().map(c -> ((StringLiteral) visit(c)).getStringValue()).collect(toList());
        return new DropBackendClause(clusters, context.FORCE() != null);
    }

    @Override
    public ParseNode visitAddFrontendClause(StarRocksParser.AddFrontendClauseContext context) {
        String cluster = ((StringLiteral) visit(context.string())).getStringValue();
        if (context.FOLLOWER() != null) {
            return new AddFollowerClause(cluster);
        } else if (context.OBSERVER() != null) {
            return new AddObserverClause(cluster);
        } else {
            Preconditions.checkState(false, "frontend clause error.");
            return null;
        }
    }

    @Override
    public ParseNode visitDropFrontendClause(StarRocksParser.DropFrontendClauseContext context) {
        String cluster = ((StringLiteral) visit(context.string())).getStringValue();
        if (context.FOLLOWER() != null) {
            return new DropFollowerClause(cluster);
        } else if (context.OBSERVER() != null) {
            return new DropObserverClause(cluster);
        } else {
            Preconditions.checkState(false, "frontend clause error.");
            return null;
        }
    }
    // ------------------------------------------- Query Relation -------------------------------------------
>>>>>>> d009d3dd
    @Override
    public ParseNode visitQueryBody(StarRocksParser.QueryBodyContext context) {
        QueryRelation queryRelation = (QueryRelation) visit(context.queryNoWith());

        List<CTERelation> withQuery = new ArrayList<>();
        if (context.withClause() != null) {
            withQuery = visit(context.withClause().commonTableExpression(), CTERelation.class);
        }
        withQuery.forEach(queryRelation::addCTERelation);

        return queryRelation;
    }

    @Override
    public ParseNode visitCommonTableExpression(StarRocksParser.CommonTableExpressionContext context) {
        List<Identifier> columns = null;
        if (context.columnAliases() != null) {
            columns = visit(context.columnAliases().identifier(), Identifier.class);
        }

        List<String> columnNames = null;
        if (columns != null) {
            columnNames = columns.stream().map(Identifier::getValue).collect(toList());
        }

        QueryRelation queryRelation = (QueryRelation) visit(context.queryBody());
        return new CTERelation(
                RelationId.of(queryRelation).hashCode(),
                ((Identifier) visit(context.name)).getValue(),
                columnNames,
                new QueryStatement(queryRelation));
    }

    @Override
    public ParseNode visitQueryNoWith(StarRocksParser.QueryNoWithContext context) {

        List<OrderByElement> orderByElements = new ArrayList<>();
        if (context.ORDER() != null) {
            orderByElements.addAll(visit(context.sortItem(), OrderByElement.class));
        }

        LimitElement limitElement = null;
        if (context.limitElement() != null) {
            limitElement = (LimitElement) visit(context.limitElement());
        }

        QueryRelation term = (QueryRelation) visit(context.queryTerm());
        term.setOrderBy(orderByElements);
        term.setLimit(limitElement);
        return term;
    }

    @Override
    public ParseNode visitSetOperation(StarRocksParser.SetOperationContext context) {
        QueryRelation left = (QueryRelation) visit(context.left);
        QueryRelation right = (QueryRelation) visit(context.right);

        boolean distinct = true;
        if (context.setQuantifier() != null) {
            if (context.setQuantifier().DISTINCT() != null) {
                distinct = true;
            } else if (context.setQuantifier().ALL() != null) {
                distinct = false;
            }
        }

        SetQualifier setQualifier = distinct ? SetQualifier.DISTINCT : SetQualifier.ALL;
        switch (context.operator.getType()) {
            case StarRocksLexer.UNION:
                if (left instanceof UnionRelation && ((UnionRelation) left).getQualifier().equals(setQualifier)) {
                    ((UnionRelation) left).addRelation(right);
                    return left;
                } else {
                    return new UnionRelation(Lists.newArrayList(left, right), setQualifier);
                }
            case StarRocksLexer.INTERSECT:
                if (left instanceof IntersectRelation &&
                        ((IntersectRelation) left).getQualifier().equals(setQualifier)) {
                    ((IntersectRelation) left).addRelation(right);
                    return left;
                } else {
                    return new IntersectRelation(Lists.newArrayList(left, right), setQualifier);
                }
            case StarRocksLexer.EXCEPT:
            case StarRocksLexer.MINUS:
                if (left instanceof ExceptRelation && ((ExceptRelation) left).getQualifier().equals(setQualifier)) {
                    ((ExceptRelation) left).addRelation(right);
                    return left;
                } else {
                    return new ExceptRelation(Lists.newArrayList(left, right), setQualifier);
                }
        }
        throw new IllegalArgumentException("Unsupported set operation: " + context.operator.getText());
    }

    @Override
    public ParseNode visitQuerySpecification(StarRocksParser.QuerySpecificationContext context) {
        Relation from = null;
        List<SelectListItem> selectItems = visit(context.selectItem(), SelectListItem.class);

        if (context.fromClause() instanceof StarRocksParser.DualContext) {
            if (selectItems.stream().anyMatch(SelectListItem::isStar)) {
                ErrorReport.reportSemanticException(ErrorCode.ERR_NO_TABLES_USED);
            }
        } else {
            StarRocksParser.FromContext fromContext = (StarRocksParser.FromContext) context.fromClause();
            List<Relation> relations = visit(fromContext.relation(), Relation.class);
            if (!relations.isEmpty()) {
                Iterator<Relation> iterator = relations.iterator();
                Relation relation = iterator.next();
                while (iterator.hasNext()) {
                    relation = new JoinRelation(null, relation, iterator.next(), null, false);
                }
                from = relation;
            }
        }

        /*
          from == null means a statement without from or from dual, add a single row of null values here,
          so that the semantics are the same, and the processing of subsequent query logic can be simplified,
          such as select sum(1) or select sum(1) from dual, will be converted to select sum(1) from (values(null)) t.
          This can share the same logic as select sum(1) from table
         */
        if (from == null) {
            ArrayList<Expr> row = new ArrayList<>();
            List<String> columnNames = new ArrayList<>();
            row.add(NullLiteral.create(Type.NULL));
            columnNames.add("");
            List<ArrayList<Expr>> rows = new ArrayList<>();
            rows.add(row);
            ValuesRelation valuesRelation = new ValuesRelation(rows, columnNames);
            valuesRelation.setNullValues(true);
            from = valuesRelation;
        }

        boolean isDistinct = context.setQuantifier() != null && context.setQuantifier().DISTINCT() != null;
        SelectList selectList = new SelectList(selectItems, isDistinct);
        if (context.hint() != null) {
            Map<String, String> selectHints = new HashMap<>();
            for (StarRocksParser.HintContext hintContext : context.hint()) {
                for (StarRocksParser.HintMapContext hintMapContext : hintContext.hintMap()) {
                    String key = hintMapContext.k.getText();
                    String value = hintMapContext.v.getText();
                    selectHints.put(key, value);
                }
            }
            selectList.setOptHints(selectHints);
        }
        return new SelectRelation(
                selectList,
                from,
                (Expr) visitIfPresent(context.where),
                (GroupByClause) visitIfPresent(context.groupingElement()),
                (Expr) visitIfPresent(context.having));
    }

    @Override
    public ParseNode visitSelectSingle(StarRocksParser.SelectSingleContext context) {
        String alias = null;
        if (context.identifier() != null) {
            alias = ((Identifier) visit(context.identifier())).getValue();
        } else if (context.string() != null) {
            alias = ((StringLiteral) visit(context.string())).getStringValue();
        }

        return new SelectListItem((Expr) visit(context.expression()), alias);
    }

    @Override
    public ParseNode visitSelectAll(StarRocksParser.SelectAllContext context) {
        if (context.qualifiedName() != null) {
            QualifiedName qualifiedName = getQualifiedName(context.qualifiedName());
            return new SelectListItem(qualifiedNameToTableName(qualifiedName));
        }
        return new SelectListItem(null);
    }

    @Override
    public ParseNode visitSingleGroupingSet(StarRocksParser.SingleGroupingSetContext context) {
        return new GroupByClause(new ArrayList<>(visit(context.expression(), Expr.class)),
                GroupByClause.GroupingType.GROUP_BY);
    }

    @Override
    public ParseNode visitRollup(StarRocksParser.RollupContext context) {
        List<Expr> groupingExprs = visit(context.expression(), Expr.class);
        return new GroupByClause(new ArrayList<>(groupingExprs), GroupByClause.GroupingType.ROLLUP);
    }

    @Override
    public ParseNode visitCube(StarRocksParser.CubeContext context) {
        List<Expr> groupingExprs = visit(context.expression(), Expr.class);
        return new GroupByClause(new ArrayList<>(groupingExprs), GroupByClause.GroupingType.CUBE);
    }

    @Override
    public ParseNode visitMultipleGroupingSets(StarRocksParser.MultipleGroupingSetsContext context) {
        List<ArrayList<Expr>> groupingSets = new ArrayList<>();
        for (StarRocksParser.GroupingSetContext groupingSetContext : context.groupingSet()) {
            List<Expr> l = visit(groupingSetContext.expression(), Expr.class);
            groupingSets.add(new ArrayList<>(l));
        }

        return new GroupByClause(groupingSets, GroupByClause.GroupingType.GROUPING_SETS);
    }

    @Override
    public ParseNode visitGroupingOperation(StarRocksParser.GroupingOperationContext context) {
        List<Expr> arguments = visit(context.expression(), Expr.class);
        return new GroupingFunctionCallExpr("grouping", arguments);
    }

    @Override
    public ParseNode visitWindowFrame(StarRocksParser.WindowFrameContext context) {
        if (context.end != null) {
            return new AnalyticWindow(
                    getFrameType(context.frameType),
                    (AnalyticWindow.Boundary) visit(context.start),
                    (AnalyticWindow.Boundary) visit(context.end));
        } else {
            return new AnalyticWindow(
                    getFrameType(context.frameType),
                    (AnalyticWindow.Boundary) visit(context.start));
        }
    }

    private static AnalyticWindow.Type getFrameType(Token type) {
        switch (type.getType()) {
            case StarRocksLexer.RANGE:
                return AnalyticWindow.Type.RANGE;
            case StarRocksLexer.ROWS:
                return AnalyticWindow.Type.ROWS;
        }

        throw new IllegalArgumentException("Unsupported frame type: " + type.getText());
    }

    @Override
    public ParseNode visitUnboundedFrame(StarRocksParser.UnboundedFrameContext context) {
        return new AnalyticWindow.Boundary(getUnboundedFrameBoundType(context.boundType), null);
    }

    @Override
    public ParseNode visitBoundedFrame(StarRocksParser.BoundedFrameContext context) {
        return new AnalyticWindow.Boundary(getBoundedFrameBoundType(context.boundType),
                (Expr) visit(context.expression()));
    }

    @Override
    public ParseNode visitCurrentRowBound(StarRocksParser.CurrentRowBoundContext context) {
        return new AnalyticWindow.Boundary(AnalyticWindow.BoundaryType.CURRENT_ROW, null);
    }

    private static AnalyticWindow.BoundaryType getBoundedFrameBoundType(Token token) {
        switch (token.getType()) {
            case StarRocksLexer.PRECEDING:
                return AnalyticWindow.BoundaryType.PRECEDING;
            case StarRocksLexer.FOLLOWING:
                return AnalyticWindow.BoundaryType.FOLLOWING;
        }

        throw new IllegalArgumentException("Unsupported bound type: " + token.getText());
    }

    private static AnalyticWindow.BoundaryType getUnboundedFrameBoundType(Token token) {
        switch (token.getType()) {
            case StarRocksLexer.PRECEDING:
                return AnalyticWindow.BoundaryType.UNBOUNDED_PRECEDING;
            case StarRocksLexer.FOLLOWING:
                return AnalyticWindow.BoundaryType.UNBOUNDED_FOLLOWING;
        }

        throw new IllegalArgumentException("Unsupported bound type: " + token.getText());
    }

    @Override
    public ParseNode visitSortItem(StarRocksParser.SortItemContext context) {
        return new OrderByElement(
                (Expr) visit(context.expression()),
                getOrderingType(context.ordering),
                getNullOrderingType(getOrderingType(context.ordering), context.nullOrdering));
    }

    private boolean getNullOrderingType(boolean isAsc, Token token) {
        if (token == null) {
            return (!SqlModeHelper.check(sqlMode, SqlModeHelper.MODE_SORT_NULLS_LAST)) == isAsc;
        }
        switch (token.getType()) {
            case StarRocksLexer.FIRST:
                return true;
            case StarRocksLexer.LAST:
                return false;
        }

        throw new IllegalArgumentException("Unsupported ordering: " + token.getText());
    }

    private static boolean getOrderingType(Token token) {
        if (token == null) {
            return true;
        }
        switch (token.getType()) {
            case StarRocksLexer.ASC:
                return true;
            case StarRocksLexer.DESC:
                return false;
        }

        throw new IllegalArgumentException("Unsupported ordering: " + token.getText());
    }

    @Override
    public ParseNode visitLimitElement(StarRocksParser.LimitElementContext context) {
        long limit = Long.parseLong(context.limit.getText());
        long offset = 0;
        if (context.offset != null) {
            offset = Long.parseLong(context.offset.getText());
        }
        return new LimitElement(offset, limit);
    }

    @Override
    public ParseNode visitParenthesizedRelation(StarRocksParser.ParenthesizedRelationContext context) {
        return visit(context.relation());
    }

    @Override
    public ParseNode visitTableName(StarRocksParser.TableNameContext context) {
        QualifiedName qualifiedName = getQualifiedName(context.qualifiedName());
        TableName tableName = qualifiedNameToTableName(qualifiedName);
        PartitionNames partitionNames = null;
        if (context.partitionNames() != null) {
            partitionNames = (PartitionNames) visit(context.partitionNames());
        }

        List<Long> tabletIds = Lists.newArrayList();
        if (context.tabletList() != null) {
            tabletIds = context.tabletList().INTEGER_VALUE().stream().map(ParseTree::getText)
                    .map(Long::parseLong).collect(toList());
        }

        TableRelation tableRelation = new TableRelation(tableName, partitionNames, tabletIds);
        if (context.hint() != null) {
            for (TerminalNode hint : context.hint().IDENTIFIER()) {
                if (hint.getText().equalsIgnoreCase("_META_")) {
                    tableRelation.setMetaQuery(true);
                }
            }
        }
        return tableRelation;
    }

    @Override
    public ParseNode visitAliasedRelation(StarRocksParser.AliasedRelationContext context) {
        Relation child = (Relation) visit(context.relationPrimary());

        if (context.identifier() == null) {
            return child;
        }
        Identifier identifier = (Identifier) visit(context.identifier());
        child.setAlias(new TableName(null, identifier.getValue()));
        return child;
    }

    @Override
    public ParseNode visitJoinRelation(StarRocksParser.JoinRelationContext context) {
        Relation left = (Relation) visit(context.left);
        Relation right = (Relation) visit(context.rightRelation);

        JoinOperator joinType = JoinOperator.INNER_JOIN;
        if (context.crossOrInnerJoinType() != null) {
            if (context.crossOrInnerJoinType().CROSS() != null) {
                joinType = JoinOperator.CROSS_JOIN;
            } else {
                joinType = JoinOperator.INNER_JOIN;
            }
        } else if (context.outerAndSemiJoinType().LEFT() != null) {
            if (context.outerAndSemiJoinType().OUTER() != null) {
                joinType = JoinOperator.LEFT_OUTER_JOIN;
            } else if (context.outerAndSemiJoinType().SEMI() != null) {
                joinType = JoinOperator.LEFT_SEMI_JOIN;
            } else if (context.outerAndSemiJoinType().ANTI() != null) {
                joinType = JoinOperator.LEFT_ANTI_JOIN;
            } else {
                joinType = JoinOperator.LEFT_OUTER_JOIN;
            }
        } else if (context.outerAndSemiJoinType().RIGHT() != null) {
            if (context.outerAndSemiJoinType().OUTER() != null) {
                joinType = JoinOperator.RIGHT_OUTER_JOIN;
            } else if (context.outerAndSemiJoinType().SEMI() != null) {
                joinType = JoinOperator.RIGHT_SEMI_JOIN;
            } else if (context.outerAndSemiJoinType().ANTI() != null) {
                joinType = JoinOperator.RIGHT_ANTI_JOIN;
            } else {
                joinType = JoinOperator.RIGHT_OUTER_JOIN;
            }
        } else if (context.outerAndSemiJoinType().FULL() != null) {
            joinType = JoinOperator.FULL_OUTER_JOIN;
        }

        Expr predicate = null;
        List<String> usingColNames = null;
        if (context.joinCriteria() != null) {
            if (context.joinCriteria().ON() != null) {
                predicate = (Expr) visit(context.joinCriteria().expression());
            } else if (context.joinCriteria().USING() != null) {
                List<Identifier> criteria = visit(context.joinCriteria().identifier(), Identifier.class);
                usingColNames = criteria.stream().map(Identifier::getValue).collect(Collectors.toList());
            } else {
                throw new IllegalArgumentException("Unsupported join criteria");
            }
        }

        JoinRelation joinRelation = new JoinRelation(joinType, left, right, predicate, context.LATERAL() != null);
        joinRelation.setUsingColNames(usingColNames);
        if (context.hint() != null) {
            joinRelation.setJoinHint(context.hint().IDENTIFIER(0).getText());
        }

        return joinRelation;
    }

    @Override
    public ParseNode visitInlineTable(StarRocksParser.InlineTableContext context) {
        List<ValueList> rowValues = visit(context.rowConstructor(), ValueList.class);
        List<ArrayList<Expr>> rows = rowValues.stream().map(ValueList::getFirstRow).collect(toList());

        List<String> colNames = new ArrayList<>();
        for (int i = 0; i < rows.get(0).size(); ++i) {
            colNames.add("column_" + i);
        }

        return new ValuesRelation(rows, colNames);
    }

    @Override
    public ParseNode visitTableFunction(StarRocksParser.TableFunctionContext context) {
        return new TableFunctionRelation(getQualifiedName(context.qualifiedName()).toString(),
                new FunctionParams(false, visit(context.expression(), Expr.class)));
    }

    @Override
    public ParseNode visitRowConstructor(StarRocksParser.RowConstructorContext context) {
        ArrayList<Expr> row = new ArrayList<>(visit(context.expression(), Expr.class));
        return new ValueList(row);
    }

    @Override
    public ParseNode visitPartitionNames(StarRocksParser.PartitionNamesContext context) {
        List<Identifier> identifierList = visit(context.identifier(), Identifier.class);
        return new PartitionNames(context.TEMPORARY() != null,
                identifierList.stream().map(Identifier::getValue).collect(toList()));
    }

    @Override
    public ParseNode visitSubquery(StarRocksParser.SubqueryContext context) {
        return new SubqueryRelation(new QueryStatement((QueryRelation) visit(context.queryBody())));
    }

    @Override
    public ParseNode visitSubqueryPrimary(StarRocksParser.SubqueryPrimaryContext context) {
        SubqueryRelation subqueryRelation = (SubqueryRelation) visit(context.subquery());
        return subqueryRelation.getQueryStatement().getQueryRelation();
    }

    @Override
    public ParseNode visitSubqueryRelation(StarRocksParser.SubqueryRelationContext context) {
        return visit(context.subquery());
    }

    @Override
    public ParseNode visitSubqueryExpression(StarRocksParser.SubqueryExpressionContext context) {
        SubqueryRelation subqueryRelation = (SubqueryRelation) visit(context.subquery());
        return new Subquery(subqueryRelation.getQueryStatement());
    }

    @Override
    public ParseNode visitInSubquery(StarRocksParser.InSubqueryContext context) {
        boolean isNotIn = context.NOT() != null;
        QueryRelation query = (QueryRelation) visit(context.queryBody());

        return new InPredicate((Expr) visit(context.value), new Subquery(new QueryStatement(query)), isNotIn);
    }

    @Override
    public ParseNode visitExists(StarRocksParser.ExistsContext context) {
        QueryRelation query = (QueryRelation) visit(context.queryBody());
        return new ExistsPredicate(new Subquery(new QueryStatement(query)), false);
    }

    @Override
    public ParseNode visitScalarSubquery(StarRocksParser.ScalarSubqueryContext context) {
        BinaryPredicate.Operator op = getComparisonOperator(((TerminalNode) context.comparisonOperator().getChild(0))
                .getSymbol());
        Subquery subquery = new Subquery(new QueryStatement((QueryRelation) visit(context.queryBody())));
        return new BinaryPredicate(op, (Expr) visit(context.booleanExpression()), subquery);
    }

    // ------------------------------------------- Other Statement -----------------------------------------------------

    @Override
    public ParseNode visitShowDatabases(StarRocksParser.ShowDatabasesContext context) {
        if (context.pattern != null) {
            StringLiteral stringLiteral = (StringLiteral) visit(context.pattern);
            return new ShowDbStmt(stringLiteral.getValue());
        } else if (context.expression() != null) {
            return new ShowDbStmt(null, (Expr) visit(context.expression()));
        } else {
            return new ShowDbStmt(null, null);
        }
    }

    @Override
    public ParseNode visitUse(StarRocksParser.UseContext context) {
        Identifier identifier = (Identifier) visit(context.identifier());
        return new UseStmt(identifier.getValue());
    }

    @Override
    public ParseNode visitAdminSetConfig(StarRocksParser.AdminSetConfigContext context) {
        Map<String, String> configs = new HashMap<>();
        Property property = (Property) visitProperty(context.property());
        String configKey = property.getKey();
        String configValue = property.getValue();
        configs.put(configKey, configValue);
        return new AdminSetConfigStmt(AdminSetConfigStmt.ConfigType.FRONTEND, configs);
    }

    @Override
    public ParseNode visitGrantRole(StarRocksParser.GrantRoleContext context) {
        UserIdentifier user = (UserIdentifier) visit(context.user());
        Identifier identifier = (Identifier) visit(context.identifierOrString());
        return new GrantRoleStmt(identifier.getValue(), user.getUserIdentity());
    }

    @Override
    public ParseNode visitRevokeRole(StarRocksParser.RevokeRoleContext context) {
        UserIdentifier user = (UserIdentifier) visit(context.user());
        Identifier identifier = (Identifier) visit(context.identifierOrString());
        return new RevokeRoleStmt(identifier.getValue(), user.getUserIdentity());
    }

    // ------------------------------------------- Expression ----------------------------------------------------------

    @Override
    public ParseNode visitExpressionOrDefault(StarRocksParser.ExpressionOrDefaultContext context) {
        if (context.DEFAULT() != null) {
            return new DefaultValueExpr();
        } else {
            return visit(context.expression());
        }
    }

    @Override
    public ParseNode visitExpressionsWithDefault(StarRocksParser.ExpressionsWithDefaultContext context) {
        ArrayList<Expr> row = Lists.newArrayList();
        for (int i = 0; i < context.expressionOrDefault().size(); ++i) {
            row.add((Expr) visit(context.expressionOrDefault(i)));
        }
        return new ValueList(row);
    }

    @Override
    public ParseNode visitLogicalNot(StarRocksParser.LogicalNotContext context) {
        return new CompoundPredicate(CompoundPredicate.Operator.NOT, (Expr) visit(context.expression()), null);
    }

    @Override
    public ParseNode visitLogicalBinary(StarRocksParser.LogicalBinaryContext context) {
        Expr left = (Expr) visit(context.left);
        Expr right = (Expr) visit(context.right);

        if (context.operator.getType() == StarRocksLexer.LOGICAL_OR) {
            return new CompoundPredicate(CompoundPredicate.Operator.OR, left, right);
        } else {
            return new CompoundPredicate(getLogicalBinaryOperator(context.operator), left, right);
        }
    }

    private static CompoundPredicate.Operator getLogicalBinaryOperator(Token token) {
        switch (token.getType()) {
            case StarRocksLexer.AND:
                return CompoundPredicate.Operator.AND;
            case StarRocksLexer.OR:
                return CompoundPredicate.Operator.OR;
        }

        throw new IllegalArgumentException("Unsupported operator: " + token.getText());
    }

    @Override
    public ParseNode visitPredicate(StarRocksParser.PredicateContext context) {
        if (context.predicateOperations() != null) {
            return visit(context.predicateOperations());
        } else {
            return visit(context.valueExpression());
        }
    }

    @Override
    public ParseNode visitIsNull(StarRocksParser.IsNullContext context) {
        Expr child = (Expr) visit(context.booleanExpression());

        if (context.NOT() == null) {
            return new IsNullPredicate(child, false);
        } else {
            return new IsNullPredicate(child, true);
        }
    }

    @Override
    public ParseNode visitComparison(StarRocksParser.ComparisonContext context) {
        BinaryPredicate.Operator op = getComparisonOperator(((TerminalNode) context.comparisonOperator().getChild(0))
                .getSymbol());
        return new BinaryPredicate(op, (Expr) visit(context.left), (Expr) visit(context.right));
    }

    private static BinaryPredicate.Operator getComparisonOperator(Token symbol) {
        switch (symbol.getType()) {
            case StarRocksParser.EQ:
                return BinaryPredicate.Operator.EQ;
            case StarRocksParser.NEQ:
                return BinaryPredicate.Operator.NE;
            case StarRocksParser.LT:
                return BinaryPredicate.Operator.LT;
            case StarRocksParser.LTE:
                return BinaryPredicate.Operator.LE;
            case StarRocksParser.GT:
                return BinaryPredicate.Operator.GT;
            case StarRocksParser.GTE:
                return BinaryPredicate.Operator.GE;
            case StarRocksParser.EQ_FOR_NULL:
                return BinaryPredicate.Operator.EQ_FOR_NULL;
        }

        throw new IllegalArgumentException("Unsupported operator: " + symbol.getText());
    }

    @Override
    public ParseNode visitInList(StarRocksParser.InListContext context) {
        boolean isNotIn = context.NOT() != null;
        return new InPredicate(
                (Expr) visit(context.value),
                visit(context.expression(), Expr.class), isNotIn);
    }

    @Override
    public ParseNode visitBetween(StarRocksParser.BetweenContext context) {
        boolean isNotBetween = context.NOT() != null;

        return new BetweenPredicate(
                (Expr) visit(context.value),
                (Expr) visit(context.lower),
                (Expr) visit(context.upper),
                isNotBetween);
    }

    @Override
    public ParseNode visitLike(StarRocksParser.LikeContext context) {
        LikePredicate likePredicate;
        if (context.REGEXP() != null || context.RLIKE() != null) {
            likePredicate = new LikePredicate(LikePredicate.Operator.REGEXP,
                    (Expr) visit(context.value),
                    (Expr) visit(context.pattern));
        } else {
            likePredicate = new LikePredicate(
                    LikePredicate.Operator.LIKE,
                    (Expr) visit(context.value),
                    (Expr) visit(context.pattern));
        }
        if (context.NOT() != null) {
            return new CompoundPredicate(CompoundPredicate.Operator.NOT, likePredicate, null);
        } else {
            return likePredicate;
        }
    }

    @Override
    public ParseNode visitSimpleCase(StarRocksParser.SimpleCaseContext context) {
        return new CaseExpr(
                (Expr) visit(context.caseExpr),
                visit(context.whenClause(), CaseWhenClause.class),
                (Expr) visitIfPresent(context.elseExpression));
    }

    @Override
    public ParseNode visitSearchedCase(StarRocksParser.SearchedCaseContext context) {
        return new CaseExpr(
                null,
                visit(context.whenClause(), CaseWhenClause.class),
                (Expr) visitIfPresent(context.elseExpression));
    }

    @Override
    public ParseNode visitWhenClause(StarRocksParser.WhenClauseContext context) {
        return new CaseWhenClause((Expr) visit(context.condition), (Expr) visit(context.result));
    }

    @Override
    public ParseNode visitArithmeticUnary(StarRocksParser.ArithmeticUnaryContext context) {
        Expr child = (Expr) visit(context.primaryExpression());
        switch (context.operator.getType()) {
            case StarRocksLexer.MINUS_SYMBOL:
                if (child.isLiteral() && child.getType().isNumericType()) {
                    try {
                        ((LiteralExpr) child).swapSign();
                    } catch (NotImplementedException e) {
                        throw new ParsingException(e.getMessage());
                    }
                    return child;
                } else {
                    return new ArithmeticExpr(ArithmeticExpr.Operator.MULTIPLY, new IntLiteral(-1), child);
                }
            case StarRocksLexer.PLUS_SYMBOL:
                return child;
            case StarRocksLexer.BITNOT:
                return new ArithmeticExpr(ArithmeticExpr.Operator.BITNOT, child, null);
            case StarRocksLexer.LOGICAL_NOT:
                return new CompoundPredicate(CompoundPredicate.Operator.NOT, child, null);
            default:
                throw new UnsupportedOperationException("Unsupported sign: " + context.operator.getText());
        }
    }

    @Override
    public ParseNode visitArithmeticBinary(StarRocksParser.ArithmeticBinaryContext context) {
        Expr left = (Expr) visit(context.left);
        Expr right = (Expr) visit(context.right);
        if (left instanceof IntervalLiteral) {
            return new TimestampArithmeticExpr(getArithmeticBinaryOperator(context.operator), right,
                    ((IntervalLiteral) left).getValue(),
                    ((IntervalLiteral) left).getUnitIdentifier().getDescription(), true);
        }

        if (right instanceof IntervalLiteral) {
            return new TimestampArithmeticExpr(getArithmeticBinaryOperator(context.operator), left,
                    ((IntervalLiteral) right).getValue(),
                    ((IntervalLiteral) right).getUnitIdentifier().getDescription(), false);
        }

        return new ArithmeticExpr(getArithmeticBinaryOperator(context.operator), left, right);
    }

    private static ArithmeticExpr.Operator getArithmeticBinaryOperator(Token operator) {
        switch (operator.getType()) {
            case StarRocksLexer.PLUS_SYMBOL:
                return ArithmeticExpr.Operator.ADD;
            case StarRocksLexer.MINUS_SYMBOL:
                return ArithmeticExpr.Operator.SUBTRACT;
            case StarRocksLexer.ASTERISK_SYMBOL:
                return ArithmeticExpr.Operator.MULTIPLY;
            case StarRocksLexer.SLASH_SYMBOL:
                return ArithmeticExpr.Operator.DIVIDE;
            case StarRocksLexer.PERCENT_SYMBOL:
                return ArithmeticExpr.Operator.MOD;
            case StarRocksLexer.INT_DIV:
                return ArithmeticExpr.Operator.INT_DIVIDE;
            case StarRocksLexer.BITAND:
                return ArithmeticExpr.Operator.BITAND;
            case StarRocksLexer.BITOR:
                return ArithmeticExpr.Operator.BITOR;
            case StarRocksLexer.BITXOR:
                return ArithmeticExpr.Operator.BITXOR;
        }

        throw new UnsupportedOperationException("Unsupported operator: " + operator.getText());
    }

    @Override
    public ParseNode visitOdbcFunctionCallExpression(StarRocksParser.OdbcFunctionCallExpressionContext context) {
        FunctionCallExpr functionCallExpr = (FunctionCallExpr) visit(context.functionCall());
        OdbcScalarFunctionCall odbcScalarFunctionCall = new OdbcScalarFunctionCall(functionCallExpr);
        return odbcScalarFunctionCall.mappingFunction();
    }

    private static final List<String> DATE_FUNCTIONS =
            Lists.newArrayList("DATE_ADD", "ADDDATE", "DAYS_ADD", "DATE_SUB", "SUBDATE", "DAYS_SUB", "DATE_FLOOR");

    @Override
    public ParseNode visitSimpleFunctionCall(StarRocksParser.SimpleFunctionCallContext context) {

        String functionName = getQualifiedName(context.qualifiedName()).toString();

        if (DATE_FUNCTIONS.contains(functionName.toUpperCase())) {
            if (context.expression().size() != 2) {
                throw new ParsingException(
                        functionName + " must as format " + functionName + "(date,INTERVAL expr unit)");
            }

            Expr e1 = (Expr) visit(context.expression(0));
            Expr e2 = (Expr) visit(context.expression(1));
            if (!(e2 instanceof IntervalLiteral)) {
                e2 = new IntervalLiteral(e2, new UnitIdentifier("DAY"));
            }
            IntervalLiteral intervalLiteral = (IntervalLiteral) e2;

            return new TimestampArithmeticExpr(functionName, e1, intervalLiteral.getValue(),
                    intervalLiteral.getUnitIdentifier().getDescription());
        }

        if (functionName.equalsIgnoreCase("isnull")) {
            List<Expr> params = visit(context.expression(), Expr.class);
            if (params.size() != 1) {
                throw new SemanticException("No matching function with signature: %s(%s).", functionName,
                        Joiner.on(", ").join(params.stream().map(p -> p.getType().toSql()).collect(toList())));
            }
            return new IsNullPredicate(params.get(0), false);
        }

        FunctionCallExpr functionCallExpr = new FunctionCallExpr(getQualifiedName(context.qualifiedName()).toString(),
                new FunctionParams(false, visit(context.expression(), Expr.class)));

        if (context.over() != null) {
            return buildOverClause(functionCallExpr, context.over());
        }
        return functionCallExpr;
    }

    @Override
    public ParseNode visitAggregationFunctionCall(StarRocksParser.AggregationFunctionCallContext context) {

        String functionName;
        if (context.aggregationFunction().COUNT() != null) {
            functionName = "count";
        } else if (context.aggregationFunction().AVG() != null) {
            functionName = "avg";
        } else if (context.aggregationFunction().SUM() != null) {
            functionName = "sum";
        } else if (context.aggregationFunction().MIN() != null) {
            functionName = "min";
        } else if (context.aggregationFunction().MAX() != null) {
            functionName = "max";
        } else {
            throw new StarRocksPlannerException("Aggregate functions are not being parsed correctly",
                    ErrorType.INTERNAL_ERROR);
        }
        FunctionCallExpr functionCallExpr = new FunctionCallExpr(functionName,
                context.aggregationFunction().ASTERISK_SYMBOL() == null ?
                        new FunctionParams(context.aggregationFunction().DISTINCT() != null,
                                visit(context.aggregationFunction().expression(), Expr.class)) :
                        FunctionParams.createStarParam());

        if (context.over() != null) {
            return buildOverClause(functionCallExpr, context.over());
        }
        return functionCallExpr;
    }

    @Override
    public ParseNode visitWindowFunctionCall(StarRocksParser.WindowFunctionCallContext context) {
        FunctionCallExpr functionCallExpr = (FunctionCallExpr) visit(context.windowFunction());
        return buildOverClause(functionCallExpr, context.over());
    }

    public static final ImmutableSet<String> WindowFunctionSet = ImmutableSet.of(
            "row_number", "rank", "dense_rank", "lead", "lag", "first_value", "last_value");

    @Override
    public ParseNode visitWindowFunction(StarRocksParser.WindowFunctionContext context) {
        if (WindowFunctionSet.contains(context.name.getText().toLowerCase())) {
            return new FunctionCallExpr(context.name.getText().toLowerCase(),
                    new FunctionParams(false, visit(context.expression(), Expr.class)));
        }
        throw new ParsingException("Unknown window function " + context.name.getText());
    }

    private AnalyticExpr buildOverClause(FunctionCallExpr functionCallExpr, StarRocksParser.OverContext context) {
        functionCallExpr.setIsAnalyticFnCall(true);
        List<OrderByElement> orderByElements = new ArrayList<>();
        if (context.ORDER() != null) {
            orderByElements = visit(context.sortItem(), OrderByElement.class);
        }
        List<Expr> partitionExprs = visit(context.partition, Expr.class);

        return new AnalyticExpr(functionCallExpr, partitionExprs, orderByElements,
                (AnalyticWindow) visitIfPresent(context.windowFrame()));
    }

    @Override
    public ParseNode visitExtract(StarRocksParser.ExtractContext context) {
        String fieldString = context.identifier().getText();
        return new FunctionCallExpr(fieldString,
                new FunctionParams(Lists.newArrayList((Expr) visit(context.valueExpression()))));
    }

    @Override
    public ParseNode visitCast(StarRocksParser.CastContext context) {
        return new CastExpr(new TypeDef(getType(context.type())), (Expr) visit(context.expression()));
    }

    @Override
    public ParseNode visitInformationFunctionExpression(StarRocksParser.InformationFunctionExpressionContext context) {
        if (context.name.getText().equalsIgnoreCase("database")
                || context.name.getText().equalsIgnoreCase("schema")
                || context.name.getText().equalsIgnoreCase("user")
                || context.name.getText().equalsIgnoreCase("current_user")
                || context.name.getText().equalsIgnoreCase("connection_id")) {
            return new InformationFunction(context.name.getText().toUpperCase());
        }
        throw new ParsingException("Unknown special function " + context.name.getText());
    }

    @Override
    public ParseNode visitSpecialFunctionExpression(StarRocksParser.SpecialFunctionExpressionContext context) {
        if (context.CHAR() != null) {
            return new FunctionCallExpr("char", visit(context.expression(), Expr.class));
        } else if (context.DAY() != null) {
            return new FunctionCallExpr("day", visit(context.expression(), Expr.class));
        } else if (context.HOUR() != null) {
            return new FunctionCallExpr("hour", visit(context.expression(), Expr.class));
        } else if (context.IF() != null) {
            return new FunctionCallExpr("if", visit(context.expression(), Expr.class));
        } else if (context.LEFT() != null) {
            return new FunctionCallExpr("left", visit(context.expression(), Expr.class));
        } else if (context.LIKE() != null) {
            return new FunctionCallExpr("like", visit(context.expression(), Expr.class));
        } else if (context.MINUTE() != null) {
            return new FunctionCallExpr("minute", visit(context.expression(), Expr.class));
        } else if (context.MOD() != null) {
            return new FunctionCallExpr("mod", visit(context.expression(), Expr.class));
        } else if (context.MONTH() != null) {
            return new FunctionCallExpr("month", visit(context.expression(), Expr.class));
        } else if (context.QUARTER() != null) {
            return new FunctionCallExpr("quarter", visit(context.expression(), Expr.class));
        } else if (context.REGEXP() != null) {
            return new FunctionCallExpr("regexp", visit(context.expression(), Expr.class));
        } else if (context.RIGHT() != null) {
            return new FunctionCallExpr("right", visit(context.expression(), Expr.class));
        } else if (context.RLIKE() != null) {
            return new FunctionCallExpr("regexp", visit(context.expression(), Expr.class));
        } else if (context.SECOND() != null) {
            return new FunctionCallExpr("second", visit(context.expression(), Expr.class));
        } else if (context.YEAR() != null) {
            return new FunctionCallExpr("year", visit(context.expression(), Expr.class));
        } else if (context.PASSWORD() != null) {
            return new StringLiteral(new String(MysqlPassword.makeScrambledPassword(context.string().getText())));
        }

        if (context.TIMESTAMPADD() != null || context.TIMESTAMPDIFF() != null) {
            String functionName = context.TIMESTAMPADD() != null ? "TIMESTAMPADD" : "TIMESTAMPDIFF";
            UnitIdentifier e1 = (UnitIdentifier) visit(context.unitIdentifier());
            Expr e2 = (Expr) visit(context.expression(0));
            Expr e3 = (Expr) visit(context.expression(1));

            return new TimestampArithmeticExpr(functionName, e3, e2, e1.getDescription());
        }

        throw new ParsingException("No matching function with signature: %s(%s).", context.getText(),
                visit(context.expression(), Expr.class));
    }

    @Override
    public ParseNode visitConcat(StarRocksParser.ConcatContext context) {
        Expr left = (Expr) visit(context.left);
        Expr right = (Expr) visit(context.right);
        return new FunctionCallExpr("concat", new FunctionParams(Lists.newArrayList(left, right)));
    }

    @Override
    public ParseNode visitNullLiteral(StarRocksParser.NullLiteralContext context) {
        return new NullLiteral();
    }

    @Override
    public ParseNode visitBooleanLiteral(StarRocksParser.BooleanLiteralContext context) {
        try {
            return new BoolLiteral(context.getText());
        } catch (AnalysisException e) {
            throw new ParsingException("Invalid boolean literal: " + context.getText());
        }
    }

    @Override
    public ParseNode visitNumericLiteral(StarRocksParser.NumericLiteralContext context) {
        return visit(context.number());
    }

    private static final BigInteger LONG_MAX = new BigInteger("9223372036854775807"); // 2^63 - 1

    private static final BigInteger LARGEINT_MAX_ABS =
            new BigInteger("170141183460469231731687303715884105728"); // 2^127

    @Override
    public ParseNode visitIntegerValue(StarRocksParser.IntegerValueContext context) {
        try {
            BigInteger intLiteral = new BigInteger(context.getText());
            // Note: val is positive, because we do not recognize minus character in 'IntegerLiteral'
            // -2^63 will be recognized as large int(__int128)
            if (intLiteral.compareTo(LONG_MAX) <= 0) {
                return new IntLiteral(intLiteral.longValue());
            } else if (intLiteral.compareTo(LARGEINT_MAX_ABS) <= 0) {
                return new LargeIntLiteral(intLiteral.toString());
            } else {
                throw new ParsingException("Numeric overflow " + intLiteral);
            }
        } catch (NumberFormatException | AnalysisException e) {
            throw new ParsingException("Invalid numeric literal: " + context.getText());
        }
    }

    @Override
    public ParseNode visitDoubleValue(StarRocksParser.DoubleValueContext context) {
        try {
            BigDecimal decimal = new BigDecimal(context.getText());
            int precision = DecimalLiteral.getRealPrecision(decimal);
            int scale = DecimalLiteral.getRealScale(decimal);
            int integerPartWidth = precision - scale;
            if (integerPartWidth > 38) {
                return new FloatLiteral(context.getText());
            }
            return new DecimalLiteral(decimal);
        } catch (AnalysisException | NumberFormatException e) {
            throw new ParsingException(e.getMessage());
        }
    }

    @Override
    public ParseNode visitDecimalValue(StarRocksParser.DecimalValueContext context) {
        try {
            return new DecimalLiteral(context.getText());
        } catch (AnalysisException e) {
            throw new ParsingException(e.getMessage());
        }
    }

    @Override
    public ParseNode visitString(StarRocksParser.StringContext context) {
        String quotedString;
        if (context.SINGLE_QUOTED_TEXT() != null) {
            quotedString = context.SINGLE_QUOTED_TEXT().getText();
            return new StringLiteral(escapeBackSlash(quotedString.substring(1, quotedString.length() - 1)));
        } else {
            quotedString = context.DOUBLE_QUOTED_TEXT().getText();
            // For support mysql embedded quotation
            // In a double-quoted string, two double-quotes are combined into one double-quote
            return new StringLiteral(escapeBackSlash(quotedString.substring(1, quotedString.length() - 1))
                    .replace("\"\"", "\""));
        }
    }

    private static String escapeBackSlash(String str) {
        StringWriter writer = new StringWriter();
        int strLen = str.length();
        for (int i = 0; i < strLen; ++i) {
            char c = str.charAt(i);
            if (c == '\\' && (i + 1) < strLen) {
                switch (str.charAt(i + 1)) {
                    case 'n':
                        writer.append('\n');
                        break;
                    case 't':
                        writer.append('\t');
                        break;
                    case 'r':
                        writer.append('\r');
                        break;
                    case 'b':
                        writer.append('\b');
                        break;
                    case '0':
                        writer.append('\0'); // Ascii null
                        break;
                    case 'Z': // ^Z must be escaped on Win32
                        writer.append('\032');
                        break;
                    case '_':
                    case '%':
                        writer.append('\\'); // remember prefix for wildcard
                        /* Fall through */
                    default:
                        writer.append(str.charAt(i + 1));
                        break;
                }
                i++;
            } else {
                writer.append(c);
            }
        }

        return writer.toString();
    }

    @Override
    public ParseNode visitArrayConstructor(StarRocksParser.ArrayConstructorContext context) {
        if (context.arrayType() != null) {
            return new ArrayExpr(
                    new ArrayType(getType(context.arrayType().type())),
                    visit(context.expression(), Expr.class));
        }

        return new ArrayExpr(null, visit(context.expression(), Expr.class));
    }

    @Override
    public ParseNode visitArraySubscript(StarRocksParser.ArraySubscriptContext context) {
        Expr value = (Expr) visit(context.value);
        Expr index = (Expr) visit(context.index);
        return new ArrayElementExpr(value, index);
    }

    @Override
    public ParseNode visitArraySlice(StarRocksParser.ArraySliceContext context) {
        throw new ParsingException("Array slice is not currently supported");
        //TODO: support array slice in BE
        /*
        Expr expr = (Expr) visit(context.primaryExpression());

        IntLiteral lowerBound;
        if (context.start != null) {
            lowerBound = new IntLiteral(Long.parseLong(context.start.getText()));
        } else {
            lowerBound = new IntLiteral(0);
        }
        IntLiteral upperBound;
        if (context.end != null) {
            upperBound = new IntLiteral(Long.parseLong(context.end.getText()));
        } else {
            upperBound = new IntLiteral(-1);
        }

        return new ArraySliceExpr(expr, lowerBound, upperBound);
         */
    }

    @Override
    public ParseNode visitInterval(StarRocksParser.IntervalContext context) {
        return new IntervalLiteral((Expr) visit(context.value), (UnitIdentifier) visit(context.from));
    }

    @Override
    public ParseNode visitUnitIdentifier(StarRocksParser.UnitIdentifierContext context) {
        return new UnitIdentifier(context.getText());
    }

    @Override
    public ParseNode visitTypeConstructor(StarRocksParser.TypeConstructorContext context) {
        String value = ((StringLiteral) visit(context.string())).getValue();
        try {
            if (context.DATE() != null) {
                return new DateLiteral(value, Type.DATE);
            }
            if (context.DATETIME() != null) {
                return new DateLiteral(value, Type.DATETIME);
            }
        } catch (AnalysisException e) {
            throw new ParsingException(e.getMessage());
        }
        throw new ParsingException("Parse Error : unknown type " + context.getText());
    }

    @Override
    public ParseNode visitColumnReference(StarRocksParser.ColumnReferenceContext context) {
        if (context.identifier() != null) {
            Identifier identifier = (Identifier) visit(context.identifier());
            return new SlotRef(null, identifier.getValue(), identifier.getValue());
        } else {
            QualifiedName qualifiedName = getQualifiedName(context.qualifiedName());
            if (qualifiedName.getParts().size() == 3) {
                return new SlotRef(new TableName(qualifiedName.getParts().get(0), qualifiedName.getParts().get(1)),
                        qualifiedName.getParts().get(2),
                        qualifiedName.getParts().get(2));
            } else if (qualifiedName.getParts().size() == 2) {
                return new SlotRef(new TableName(null, qualifiedName.getParts().get(0)),
                        qualifiedName.getParts().get(1),
                        qualifiedName.getParts().get(1));
            } else {
                throw new ParsingException("Unqualified column reference " + qualifiedName);
            }
        }
    }

    @Override
    public ParseNode visitArrowExpression(StarRocksParser.ArrowExpressionContext context) {
        Expr expr = (Expr) visit(context.primaryExpression());
        StringLiteral stringLiteral = (StringLiteral) visit(context.string());

        return new ArrowExpr(expr, stringLiteral);
    }

    @Override
    public ParseNode visitVariable(StarRocksParser.VariableContext context) {
        SetType setType = SetType.DEFAULT;
        if (context.GLOBAL() != null) {
            setType = SetType.GLOBAL;
        } else if (context.LOCAL() != null || context.SESSION() != null) {
            setType = SetType.SESSION;
        }

        return new SysVariableDesc(context.identifier().getText(), setType);
    }

    @Override
    public ParseNode visitCollate(StarRocksParser.CollateContext context) {
        return visit(context.primaryExpression());
    }

    @Override
    public ParseNode visitParenthesizedExpression(StarRocksParser.ParenthesizedExpressionContext context) {
        return visit(context.expression());
    }

    @Override
    public ParseNode visitUnquotedIdentifier(StarRocksParser.UnquotedIdentifierContext context) {
        return new Identifier(context.getText());
    }

    @Override
    public ParseNode visitBackQuotedIdentifier(StarRocksParser.BackQuotedIdentifierContext context) {
        return new Identifier(context.getText().replace("`", ""));
    }

    @Override
    public ParseNode visitDigitIdentifier(StarRocksParser.DigitIdentifierContext context) {
        return new Identifier(context.getText());
    }

    // ------------------------------------------- COMMON AST --------------------------------------------------------------

    private static StatementBase.ExplainLevel getExplainType(StarRocksParser.ExplainDescContext context) {
        StatementBase.ExplainLevel explainLevel = StatementBase.ExplainLevel.NORMAL;
        if (context.LOGICAL() != null) {
            explainLevel = StatementBase.ExplainLevel.LOGICAL;
        } else if (context.VERBOSE() != null) {
            explainLevel = StatementBase.ExplainLevel.VERBOSE;
        } else if (context.COSTS() != null) {
            explainLevel = StatementBase.ExplainLevel.COST;
        }
        return explainLevel;
    }

    @Override
    public ParseNode visitAssignment(StarRocksParser.AssignmentContext context) {
        String column = ((Identifier) visit(context.identifier())).getValue();
        Expr expr = (Expr) visit(context.expressionOrDefault());
        return new ColumnAssignment(column, expr);
    }

    @Override
    public ParseNode visitPartitionDesc(StarRocksParser.PartitionDescContext context) {
        List<Identifier> identifierList = visit(context.identifierList().identifier(), Identifier.class);
        List<PartitionDesc> partitionDesc = visit(context.rangePartitionDesc(), PartitionDesc.class);
        return new RangePartitionDesc(
                identifierList.stream().map(Identifier::getValue).collect(toList()),
                partitionDesc);
    }

    @Override
    public ParseNode visitSingleRangePartition(StarRocksParser.SingleRangePartitionContext context) {
        PartitionKeyDesc partitionKeyDesc = (PartitionKeyDesc) visit(context.partitionKeyDesc());
        return new SingleRangePartitionDesc(false, ((Identifier) visit(context.identifier())).getValue(),
                partitionKeyDesc, null);
    }

    @Override
    public ParseNode visitMultiRangePartition(StarRocksParser.MultiRangePartitionContext context) {
        if (context.interval() != null) {
            IntervalLiteral intervalLiteral = (IntervalLiteral) visit(context.interval());
            Expr expr = intervalLiteral.getValue();
            long intervalVal;
            if (expr instanceof IntLiteral) {
                intervalVal = ((IntLiteral) expr).getLongValue();
            } else {
                throw new IllegalArgumentException("Unsupported interval expr: " + expr);
            }
            return new MultiRangePartitionDesc(
                    ((StringLiteral) visit(context.string(0))).getStringValue(),
                    ((StringLiteral) visit(context.string(1))).getStringValue(),
                    intervalVal,
                    intervalLiteral.getUnitIdentifier().getDescription());
        } else {
            return new MultiRangePartitionDesc(
                    ((StringLiteral) visit(context.string(0))).getStringValue(),
                    ((StringLiteral) visit(context.string(1))).getStringValue(),
                    Long.parseLong(context.INTEGER_VALUE().getText()));
        }
    }

    @Override
    public ParseNode visitPartitionKeyDesc(StarRocksParser.PartitionKeyDescContext context) {
        PartitionKeyDesc partitionKeyDesc;
        if (context.LESS() != null) {
            List<PartitionValue> partitionValueList =
                    visit(context.partitionValueList().get(0).partitionValue(), PartitionValue.class);
            partitionKeyDesc = new PartitionKeyDesc(partitionValueList);
        } else {
            List<PartitionValue> lowerPartitionValueList =
                    visit(context.partitionValueList().get(0).partitionValue(), PartitionValue.class);
            List<PartitionValue> upperPartitionValueList =
                    visit(context.partitionValueList().get(1).partitionValue(), PartitionValue.class);
            partitionKeyDesc = new PartitionKeyDesc(lowerPartitionValueList, upperPartitionValueList);
        }
        return partitionKeyDesc;
    }

    @Override
    public ParseNode visitPartitionValue(StarRocksParser.PartitionValueContext context) {
        if (context.MAXVALUE() != null) {
            return PartitionValue.MAX_VALUE;
        } else {
            return new PartitionValue(((StringLiteral) visit(context.string())).getStringValue());
        }
    }

    @Override
    public ParseNode visitDistributionDesc(StarRocksParser.DistributionDescContext context) {
        //default buckets number
        int buckets = 10;

        if (context.INTEGER_VALUE() != null) {
            buckets = Integer.parseInt(context.INTEGER_VALUE().getText());
        }
        List<Identifier> identifierList = visit(context.identifierList().identifier(), Identifier.class);

        return new HashDistributionDesc(buckets, identifierList.stream().map(Identifier::getValue).collect(toList()));
    }

    @Override
    public ParseNode visitProperty(StarRocksParser.PropertyContext context) {
        return new Property(
                ((StringLiteral) visit(context.key)).getStringValue(),
                ((StringLiteral) visit(context.value)).getStringValue());
    }

    @Override
    public ParseNode visitOutfile(StarRocksParser.OutfileContext context) {
        Map<String, String> properties = new HashMap<>();
        if (context.properties() != null) {
            List<Property> propertyList = visit(context.properties().property(), Property.class);
            for (Property property : propertyList) {
                properties.put(property.getKey(), property.getValue());
            }
        }

        String format = null;
        if (context.fileFormat() != null) {
            if (context.fileFormat().identifier() != null) {
                format = ((Identifier) visit(context.fileFormat().identifier())).getValue();
            } else if (context.fileFormat().string() != null) {
                format = ((StringLiteral) visit(context.fileFormat().string())).getStringValue();
            }
        }

        return new OutFileClause(
                ((StringLiteral) visit(context.file)).getStringValue(),
                format,
                properties);
    }


    @Override
    public ParseNode visitColumnNameWithComment(StarRocksParser.ColumnNameWithCommentContext context) {
        String comment = null;
        if (context.comment() != null) {
            comment = ((StringLiteral) visit(context.comment())).getStringValue();
        }

        return new ColWithComment(((Identifier) visit(context.identifier())).getValue(), comment);
    }

    @Override
    public ParseNode visitIdentifierOrString(StarRocksParser.IdentifierOrStringContext context) {
        String s = null;
        if (context.identifier() != null) {
            s = ((Identifier) visit(context.identifier())).getValue();
        } else if (context.string() != null) {
            s = ((StringLiteral) visit(context.string())).getStringValue();
        }
        return new Identifier(s);
    }

    @Override
    public ParseNode visitUserWithHostAndBlanket(StarRocksParser.UserWithHostAndBlanketContext context) {
        Identifier user = (Identifier) visit(context.identifierOrString(0));
        Identifier host = (Identifier) visit(context.identifierOrString(1));
        return new UserIdentifier(user.getValue(), host.getValue(), true);
    }

    @Override
    public ParseNode visitUserWithHost(StarRocksParser.UserWithHostContext context) {
        Identifier user = (Identifier) visit(context.identifierOrString(0));
        Identifier host = (Identifier) visit(context.identifierOrString(1));
        return new UserIdentifier(user.getValue(), host.getValue(), false);
    }

    @Override
    public ParseNode visitUserWithoutHost(StarRocksParser.UserWithoutHostContext context) {
        Identifier user = (Identifier) visit(context.identifierOrString());
        return new UserIdentifier(user.getValue(), "%", false);
    }

    // ------------------------------------------- Util Functions -------------------------------------------

    private <T> List<T> visit(List<? extends ParserRuleContext> contexts, Class<T> clazz) {
        return contexts.stream()
                .map(this::visit)
                .map(clazz::cast)
                .collect(toList());
    }

    private <T> List<T> visitIfPresent(List<? extends ParserRuleContext> contexts, Class<T> clazz) {
        if (contexts != null && contexts.size() != 0) {
            return contexts.stream()
                    .map(this::visit)
                    .map(clazz::cast)
                    .collect(toList());
        } else {
            return null;
        }
    }

    private ParseNode visitIfPresent(ParserRuleContext context) {
        if (context != null) {
            return visit(context);
        } else {
            return null;
        }
    }

    private QualifiedName getQualifiedName(StarRocksParser.QualifiedNameContext context) {
        List<String> parts = visit(context.identifier(), Identifier.class).stream()
                .map(Identifier::getValue)
                .collect(Collectors.toList());

        return QualifiedName.of(parts);
    }

    private TableName qualifiedNameToTableName(QualifiedName qualifiedName) {
        if (qualifiedName.getParts().size() == 2) {
            return new TableName(qualifiedName.getParts().get(0), qualifiedName.getParts().get(1));
        } else if (qualifiedName.getParts().size() == 1) {
            return new TableName(null, qualifiedName.getParts().get(0));
        } else {
            throw new ParsingException("error table name ");
        }
    }

    private Type getType(StarRocksParser.TypeContext type) {
        Integer length = null;
        Integer precision = null;
        Integer scale = null;

        if (type.baseType() != null) {
            if (type.baseType().typeParameter() != null) {
                length = Integer.parseInt(type.baseType().typeParameter().INTEGER_VALUE().toString());
            }
            return ScalarType.createTypeFromParser(type.baseType().getText(), length, precision, scale);
        } else if (type.decimalType() != null) {
            if (type.precision != null) {
                precision = Integer.parseInt(type.precision.getText());
                scale = type.scale == null ? ScalarType.DEFAULT_SCALE : Integer.parseInt(type.scale.getText());
            }
            return ScalarType.createTypeFromParser(type.decimalType().getText(), length, precision, scale);
        } else if (type.arrayType() != null) {
            StarRocksParser.ArrayTypeContext arrayTypeContext = type.arrayType();
            return new ArrayType(getType(arrayTypeContext.type()));
        }

        throw new IllegalArgumentException("Unsupported type specification: " + type.getText());
    }
}<|MERGE_RESOLUTION|>--- conflicted
+++ resolved
@@ -37,12 +37,9 @@
 import com.starrocks.analysis.DefaultValueExpr;
 import com.starrocks.analysis.DeleteStmt;
 import com.starrocks.analysis.DistributionDesc;
-<<<<<<< HEAD
-import com.starrocks.analysis.DropIndexClause;
-=======
 import com.starrocks.analysis.DropBackendClause;
 import com.starrocks.analysis.DropFollowerClause;
->>>>>>> d009d3dd
+import com.starrocks.analysis.DropIndexClause;
 import com.starrocks.analysis.DropMaterializedViewStmt;
 import com.starrocks.analysis.DropObserverClause;
 import com.starrocks.analysis.DropTableStmt;
@@ -317,6 +314,13 @@
         return new DropMaterializedViewStmt(context.IF() != null, mvName);
     }
 
+    // ------------------------------------------- Cluster Mangement Statement -----------------------------------------
+
+    @Override
+    public ParseNode visitAlterSystemStatement(StarRocksParser.AlterSystemStatementContext context) {
+        return new AlterSystemStmt((AlterClause) visit(context.alterClause()));
+    }
+
     // ------------------------------------------- Alter Clause --------------------------------------------------------
 
     @Override
@@ -356,6 +360,55 @@
             properties.put(property.getKey(), property.getValue());
         }
         return new AdminSetReplicaStatusStmt(properties);
+    }
+
+
+
+    @Override
+    public ParseNode visitAddBackendClause(StarRocksParser.AddBackendClauseContext context) {
+        List<String> clusters =
+                context.string().stream().map(c -> ((StringLiteral) visit(c)).getStringValue()).collect(toList());
+        if (context.TO() != null) {
+            Identifier identifier = (Identifier) visit(context.identifier());
+            return new AddBackendClause(clusters, identifier.getValue());
+        }
+        if (context.FREE() != null) {
+            return new AddBackendClause(clusters, true);
+        }
+        return new AddBackendClause(clusters, false);
+    }
+
+    @Override
+    public ParseNode visitDropBackendClause(StarRocksParser.DropBackendClauseContext context) {
+        List<String> clusters =
+                context.string().stream().map(c -> ((StringLiteral) visit(c)).getStringValue()).collect(toList());
+        return new DropBackendClause(clusters, context.FORCE() != null);
+    }
+
+    @Override
+    public ParseNode visitAddFrontendClause(StarRocksParser.AddFrontendClauseContext context) {
+        String cluster = ((StringLiteral) visit(context.string())).getStringValue();
+        if (context.FOLLOWER() != null) {
+            return new AddFollowerClause(cluster);
+        } else if (context.OBSERVER() != null) {
+            return new AddObserverClause(cluster);
+        } else {
+            Preconditions.checkState(false, "frontend clause error.");
+            return null;
+        }
+    }
+
+    @Override
+    public ParseNode visitDropFrontendClause(StarRocksParser.DropFrontendClauseContext context) {
+        String cluster = ((StringLiteral) visit(context.string())).getStringValue();
+        if (context.FOLLOWER() != null) {
+            return new DropFollowerClause(cluster);
+        } else if (context.OBSERVER() != null) {
+            return new DropObserverClause(cluster);
+        } else {
+            Preconditions.checkState(false, "frontend clause error.");
+            return null;
+        }
     }
 
     // ------------------------------------------- DML Statement -------------------------------------------------------
@@ -452,61 +505,6 @@
         return queryStatement;
     }
 
-<<<<<<< HEAD
-=======
-    @Override
-    public ParseNode visitAlterSystem(StarRocksParser.AlterSystemContext context) {
-        return new AlterSystemStmt((AlterClause) visit(context.alterClause()));
-    }
-
-    @Override
-    public ParseNode visitAddBackendClause(StarRocksParser.AddBackendClauseContext context) {
-        List<String> clusters =
-                context.string().stream().map(c -> ((StringLiteral) visit(c)).getStringValue()).collect(toList());
-        if (context.TO() != null) {
-            Identifier identifier = (Identifier) visit(context.identifier());
-            return new AddBackendClause(clusters, identifier.getValue());
-        }
-        if (context.FREE() != null) {
-            return new AddBackendClause(clusters, true);
-        }
-        return new AddBackendClause(clusters, false);
-    }
-
-    @Override
-    public ParseNode visitDropBackendClause(StarRocksParser.DropBackendClauseContext context) {
-        List<String> clusters =
-                context.string().stream().map(c -> ((StringLiteral) visit(c)).getStringValue()).collect(toList());
-        return new DropBackendClause(clusters, context.FORCE() != null);
-    }
-
-    @Override
-    public ParseNode visitAddFrontendClause(StarRocksParser.AddFrontendClauseContext context) {
-        String cluster = ((StringLiteral) visit(context.string())).getStringValue();
-        if (context.FOLLOWER() != null) {
-            return new AddFollowerClause(cluster);
-        } else if (context.OBSERVER() != null) {
-            return new AddObserverClause(cluster);
-        } else {
-            Preconditions.checkState(false, "frontend clause error.");
-            return null;
-        }
-    }
-
-    @Override
-    public ParseNode visitDropFrontendClause(StarRocksParser.DropFrontendClauseContext context) {
-        String cluster = ((StringLiteral) visit(context.string())).getStringValue();
-        if (context.FOLLOWER() != null) {
-            return new DropFollowerClause(cluster);
-        } else if (context.OBSERVER() != null) {
-            return new DropObserverClause(cluster);
-        } else {
-            Preconditions.checkState(false, "frontend clause error.");
-            return null;
-        }
-    }
-    // ------------------------------------------- Query Relation -------------------------------------------
->>>>>>> d009d3dd
     @Override
     public ParseNode visitQueryBody(StarRocksParser.QueryBodyContext context) {
         QueryRelation queryRelation = (QueryRelation) visit(context.queryNoWith());
