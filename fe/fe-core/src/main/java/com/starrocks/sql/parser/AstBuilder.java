--- conflicted
+++ resolved
@@ -2139,19 +2139,11 @@
     }
 
     @Override
-<<<<<<< HEAD
     public ParseNode visitShowTransactionStatement(StarRocksParser.ShowTransactionStatementContext context) {
 
         String database = null;
         if (context.qualifiedName() != null) {
             database = getQualifiedName(context.qualifiedName()).toString();
-=======
-    public ParseNode visitQueryStatement(StarRocksParser.QueryStatementContext context) {
-        QueryRelation queryRelation = (QueryRelation) visit(context.queryRelation());
-        QueryStatement queryStatement = new QueryStatement(queryRelation);
-        if (context.outfile() != null) {
-            queryStatement.setOutFileClause((OutFileClause) visit(context.outfile()));
->>>>>>> cac558db
         }
 
         Expr where = null;
@@ -2163,17 +2155,12 @@
     }
 
     @Override
-<<<<<<< HEAD
     public ParseNode visitShowStatusStatement(StarRocksParser.ShowStatusStatementContext context) {
         String pattern = null;
         if (context.pattern != null) {
             StringLiteral stringLiteral = (StringLiteral) visit(context.pattern);
             pattern = stringLiteral.getValue();
         }
-=======
-    public ParseNode visitQueryRelation(StarRocksParser.QueryRelationContext context) {
-        QueryRelation queryRelation = (QueryRelation) visit(context.queryNoWith());
->>>>>>> cac558db
 
         Expr where = null;
         if (context.expression() != null) {
@@ -2193,7 +2180,6 @@
         return new ShowUserStmt();
     }
 
-<<<<<<< HEAD
     @Override
     public ParseNode visitShowUserPropertyStatement(StarRocksParser.ShowUserPropertyStatementContext context) {
         String user;
@@ -2219,22 +2205,6 @@
         Expr where = null;
         if (context.expression() != null) {
             where = (Expr) visit(context.expression());
-=======
-        QueryRelation queryRelation = (QueryRelation) visit(context.queryRelation());
-        // Regenerate cteID when generating plan
-        return new CTERelation(
-                RelationId.of(queryRelation).hashCode(),
-                ((Identifier) visit(context.name)).getValue(),
-                columnNames,
-                new QueryStatement(queryRelation));
-    }
-
-    @Override
-    public ParseNode visitQueryNoWith(StarRocksParser.QueryNoWithContext context) {
-        List<OrderByElement> orderByElements = new ArrayList<>();
-        if (context.ORDER() != null) {
-            orderByElements.addAll(visit(context.sortItem(), OrderByElement.class));
->>>>>>> cac558db
         }
 
         return new ShowVariablesStmt(getVariableType(context.varType()), pattern, where);
@@ -2245,15 +2215,7 @@
         if (context.limitElement() != null) {
             return new ShowWarningStmt((LimitElement) visit(context.limitElement()));
         }
-<<<<<<< HEAD
         return new ShowWarningStmt();
-=======
-
-        QueryRelation queryRelation = (QueryRelation) visit(context.queryPrimary());
-        queryRelation.setOrderBy(orderByElements);
-        queryRelation.setLimit(limitElement);
-        return queryRelation;
->>>>>>> cac558db
     }
 
     @Override
@@ -2566,7 +2528,6 @@
     // ------------------------------------------- Set Statement -------------------------------------------------------
 
     @Override
-<<<<<<< HEAD
     public ParseNode visitSetUserPropertyStatement(StarRocksParser.SetUserPropertyStatementContext context) {
         String user = context.FOR() == null ? null : ((StringLiteral) visit(context.string())).getValue();
         List<SetVar> list = new ArrayList<>();
@@ -2604,33 +2565,10 @@
             } else {
                 return new SetVar(variable, expr);
             }
-=======
-    public ParseNode visitSubquery(StarRocksParser.SubqueryContext context) {
-        return visit(context.queryRelation());
-    }
-
-    @Override
-    public ParseNode visitQueryWithParentheses(StarRocksParser.QueryWithParenthesesContext context) {
-        QueryRelation relation = (QueryRelation) visit(context.subquery());
-        return new SubqueryRelation(new QueryStatement(relation));
-    }
-
-    @Override
-    public ParseNode visitSubqueryWithAlias(StarRocksParser.SubqueryWithAliasContext context) {
-        QueryRelation queryRelation = (QueryRelation) visit(context.subquery());
-        SubqueryRelation subqueryRelation = new SubqueryRelation(new QueryStatement(queryRelation));
-
-        if (context.alias != null) {
-            Identifier identifier = (Identifier) visit(context.alias);
-            subqueryRelation.setAlias(new TableName(null, identifier.getValue()));
-        } else {
-            subqueryRelation.setAlias(new TableName(null, null));
->>>>>>> cac558db
-        }
-    }
-
-    @Override
-<<<<<<< HEAD
+        }
+    }
+
+    @Override
     public ParseNode visitSetNames(StarRocksParser.SetNamesContext context) {
         if (context.CHAR() != null || context.CHARSET() != null) {
             if (context.identifierOrString().isEmpty()) {
@@ -2685,33 +2623,6 @@
     @Override
     public ParseNode visitSetTransaction(StarRocksParser.SetTransactionContext context) {
         return new SetTransaction();
-=======
-    public ParseNode visitSubqueryExpression(StarRocksParser.SubqueryExpressionContext context) {
-        QueryRelation queryRelation = (QueryRelation) visit(context.subquery());
-        return new Subquery(new QueryStatement(queryRelation));
-    }
-
-    @Override
-    public ParseNode visitInSubquery(StarRocksParser.InSubqueryContext context) {
-        boolean isNotIn = context.NOT() != null;
-        QueryRelation query = (QueryRelation) visit(context.queryRelation());
-
-        return new InPredicate((Expr) visit(context.value), new Subquery(new QueryStatement(query)), isNotIn);
-    }
-
-    @Override
-    public ParseNode visitExists(StarRocksParser.ExistsContext context) {
-        QueryRelation query = (QueryRelation) visit(context.queryRelation());
-        return new ExistsPredicate(new Subquery(new QueryStatement(query)), false);
-    }
-
-    @Override
-    public ParseNode visitScalarSubquery(StarRocksParser.ScalarSubqueryContext context) {
-        BinaryPredicate.Operator op = getComparisonOperator(((TerminalNode) context.comparisonOperator().getChild(0))
-                .getSymbol());
-        Subquery subquery = new Subquery(new QueryStatement((QueryRelation) visit(context.queryRelation())));
-        return new BinaryPredicate(op, (Expr) visit(context.booleanExpression()), subquery);
->>>>>>> cac558db
     }
 
     // ----------------------------------------------  Alter Clause ----------------------------------------------------
@@ -3021,7 +2932,7 @@
 
     @Override
     public ParseNode visitQueryStatement(StarRocksParser.QueryStatementContext context) {
-        QueryRelation queryRelation = (QueryRelation) visit(context.queryBody());
+        QueryRelation queryRelation = (QueryRelation) visit(context.queryRelation());
         QueryStatement queryStatement = new QueryStatement(queryRelation);
         if (context.outfile() != null) {
             queryStatement.setOutFileClause((OutFileClause) visit(context.outfile()));
@@ -3035,7 +2946,7 @@
     }
 
     @Override
-    public ParseNode visitQueryBody(StarRocksParser.QueryBodyContext context) {
+    public ParseNode visitQueryRelation(StarRocksParser.QueryRelationContext context) {
         QueryRelation queryRelation = (QueryRelation) visit(context.queryNoWith());
 
         List<CTERelation> withQuery = new ArrayList<>();
@@ -3059,7 +2970,7 @@
             columnNames = columns.stream().map(Identifier::getValue).collect(toList());
         }
 
-        QueryRelation queryRelation = (QueryRelation) visit(context.queryBody());
+        QueryRelation queryRelation = (QueryRelation) visit(context.queryRelation());
         // Regenerate cteID when generating plan
         return new CTERelation(
                 RelationId.of(queryRelation).hashCode(),
@@ -3070,7 +2981,6 @@
 
     @Override
     public ParseNode visitQueryNoWith(StarRocksParser.QueryNoWithContext context) {
-
         List<OrderByElement> orderByElements = new ArrayList<>();
         if (context.ORDER() != null) {
             orderByElements.addAll(visit(context.sortItem(), OrderByElement.class));
@@ -3081,10 +2991,10 @@
             limitElement = (LimitElement) visit(context.limitElement());
         }
 
-        QueryRelation term = (QueryRelation) visit(context.queryTerm());
-        term.setOrderBy(orderByElements);
-        term.setLimit(limitElement);
-        return term;
+        QueryRelation queryRelation = (QueryRelation) visit(context.queryPrimary());
+        queryRelation.setOrderBy(orderByElements);
+        queryRelation.setLimit(limitElement);
+        return queryRelation;
     }
 
     @Override
@@ -3523,42 +3433,46 @@
 
     @Override
     public ParseNode visitSubquery(StarRocksParser.SubqueryContext context) {
-        return new SubqueryRelation(new QueryStatement((QueryRelation) visit(context.queryBody())));
-    }
-
-    @Override
-    public ParseNode visitSubqueryPrimary(StarRocksParser.SubqueryPrimaryContext context) {
-        SubqueryRelation subqueryRelation = (SubqueryRelation) visit(context.subquery());
-        return subqueryRelation.getQueryStatement().getQueryRelation();
-    }
-
-    @Override
-    public ParseNode visitSubqueryRelation(StarRocksParser.SubqueryRelationContext context) {
-        SubqueryRelation subqueryRelation = (SubqueryRelation) visit(context.subquery());
+        return visit(context.queryRelation());
+    }
+
+    @Override
+    public ParseNode visitQueryWithParentheses(StarRocksParser.QueryWithParenthesesContext context) {
+        QueryRelation relation = (QueryRelation) visit(context.subquery());
+        return new SubqueryRelation(new QueryStatement(relation));
+    }
+
+    @Override
+    public ParseNode visitSubqueryWithAlias(StarRocksParser.SubqueryWithAliasContext context) {
+        QueryRelation queryRelation = (QueryRelation) visit(context.subquery());
+        SubqueryRelation subqueryRelation = new SubqueryRelation(new QueryStatement(queryRelation));
+
         if (context.alias != null) {
             Identifier identifier = (Identifier) visit(context.alias);
             subqueryRelation.setAlias(new TableName(null, identifier.getValue()));
+        } else {
+            subqueryRelation.setAlias(new TableName(null, null));
         }
         return subqueryRelation;
     }
 
     @Override
     public ParseNode visitSubqueryExpression(StarRocksParser.SubqueryExpressionContext context) {
-        SubqueryRelation subqueryRelation = (SubqueryRelation) visit(context.subquery());
-        return new Subquery(subqueryRelation.getQueryStatement());
+        QueryRelation queryRelation = (QueryRelation) visit(context.subquery());
+        return new Subquery(new QueryStatement(queryRelation));
     }
 
     @Override
     public ParseNode visitInSubquery(StarRocksParser.InSubqueryContext context) {
         boolean isNotIn = context.NOT() != null;
-        QueryRelation query = (QueryRelation) visit(context.queryBody());
+        QueryRelation query = (QueryRelation) visit(context.queryRelation());
 
         return new InPredicate((Expr) visit(context.value), new Subquery(new QueryStatement(query)), isNotIn);
     }
 
     @Override
     public ParseNode visitExists(StarRocksParser.ExistsContext context) {
-        QueryRelation query = (QueryRelation) visit(context.queryBody());
+        QueryRelation query = (QueryRelation) visit(context.queryRelation());
         return new ExistsPredicate(new Subquery(new QueryStatement(query)), false);
     }
 
@@ -3566,7 +3480,7 @@
     public ParseNode visitScalarSubquery(StarRocksParser.ScalarSubqueryContext context) {
         BinaryPredicate.Operator op = getComparisonOperator(((TerminalNode) context.comparisonOperator().getChild(0))
                 .getSymbol());
-        Subquery subquery = new Subquery(new QueryStatement((QueryRelation) visit(context.queryBody())));
+        Subquery subquery = new Subquery(new QueryStatement((QueryRelation) visit(context.queryRelation())));
         return new BinaryPredicate(op, (Expr) visit(context.booleanExpression()), subquery);
     }
 
@@ -4174,8 +4088,8 @@
                     e2 = new IntervalLiteral(e2, new UnitIdentifier("DAY"));
                 }
                 IntervalLiteral intervalLiteral = (IntervalLiteral) e2;
-                FunctionCallExpr functionCallExpr = new FunctionCallExpr(fnName, getArgumentsForTimeSlice(e1, 
-                        intervalLiteral.getValue(), intervalLiteral.getUnitIdentifier().getDescription().toLowerCase(), 
+                FunctionCallExpr functionCallExpr = new FunctionCallExpr(fnName, getArgumentsForTimeSlice(e1,
+                        intervalLiteral.getValue(), intervalLiteral.getUnitIdentifier().getDescription().toLowerCase(),
                         "floor"));
 
                 return functionCallExpr;
@@ -4193,14 +4107,14 @@
                 }
                 UnitBoundary unitBoundary = (UnitBoundary) e3;
                 FunctionCallExpr functionCallExpr = new FunctionCallExpr(fnName, getArgumentsForTimeSlice(e1,
-                        intervalLiteral.getValue(), intervalLiteral.getUnitIdentifier().getDescription().toLowerCase(), 
+                        intervalLiteral.getValue(), intervalLiteral.getUnitIdentifier().getDescription().toLowerCase(),
                         unitBoundary.getDescription().toLowerCase()));
 
                 return functionCallExpr;
             } else {
                 throw new ParsingException(
                         functionName + " must as format " + functionName + "(date,INTERVAL expr unit[, FLOOR"
-                            + " | CEIL])");
+                                + " | CEIL])");
             }
         }
 
@@ -4229,7 +4143,7 @@
             }
             return new IsNullPredicate(params.get(0), false);
         }
-        
+
         FunctionCallExpr functionCallExpr = new FunctionCallExpr(fnName,
                 new FunctionParams(false, visit(context.expression(), Expr.class)));
         if (context.over() != null) {
