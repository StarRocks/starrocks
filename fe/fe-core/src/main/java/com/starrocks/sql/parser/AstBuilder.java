--- conflicted
+++ resolved
@@ -4815,13 +4815,8 @@
     }
 
     @Override
-<<<<<<< HEAD
-    public ParseNode visitDropComputeNodeClause(StarRocksParser.DropComputeNodeClauseContext context) {
-        String whName = "";
-=======
     public ParseNode visitDropComputeNodeClause(com.starrocks.sql.parser.StarRocksParser.DropComputeNodeClauseContext context) {
         String whName = WarehouseManager.DEFAULT_WAREHOUSE_NAME;
->>>>>>> c7a26ab0
         String cngroupName = "";
         if (context.warehouseName != null) {
             Identifier identifier = (Identifier) visit(context.identifierOrString().get(0));
