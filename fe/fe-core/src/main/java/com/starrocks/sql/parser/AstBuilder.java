--- conflicted
+++ resolved
@@ -2054,12 +2054,8 @@
                 context.indexDesc() == null ? null : getIndexDefs(context.indexDesc()),
                 comment,
                 refreshSchemeDesc,
-<<<<<<< HEAD
                 partitionByExprs, distributionDesc, sortKeys, properties, queryStatement, queryStartIndex, queryStopIndex,
-=======
-                partitionByExprs, distributionDesc, sortKeys, properties, queryStatement, queryStartIndex,
                 currentDBName,
->>>>>>> 0fb1270e
                 createPos(context));
     }
 
