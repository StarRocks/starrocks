--- conflicted
+++ resolved
@@ -168,11 +168,16 @@
 import com.starrocks.sql.ast.AdminShowConfigStmt;
 import com.starrocks.sql.ast.AdminShowReplicaDistributionStmt;
 import com.starrocks.sql.ast.AdminShowReplicaStatusStmt;
-<<<<<<< HEAD
+import com.starrocks.sql.ast.AdminCancelRepairTableStmt;
+import com.starrocks.sql.ast.AdminCheckTabletsStmt;
+import com.starrocks.sql.ast.AdminRepairTableStmt;
+import com.starrocks.sql.ast.AdminSetConfigStmt;
+import com.starrocks.sql.ast.AdminSetReplicaStatusStmt;
+import com.starrocks.sql.ast.AdminShowConfigStmt;
+import com.starrocks.sql.ast.AdminShowReplicaDistributionStmt;
+import com.starrocks.sql.ast.AdminShowReplicaStatusStmt;
 import com.starrocks.sql.ast.AlterDatabaseQuotaStmt;
 import com.starrocks.sql.ast.AlterDatabaseRename;
-=======
->>>>>>> fb38d22a
 import com.starrocks.sql.ast.AlterMaterializedViewStatement;
 import com.starrocks.sql.ast.AlterResourceGroupStmt;
 import com.starrocks.sql.ast.AlterViewStmt;
@@ -3029,20 +3034,6 @@
     }
 
     @Override
-<<<<<<< HEAD
-=======
-    public ParseNode visitTruncateTableStatement(StarRocksParser.TruncateTableStatementContext context) {
-        QualifiedName qualifiedName = getQualifiedName(context.qualifiedName());
-        TableName targetTableName = qualifiedNameToTableName(qualifiedName);
-        PartitionNames partitionNames = null;
-        if (context.partitionNames() != null) {
-            partitionNames = (PartitionNames) visit(context.partitionNames());
-        }
-        return new TruncateTableStmt(new TableRef(targetTableName, null, partitionNames));
-    }
-
-    @Override
->>>>>>> fb38d22a
     public ParseNode visitGrantRole(StarRocksParser.GrantRoleContext context) {
         UserIdentifier user = (UserIdentifier) visit(context.user());
         Identifier identifier = (Identifier) visit(context.identifierOrString());
