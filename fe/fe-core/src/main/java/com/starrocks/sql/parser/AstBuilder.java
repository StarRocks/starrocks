--- conflicted
+++ resolved
@@ -107,13 +107,10 @@
 import com.starrocks.sql.ast.AnalyzeStmt;
 import com.starrocks.sql.ast.CTERelation;
 import com.starrocks.sql.ast.ColumnAssignment;
-<<<<<<< HEAD
+import com.starrocks.sql.ast.CreateAnalyzeJobStmt;
 import com.starrocks.sql.ast.CreateCatalogStmt;
+import com.starrocks.sql.ast.DropAnalyzeJobStmt;
 import com.starrocks.sql.ast.DropCatalogStmt;
-=======
-import com.starrocks.sql.ast.CreateAnalyzeJobStmt;
-import com.starrocks.sql.ast.DropAnalyzeJobStmt;
->>>>>>> 93489fbd
 import com.starrocks.sql.ast.ExceptRelation;
 import com.starrocks.sql.ast.GrantRoleStmt;
 import com.starrocks.sql.ast.Identifier;
@@ -128,6 +125,7 @@
 import com.starrocks.sql.ast.RevokeRoleStmt;
 import com.starrocks.sql.ast.SelectRelation;
 import com.starrocks.sql.ast.ShowAnalyzeStmt;
+import com.starrocks.sql.ast.SubmitTaskStmt;
 import com.starrocks.sql.ast.SubqueryRelation;
 import com.starrocks.sql.ast.TableFunctionRelation;
 import com.starrocks.sql.ast.TableRelation;
@@ -138,6 +136,7 @@
 import com.starrocks.sql.common.ErrorType;
 import com.starrocks.sql.common.StarRocksPlannerException;
 import com.starrocks.sql.optimizer.base.SetQualifier;
+import com.starrocks.system.SystemInfoService;
 import org.antlr.v4.runtime.ParserRuleContext;
 import org.antlr.v4.runtime.Token;
 import org.antlr.v4.runtime.tree.ParseTree;
@@ -305,6 +304,42 @@
         return new DropTableStmt(ifExists, targetTableName, true, false);
     }
 
+    // ------------------------------------------- Task Statement ------------------------------------------------------
+
+    @Override
+    public ParseNode visitSubmitTaskStatement(StarRocksParser.SubmitTaskStatementContext context) {
+        QualifiedName qualifiedName = null;
+        if (context.qualifiedName() != null) {
+            qualifiedName = getQualifiedName(context.qualifiedName());
+        }
+        Map<String, String> properties = new HashMap<>();
+        if (context.hint() != null) {
+            for (StarRocksParser.HintContext hintContext : context.hint()) {
+                for (StarRocksParser.HintMapContext hintMapContext : hintContext.hintMap()) {
+                    String key = hintMapContext.k.getText();
+                    String value = hintMapContext.v.getText();
+                    properties.put(key, value);
+                }
+            }
+        }
+        CreateTableAsSelectStmt createTableAsSelectStmt =
+                (CreateTableAsSelectStmt) visit(context.createTableAsSelectStatement());
+
+        if (qualifiedName == null) {
+            return new SubmitTaskStmt(null, null,
+                    properties, createTableAsSelectStmt);
+        } else if (qualifiedName.getParts().size() == 1) {
+            return new SubmitTaskStmt(null, qualifiedName.getParts().get(0),
+                    properties, createTableAsSelectStmt);
+        } else if (qualifiedName.getParts().size() == 2) {
+            return new SubmitTaskStmt(SystemInfoService.DEFAULT_CLUSTER + ":" + qualifiedName.getParts().get(0),
+                    qualifiedName.getParts().get(1), properties, createTableAsSelectStmt);
+        } else {
+            throw new ParsingException("error task name ");
+        }
+    }
+
+
     // ------------------------------------------- Materialized View Statement -----------------------------------------
 
     @Override
@@ -323,7 +358,7 @@
         return new DropMaterializedViewStmt(context.IF() != null, mvName);
     }
 
-    // ------------------------------------------- Cluster Mangement Statement -----------------------------------------
+    // ------------------------------------------- Cluster Management Statement -----------------------------------------
 
     @Override
     public ParseNode visitAlterSystemStatement(StarRocksParser.AlterSystemStatementContext context) {
