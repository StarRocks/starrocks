--- conflicted
+++ resolved
@@ -224,18 +224,8 @@
         return visit(context.statement());
     }
 
-<<<<<<< HEAD
-    @Override
-    public ParseNode visitAlterDatabaseRename(StarRocksParser.AlterDatabaseRenameContext context) {
-        String dbName = ((Identifier) visit(context.identifier(0))).getValue();
-        String newName = ((Identifier) visit(context.identifier(1))).getValue();
-        return new AlterDatabaseRename(dbName, newName);
-    }
-
-    // ------------------------------------------- Table Statement -----------------------------------------------------
-=======
+
     // ---------------------------------------- Database Statement -----------------------------------------------------
->>>>>>> dbdf539f
     @Override
     public ParseNode visitCreateDbStatement(StarRocksParser.CreateDbStatementContext context) {
         String dbName = ((Identifier) visit(context.identifier())).getValue();
@@ -251,6 +241,14 @@
                 context.IF() != null,
                 dbName,
                 context.FORCE() != null);
+    }
+
+
+    @Override
+    public ParseNode visitAlterDatabaseRename(StarRocksParser.AlterDatabaseRenameContext context) {
+        String dbName = ((Identifier) visit(context.identifier(0))).getValue();
+        String newName = ((Identifier) visit(context.identifier(1))).getValue();
+        return new AlterDatabaseRename(dbName, newName);
     }
 
     // ------------------------------------------- Table Statement -----------------------------------------------------
