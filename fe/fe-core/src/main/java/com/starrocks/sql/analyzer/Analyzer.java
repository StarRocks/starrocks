--- conflicted
+++ resolved
@@ -26,11 +26,8 @@
 import com.starrocks.analysis.RecoverDbStmt;
 import com.starrocks.analysis.RecoverTableStmt;
 import com.starrocks.analysis.SetStmt;
-<<<<<<< HEAD
 import com.starrocks.analysis.ShowRepositoriesStmt;
-=======
 import com.starrocks.analysis.SetUserPropertyStmt;
->>>>>>> c90cbd43
 import com.starrocks.analysis.ShowStmt;
 import com.starrocks.analysis.ShowUserPropertyStmt;
 import com.starrocks.analysis.StatementBase;
@@ -374,31 +371,32 @@
         }
 
         @Override
-<<<<<<< HEAD
+        public Void visitShowAnalyzeJobStatement(ShowAnalyzeJobStmt statement, ConnectContext session) {
+            ShowStmtAnalyzer.analyze(statement, session);
+            return null;
+        }
+
+        @Override
+        public Void visitShowAnalyzeStatusStatement(ShowAnalyzeStatusStmt statement, ConnectContext session) {
+            ShowStmtAnalyzer.analyze(statement, session);
+            return null;
+        }
+
+        @Override
+        public Void visitShowBasicStatsMetaStatement(ShowBasicStatsMetaStmt statement, ConnectContext session) {
+            ShowStmtAnalyzer.analyze(statement, session);
+            return null;
+        }
+
+        @Override
+        public Void visitShowHistogramStatsMetaStatement(ShowHistogramStatsMetaStmt statement, ConnectContext session) {
+            ShowStmtAnalyzer.analyze(statement, session);
+            return null;
+        }
+
+        @Override
         public Void visitShowRepositoriesStmt(ShowRepositoriesStmt statement, ConnectContext context) {
             ShowRepositoriesAnalyzer.analyze(statement, context);
-=======
-        public Void visitShowAnalyzeJobStatement(ShowAnalyzeJobStmt statement, ConnectContext session) {
-            ShowStmtAnalyzer.analyze(statement, session);
-            return null;
-        }
-
-        @Override
-        public Void visitShowAnalyzeStatusStatement(ShowAnalyzeStatusStmt statement, ConnectContext session) {
-            ShowStmtAnalyzer.analyze(statement, session);
-            return null;
-        }
-
-        @Override
-        public Void visitShowBasicStatsMetaStatement(ShowBasicStatsMetaStmt statement, ConnectContext session) {
-            ShowStmtAnalyzer.analyze(statement, session);
-            return null;
-        }
-
-        @Override
-        public Void visitShowHistogramStatsMetaStatement(ShowHistogramStatsMetaStmt statement, ConnectContext session) {
-            ShowStmtAnalyzer.analyze(statement, session);
->>>>>>> c90cbd43
             return null;
         }
     }
