// This file is licensed under the Elastic License 2.0. Copyright 2021-present, StarRocks Limited.
package com.starrocks.sql.analyzer;

import com.starrocks.analysis.AdminSetConfigStmt;
import com.starrocks.analysis.AdminSetReplicaStatusStmt;
import com.starrocks.analysis.AlterSystemStmt;
import com.starrocks.analysis.AlterTableStmt;
import com.starrocks.analysis.AlterWorkGroupStmt;
import com.starrocks.analysis.BaseViewStmt;
<<<<<<< HEAD
import com.starrocks.analysis.CreateAnalyzeJobStmt;
=======
import com.starrocks.analysis.CreateCatalogStmt;
>>>>>>> 93489fbd
import com.starrocks.analysis.CreateTableAsSelectStmt;
import com.starrocks.analysis.CreateWorkGroupStmt;
import com.starrocks.analysis.DeleteStmt;
import com.starrocks.analysis.DropMaterializedViewStmt;
import com.starrocks.analysis.DropTableStmt;
import com.starrocks.analysis.InsertStmt;
import com.starrocks.analysis.LimitElement;
import com.starrocks.analysis.ShowStmt;
import com.starrocks.analysis.StatementBase;
import com.starrocks.analysis.UpdateStmt;
import com.starrocks.qe.ConnectContext;
import com.starrocks.qe.SessionVariable;
import com.starrocks.sql.ast.AnalyzeStmt;
import com.starrocks.sql.ast.AstVisitor;
import com.starrocks.sql.ast.BaseGrantRevokeRoleStmt;
<<<<<<< HEAD
import com.starrocks.sql.ast.CreateCatalogStmt;
import com.starrocks.sql.ast.DropCatalogStmt;
=======
import com.starrocks.sql.ast.CreateAnalyzeJobStmt;
>>>>>>> 93489fbd
import com.starrocks.sql.ast.QueryRelation;
import com.starrocks.sql.ast.QueryStatement;

public class Analyzer {
    public static void analyze(StatementBase statement, ConnectContext session) {
        new AnalyzerVisitor().analyze(statement, session);
    }

    private static class AnalyzerVisitor extends AstVisitor<Void, ConnectContext> {
        public void analyze(StatementBase statement, ConnectContext session) {
            statement.setClusterName(session.getClusterName());
            visit(statement, session);
        }

        @Override
        public Void visitAlterTableStatement(AlterTableStmt statement, ConnectContext context) {
            AlterTableStatementAnalyzer.analyze(statement, context);
            return null;
        }

        @Override
        public Void visitAlterWorkGroupStatement(AlterWorkGroupStmt statement, ConnectContext session) {
            statement.analyze();
            return null;
        }

        @Override
        public Void visitAnalyzeStatement(AnalyzeStmt statement, ConnectContext session) {
            AnalyzeStmtAnalyzer.analyze(statement, session);
            return null;
        }

        @Override
        public Void visitAdminSetReplicaStatusStatement(AdminSetReplicaStatusStmt statement, ConnectContext session) {
            AdminSetReplicaStatusStmtAnalyzer.analyze(statement, session);
            return null;
        }

        @Override
        public Void visitBaseViewStatement(BaseViewStmt statement, ConnectContext session) {
            ViewAnalyzer.analyze(statement, session);
            return null;
        }

        @Override
        public Void visitCreateAnalyzeJobStatement(CreateAnalyzeJobStmt statement, ConnectContext session) {
            AnalyzeStmtAnalyzer.analyze(statement, session);
            return null;
        }

        @Override
        public Void visitCreateTableAsSelectStatement(CreateTableAsSelectStmt statement, ConnectContext session) {
            // this phrase do not analyze insertStmt, insertStmt will analyze in
            // StmtExecutor.handleCreateTableAsSelectStmt because planner will not do meta operations
            CTASAnalyzer.transformCTASStmt((CreateTableAsSelectStmt) statement, session);
            return null;
        }

        @Override
        public Void visitCreateWorkGroupStatement(CreateWorkGroupStmt statement, ConnectContext session) {
            statement.analyze();
            return null;
        }

        @Override
        public Void visitInsertStatement(InsertStmt statement, ConnectContext session) {
            InsertAnalyzer.analyze(statement, session);
            return null;
        }

        @Override
        public Void visitShowStatement(ShowStmt statement, ConnectContext session) {
            ShowStmtAnalyzer.analyze(statement, session);
            return null;
        }

        @Override
        public Void visitAdminSetConfigStatement(AdminSetConfigStmt adminSetConfigStmt, ConnectContext session) {
            AdminSetStmtAnalyzer.analyze(adminSetConfigStmt, session);
            return null;
        }

        @Override
        public Void visitDropTableStmt(DropTableStmt statement, ConnectContext session) {
            DropStmtAnalyzer.analyze(statement, session);
            return null;
        }

        @Override
        public Void visitQueryStatement(QueryStatement stmt, ConnectContext session) {
            new QueryAnalyzer(session).analyze(stmt);

            QueryRelation queryRelation = stmt.getQueryRelation();
            long selectLimit = ConnectContext.get().getSessionVariable().getSqlSelectLimit();
            if (!queryRelation.hasLimit() && selectLimit != SessionVariable.DEFAULT_SELECT_LIMIT) {
                queryRelation.setLimit(new LimitElement(selectLimit));
            }
            return null;
        }

        @Override
        public Void visitUpdateStatement(UpdateStmt node, ConnectContext context) {
            UpdateAnalyzer.analyze(node, context);
            return null;
        }

        @Override
        public Void visitDeleteStatement(DeleteStmt node, ConnectContext context) {
            DeleteAnalyzer.analyze(node, context);
            return null;
        }

        @Override
        public Void visitGrantRevokeRoleStatement(BaseGrantRevokeRoleStmt stmt, ConnectContext session) {
            GrantRevokeRoleAnalyzer.analyze(stmt, session);
            return null;
        }

        @Override
        public Void visitDropMaterializedViewStatement(DropMaterializedViewStmt statement, ConnectContext context) {
            MaterializedViewAnalyzer.analyze(statement, context);
            return null;
        }

        @Override
        public Void visitAlterSystemStmt(AlterSystemStmt statement, ConnectContext context) {
            AlterSystemStmtAnalyzer.analyze(statement, context);
            return null;
        }

        @Override
        public Void visitCreateCatalogStatement(CreateCatalogStmt statement, ConnectContext context) {
            statement.analyze();
            return null;
        }

        @Override
        public Void visitDropCatalogStatement(DropCatalogStmt statement, ConnectContext context) {
            statement.analyze();
            return null;
        }
    }
}<|MERGE_RESOLUTION|>--- conflicted
+++ resolved
@@ -7,11 +7,6 @@
 import com.starrocks.analysis.AlterTableStmt;
 import com.starrocks.analysis.AlterWorkGroupStmt;
 import com.starrocks.analysis.BaseViewStmt;
-<<<<<<< HEAD
-import com.starrocks.analysis.CreateAnalyzeJobStmt;
-=======
-import com.starrocks.analysis.CreateCatalogStmt;
->>>>>>> 93489fbd
 import com.starrocks.analysis.CreateTableAsSelectStmt;
 import com.starrocks.analysis.CreateWorkGroupStmt;
 import com.starrocks.analysis.DeleteStmt;
@@ -27,14 +22,12 @@
 import com.starrocks.sql.ast.AnalyzeStmt;
 import com.starrocks.sql.ast.AstVisitor;
 import com.starrocks.sql.ast.BaseGrantRevokeRoleStmt;
-<<<<<<< HEAD
+import com.starrocks.sql.ast.CreateAnalyzeJobStmt;
 import com.starrocks.sql.ast.CreateCatalogStmt;
 import com.starrocks.sql.ast.DropCatalogStmt;
-=======
-import com.starrocks.sql.ast.CreateAnalyzeJobStmt;
->>>>>>> 93489fbd
 import com.starrocks.sql.ast.QueryRelation;
 import com.starrocks.sql.ast.QueryStatement;
+import com.starrocks.sql.ast.SubmitTaskStmt;
 
 public class Analyzer {
     public static void analyze(StatementBase statement, ConnectContext session) {
@@ -88,6 +81,19 @@
             // this phrase do not analyze insertStmt, insertStmt will analyze in
             // StmtExecutor.handleCreateTableAsSelectStmt because planner will not do meta operations
             CTASAnalyzer.transformCTASStmt((CreateTableAsSelectStmt) statement, session);
+            return null;
+        }
+
+        @Override
+        public Void visitSubmitTaskStmt(SubmitTaskStmt statement, ConnectContext context) {
+            CreateTableAsSelectStmt createTableAsSelectStmt = statement.getCreateTableAsSelectStmt();
+            QueryStatement queryStatement = createTableAsSelectStmt.getQueryStatement();
+            Analyzer.analyze(queryStatement, context);
+            String sqlText = "CREATE TABLE " +
+                    createTableAsSelectStmt.getCreateTableStmt().getDbTbl().toSql() + " AS " +
+                    ViewDefBuilder.build(queryStatement);
+            statement.setSqlText(sqlText);
+            TaskAnalyzer.analyzeSubmitTaskStmt(statement, context);
             return null;
         }
 
