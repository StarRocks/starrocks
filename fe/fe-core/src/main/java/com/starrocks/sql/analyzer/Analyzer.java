// This file is licensed under the Elastic License 2.0. Copyright 2021-present, StarRocks Limited.
package com.starrocks.sql.analyzer;

import com.starrocks.analysis.AdminSetConfigStmt;
import com.starrocks.analysis.AdminSetReplicaStatusStmt;
import com.starrocks.analysis.AdminShowConfigStmt;
import com.starrocks.analysis.AdminShowReplicaDistributionStmt;
import com.starrocks.analysis.AdminShowReplicaStatusStmt;
import com.starrocks.analysis.AlterDatabaseQuotaStmt;
import com.starrocks.analysis.AlterDatabaseRename;
import com.starrocks.analysis.AlterSystemStmt;
import com.starrocks.analysis.AlterTableStmt;
import com.starrocks.analysis.AlterWorkGroupStmt;
import com.starrocks.analysis.BackupStmt;
import com.starrocks.analysis.BaseViewStmt;
import com.starrocks.analysis.CancelAlterTableStmt;
import com.starrocks.analysis.CreateDbStmt;
import com.starrocks.analysis.CreateMaterializedViewStmt;
import com.starrocks.analysis.CreateTableAsSelectStmt;
import com.starrocks.analysis.CreateTableLikeStmt;
import com.starrocks.analysis.CreateTableStmt;
import com.starrocks.analysis.CreateWorkGroupStmt;
import com.starrocks.analysis.DeleteStmt;
import com.starrocks.analysis.DropDbStmt;
import com.starrocks.analysis.DropMaterializedViewStmt;
import com.starrocks.analysis.DropTableStmt;
import com.starrocks.analysis.InsertStmt;
import com.starrocks.analysis.LimitElement;
import com.starrocks.analysis.RecoverDbStmt;
import com.starrocks.analysis.RecoverTableStmt;
import com.starrocks.analysis.SetStmt;
import com.starrocks.analysis.SetUserPropertyStmt;
import com.starrocks.analysis.ShowStmt;
import com.starrocks.analysis.ShowUserPropertyStmt;
import com.starrocks.analysis.StatementBase;
import com.starrocks.analysis.TruncateTableStmt;
import com.starrocks.analysis.UpdateStmt;
import com.starrocks.qe.ConnectContext;
import com.starrocks.qe.OriginStatement;
import com.starrocks.qe.SessionVariable;
import com.starrocks.sql.ast.AlterMaterializedViewStatement;
import com.starrocks.sql.ast.AnalyzeStmt;
import com.starrocks.sql.ast.AstVisitor;
import com.starrocks.sql.ast.BaseGrantRevokeImpersonateStmt;
import com.starrocks.sql.ast.BaseGrantRevokeRoleStmt;
import com.starrocks.sql.ast.CancelRefreshMaterializedViewStatement;
import com.starrocks.sql.ast.CreateAnalyzeJobStmt;
import com.starrocks.sql.ast.CreateCatalogStmt;
import com.starrocks.sql.ast.CreateMaterializedViewStatement;
import com.starrocks.sql.ast.DropCatalogStmt;
import com.starrocks.sql.ast.DropHistogramStmt;
import com.starrocks.sql.ast.ExecuteAsStmt;
import com.starrocks.sql.ast.QueryRelation;
import com.starrocks.sql.ast.QueryStatement;
import com.starrocks.sql.ast.RefreshMaterializedViewStatement;
import com.starrocks.sql.ast.RefreshTableStmt;
import com.starrocks.sql.ast.ShowAnalyzeJobStmt;
import com.starrocks.sql.ast.ShowAnalyzeStatusStmt;
import com.starrocks.sql.ast.ShowBasicStatsMetaStmt;
import com.starrocks.sql.ast.ShowCatalogsStmt;
import com.starrocks.sql.ast.ShowHistogramStatsMetaStmt;
import com.starrocks.sql.ast.SubmitTaskStmt;

public class Analyzer {
    public static void analyze(StatementBase statement, ConnectContext session) {
        new AnalyzerVisitor().analyze(statement, session);
    }

    private static class AnalyzerVisitor extends AstVisitor<Void, ConnectContext> {
        public void analyze(StatementBase statement, ConnectContext session) {
            visit(statement, session);
        }

        @Override
        public Void visitCreateTableStatement(CreateTableStmt statement, ConnectContext context) {
            CreateTableAnalyzer.analyze(statement, context);
            return null;
        }

        @Override
        public Void visitCreateTableLikeStatement(CreateTableLikeStmt statement, ConnectContext context) {
            CreateTableLikeAnalyzer.analyze(statement, context);
            return null;
        }

        @Override
        public Void visitAlterTableStatement(AlterTableStmt statement, ConnectContext context) {
            AlterTableStatementAnalyzer.analyze(statement, context);
            return null;
        }

        @Override
        public Void visitCancelAlterTableStatement(CancelAlterTableStmt statement, ConnectContext context) {
            CancelAlterTableStatementAnalyzer.analyze(statement, context);
            return null;
        }

        @Override
        public Void visitAlterWorkGroupStatement(AlterWorkGroupStmt statement, ConnectContext session) {
            statement.analyze();
            return null;
        }

        @Override
        public Void visitAdminSetReplicaStatusStatement(AdminSetReplicaStatusStmt statement, ConnectContext session) {
            AdminStmtAnalyzer.analyze(statement, session);
            return null;
        }

        @Override
        public Void visitAdminShowReplicaStatusStatement(AdminShowReplicaStatusStmt statement, ConnectContext session) {
            AdminStmtAnalyzer.analyze(statement, session);
            return null;
        }

        @Override
        public Void visitAdminShowReplicaDistributionStatement(AdminShowReplicaDistributionStmt statement,
                                                               ConnectContext session) {
            AdminStmtAnalyzer.analyze(statement, session);
            return null;
        }

        @Override
        public Void visitShowUserPropertyStmt(ShowUserPropertyStmt statement, ConnectContext session) {
            ShowUserPropertyAnalyzer.analyze(statement, session);
            return null;
        }

        @Override
        public Void visitSetUserPropertyStmt(SetUserPropertyStmt statement, ConnectContext session) {
            SetUserPropertyAnalyzer.analyze(statement, session);
            return null;
        }

        @Override
        public Void visitBaseViewStatement(BaseViewStmt statement, ConnectContext session) {
            ViewAnalyzer.analyze(statement, session);
            return null;
        }

        @Override
        public Void visitCreateTableAsSelectStatement(CreateTableAsSelectStmt statement, ConnectContext session) {
            // this phrase do not analyze insertStmt, insertStmt will analyze in
            // StmtExecutor.handleCreateTableAsSelectStmt because planner will not do meta operations
            CTASAnalyzer.analyze(statement, session);
            return null;
        }

        @Override
        public Void visitSubmitTaskStmt(SubmitTaskStmt statement, ConnectContext context) {
            CreateTableAsSelectStmt createTableAsSelectStmt = statement.getCreateTableAsSelectStmt();
            QueryStatement queryStatement = createTableAsSelectStmt.getQueryStatement();
            Analyzer.analyze(queryStatement, context);
            OriginStatement origStmt = statement.getOrigStmt();
            String sqlText = origStmt.originStmt.substring(statement.getSqlBeginIndex());
            statement.setSqlText(sqlText);
            TaskAnalyzer.analyzeSubmitTaskStmt(statement, context);
            return null;
        }

        @Override
        public Void visitCreateWorkGroupStatement(CreateWorkGroupStmt statement, ConnectContext session) {
            statement.analyze();
            return null;
        }

        @Override
        public Void visitInsertStatement(InsertStmt statement, ConnectContext session) {
            InsertAnalyzer.analyze(statement, session);
            return null;
        }

        @Override
        public Void visitShowStatement(ShowStmt statement, ConnectContext session) {
            ShowStmtAnalyzer.analyze(statement, session);
            return null;
        }

        @Override
        public Void visitAdminSetConfigStatement(AdminSetConfigStmt adminSetConfigStmt, ConnectContext session) {
            AdminStmtAnalyzer.analyze(adminSetConfigStmt, session);
            return null;
        }

        @Override
        public Void visitSetStatement(SetStmt stmt, ConnectContext session) {
            stmt.analyze();
            return null;
        }

        @Override
        public Void visitAdminShowConfigStatement(AdminShowConfigStmt adminShowConfigStmt, ConnectContext session) {
            AdminStmtAnalyzer.analyze(adminShowConfigStmt, session);
            return null;
        }

        @Override
        public Void visitDropTableStmt(DropTableStmt statement, ConnectContext session) {
            DropStmtAnalyzer.analyze(statement, session);
            return null;
        }

        @Override
        public Void visitQueryStatement(QueryStatement stmt, ConnectContext session) {
            new QueryAnalyzer(session).analyze(stmt);

            QueryRelation queryRelation = stmt.getQueryRelation();
            long selectLimit = session.getSessionVariable().getSqlSelectLimit();
            if (!queryRelation.hasLimit() && selectLimit != SessionVariable.DEFAULT_SELECT_LIMIT) {
                queryRelation.setLimit(new LimitElement(selectLimit));
            }
            return null;
        }

        @Override
        public Void visitUpdateStatement(UpdateStmt node, ConnectContext context) {
            UpdateAnalyzer.analyze(node, context);
            return null;
        }

        @Override
        public Void visitDeleteStatement(DeleteStmt node, ConnectContext context) {
            DeleteAnalyzer.analyze(node, context);
            return null;
        }

        @Override
        public Void visitGrantRevokeRoleStatement(BaseGrantRevokeRoleStmt stmt, ConnectContext session) {
            PrivilegeStmtAnalyzer.analyze(stmt, session);
            return null;
        }

        @Override
        public Void visitGrantRevokeImpersonateStatement(BaseGrantRevokeImpersonateStmt stmt, ConnectContext session) {
            PrivilegeStmtAnalyzer.analyze(stmt, session);
            return null;
        }

        @Override
        public Void visitExecuteAsStatement(ExecuteAsStmt stmt, ConnectContext session) {
            PrivilegeStmtAnalyzer.analyze(stmt, session);
            return null;
        }

        @Override
        public Void visitCreateMaterializedViewStatement(CreateMaterializedViewStatement statement,
                                                         ConnectContext context) {
            MaterializedViewAnalyzer.analyze(statement, context);
            return null;
        }

        @Override
        public Void visitCreateMaterializedViewStmt(CreateMaterializedViewStmt statement, ConnectContext context) {
            CreateMaterializedViewStmt.analyze(statement, context);
            return null;
        }

        @Override
        public Void visitDropMaterializedViewStatement(DropMaterializedViewStmt statement, ConnectContext context) {
            MaterializedViewAnalyzer.analyze(statement, context);
            return null;
        }

        @Override
        public Void visitAlterMaterializedViewStatement(AlterMaterializedViewStatement statement, ConnectContext context) {
            MaterializedViewAnalyzer.analyze(statement, context);
            return null;
        }

        @Override
        public Void visitRefreshMaterializedViewStatement(RefreshMaterializedViewStatement statement, ConnectContext context) {
            MaterializedViewAnalyzer.analyze(statement, context);
            return null;
        }

        @Override
        public Void visitCancelRefreshMaterializedViewStatement(CancelRefreshMaterializedViewStatement statement,
                                                                ConnectContext context) {
            MaterializedViewAnalyzer.analyze(statement, context);
            return null;
        }

        @Override
        public Void visitAlterSystemStmt(AlterSystemStmt statement, ConnectContext context) {
            AlterSystemStmtAnalyzer.analyze(statement, context);
            return null;
        }

        @Override
        public Void visitCreateCatalogStatement(CreateCatalogStmt statement, ConnectContext context) {
            CatalogAnalyzer.analyze(statement, context);
            return null;
        }

        @Override
        public Void visitDropCatalogStatement(DropCatalogStmt statement, ConnectContext context) {
            CatalogAnalyzer.analyze(statement, context);
            return null;
        }

        @Override
        public Void visitShowCatalogsStmt(ShowCatalogsStmt statement, ConnectContext context) {
            CatalogAnalyzer.analyze(statement, context);
            return null;
        }

        @Override
        public Void visitRefreshTableStatement(RefreshTableStmt statement, ConnectContext context) {
            RefreshTableStatementAnalyzer.analyze(statement, context);
            return null;
        }

        @Override
        public Void visitAlterDbQuotaStmt(AlterDatabaseQuotaStmt statement, ConnectContext context) {
            AlterDbQuotaAnalyzer.analyze(statement, context);
            return null;
        }

        @Override
        public Void visitCreateDbStatement(CreateDbStmt statement, ConnectContext context) {
            CreateDbAnalyzer.analyze(statement, context);
            return null;
        }

        @Override
        public Void visitDropDbStatement(DropDbStmt statement, ConnectContext context) {
            DropStmtAnalyzer.analyze(statement, context);
            return null;
        }

        @Override
        public Void visitAlterDatabaseRename(AlterDatabaseRename statement, ConnectContext context) {
            AlterDatabaseRenameAnalyzer.analyze(statement, context);
            return null;
        }

        @Override
        public Void visitRecoverDbStmt(RecoverDbStmt statement, ConnectContext context) {
            RecoverDbAnalyzer.analyze(statement, context);
            return null;
        }

        public Void visitRecoverTableStatement(RecoverTableStmt statement, ConnectContext context) {
            RecoverTableAnalyzer.analyze(statement, context);
            return null;
        }

        public Void visitTruncateTableStatement(TruncateTableStmt statement, ConnectContext context) {
            TruncateTableAnalyzer.analyze(statement, context);
            return null;
        }

        // ------------------------------------------- Analyze Statement ---------------------------------------------------

        @Override
        public Void visitAnalyzeStatement(AnalyzeStmt statement, ConnectContext session) {
            AnalyzeStmtAnalyzer.analyze(statement, session);
            return null;
        }

        @Override
        public Void visitCreateAnalyzeJobStatement(CreateAnalyzeJobStmt statement, ConnectContext session) {
            AnalyzeStmtAnalyzer.analyze(statement, session);
            return null;
        }

        @Override
        public Void visitDropHistogramStatement(DropHistogramStmt statement, ConnectContext session) {
            AnalyzeStmtAnalyzer.analyze(statement, session);
            return null;
        }

        @Override
<<<<<<< HEAD
        public Void visitBackupStmt(BackupStmt statement, ConnectContext context) {
            BackupStmtAnalyzer.analyze(statement, context);
=======
        public Void visitShowAnalyzeJobStatement(ShowAnalyzeJobStmt statement, ConnectContext session) {
            ShowStmtAnalyzer.analyze(statement, session);
            return null;
        }

        @Override
        public Void visitShowAnalyzeStatusStatement(ShowAnalyzeStatusStmt statement, ConnectContext session) {
            ShowStmtAnalyzer.analyze(statement, session);
            return null;
        }

        @Override
        public Void visitShowBasicStatsMetaStatement(ShowBasicStatsMetaStmt statement, ConnectContext session) {
            ShowStmtAnalyzer.analyze(statement, session);
            return null;
        }

        @Override
        public Void visitShowHistogramStatsMetaStatement(ShowHistogramStatsMetaStmt statement, ConnectContext session) {
            ShowStmtAnalyzer.analyze(statement, session);
>>>>>>> 0507d683
            return null;
        }
    }
}<|MERGE_RESOLUTION|>--- conflicted
+++ resolved
@@ -371,31 +371,32 @@
         }
 
         @Override
-<<<<<<< HEAD
+        public Void visitShowAnalyzeJobStatement(ShowAnalyzeJobStmt statement, ConnectContext session) {
+            ShowStmtAnalyzer.analyze(statement, session);
+            return null;
+        }
+
+        @Override
+        public Void visitShowAnalyzeStatusStatement(ShowAnalyzeStatusStmt statement, ConnectContext session) {
+            ShowStmtAnalyzer.analyze(statement, session);
+            return null;
+        }
+
+        @Override
+        public Void visitShowBasicStatsMetaStatement(ShowBasicStatsMetaStmt statement, ConnectContext session) {
+            ShowStmtAnalyzer.analyze(statement, session);
+            return null;
+        }
+
+        @Override
+        public Void visitShowHistogramStatsMetaStatement(ShowHistogramStatsMetaStmt statement, ConnectContext session) {
+            ShowStmtAnalyzer.analyze(statement, session);
+            return null;
+        }
+        
+        @Override
         public Void visitBackupStmt(BackupStmt statement, ConnectContext context) {
             BackupStmtAnalyzer.analyze(statement, context);
-=======
-        public Void visitShowAnalyzeJobStatement(ShowAnalyzeJobStmt statement, ConnectContext session) {
-            ShowStmtAnalyzer.analyze(statement, session);
-            return null;
-        }
-
-        @Override
-        public Void visitShowAnalyzeStatusStatement(ShowAnalyzeStatusStmt statement, ConnectContext session) {
-            ShowStmtAnalyzer.analyze(statement, session);
-            return null;
-        }
-
-        @Override
-        public Void visitShowBasicStatsMetaStatement(ShowBasicStatsMetaStmt statement, ConnectContext session) {
-            ShowStmtAnalyzer.analyze(statement, session);
-            return null;
-        }
-
-        @Override
-        public Void visitShowHistogramStatsMetaStatement(ShowHistogramStatsMetaStmt statement, ConnectContext session) {
-            ShowStmtAnalyzer.analyze(statement, session);
->>>>>>> 0507d683
             return null;
         }
     }
