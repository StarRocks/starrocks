// This file is licensed under the Elastic License 2.0. Copyright 2021-present, StarRocks Limited.
package com.starrocks.sql.analyzer;

import com.google.common.collect.Maps;
import com.google.common.collect.Sets;
import com.starrocks.analysis.AlterWorkGroupStmt;
import com.starrocks.analysis.AnalyzeStmt;
import com.starrocks.analysis.CreateAnalyzeJobStmt;
import com.starrocks.analysis.CreateTableAsSelectStmt;
import com.starrocks.analysis.CreateWorkGroupStmt;
import com.starrocks.analysis.DropWorkGroupStmt;
import com.starrocks.analysis.InsertStmt;
import com.starrocks.analysis.QueryStmt;
<<<<<<< HEAD
import com.starrocks.analysis.ShowStmt;
=======
import com.starrocks.analysis.ShowWorkGroupStmt;
>>>>>>> 17b8ad4c
import com.starrocks.analysis.StatementBase;
import com.starrocks.analysis.TableName;
import com.starrocks.catalog.Catalog;
import com.starrocks.catalog.Column;
import com.starrocks.catalog.Database;
import com.starrocks.catalog.OlapTable;
import com.starrocks.catalog.Table;
import com.starrocks.cluster.ClusterNamespace;
import com.starrocks.qe.ConnectContext;
import com.starrocks.sql.ast.QueryStatement;
import com.starrocks.sql.ast.Relation;
import com.starrocks.sql.common.MetaUtils;
import com.starrocks.statistic.AnalyzeJob;
import com.starrocks.statistic.StatisticUtils;
import org.apache.commons.lang3.StringUtils;
import org.apache.logging.log4j.LogManager;
import org.apache.logging.log4j.Logger;

import java.util.List;
import java.util.Map;
import java.util.Set;
import java.util.stream.Collectors;

import static com.starrocks.sql.common.UnsupportedException.unsupportedException;

public class Analyzer {
    private static final Logger LOG = LogManager.getLogger(Analyzer.class);

    private final Catalog catalog;
    private final ConnectContext session;

    public Analyzer(Catalog catalog, ConnectContext session) {
        this.catalog = catalog;
        this.session = session;
    }

    public Relation analyze(StatementBase node) {
        node.setClusterName(session.getClusterName());
        if (node instanceof QueryStmt) {
            return new QueryAnalyzer(catalog, session)
                    .transformQueryStmt((QueryStmt) node, new Scope(RelationId.anonymous(), new RelationFields()));
        } else if (node instanceof InsertStmt) {
            return new InsertAnalyzer(catalog, session).transformInsertStmt((InsertStmt) node);
        } else if (node instanceof AnalyzeStmt) {
            return analyzeAnalyzeStmt((AnalyzeStmt) node);
        } else if (node instanceof CreateAnalyzeJobStmt) {
            return analyzeCreateAnalyzeStmt((CreateAnalyzeJobStmt) node);
        } else if (node instanceof CreateTableAsSelectStmt) {
            // this phrase do not analyze insertStmt, insertStmt will analyze in
            // StmtExecutor.handleCreateTableAsSelectStmt because planner will not do meta operations
            return new CTASAnalyzer(catalog, session).transformCTASStmt((CreateTableAsSelectStmt) node);
<<<<<<< HEAD
        } else if (node instanceof ShowStmt) {
            new ShowStmtAnalyzer(session).analyze((ShowStmt) node);
            return null;
=======
        } else if (node instanceof CreateWorkGroupStmt) {
            return ((CreateWorkGroupStmt) node).analyze();
        } else if (node instanceof AlterWorkGroupStmt) {
            return ((AlterWorkGroupStmt) node).analyze();
        } else if (node instanceof DropWorkGroupStmt) {
            return ((DropWorkGroupStmt) node).analyze();
        } else if (node instanceof ShowWorkGroupStmt) {
            return ((ShowWorkGroupStmt) node).analyze();
>>>>>>> 17b8ad4c
        } else {
            throw unsupportedException("New Planner only support Query Statement");
        }
    }

    public Relation analyzeWithStatement(StatementBase statement) {
        QueryAnalyzerV2 analyzerV2 = new QueryAnalyzerV2(catalog, session);
        analyzerV2.analyze(statement);
        return ((QueryStatement) statement).getQueryRelation();
    }

    private Relation analyzeAnalyzeStmt(AnalyzeStmt node) {
        MetaUtils.normalizationTableName(session, node.getTableName());
        Table analyzeTable = MetaUtils.getStarRocksTable(session, node.getTableName());

        if (StatisticUtils.statisticDatabaseBlackListCheck(node.getTableName().getDb())) {
            throw new SemanticException("Forbidden collect database: %s", node.getTableName().getDb());
        }
        if (analyzeTable.getType() != Table.TableType.OLAP) {
            throw new SemanticException("Table '%s' is not a OLAP table", analyzeTable.getName());
        }

        // Analyze columns mentioned in the statement.
        Set<String> mentionedColumns = Sets.newTreeSet(String.CASE_INSENSITIVE_ORDER);

        List<String> columnNames = node.getColumnNames();
        if (columnNames == null || columnNames.isEmpty()) {
            node.setColumnNames(
                    analyzeTable.getBaseSchema().stream().map(Column::getName).collect(Collectors.toList()));
        } else {
            for (String colName : columnNames) {
                Column col = analyzeTable.getColumn(colName);
                if (col == null) {
                    throw new SemanticException("Unknown column '%s' in '%s'", colName, analyzeTable.getName());
                }
                if (!mentionedColumns.add(colName)) {
                    throw new SemanticException("Column '%s' specified twice", colName);
                }
            }
        }

        Map<String, String> properties = node.getProperties();

        if (null == properties) {
            node.setProperties(Maps.newHashMap());
            return null;
        }

        for (String key : AnalyzeJob.NUMBER_PROP_KEY_LIST) {
            if (properties.containsKey(key) && !StringUtils.isNumeric(properties.get(key))) {
                throw new SemanticException("Property '%s' value must be numeric", key);
            }
        }

        return null;
    }

    private Relation analyzeCreateAnalyzeStmt(CreateAnalyzeJobStmt node) {
        if (null != node.getTableName()) {
            TableName tbl = node.getTableName();

            if (null != tbl.getDb() && null == tbl.getTbl()) {
                tbl.setDb(ClusterNamespace.getFullName(node.getClusterName(), tbl.getDb()));
                Database db = MetaUtils.getStarRocks(session, node.getTableName());

                if (StatisticUtils.statisticDatabaseBlackListCheck(node.getTableName().getDb())) {
                    throw new SemanticException("Forbidden collect database: %s", node.getTableName().getDb());
                }

                node.setDbId(db.getId());
            } else if (null != node.getTableName().getTbl()) {
                MetaUtils.normalizationTableName(session, node.getTableName());
                Database db = MetaUtils.getStarRocks(session, node.getTableName());
                Table table = MetaUtils.getStarRocksTable(session, node.getTableName());

                if (!(table instanceof OlapTable)) {
                    throw new SemanticException("Table '%s' is not a OLAP table", table.getName());
                }

                // Analyze columns mentioned in the statement.
                Set<String> mentionedColumns = Sets.newTreeSet(String.CASE_INSENSITIVE_ORDER);

                List<String> columnNames = node.getColumnNames();
                if (columnNames != null && !columnNames.isEmpty()) {
                    for (String colName : columnNames) {
                        Column col = table.getColumn(colName);
                        if (col == null) {
                            throw new SemanticException("Unknown column '%s' in '%s'", colName, table.getName());
                        }
                        if (!mentionedColumns.add(colName)) {
                            throw new SemanticException("Column '%s' specified twice", colName);
                        }
                    }
                }

                node.setDbId(db.getId());
                node.setTableId(table.getId());
            }
        }

        Map<String, String> properties = node.getProperties();

        if (null == properties) {
            node.setProperties(Maps.newHashMap());
            return null;
        }

        for (String key : AnalyzeJob.NUMBER_PROP_KEY_LIST) {
            if (properties.containsKey(key) && !StringUtils.isNumeric(properties.get(key))) {
                throw new SemanticException("Property '%s' value must be numeric", key);
            }
        }

        return null;
    }
}<|MERGE_RESOLUTION|>--- conflicted
+++ resolved
@@ -10,12 +10,10 @@
 import com.starrocks.analysis.CreateWorkGroupStmt;
 import com.starrocks.analysis.DropWorkGroupStmt;
 import com.starrocks.analysis.InsertStmt;
+import com.starrocks.analysis.LimitElement;
 import com.starrocks.analysis.QueryStmt;
-<<<<<<< HEAD
 import com.starrocks.analysis.ShowStmt;
-=======
 import com.starrocks.analysis.ShowWorkGroupStmt;
->>>>>>> 17b8ad4c
 import com.starrocks.analysis.StatementBase;
 import com.starrocks.analysis.TableName;
 import com.starrocks.catalog.Catalog;
@@ -25,6 +23,8 @@
 import com.starrocks.catalog.Table;
 import com.starrocks.cluster.ClusterNamespace;
 import com.starrocks.qe.ConnectContext;
+import com.starrocks.qe.SessionVariable;
+import com.starrocks.sql.ast.QueryRelation;
 import com.starrocks.sql.ast.QueryStatement;
 import com.starrocks.sql.ast.Relation;
 import com.starrocks.sql.common.MetaUtils;
@@ -57,6 +57,17 @@
         if (node instanceof QueryStmt) {
             return new QueryAnalyzer(catalog, session)
                     .transformQueryStmt((QueryStmt) node, new Scope(RelationId.anonymous(), new RelationFields()));
+        } else if (node instanceof QueryStatement) {
+            QueryAnalyzerV2 analyzerV2 = new QueryAnalyzerV2(catalog, session);
+            analyzerV2.analyze(node);
+
+            QueryRelation queryRelation = ((QueryStatement) node).getQueryRelation();
+            long selectLimit = ConnectContext.get().getSessionVariable().getSqlSelectLimit();
+            if (!queryRelation.hasLimit() && selectLimit != SessionVariable.DEFAULT_SELECT_LIMIT) {
+                queryRelation.setLimit(new LimitElement(selectLimit));
+            }
+
+            return ((QueryStatement) node).getQueryRelation();
         } else if (node instanceof InsertStmt) {
             return new InsertAnalyzer(catalog, session).transformInsertStmt((InsertStmt) node);
         } else if (node instanceof AnalyzeStmt) {
@@ -67,11 +78,9 @@
             // this phrase do not analyze insertStmt, insertStmt will analyze in
             // StmtExecutor.handleCreateTableAsSelectStmt because planner will not do meta operations
             return new CTASAnalyzer(catalog, session).transformCTASStmt((CreateTableAsSelectStmt) node);
-<<<<<<< HEAD
         } else if (node instanceof ShowStmt) {
             new ShowStmtAnalyzer(session).analyze((ShowStmt) node);
             return null;
-=======
         } else if (node instanceof CreateWorkGroupStmt) {
             return ((CreateWorkGroupStmt) node).analyze();
         } else if (node instanceof AlterWorkGroupStmt) {
@@ -80,16 +89,9 @@
             return ((DropWorkGroupStmt) node).analyze();
         } else if (node instanceof ShowWorkGroupStmt) {
             return ((ShowWorkGroupStmt) node).analyze();
->>>>>>> 17b8ad4c
         } else {
             throw unsupportedException("New Planner only support Query Statement");
         }
-    }
-
-    public Relation analyzeWithStatement(StatementBase statement) {
-        QueryAnalyzerV2 analyzerV2 = new QueryAnalyzerV2(catalog, session);
-        analyzerV2.analyze(statement);
-        return ((QueryStatement) statement).getQueryRelation();
     }
 
     private Relation analyzeAnalyzeStmt(AnalyzeStmt node) {
