// This file is licensed under the Elastic License 2.0. Copyright 2021-present, StarRocks Limited.
package com.starrocks.sql.analyzer;

import com.starrocks.analysis.AdminSetConfigStmt;
import com.starrocks.analysis.AdminSetReplicaStatusStmt;
import com.starrocks.analysis.AdminShowConfigStmt;
import com.starrocks.analysis.AdminShowReplicaDistributionStmt;
import com.starrocks.analysis.AdminShowReplicaStatusStmt;
import com.starrocks.analysis.AlterDatabaseQuotaStmt;
import com.starrocks.analysis.AlterDatabaseRename;
import com.starrocks.analysis.AlterSystemStmt;
import com.starrocks.analysis.AlterTableStmt;
import com.starrocks.analysis.BaseViewStmt;
import com.starrocks.analysis.CancelAlterTableStmt;
import com.starrocks.analysis.CreateDbStmt;
import com.starrocks.analysis.CreateMaterializedViewStmt;
import com.starrocks.analysis.CreateTableAsSelectStmt;
import com.starrocks.analysis.CreateTableLikeStmt;
import com.starrocks.analysis.CreateTableStmt;
import com.starrocks.analysis.DeleteStmt;
import com.starrocks.analysis.DropDbStmt;
import com.starrocks.analysis.DropMaterializedViewStmt;
import com.starrocks.analysis.DropRepositoryStmt;
import com.starrocks.analysis.DropTableStmt;
import com.starrocks.analysis.InsertStmt;
import com.starrocks.analysis.LimitElement;
import com.starrocks.analysis.RecoverDbStmt;
import com.starrocks.analysis.RecoverTableStmt;
import com.starrocks.analysis.SetStmt;
import com.starrocks.analysis.SetUserPropertyStmt;
import com.starrocks.analysis.ShowStmt;
import com.starrocks.analysis.ShowUserPropertyStmt;
import com.starrocks.analysis.StatementBase;
import com.starrocks.analysis.TruncateTableStmt;
import com.starrocks.analysis.UpdateStmt;
import com.starrocks.qe.ConnectContext;
import com.starrocks.qe.OriginStatement;
import com.starrocks.qe.SessionVariable;
import com.starrocks.sql.ast.AlterMaterializedViewStatement;
import com.starrocks.sql.ast.AlterResourceGroupStmt;
import com.starrocks.sql.ast.AnalyzeStmt;
import com.starrocks.sql.ast.AstVisitor;
import com.starrocks.sql.ast.BaseGrantRevokeImpersonateStmt;
import com.starrocks.sql.ast.BaseGrantRevokeRoleStmt;
import com.starrocks.sql.ast.CancelRefreshMaterializedViewStatement;
import com.starrocks.sql.ast.CreateAnalyzeJobStmt;
import com.starrocks.sql.ast.CreateCatalogStmt;
import com.starrocks.sql.ast.CreateMaterializedViewStatement;
import com.starrocks.sql.ast.CreateResourceGroupStmt;
import com.starrocks.sql.ast.DropCatalogStmt;
import com.starrocks.sql.ast.DropHistogramStmt;
import com.starrocks.sql.ast.ExecuteAsStmt;
import com.starrocks.sql.ast.QueryRelation;
import com.starrocks.sql.ast.QueryStatement;
import com.starrocks.sql.ast.RefreshMaterializedViewStatement;
import com.starrocks.sql.ast.RefreshTableStmt;
import com.starrocks.sql.ast.ShowAnalyzeJobStmt;
import com.starrocks.sql.ast.ShowAnalyzeStatusStmt;
import com.starrocks.sql.ast.ShowBasicStatsMetaStmt;
import com.starrocks.sql.ast.ShowCatalogsStmt;
import com.starrocks.sql.ast.ShowHistogramStatsMetaStmt;
import com.starrocks.sql.ast.SubmitTaskStmt;

public class Analyzer {
    public static void analyze(StatementBase statement, ConnectContext session) {
        new AnalyzerVisitor().analyze(statement, session);
    }

    private static class AnalyzerVisitor extends AstVisitor<Void, ConnectContext> {
        public void analyze(StatementBase statement, ConnectContext session) {
            visit(statement, session);
        }

        @Override
        public Void visitCreateTableStatement(CreateTableStmt statement, ConnectContext context) {
            CreateTableAnalyzer.analyze(statement, context);
            return null;
        }

        @Override
        public Void visitCreateTableLikeStatement(CreateTableLikeStmt statement, ConnectContext context) {
            CreateTableLikeAnalyzer.analyze(statement, context);
            return null;
        }

        @Override
        public Void visitAlterTableStatement(AlterTableStmt statement, ConnectContext context) {
            AlterTableStatementAnalyzer.analyze(statement, context);
            return null;
        }

        @Override
        public Void visitCancelAlterTableStatement(CancelAlterTableStmt statement, ConnectContext context) {
            CancelAlterTableStatementAnalyzer.analyze(statement, context);
            return null;
        }

        @Override
        public Void visitAlterResourceGroupStatement(AlterResourceGroupStmt statement, ConnectContext session) {
            statement.analyze();
            return null;
        }

        @Override
        public Void visitAdminSetReplicaStatusStatement(AdminSetReplicaStatusStmt statement, ConnectContext session) {
            AdminStmtAnalyzer.analyze(statement, session);
            return null;
        }

        @Override
        public Void visitAdminShowReplicaStatusStatement(AdminShowReplicaStatusStmt statement, ConnectContext session) {
            AdminStmtAnalyzer.analyze(statement, session);
            return null;
        }

        @Override
        public Void visitAdminShowReplicaDistributionStatement(AdminShowReplicaDistributionStmt statement,
                                                               ConnectContext session) {
            AdminStmtAnalyzer.analyze(statement, session);
            return null;
        }

        @Override
        public Void visitShowUserPropertyStmt(ShowUserPropertyStmt statement, ConnectContext session) {
            ShowUserPropertyAnalyzer.analyze(statement, session);
            return null;
        }

        @Override
        public Void visitSetUserPropertyStmt(SetUserPropertyStmt statement, ConnectContext session) {
            SetUserPropertyAnalyzer.analyze(statement, session);
            return null;
        }

        @Override
        public Void visitBaseViewStatement(BaseViewStmt statement, ConnectContext session) {
            ViewAnalyzer.analyze(statement, session);
            return null;
        }

        @Override
        public Void visitCreateTableAsSelectStatement(CreateTableAsSelectStmt statement, ConnectContext session) {
            // this phrase do not analyze insertStmt, insertStmt will analyze in
            // StmtExecutor.handleCreateTableAsSelectStmt because planner will not do meta operations
            CTASAnalyzer.analyze(statement, session);
            return null;
        }

        @Override
        public Void visitSubmitTaskStmt(SubmitTaskStmt statement, ConnectContext context) {
            CreateTableAsSelectStmt createTableAsSelectStmt = statement.getCreateTableAsSelectStmt();
            QueryStatement queryStatement = createTableAsSelectStmt.getQueryStatement();
            Analyzer.analyze(queryStatement, context);
            OriginStatement origStmt = statement.getOrigStmt();
            String sqlText = origStmt.originStmt.substring(statement.getSqlBeginIndex());
            statement.setSqlText(sqlText);
            TaskAnalyzer.analyzeSubmitTaskStmt(statement, context);
            return null;
        }

        @Override
        public Void visitCreateResourceGroupStatement(CreateResourceGroupStmt statement, ConnectContext session) {
            statement.analyze();
            return null;
        }

        @Override
        public Void visitInsertStatement(InsertStmt statement, ConnectContext session) {
            InsertAnalyzer.analyze(statement, session);
            return null;
        }

        @Override
        public Void visitShowStatement(ShowStmt statement, ConnectContext session) {
            ShowStmtAnalyzer.analyze(statement, session);
            return null;
        }

        @Override
        public Void visitAdminSetConfigStatement(AdminSetConfigStmt adminSetConfigStmt, ConnectContext session) {
            AdminStmtAnalyzer.analyze(adminSetConfigStmt, session);
            return null;
        }

        @Override
        public Void visitSetStatement(SetStmt stmt, ConnectContext session) {
            stmt.analyze();
            return null;
        }

        @Override
        public Void visitAdminShowConfigStatement(AdminShowConfigStmt adminShowConfigStmt, ConnectContext session) {
            AdminStmtAnalyzer.analyze(adminShowConfigStmt, session);
            return null;
        }

        @Override
        public Void visitDropTableStmt(DropTableStmt statement, ConnectContext session) {
            DropStmtAnalyzer.analyze(statement, session);
            return null;
        }

        @Override
        public Void visitQueryStatement(QueryStatement stmt, ConnectContext session) {
            new QueryAnalyzer(session).analyze(stmt);

            QueryRelation queryRelation = stmt.getQueryRelation();
            long selectLimit = session.getSessionVariable().getSqlSelectLimit();
            if (!queryRelation.hasLimit() && selectLimit != SessionVariable.DEFAULT_SELECT_LIMIT) {
                queryRelation.setLimit(new LimitElement(selectLimit));
            }
            return null;
        }

        @Override
        public Void visitUpdateStatement(UpdateStmt node, ConnectContext context) {
            UpdateAnalyzer.analyze(node, context);
            return null;
        }

        @Override
        public Void visitDeleteStatement(DeleteStmt node, ConnectContext context) {
            DeleteAnalyzer.analyze(node, context);
            return null;
        }

        @Override
        public Void visitGrantRevokeRoleStatement(BaseGrantRevokeRoleStmt stmt, ConnectContext session) {
            PrivilegeStmtAnalyzer.analyze(stmt, session);
            return null;
        }

        @Override
        public Void visitGrantRevokeImpersonateStatement(BaseGrantRevokeImpersonateStmt stmt, ConnectContext session) {
            PrivilegeStmtAnalyzer.analyze(stmt, session);
            return null;
        }

        @Override
        public Void visitExecuteAsStatement(ExecuteAsStmt stmt, ConnectContext session) {
            PrivilegeStmtAnalyzer.analyze(stmt, session);
            return null;
        }

        @Override
        public Void visitCreateMaterializedViewStatement(CreateMaterializedViewStatement statement,
                                                         ConnectContext context) {
            MaterializedViewAnalyzer.analyze(statement, context);
            return null;
        }

        @Override
        public Void visitCreateMaterializedViewStmt(CreateMaterializedViewStmt statement, ConnectContext context) {
            CreateMaterializedViewStmt.analyze(statement, context);
            return null;
        }

        @Override
        public Void visitDropMaterializedViewStatement(DropMaterializedViewStmt statement, ConnectContext context) {
            MaterializedViewAnalyzer.analyze(statement, context);
            return null;
        }

        @Override
        public Void visitAlterMaterializedViewStatement(AlterMaterializedViewStatement statement, ConnectContext context) {
            MaterializedViewAnalyzer.analyze(statement, context);
            return null;
        }

        @Override
        public Void visitRefreshMaterializedViewStatement(RefreshMaterializedViewStatement statement, ConnectContext context) {
            MaterializedViewAnalyzer.analyze(statement, context);
            return null;
        }

        @Override
        public Void visitCancelRefreshMaterializedViewStatement(CancelRefreshMaterializedViewStatement statement,
                                                                ConnectContext context) {
            MaterializedViewAnalyzer.analyze(statement, context);
            return null;
        }

        @Override
        public Void visitAlterSystemStmt(AlterSystemStmt statement, ConnectContext context) {
            AlterSystemStmtAnalyzer.analyze(statement, context);
            return null;
        }

        @Override
        public Void visitCreateCatalogStatement(CreateCatalogStmt statement, ConnectContext context) {
            CatalogAnalyzer.analyze(statement, context);
            return null;
        }

        @Override
        public Void visitDropCatalogStatement(DropCatalogStmt statement, ConnectContext context) {
            CatalogAnalyzer.analyze(statement, context);
            return null;
        }

        @Override
        public Void visitShowCatalogsStmt(ShowCatalogsStmt statement, ConnectContext context) {
            CatalogAnalyzer.analyze(statement, context);
            return null;
        }

        @Override
        public Void visitRefreshTableStatement(RefreshTableStmt statement, ConnectContext context) {
            RefreshTableStatementAnalyzer.analyze(statement, context);
            return null;
        }

        @Override
        public Void visitAlterDbQuotaStmt(AlterDatabaseQuotaStmt statement, ConnectContext context) {
            AlterDbQuotaAnalyzer.analyze(statement, context);
            return null;
        }

        @Override
        public Void visitCreateDbStatement(CreateDbStmt statement, ConnectContext context) {
            CreateDbAnalyzer.analyze(statement, context);
            return null;
        }

        @Override
        public Void visitDropDbStatement(DropDbStmt statement, ConnectContext context) {
            DropStmtAnalyzer.analyze(statement, context);
            return null;
        }

        @Override
        public Void visitAlterDatabaseRename(AlterDatabaseRename statement, ConnectContext context) {
            AlterDatabaseRenameAnalyzer.analyze(statement, context);
            return null;
        }

        @Override
        public Void visitRecoverDbStmt(RecoverDbStmt statement, ConnectContext context) {
            RecoverDbAnalyzer.analyze(statement, context);
            return null;
        }

        public Void visitRecoverTableStatement(RecoverTableStmt statement, ConnectContext context) {
            RecoverTableAnalyzer.analyze(statement, context);
            return null;
        }

        public Void visitTruncateTableStatement(TruncateTableStmt statement, ConnectContext context) {
            TruncateTableAnalyzer.analyze(statement, context);
            return null;
        }

        // ------------------------------------------- Analyze Statement ---------------------------------------------------

        @Override
        public Void visitAnalyzeStatement(AnalyzeStmt statement, ConnectContext session) {
            AnalyzeStmtAnalyzer.analyze(statement, session);
            return null;
        }

        @Override
        public Void visitCreateAnalyzeJobStatement(CreateAnalyzeJobStmt statement, ConnectContext session) {
            AnalyzeStmtAnalyzer.analyze(statement, session);
            return null;
        }

        @Override
        public Void visitDropHistogramStatement(DropHistogramStmt statement, ConnectContext session) {
            AnalyzeStmtAnalyzer.analyze(statement, session);
            return null;
        }

        @Override
<<<<<<< HEAD
        public Void visitDropRepositoryStmt(DropRepositoryStmt statement, ConnectContext context) {
            DropRepositoryAnalyzer.analyze(statement, context);
=======
        public Void visitShowAnalyzeJobStatement(ShowAnalyzeJobStmt statement, ConnectContext session) {
            ShowStmtAnalyzer.analyze(statement, session);
            return null;
        }

        @Override
        public Void visitShowAnalyzeStatusStatement(ShowAnalyzeStatusStmt statement, ConnectContext session) {
            ShowStmtAnalyzer.analyze(statement, session);
            return null;
        }

        @Override
        public Void visitShowBasicStatsMetaStatement(ShowBasicStatsMetaStmt statement, ConnectContext session) {
            ShowStmtAnalyzer.analyze(statement, session);
            return null;
        }

        @Override
        public Void visitShowHistogramStatsMetaStatement(ShowHistogramStatsMetaStmt statement, ConnectContext session) {
            ShowStmtAnalyzer.analyze(statement, session);
>>>>>>> c90cbd43
            return null;
        }
    }
}<|MERGE_RESOLUTION|>--- conflicted
+++ resolved
@@ -371,31 +371,32 @@
         }
 
         @Override
-<<<<<<< HEAD
+        public Void visitShowAnalyzeJobStatement(ShowAnalyzeJobStmt statement, ConnectContext session) {
+            ShowStmtAnalyzer.analyze(statement, session);
+            return null;
+        }
+
+        @Override
+        public Void visitShowAnalyzeStatusStatement(ShowAnalyzeStatusStmt statement, ConnectContext session) {
+            ShowStmtAnalyzer.analyze(statement, session);
+            return null;
+        }
+
+        @Override
+        public Void visitShowBasicStatsMetaStatement(ShowBasicStatsMetaStmt statement, ConnectContext session) {
+            ShowStmtAnalyzer.analyze(statement, session);
+            return null;
+        }
+
+        @Override
+        public Void visitShowHistogramStatsMetaStatement(ShowHistogramStatsMetaStmt statement, ConnectContext session) {
+            ShowStmtAnalyzer.analyze(statement, session);
+            return null;
+        }
+        
+        @Override
         public Void visitDropRepositoryStmt(DropRepositoryStmt statement, ConnectContext context) {
             DropRepositoryAnalyzer.analyze(statement, context);
-=======
-        public Void visitShowAnalyzeJobStatement(ShowAnalyzeJobStmt statement, ConnectContext session) {
-            ShowStmtAnalyzer.analyze(statement, session);
-            return null;
-        }
-
-        @Override
-        public Void visitShowAnalyzeStatusStatement(ShowAnalyzeStatusStmt statement, ConnectContext session) {
-            ShowStmtAnalyzer.analyze(statement, session);
-            return null;
-        }
-
-        @Override
-        public Void visitShowBasicStatsMetaStatement(ShowBasicStatsMetaStmt statement, ConnectContext session) {
-            ShowStmtAnalyzer.analyze(statement, session);
-            return null;
-        }
-
-        @Override
-        public Void visitShowHistogramStatsMetaStatement(ShowHistogramStatsMetaStmt statement, ConnectContext session) {
-            ShowStmtAnalyzer.analyze(statement, session);
->>>>>>> c90cbd43
             return null;
         }
     }
