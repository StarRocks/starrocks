--- conflicted
+++ resolved
@@ -26,11 +26,8 @@
 import com.starrocks.analysis.InsertStmt;
 import com.starrocks.analysis.LimitElement;
 import com.starrocks.analysis.RecoverDbStmt;
-<<<<<<< HEAD
 import com.starrocks.analysis.RestoreStmt;
-=======
 import com.starrocks.analysis.RecoverTableStmt;
->>>>>>> 0507d683
 import com.starrocks.analysis.SetStmt;
 import com.starrocks.analysis.SetUserPropertyStmt;
 import com.starrocks.analysis.ShowStmt;
@@ -374,35 +371,33 @@
         }
 
         @Override
-<<<<<<< HEAD
+        public Void visitShowAnalyzeJobStatement(ShowAnalyzeJobStmt statement, ConnectContext session) {
+            ShowStmtAnalyzer.analyze(statement, session);
+            return null;
+        }
+
+        @Override
+        public Void visitShowAnalyzeStatusStatement(ShowAnalyzeStatusStmt statement, ConnectContext session) {
+            ShowStmtAnalyzer.analyze(statement, session);
+            return null;
+        }
+
+        @Override
+        public Void visitShowBasicStatsMetaStatement(ShowBasicStatsMetaStmt statement, ConnectContext session) {
+            ShowStmtAnalyzer.analyze(statement, session);
+            return null;
+        }
+
+        @Override
+        public Void visitShowHistogramStatsMetaStatement(ShowHistogramStatsMetaStmt statement, ConnectContext session) {
+            ShowStmtAnalyzer.analyze(statement, session);
+            return null;
+        }
+        
+        @Override
         public Void visitRestoreStmt(RestoreStmt statement, ConnectContext context) {
             RestoreStmtAnalyzer.analyze(statement, context);
             return null;
         }
-
-=======
-        public Void visitShowAnalyzeJobStatement(ShowAnalyzeJobStmt statement, ConnectContext session) {
-            ShowStmtAnalyzer.analyze(statement, session);
-            return null;
-        }
-
-        @Override
-        public Void visitShowAnalyzeStatusStatement(ShowAnalyzeStatusStmt statement, ConnectContext session) {
-            ShowStmtAnalyzer.analyze(statement, session);
-            return null;
-        }
-
-        @Override
-        public Void visitShowBasicStatsMetaStatement(ShowBasicStatsMetaStmt statement, ConnectContext session) {
-            ShowStmtAnalyzer.analyze(statement, session);
-            return null;
-        }
-
-        @Override
-        public Void visitShowHistogramStatsMetaStatement(ShowHistogramStatsMetaStmt statement, ConnectContext session) {
-            ShowStmtAnalyzer.analyze(statement, session);
-            return null;
-        }
->>>>>>> 0507d683
     }
 }