// This file is licensed under the Elastic License 2.0. Copyright 2021-present, StarRocks Limited.
package com.starrocks.sql.analyzer;

import com.starrocks.analysis.AdminSetConfigStmt;
import com.starrocks.analysis.AdminSetReplicaStatusStmt;
import com.starrocks.analysis.AdminShowConfigStmt;
import com.starrocks.analysis.AdminShowReplicaDistributionStmt;
import com.starrocks.analysis.AdminShowReplicaStatusStmt;
import com.starrocks.analysis.AlterDatabaseQuotaStmt;
import com.starrocks.analysis.AlterDatabaseRename;
import com.starrocks.analysis.AlterSystemStmt;
import com.starrocks.analysis.AlterTableStmt;
import com.starrocks.analysis.AlterWorkGroupStmt;
import com.starrocks.analysis.BaseViewStmt;
import com.starrocks.analysis.CreateDbStmt;
import com.starrocks.analysis.CreateMaterializedViewStmt;
import com.starrocks.analysis.CreateTableAsSelectStmt;
import com.starrocks.analysis.CreateTableStmt;
import com.starrocks.analysis.CreateWorkGroupStmt;
import com.starrocks.analysis.DeleteStmt;
import com.starrocks.analysis.DropDbStmt;
import com.starrocks.analysis.DropMaterializedViewStmt;
import com.starrocks.analysis.DropTableStmt;
import com.starrocks.analysis.InsertStmt;
import com.starrocks.analysis.LimitElement;
import com.starrocks.analysis.RecoverDbStmt;
import com.starrocks.analysis.RecoverTableStmt;
import com.starrocks.analysis.SetStmt;
import com.starrocks.analysis.ShowStmt;
import com.starrocks.analysis.StatementBase;
import com.starrocks.analysis.UpdateStmt;
import com.starrocks.qe.ConnectContext;
import com.starrocks.qe.OriginStatement;
import com.starrocks.qe.SessionVariable;
import com.starrocks.sql.ast.AlterMaterializedViewStatement;
import com.starrocks.sql.ast.AnalyzeStmt;
import com.starrocks.sql.ast.AstVisitor;
import com.starrocks.sql.ast.BaseGrantRevokeImpersonateStmt;
import com.starrocks.sql.ast.BaseGrantRevokeRoleStmt;
import com.starrocks.sql.ast.CreateAnalyzeJobStmt;
import com.starrocks.sql.ast.CreateCatalogStmt;
import com.starrocks.sql.ast.CreateMaterializedViewStatement;
import com.starrocks.sql.ast.DropCatalogStmt;
import com.starrocks.sql.ast.DropHistogramStmt;
import com.starrocks.sql.ast.ExecuteAsStmt;
import com.starrocks.sql.ast.QueryRelation;
import com.starrocks.sql.ast.QueryStatement;
import com.starrocks.sql.ast.RefreshMaterializedViewStatement;
import com.starrocks.sql.ast.RefreshTableStmt;
import com.starrocks.sql.ast.ShowCatalogsStmt;
import com.starrocks.sql.ast.SubmitTaskStmt;

public class Analyzer {
    public static void analyze(StatementBase statement, ConnectContext session) {
        new AnalyzerVisitor().analyze(statement, session);
    }

    private static class AnalyzerVisitor extends AstVisitor<Void, ConnectContext> {
        public void analyze(StatementBase statement, ConnectContext session) {
            visit(statement, session);
        }

        @Override
        public Void visitCreateTableStatement(CreateTableStmt statement, ConnectContext context) {
            CreateTableAnalyzer.analyze(statement, context);
            return null;
        }

        @Override
        public Void visitAlterTableStatement(AlterTableStmt statement, ConnectContext context) {
            AlterTableStatementAnalyzer.analyze(statement, context);
            return null;
        }

        @Override
        public Void visitAlterWorkGroupStatement(AlterWorkGroupStmt statement, ConnectContext session) {
            statement.analyze();
            return null;
        }

        @Override
        public Void visitAdminSetReplicaStatusStatement(AdminSetReplicaStatusStmt statement, ConnectContext session) {
            AdminStmtAnalyzer.analyze(statement, session);
            return null;
        }

        @Override
        public Void visitAdminShowReplicaStatusStatement(AdminShowReplicaStatusStmt statement, ConnectContext session) {
            AdminStmtAnalyzer.analyze(statement, session);
            return null;
        }

        @Override
        public Void visitAdminShowReplicaDistributionStatement(AdminShowReplicaDistributionStmt statement,
                                                               ConnectContext session) {
            AdminStmtAnalyzer.analyze(statement, session);
            return null;
        }

        @Override
        public Void visitBaseViewStatement(BaseViewStmt statement, ConnectContext session) {
            ViewAnalyzer.analyze(statement, session);
            return null;
        }

        @Override
        public Void visitCreateTableAsSelectStatement(CreateTableAsSelectStmt statement, ConnectContext session) {
            // this phrase do not analyze insertStmt, insertStmt will analyze in
            // StmtExecutor.handleCreateTableAsSelectStmt because planner will not do meta operations
            CTASAnalyzer.analyze(statement, session);
            return null;
        }

        @Override
        public Void visitSubmitTaskStmt(SubmitTaskStmt statement, ConnectContext context) {
            CreateTableAsSelectStmt createTableAsSelectStmt = statement.getCreateTableAsSelectStmt();
            QueryStatement queryStatement = createTableAsSelectStmt.getQueryStatement();
            Analyzer.analyze(queryStatement, context);
            OriginStatement origStmt = statement.getOrigStmt();
            String sqlText = origStmt.originStmt.substring(statement.getSqlBeginIndex());
            statement.setSqlText(sqlText);
            TaskAnalyzer.analyzeSubmitTaskStmt(statement, context);
            return null;
        }

        @Override
        public Void visitCreateWorkGroupStatement(CreateWorkGroupStmt statement, ConnectContext session) {
            statement.analyze();
            return null;
        }

        @Override
        public Void visitInsertStatement(InsertStmt statement, ConnectContext session) {
            InsertAnalyzer.analyze(statement, session);
            return null;
        }

        @Override
        public Void visitShowStatement(ShowStmt statement, ConnectContext session) {
            ShowStmtAnalyzer.analyze(statement, session);
            return null;
        }

        @Override
        public Void visitAdminSetConfigStatement(AdminSetConfigStmt adminSetConfigStmt, ConnectContext session) {
            AdminStmtAnalyzer.analyze(adminSetConfigStmt, session);
            return null;
        }

        @Override
        public Void visitSetStatement(SetStmt stmt, ConnectContext session) {
            stmt.analyze();
            return null;
        }

        @Override
        public Void visitAdminShowConfigStatement(AdminShowConfigStmt adminShowConfigStmt, ConnectContext session) {
            AdminStmtAnalyzer.analyze(adminShowConfigStmt, session);
            return null;
        }

        @Override
        public Void visitDropTableStmt(DropTableStmt statement, ConnectContext session) {
            DropStmtAnalyzer.analyze(statement, session);
            return null;
        }

        @Override
        public Void visitQueryStatement(QueryStatement stmt, ConnectContext session) {
            new QueryAnalyzer(session).analyze(stmt);

            QueryRelation queryRelation = stmt.getQueryRelation();
            long selectLimit = session.getSessionVariable().getSqlSelectLimit();
            if (!queryRelation.hasLimit() && selectLimit != SessionVariable.DEFAULT_SELECT_LIMIT) {
                queryRelation.setLimit(new LimitElement(selectLimit));
            }
            return null;
        }

        @Override
        public Void visitUpdateStatement(UpdateStmt node, ConnectContext context) {
            UpdateAnalyzer.analyze(node, context);
            return null;
        }

        @Override
        public Void visitDeleteStatement(DeleteStmt node, ConnectContext context) {
            DeleteAnalyzer.analyze(node, context);
            return null;
        }

        @Override
        public Void visitGrantRevokeRoleStatement(BaseGrantRevokeRoleStmt stmt, ConnectContext session) {
            PrivilegeStmtAnalyzer.analyze(stmt, session);
            return null;
        }

        @Override
        public Void visitGrantRevokeImpersonateStatement(BaseGrantRevokeImpersonateStmt stmt, ConnectContext session) {
            PrivilegeStmtAnalyzer.analyze(stmt, session);
            return null;
        }

        @Override
        public Void visitExecuteAsStatement(ExecuteAsStmt stmt, ConnectContext session) {
            PrivilegeStmtAnalyzer.analyze(stmt, session);
            return null;
        }

        @Override
        public Void visitCreateMaterializedViewStatement(CreateMaterializedViewStatement statement,
                                                         ConnectContext context) {
            MaterializedViewAnalyzer.analyze(statement, context);
            return null;
        }

        @Override
        public Void visitCreateMaterializedViewStmt(CreateMaterializedViewStmt statement, ConnectContext context) {
            CreateMaterializedViewStmt.analyze(statement, context);
            return null;
        }

        @Override
        public Void visitDropMaterializedViewStatement(DropMaterializedViewStmt statement, ConnectContext context) {
            MaterializedViewAnalyzer.analyze(statement, context);
            return null;
        }

        @Override
        public Void visitAlterMaterializedViewStatement(AlterMaterializedViewStatement statement, ConnectContext context) {
            MaterializedViewAnalyzer.analyze(statement, context);
            return null;
        }

        @Override
        public Void visitRefreshMaterializedViewStatement(RefreshMaterializedViewStatement statement, ConnectContext context) {
            MaterializedViewAnalyzer.analyze(statement, context);
            return null;
        }

        @Override
        public Void visitAlterSystemStmt(AlterSystemStmt statement, ConnectContext context) {
            AlterSystemStmtAnalyzer.analyze(statement, context);
            return null;
        }

        @Override
        public Void visitCreateCatalogStatement(CreateCatalogStmt statement, ConnectContext context) {
            CatalogAnalyzer.analyze(statement, context);
            return null;
        }

        @Override
        public Void visitDropCatalogStatement(DropCatalogStmt statement, ConnectContext context) {
            CatalogAnalyzer.analyze(statement, context);
            return null;
        }

        @Override
        public Void visitShowCatalogsStmt(ShowCatalogsStmt statement, ConnectContext context) {
            CatalogAnalyzer.analyze(statement, context);
            return null;
        }

        @Override
        public Void visitRefreshTableStatement(RefreshTableStmt statement, ConnectContext context) {
            RefreshTableStatementAnalyzer.analyze(statement, context);
            return null;
        }

        @Override
        public Void visitAlterDbQuotaStmt(AlterDatabaseQuotaStmt statement, ConnectContext context) {
            AlterDbQuotaAnalyzer.analyze(statement, context);
            return null;
        }

        @Override
        public Void visitCreateDbStatement(CreateDbStmt statement, ConnectContext context) {
            CreateDbAnalyzer.analyze(statement, context);
            return null;
        }

        @Override
        public Void visitDropDbStatement(DropDbStmt statement, ConnectContext context) {
            DropStmtAnalyzer.analyze(statement, context);
            return null;
        }

        @Override
        public Void visitAlterDatabaseRename(AlterDatabaseRename statement, ConnectContext context) {
            AlterDatabaseRenameAnalyzer.analyze(statement, context);
            return null;
        }

        @Override
        public Void visitRecoverDbStmt(RecoverDbStmt statement, ConnectContext context) {
            RecoverDbAnalyzer.analyze(statement, context);
            return null;
        }

<<<<<<< HEAD
=======
        public Void visitRecoverTableStatement(RecoverTableStmt statement, ConnectContext context) {
            RecoverTableAnalyzer.analyze(statement, context);
            return null;
        }

>>>>>>> 0bb2f482
        // ------------------------------------------- Analyze Statement ---------------------------------------------------

        @Override
        public Void visitAnalyzeStatement(AnalyzeStmt statement, ConnectContext session) {
            AnalyzeStmtAnalyzer.analyze(statement, session);
            return null;
        }

        @Override
        public Void visitCreateAnalyzeJobStatement(CreateAnalyzeJobStmt statement, ConnectContext session) {
            AnalyzeStmtAnalyzer.analyze(statement, session);
            return null;
        }

        @Override
        public Void visitDropHistogramStatement(DropHistogramStmt statement, ConnectContext session) {
            AnalyzeStmtAnalyzer.analyze(statement, session);
            return null;
        }
    }
}<|MERGE_RESOLUTION|>--- conflicted
+++ resolved
@@ -298,14 +298,11 @@
             return null;
         }
 
-<<<<<<< HEAD
-=======
         public Void visitRecoverTableStatement(RecoverTableStmt statement, ConnectContext context) {
             RecoverTableAnalyzer.analyze(statement, context);
             return null;
         }
 
->>>>>>> 0bb2f482
         // ------------------------------------------- Analyze Statement ---------------------------------------------------
 
         @Override
