--- conflicted
+++ resolved
@@ -283,13 +283,15 @@
         }
 
         @Override
-<<<<<<< HEAD
+        public Void visitDropDbStatement(DropDbStmt statement, ConnectContext context) {
+            DropStmtAnalyzer.analyze(statement, context);
+            return null;
+        }
+
+
+        @Override
         public Void visitAlterDatabaseRename(AlterDatabaseRename statement, ConnectContext context) {
             AlterDatabaseRenameAnalyzer.analyze(statement, context);
-=======
-        public Void visitDropDbStatement(DropDbStmt statement, ConnectContext context) {
-            DropStmtAnalyzer.analyze(statement, context);
->>>>>>> dbdf539f
             return null;
         }
 
