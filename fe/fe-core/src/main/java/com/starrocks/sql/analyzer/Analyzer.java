--- conflicted
+++ resolved
@@ -1,12 +1,7 @@
 // This file is licensed under the Elastic License 2.0. Copyright 2021-present, StarRocks Inc.
 package com.starrocks.sql.analyzer;
 
-<<<<<<< HEAD
-import com.starrocks.analysis.AlterDatabaseQuotaStmt;
-import com.starrocks.analysis.AlterDatabaseRename;
-=======
 import com.starrocks.analysis.AlterResourceStmt;
->>>>>>> 9f53b8fb
 import com.starrocks.analysis.AlterSystemStmt;
 import com.starrocks.analysis.AlterTableStmt;
 import com.starrocks.analysis.BackupStmt;
@@ -26,18 +21,8 @@
 import com.starrocks.analysis.ResumeRoutineLoadStmt;
 import com.starrocks.analysis.SetStmt;
 import com.starrocks.analysis.SetUserPropertyStmt;
-<<<<<<< HEAD
-import com.starrocks.sql.ast.ShowAuthenticationStmt;
-import com.starrocks.sql.ast.ShowBackupStmt;
-import com.starrocks.sql.ast.ShowDynamicPartitionStmt;
-=======
-import com.starrocks.analysis.ShowAuthenticationStmt;
-import com.starrocks.analysis.ShowBackupStmt;
-import com.starrocks.analysis.ShowDynamicPartitionStmt;
 import com.starrocks.analysis.ShowResourcesStmt;
->>>>>>> 9f53b8fb
 import com.starrocks.analysis.ShowStmt;
-import com.starrocks.sql.ast.ShowUserPropertyStmt;
 import com.starrocks.analysis.StatementBase;
 import com.starrocks.analysis.StopRoutineLoadStmt;
 import com.starrocks.analysis.UpdateStmt;
@@ -55,14 +40,6 @@
 import com.starrocks.sql.ast.AdminShowReplicaStatusStmt;
 import com.starrocks.sql.ast.AlterDatabaseQuotaStmt;
 import com.starrocks.sql.ast.AlterDatabaseRename;
-import com.starrocks.sql.ast.AdminCancelRepairTableStmt;
-import com.starrocks.sql.ast.AdminCheckTabletsStmt;
-import com.starrocks.sql.ast.AdminRepairTableStmt;
-import com.starrocks.sql.ast.AdminSetConfigStmt;
-import com.starrocks.sql.ast.AdminSetReplicaStatusStmt;
-import com.starrocks.sql.ast.AdminShowConfigStmt;
-import com.starrocks.sql.ast.AdminShowReplicaDistributionStmt;
-import com.starrocks.sql.ast.AdminShowReplicaStatusStmt;
 import com.starrocks.sql.ast.AlterMaterializedViewStatement;
 import com.starrocks.sql.ast.AlterResourceGroupStmt;
 import com.starrocks.sql.ast.AnalyzeStmt;
@@ -96,9 +73,13 @@
 import com.starrocks.sql.ast.RefreshTableStmt;
 import com.starrocks.sql.ast.ShowAnalyzeJobStmt;
 import com.starrocks.sql.ast.ShowAnalyzeStatusStmt;
+import com.starrocks.sql.ast.ShowAuthenticationStmt;
+import com.starrocks.sql.ast.ShowBackupStmt;
 import com.starrocks.sql.ast.ShowBasicStatsMetaStmt;
 import com.starrocks.sql.ast.ShowCatalogsStmt;
+import com.starrocks.sql.ast.ShowDynamicPartitionStmt;
 import com.starrocks.sql.ast.ShowHistogramStatsMetaStmt;
+import com.starrocks.sql.ast.ShowUserPropertyStmt;
 import com.starrocks.sql.ast.SubmitTaskStmt;
 import com.starrocks.sql.ast.TruncateTableStmt;
 
@@ -225,21 +206,25 @@
             statement.analyze();
             return null;
         }
+
         @Override
         public Void visitCreateResourceStatement(CreateResourceStmt stmt, ConnectContext session) {
             ResourceAnalyzer.analyze(stmt, session);
             return null;
         }
+
         @Override
         public Void visitDropResourceStatement(DropResourceStmt stmt, ConnectContext session) {
             ResourceAnalyzer.analyze(stmt, session);
             return null;
         }
+
         @Override
         public Void visitAlterResourceStatement(AlterResourceStmt stmt, ConnectContext session) {
             ResourceAnalyzer.analyze(stmt, session);
             return null;
         }
+
         @Override
         public Void visitShowResourceStatement(ShowResourcesStmt stmt, ConnectContext session) {
             ResourceAnalyzer.analyze(stmt, session);
