--- conflicted
+++ resolved
@@ -381,20 +381,20 @@
             return null;
         }
 
-<<<<<<< HEAD
+        public Void visitTruncateTableStatement(TruncateTableStmt statement, ConnectContext context) {
+            TruncateTableAnalyzer.analyze(statement, context);
+            return null;
+        }
+
+        @Override
+        public Void visitRecoverPartitionStmt(RecoverPartitionStmt statement, ConnectContext context) {
+            RecoverPartitionAnalyzer.analyze(statement, context);
+            return null;
+        }
+        
         @Override
         public Void visitPauseRoutineLoadStatement(PauseRoutineLoadStmt statement, ConnectContext session) {
             PauseRoutineLoadAnalyzer.analyze(statement, session);
-=======
-        public Void visitTruncateTableStatement(TruncateTableStmt statement, ConnectContext context) {
-            TruncateTableAnalyzer.analyze(statement, context);
-            return null;
-        }
-
-        @Override
-        public Void visitRecoverPartitionStmt(RecoverPartitionStmt statement, ConnectContext context) {
-            RecoverPartitionAnalyzer.analyze(statement, context);
->>>>>>> dfbf1e9b
             return null;
         }
 
