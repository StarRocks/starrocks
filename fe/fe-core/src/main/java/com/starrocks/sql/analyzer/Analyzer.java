--- conflicted
+++ resolved
@@ -265,22 +265,34 @@
             return null;
         }
 
-<<<<<<< HEAD
+        @Override
+        public Void visitCreateDbStatement(CreateDbStmt statement, ConnectContext context) {
+            CreateDbAnalyzer.analyze(statement, context);
+            return null;
+        }
+
+        @Override
+        public Void visitDropDbStatement(DropDbStmt statement, ConnectContext context) {
+            DropStmtAnalyzer.analyze(statement, context);
+            return null;
+        }
+
+
+        @Override
+        public Void visitAlterDatabaseRename(AlterDatabaseRename statement, ConnectContext context) {
+            AlterDatabaseRenameAnalyzer.analyze(statement, context);
+            return null;
+        }
+
         // ------------------------------------------- Analyze Statement ---------------------------------------------------
 
         @Override
         public Void visitAnalyzeStatement(AnalyzeStmt statement, ConnectContext session) {
             AnalyzeStmtAnalyzer.analyze(statement, session);
-=======
-        @Override
-        public Void visitCreateDbStatement(CreateDbStmt statement, ConnectContext context) {
-            CreateDbAnalyzer.analyze(statement, context);
->>>>>>> 5aeddc11
-            return null;
-        }
-
-        @Override
-<<<<<<< HEAD
+            return null;
+        }
+
+        @Override
         public Void visitCreateAnalyzeJobStatement(CreateAnalyzeJobStmt statement, ConnectContext session) {
             AnalyzeStmtAnalyzer.analyze(statement, session);
             return null;
@@ -291,19 +303,5 @@
             AnalyzeStmtAnalyzer.analyze(statement, session);
             return null;
         }
-=======
-        public Void visitDropDbStatement(DropDbStmt statement, ConnectContext context) {
-            DropStmtAnalyzer.analyze(statement, context);
-            return null;
-        }
-
-
-        @Override
-        public Void visitAlterDatabaseRename(AlterDatabaseRename statement, ConnectContext context) {
-            AlterDatabaseRenameAnalyzer.analyze(statement, context);
-            return null;
-        }
-
->>>>>>> 5aeddc11
     }
 }