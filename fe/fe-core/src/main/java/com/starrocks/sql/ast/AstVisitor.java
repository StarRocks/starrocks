// This file is licensed under the Elastic License 2.0. Copyright 2021-present, StarRocks Limited.
package com.starrocks.sql.ast;

import com.starrocks.analysis.AdminSetConfigStmt;
import com.starrocks.analysis.AdminSetReplicaStatusStmt;
import com.starrocks.analysis.AlterSystemStmt;
import com.starrocks.analysis.AlterTableStmt;
import com.starrocks.analysis.AlterViewStmt;
import com.starrocks.analysis.AlterWorkGroupStmt;
import com.starrocks.analysis.AnalyticExpr;
import com.starrocks.analysis.AnalyzeStmt;
import com.starrocks.analysis.ArithmeticExpr;
import com.starrocks.analysis.ArrayElementExpr;
import com.starrocks.analysis.ArrayExpr;
import com.starrocks.analysis.ArraySliceExpr;
import com.starrocks.analysis.ArrowExpr;
import com.starrocks.analysis.BackendClause;
import com.starrocks.analysis.BaseViewStmt;
import com.starrocks.analysis.BetweenPredicate;
import com.starrocks.analysis.BinaryPredicate;
import com.starrocks.analysis.CaseExpr;
import com.starrocks.analysis.CastExpr;
import com.starrocks.analysis.CompoundPredicate;
import com.starrocks.analysis.CreateAnalyzeJobStmt;
import com.starrocks.analysis.CreateIndexClause;
import com.starrocks.analysis.CreateTableAsSelectStmt;
import com.starrocks.analysis.CreateViewStmt;
import com.starrocks.analysis.CreateWorkGroupStmt;
import com.starrocks.analysis.DdlStmt;
import com.starrocks.analysis.DefaultValueExpr;
import com.starrocks.analysis.DeleteStmt;
import com.starrocks.analysis.DropIndexClause;
import com.starrocks.analysis.DropMaterializedViewStmt;
import com.starrocks.analysis.DropTableStmt;
import com.starrocks.analysis.DropWorkGroupStmt;
import com.starrocks.analysis.ExistsPredicate;
import com.starrocks.analysis.Expr;
import com.starrocks.analysis.FrontendClause;
import com.starrocks.analysis.FunctionCallExpr;
import com.starrocks.analysis.GroupByClause;
import com.starrocks.analysis.GroupingFunctionCallExpr;
import com.starrocks.analysis.InPredicate;
import com.starrocks.analysis.InformationFunction;
import com.starrocks.analysis.InsertStmt;
import com.starrocks.analysis.IsNullPredicate;
import com.starrocks.analysis.LikePredicate;
import com.starrocks.analysis.LimitElement;
import com.starrocks.analysis.LiteralExpr;
import com.starrocks.analysis.OrderByElement;
import com.starrocks.analysis.ParseNode;
import com.starrocks.analysis.ShowColumnStmt;
import com.starrocks.analysis.ShowDbStmt;
import com.starrocks.analysis.ShowMaterializedViewStmt;
import com.starrocks.analysis.ShowStmt;
import com.starrocks.analysis.ShowTableStatusStmt;
import com.starrocks.analysis.ShowTableStmt;
import com.starrocks.analysis.ShowVariablesStmt;
import com.starrocks.analysis.ShowWorkGroupStmt;
import com.starrocks.analysis.SlotRef;
import com.starrocks.analysis.StatementBase;
import com.starrocks.analysis.Subquery;
import com.starrocks.analysis.SysVariableDesc;
import com.starrocks.analysis.TableRenameClause;
import com.starrocks.analysis.TimestampArithmeticExpr;
import com.starrocks.analysis.UpdateStmt;
import com.starrocks.sql.ast.BaseGrantRevokeRoleStmt;

public abstract class AstVisitor<R, C> {
    public R visit(ParseNode node) {
        return visit(node, null);
    }

    public R visit(ParseNode node, C context) {
        return node.accept(this, context);
    }

    public R visitNode(ParseNode node, C context) {
        return null;
    }

    // ----------------- Statement ---------------

    public R visitStatement(StatementBase statement, C context) {
        return visitNode(statement, context);
    }

    public R visitDDLStatement(DdlStmt statement, C context) {
        return visitStatement(statement, context);
    }

    public R visitAlterSystemStmt(AlterSystemStmt statement, C context) {
        return visitDDLStatement(statement, context);
    }

<<<<<<< HEAD
=======
    public R visitAlterTableStatement(AlterTableStmt statement, C context) {
        return visitDDLStatement(statement, context);
    }

>>>>>>> 07a5cabf
    public R visitAlterViewStatement(AlterViewStmt statement, C context) {
        return visitBaseViewStatement(statement, context);
    }

    public R visitAlterWorkGroupStatement(AlterWorkGroupStmt statement, C context) {
        return visitDDLStatement(statement, context);
    }

    public R visitAdminSetConfigStatement(AdminSetConfigStmt statement, C context) {
        return visitStatement(statement, context);
    }

    public R visitGrantRevokeRoleStatement(BaseGrantRevokeRoleStmt statement, C context) {
        return visitStatement(statement, context);
    }

    public R visitAnalyzeStatement(AnalyzeStmt statement, C context) {
        return visitStatement(statement, context);
    }

    public R visitAdminSetReplicaStatusStatement(AdminSetReplicaStatusStmt statement, C context) {
        return visitStatement(statement, context);
    }

    public R visitBaseViewStatement(BaseViewStmt statement, C context) {
        return visitStatement(statement, context);
    }

    public R visitCreateAnalyzeJobStatement(CreateAnalyzeJobStmt statement, C context) {
        return visitDDLStatement(statement, context);
    }

    public R visitCreateTableAsSelectStatement(CreateTableAsSelectStmt statement, C context) {
        return visitStatement(statement, context);
    }

    public R visitCreateViewStatement(CreateViewStmt statement, C context) {
        return visitBaseViewStatement(statement, context);
    }

    public R visitCreateWorkGroupStatement(CreateWorkGroupStmt statement, C context) {
        return visitDDLStatement(statement, context);
    }

    public R visitDropWorkGroupStatement(DropWorkGroupStmt statement, C context) {
        return visitDDLStatement(statement, context);
    }

    public R visitQueryStatement(QueryStatement statement, C context) {
        return visitStatement(statement, context);
    }

    public R visitInsertStatement(InsertStmt statement, C context) {
        return visitStatement(statement, context);
    }

    public R visitUpdateStatement(UpdateStmt statement, C context) {
        return visitStatement(statement, context);
    }

    public R visitDeleteStatement(DeleteStmt node, C context) {
        return visitStatement(node, context);
    }

    public R visitShowStatement(ShowStmt statement, C context) {
        return visitStatement(statement, context);
    }

    public R visitShowTableStmt(ShowTableStmt statement, C context) {
        return visitShowStatement(statement, context);
    }

    public R visitShowMaterializedViewStmt(ShowMaterializedViewStmt statement, C context) {
        return visitShowStatement(statement, context);
    }

    public R visitShowDatabasesStmt(ShowDbStmt statement, C context) {
        return visitShowStatement(statement, context);
    }

    public R visitShowWorkGroupStmt(ShowWorkGroupStmt statement, C context) {
        return visitShowStatement(statement, context);
    }

    public R visitDropTableStmt(DropTableStmt statement, C context) {
        return visitStatement(statement, context);
    }

    public R visitShowVariablesStmt(ShowVariablesStmt statement, C context) {
        return visitShowStatement(statement, context);
    }

    public R visitShowColumnStmt(ShowColumnStmt statement, C context) {
        return visitShowStatement(statement, context);
    }

    public R visitShowTableStatusStmt(ShowTableStatusStmt statement, C context) {
        return visitShowStatement(statement, context);
    }

    public R visitDropMaterializedViewStatement(DropMaterializedViewStmt statement, C context) {
        return visitDDLStatement(statement, context);
    }

    // ----------------- Alter Clause ---------------

    public R visitCreateIndexClause(CreateIndexClause clause, C context) {
        return visitNode(clause, context);
    }

    public R visitDropIndexClause(DropIndexClause clause, C context) {
        return visitNode(clause, context);
    }

<<<<<<< HEAD
    public R visitTableRenameClause(TableRenameClause statement, C context) {
        return visitNode(statement, context);
    }


=======
    public R visitTableRenameClause(TableRenameClause clause, C context) {
        return visitNode(clause, context);
    }

    public R visitBackendClause(BackendClause clause, C context) {
        return visitNode(clause, context);
    }


    public R visitFrontendClause(FrontendClause clause, C context) {
        return visitNode(clause, context);
    }

>>>>>>> 07a5cabf
    // ----------------- Relation ---------------

    public R visitRelation(Relation node, C context) {
        return visitNode(node, context);
    }

    public R visitQueryRelation(QueryRelation node, C context) {
        return visitRelation(node, context);
    }

    public R visitSelect(SelectRelation node, C context) {
        return visitRelation(node, context);
    }

    public R visitTable(TableRelation node, C context) {
        return visitRelation(node, context);
    }

    public R visitJoin(JoinRelation node, C context) {
        return visitRelation(node, context);
    }

    public R visitSubquery(SubqueryRelation node, C context) {
        return visitRelation(node, context);
    }

    public R visitSetOp(SetOperationRelation node, C context) {
        return visitRelation(node, context);
    }

    public R visitUnion(UnionRelation node, C context) {
        return visitSetOp(node, context);
    }

    public R visitExcept(ExceptRelation node, C context) {
        return visitSetOp(node, context);
    }

    public R visitIntersect(IntersectRelation node, C context) {
        return visitSetOp(node, context);
    }

    public R visitValues(ValuesRelation node, C context) {
        return visitRelation(node, context);
    }

    public R visitTableFunction(TableFunctionRelation node, C context) {
        return visitRelation(node, context);
    }

    public R visitCTE(CTERelation node, C context) {
        return visitRelation(node, context);
    }

    public R visitView(ViewRelation node, C context) {
        return visitRelation(node, context);
    }

    // ----------------- Expression ---------------

    public R visitExpression(Expr node, C context) {
        return visitNode(node, context);
    }

    public R visitArithmeticExpr(ArithmeticExpr node, C context) {
        return visitExpression(node, context);
    }

    public R visitAnalyticExpr(AnalyticExpr node, C context) {
        return visitExpression(node, context);
    }

    public R visitArrayExpr(ArrayExpr node, C context) {
        return visitExpression(node, context);
    }

    public R visitArrayElementExpr(ArrayElementExpr node, C context) {
        return visitExpression(node, context);
    }

    public R visitArraySliceExpr(ArraySliceExpr node, C context) {
        return visitExpression(node, context);
    }

    public R visitArrowExpr(ArrowExpr node, C context) {
        return visitExpression(node, context);
    }

    public R visitBetweenPredicate(BetweenPredicate node, C context) {
        return visitExpression(node, context);
    }

    public R visitBinaryPredicate(BinaryPredicate node, C context) {
        return visitExpression(node, context);
    }

    public R visitCaseWhenExpr(CaseExpr node, C context) {
        return visitExpression(node, context);
    }

    public R visitCastExpr(CastExpr node, C context) {
        return visitExpression(node, context);
    }

    public R visitCompoundPredicate(CompoundPredicate node, C context) {
        return visitExpression(node, context);
    }

    public R visitDefaultValueExpr(DefaultValueExpr node, C context) {
        return visitExpression(node, context);
    }

    public R visitExistsPredicate(ExistsPredicate node, C context) {
        return visitExpression(node, context);
    }

    public R visitFieldReference(FieldReference node, C context) {
        return visitExpression(node, context);
    }

    public R visitFunctionCall(FunctionCallExpr node, C context) {
        return visitExpression(node, context);
    }

    public R visitGroupingFunctionCall(GroupingFunctionCallExpr node, C context) {
        return visitExpression(node, context);
    }

    public R visitInformationFunction(InformationFunction node, C context) {
        return visitExpression(node, context);
    }

    public R visitInPredicate(InPredicate node, C context) {
        return visitExpression(node, context);
    }

    public R visitIsNullPredicate(IsNullPredicate node, C context) {
        return visitExpression(node, context);
    }

    public R visitLikePredicate(LikePredicate node, C context) {
        return visitExpression(node, context);
    }

    public R visitLiteral(LiteralExpr node, C context) {
        return visitExpression(node, context);
    }

    public R visitSlot(SlotRef node, C context) {
        return visitExpression(node, context);
    }

    public R visitSubquery(Subquery node, C context) {
        return visitExpression(node, context);
    }

    public R visitSysVariableDesc(SysVariableDesc node, C context) {
        return visitExpression(node, context);
    }

    public R visitTimestampArithmeticExpr(TimestampArithmeticExpr node, C context) {
        return visitExpression(node, context);
    }

    // ----------------- AST ---------------

    public R visitLimitElement(LimitElement node, C context) {
        return null;
    }

    public R visitOrderByElement(OrderByElement node, C context) {
        return null;
    }

    public R visitGroupByClause(GroupByClause node, C context) {
        return null;
    }
}<|MERGE_RESOLUTION|>--- conflicted
+++ resolved
@@ -63,7 +63,6 @@
 import com.starrocks.analysis.TableRenameClause;
 import com.starrocks.analysis.TimestampArithmeticExpr;
 import com.starrocks.analysis.UpdateStmt;
-import com.starrocks.sql.ast.BaseGrantRevokeRoleStmt;
 
 public abstract class AstVisitor<R, C> {
     public R visit(ParseNode node) {
@@ -92,13 +91,10 @@
         return visitDDLStatement(statement, context);
     }
 
-<<<<<<< HEAD
-=======
     public R visitAlterTableStatement(AlterTableStmt statement, C context) {
         return visitDDLStatement(statement, context);
     }
 
->>>>>>> 07a5cabf
     public R visitAlterViewStatement(AlterViewStmt statement, C context) {
         return visitBaseViewStatement(statement, context);
     }
@@ -213,13 +209,6 @@
         return visitNode(clause, context);
     }
 
-<<<<<<< HEAD
-    public R visitTableRenameClause(TableRenameClause statement, C context) {
-        return visitNode(statement, context);
-    }
-
-
-=======
     public R visitTableRenameClause(TableRenameClause clause, C context) {
         return visitNode(clause, context);
     }
@@ -233,7 +222,6 @@
         return visitNode(clause, context);
     }
 
->>>>>>> 07a5cabf
     // ----------------- Relation ---------------
 
     public R visitRelation(Relation node, C context) {
