--- conflicted
+++ resolved
@@ -76,11 +76,8 @@
 import com.starrocks.analysis.ShowDeleteStmt;
 import com.starrocks.analysis.ShowIndexStmt;
 import com.starrocks.analysis.ShowMaterializedViewStmt;
-<<<<<<< HEAD
 import com.starrocks.analysis.ShowRepositoriesStmt;
-=======
 import com.starrocks.analysis.ShowProcStmt;
->>>>>>> c90cbd43
 import com.starrocks.analysis.ShowStmt;
 import com.starrocks.analysis.ShowTableStatusStmt;
 import com.starrocks.analysis.ShowTableStmt;
@@ -380,25 +377,24 @@
         return visitStatement(statement, context);
     }
 
-<<<<<<< HEAD
+    public R visitShowAnalyzeJobStatement(ShowAnalyzeJobStmt statement, C context) {
+        return visitShowStatement(statement, context);
+    }
+
+    public R visitShowAnalyzeStatusStatement(ShowAnalyzeStatusStmt statement, C context) {
+        return visitShowStatement(statement, context);
+    }
+
+    public R visitShowBasicStatsMetaStatement(ShowBasicStatsMetaStmt statement, C context) {
+        return visitShowStatement(statement, context);
+    }
+
+    public R visitShowHistogramStatsMetaStatement(ShowHistogramStatsMetaStmt statement, C context) {
+        return visitShowStatement(statement, context);
+    }
+
     public R visitShowRepositoriesStmt(ShowRepositoriesStmt statement, C context) {
         return visitStatement(statement, context);
-=======
-    public R visitShowAnalyzeJobStatement(ShowAnalyzeJobStmt statement, C context) {
-        return visitShowStatement(statement, context);
-    }
-
-    public R visitShowAnalyzeStatusStatement(ShowAnalyzeStatusStmt statement, C context) {
-        return visitShowStatement(statement, context);
-    }
-
-    public R visitShowBasicStatsMetaStatement(ShowBasicStatsMetaStmt statement, C context) {
-        return visitShowStatement(statement, context);
-    }
-
-    public R visitShowHistogramStatsMetaStatement(ShowHistogramStatsMetaStmt statement, C context) {
-        return visitShowStatement(statement, context);
->>>>>>> c90cbd43
     }
 
     // ----------------- Catalog Clause -------------
