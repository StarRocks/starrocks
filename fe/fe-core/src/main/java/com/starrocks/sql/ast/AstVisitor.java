// This file is licensed under the Elastic License 2.0. Copyright 2021-present, StarRocks Limited.
package com.starrocks.sql.ast;

import com.starrocks.analysis.AddPartitionClause;
import com.starrocks.analysis.AdminSetConfigStmt;
import com.starrocks.analysis.AdminSetReplicaStatusStmt;
import com.starrocks.analysis.AdminShowConfigStmt;
import com.starrocks.analysis.AdminShowReplicaDistributionStmt;
import com.starrocks.analysis.AdminShowReplicaStatusStmt;
import com.starrocks.analysis.AlterDatabaseQuotaStmt;
import com.starrocks.analysis.AlterDatabaseRename;
import com.starrocks.analysis.AlterSystemStmt;
import com.starrocks.analysis.AlterTableStmt;
import com.starrocks.analysis.AlterViewStmt;
import com.starrocks.analysis.AlterWorkGroupStmt;
import com.starrocks.analysis.AnalyticExpr;
import com.starrocks.analysis.ArithmeticExpr;
import com.starrocks.analysis.ArrayElementExpr;
import com.starrocks.analysis.ArrayExpr;
import com.starrocks.analysis.ArraySliceExpr;
import com.starrocks.analysis.ArrowExpr;
import com.starrocks.analysis.BackendClause;
import com.starrocks.analysis.BaseViewStmt;
import com.starrocks.analysis.BetweenPredicate;
import com.starrocks.analysis.BinaryPredicate;
import com.starrocks.analysis.CaseExpr;
import com.starrocks.analysis.CastExpr;
import com.starrocks.analysis.CloneExpr;
import com.starrocks.analysis.CompoundPredicate;
import com.starrocks.analysis.ComputeNodeClause;
import com.starrocks.analysis.CreateDbStmt;
import com.starrocks.analysis.CreateIndexClause;
import com.starrocks.analysis.CreateMaterializedViewStmt;
import com.starrocks.analysis.CreateTableAsSelectStmt;
import com.starrocks.analysis.CreateTableStmt;
import com.starrocks.analysis.CreateViewStmt;
import com.starrocks.analysis.CreateWorkGroupStmt;
import com.starrocks.analysis.DdlStmt;
import com.starrocks.analysis.DefaultValueExpr;
import com.starrocks.analysis.DeleteStmt;
import com.starrocks.analysis.DescribeStmt;
import com.starrocks.analysis.DropDbStmt;
import com.starrocks.analysis.DropIndexClause;
import com.starrocks.analysis.DropMaterializedViewStmt;
import com.starrocks.analysis.DropTableStmt;
import com.starrocks.analysis.DropWorkGroupStmt;
import com.starrocks.analysis.ExistsPredicate;
import com.starrocks.analysis.Expr;
import com.starrocks.analysis.FrontendClause;
import com.starrocks.analysis.FunctionCallExpr;
import com.starrocks.analysis.GroupByClause;
import com.starrocks.analysis.GroupingFunctionCallExpr;
import com.starrocks.analysis.InPredicate;
import com.starrocks.analysis.InformationFunction;
import com.starrocks.analysis.InsertStmt;
import com.starrocks.analysis.IsNullPredicate;
import com.starrocks.analysis.KillStmt;
import com.starrocks.analysis.LikePredicate;
import com.starrocks.analysis.LimitElement;
import com.starrocks.analysis.LiteralExpr;
import com.starrocks.analysis.ModifyBackendAddressClause;
import com.starrocks.analysis.ModifyFrontendAddressClause;
import com.starrocks.analysis.OrderByElement;
import com.starrocks.analysis.ParseNode;
import com.starrocks.analysis.RecoverDbStmt;
import com.starrocks.analysis.SetStmt;
import com.starrocks.analysis.ShowColumnStmt;
import com.starrocks.analysis.ShowCreateDbStmt;
import com.starrocks.analysis.ShowCreateTableStmt;
import com.starrocks.analysis.ShowDataStmt;
import com.starrocks.analysis.ShowDbStmt;
import com.starrocks.analysis.ShowDeleteStmt;
import com.starrocks.analysis.ShowMaterializedViewStmt;
import com.starrocks.analysis.ShowStmt;
import com.starrocks.analysis.ShowTableStatusStmt;
import com.starrocks.analysis.ShowTableStmt;
import com.starrocks.analysis.ShowVariablesStmt;
import com.starrocks.analysis.ShowWorkGroupStmt;
import com.starrocks.analysis.SlotRef;
import com.starrocks.analysis.StatementBase;
import com.starrocks.analysis.Subquery;
import com.starrocks.analysis.SwapTableClause;
import com.starrocks.analysis.SysVariableDesc;
import com.starrocks.analysis.TableRenameClause;
import com.starrocks.analysis.TimestampArithmeticExpr;
import com.starrocks.analysis.UpdateStmt;

public abstract class AstVisitor<R, C> {
    public R visit(ParseNode node) {
        return visit(node, null);
    }

    public R visit(ParseNode node, C context) {
        return node.accept(this, context);
    }

    public R visitNode(ParseNode node, C context) {
        return null;
    }

    // ----------------- Statement ---------------

    public R visitStatement(StatementBase statement, C context) {
        return visitNode(statement, context);
    }

    public R visitDDLStatement(DdlStmt statement, C context) {
        return visitStatement(statement, context);
    }

    public R visitAlterSystemStmt(AlterSystemStmt statement, C context) {
        return visitDDLStatement(statement, context);
    }

    public R visitAlterTableStatement(AlterTableStmt statement, C context) {
        return visitDDLStatement(statement, context);
    }

    public R visitAlterViewStatement(AlterViewStmt statement, C context) {
        return visitBaseViewStatement(statement, context);
    }

    public R visitAlterWorkGroupStatement(AlterWorkGroupStmt statement, C context) {
        return visitDDLStatement(statement, context);
    }

    public R visitAdminSetConfigStatement(AdminSetConfigStmt statement, C context) {
        return visitStatement(statement, context);
    }

    public R visitSetStatement(SetStmt stmt, C context) {
        return visitStatement(stmt, context);
    }

    public R visitAdminShowConfigStatement(AdminShowConfigStmt statement, C context) {
        return visitStatement(statement, context);
    }

    public R visitGrantRevokeRoleStatement(BaseGrantRevokeRoleStmt statement, C context) {
        return visitStatement(statement, context);
    }

    public R visitGrantRevokeImpersonateStatement(BaseGrantRevokeImpersonateStmt statement, C context) {
        return visitStatement(statement, context);
    }

    public R visitExecuteAsStatement(ExecuteAsStmt statement, C context) {
        return visitStatement(statement, context);
    }


    public R visitAdminSetReplicaStatusStatement(AdminSetReplicaStatusStmt statement, C context) {
        return visitStatement(statement, context);
    }

    public R visitAdminShowReplicaStatusStatement(AdminShowReplicaStatusStmt statement, C context) {
        return visitStatement(statement, context);
    }

    public R visitAdminShowReplicaDistributionStatement(AdminShowReplicaDistributionStmt statement, C context) {
        return visitStatement(statement, context);
    }

    public R visitBaseViewStatement(BaseViewStmt statement, C context) {
        return visitStatement(statement, context);
    }

    public R visitCreateTableStatement(CreateTableStmt statement, C context) {
        return visitStatement(statement, context);
    }

    public R visitCreateTableAsSelectStatement(CreateTableAsSelectStmt statement, C context) {
        return visitStatement(statement, context);
    }

    public R visitSubmitTaskStmt(SubmitTaskStmt statement, C context) {
        return visitStatement(statement, context);
    }

    public R visitCreateMaterializedViewStatement(CreateMaterializedViewStatement statement, C context) {
        return visitDDLStatement(statement, context);
    }

    public R visitCreateMaterializedViewStmt(CreateMaterializedViewStmt statement, C context) {
        return visitDDLStatement(statement, context);
    }

    public R visitAlterMaterializedViewStatement(AlterMaterializedViewStatement statement, C context) {
        return visitDDLStatement(statement, context);
    }

    public R visitRefreshMaterializedViewStatement(RefreshMaterializedViewStatement statement, C context) {
        return visitDDLStatement(statement, context);
    }

    public R visitCreateViewStatement(CreateViewStmt statement, C context) {
        return visitBaseViewStatement(statement, context);
    }

    public R visitRefreshTableStatement(RefreshTableStmt statement, C context) {
        return visitDDLStatement(statement, context);
    }

    public R visitCreateWorkGroupStatement(CreateWorkGroupStmt statement, C context) {
        return visitDDLStatement(statement, context);
    }

    public R visitDropWorkGroupStatement(DropWorkGroupStmt statement, C context) {
        return visitDDLStatement(statement, context);
    }

    public R visitShowComputeNodes(ShowComputeNodesStmt statement, C context) {
        return visitStatement(statement, context);
    }

    public R visitQueryStatement(QueryStatement statement, C context) {
        return visitStatement(statement, context);
    }

    public R visitInsertStatement(InsertStmt statement, C context) {
        return visitStatement(statement, context);
    }

    public R visitUpdateStatement(UpdateStmt statement, C context) {
        return visitStatement(statement, context);
    }

    public R visitDeleteStatement(DeleteStmt node, C context) {
        return visitStatement(node, context);
    }

    public R visitShowStatement(ShowStmt statement, C context) {
        return visitStatement(statement, context);
    }

    public R visitShowTableStmt(ShowTableStmt statement, C context) {
        return visitShowStatement(statement, context);
    }

    public R visitShowCreateTableStmt(ShowCreateTableStmt statement, C context) {
        return visitShowStatement(statement, context);
    }

    public R visitShowDeleteStmt(ShowDeleteStmt statement, C context) {
        return visitShowStatement(statement, context);
    }

    public R visitShowMaterializedViewStmt(ShowMaterializedViewStmt statement, C context) {
        return visitShowStatement(statement, context);
    }

    public R visitShowDatabasesStmt(ShowDbStmt statement, C context) {
        return visitShowStatement(statement, context);
    }

    public R visitShowWorkGroupStmt(ShowWorkGroupStmt statement, C context) {
        return visitShowStatement(statement, context);
    }

    public R visitDropTableStmt(DropTableStmt statement, C context) {
        return visitStatement(statement, context);
    }

    public R visitShowVariablesStmt(ShowVariablesStmt statement, C context) {
        return visitShowStatement(statement, context);
    }

    public R visitShowColumnStmt(ShowColumnStmt statement, C context) {
        return visitShowStatement(statement, context);
    }

    public R visitShowTableStatusStmt(ShowTableStatusStmt statement, C context) {
        return visitShowStatement(statement, context);
    }

    public R visitDropMaterializedViewStatement(DropMaterializedViewStmt statement, C context) {
        return visitDDLStatement(statement, context);
    }

    public R visitUseStatement(UseStmt statement, C context) {
        return visitStatement(statement, context);
    }


    public R visitShowCreateDbStatement(ShowCreateDbStmt statement, C context) {
        return visitShowStatement(statement, context);
    }

    public R visitAlterDbQuotaStmt(AlterDatabaseQuotaStmt statement, C context) {
        return visitStatement(statement, context);
    }

    public R visitCreateDbStatement(CreateDbStmt statement, C context) {
        return visitStatement(statement, context);
    }

    public R visitDropDbStatement(DropDbStmt statement, C context) {
        return visitStatement(statement, context);
    }

    public R visitAlterDatabaseRename(AlterDatabaseRename statement, C context) {
        return visitStatement(statement, context);
    }

    public R visitShowDataStmt(ShowDataStmt statement, C context) {
        return visitShowStatement(statement, context);
    }

    public R visitRecoverDbStmt(RecoverDbStmt statement, C context) {
        return visitStatement(statement, context);
    }

    public R visitKillStatement(KillStmt statement, C context) {
        return visitStatement(statement, context);
    }

    // ------------------------------------------- Analyze Statement ---------------------------------------------------

    public R visitAnalyzeStatement(AnalyzeStmt statement, C context) {
        return visitStatement(statement, context);
    }

    public R visitCreateAnalyzeJobStatement(CreateAnalyzeJobStmt statement, C context) {
        return visitDDLStatement(statement, context);
    }

    public R visitDropHistogramStatement(DropHistogramStmt statement, C context) {
        return visitStatement(statement, context);
    }

    // ----------------- Catalog Clause -------------

    public R visitCreateCatalogStatement(CreateCatalogStmt statement, C context) {
        return visitStatement(statement, context);
    }

    public R visitDropCatalogStatement(DropCatalogStmt statement, C context) {
        return visitStatement(statement, context);
    }

    public R visitShowCatalogsStmt(ShowCatalogsStmt statement, C context) {
        return visitStatement(statement, context);
    }

    // ----------------- Alter Clause ---------------

    public R visitCreateIndexClause(CreateIndexClause clause, C context) {
        return visitNode(clause, context);
    }

    public R visitDropIndexClause(DropIndexClause clause, C context) {
        return visitNode(clause, context);
    }

    public R visitTableRenameClause(TableRenameClause clause, C context) {
        return visitNode(clause, context);
    }

    public R visitBackendClause(BackendClause clause, C context) {
        return visitNode(clause, context);
    }

    public R visitComputeNodeClause(ComputeNodeClause clause, C context) {
        return visitNode(clause, context);
    }

    public R visitFrontendClause(FrontendClause clause, C context) {
        return visitNode(clause, context);
    }

    public R visitModifyFrontendHostClause(ModifyFrontendAddressClause clause, C context) {
        return visitNode(clause, context);
    }

    public R visitModifyBackendHostClause(ModifyBackendAddressClause clause, C context) {
        return visitNode(clause, context);
    }

<<<<<<< HEAD
    public R visitSwapTableClause(SwapTableClause clause, C context) {
        return visitNode(clause, context);
    }

=======
>>>>>>> c1ba9ab7
    public R visitAddPartitionClause(AddPartitionClause clause, C context) {
        return visitNode(clause, context);
    }

    // ----------------- Relation ---------------

    public R visitRelation(Relation node, C context) {
        return visitNode(node, context);
    }

    public R visitQueryRelation(QueryRelation node, C context) {
        return visitRelation(node, context);
    }

    public R visitSelect(SelectRelation node, C context) {
        return visitRelation(node, context);
    }

    public R visitTable(TableRelation node, C context) {
        return visitRelation(node, context);
    }

    public R visitJoin(JoinRelation node, C context) {
        return visitRelation(node, context);
    }

    public R visitSubquery(SubqueryRelation node, C context) {
        return visitRelation(node, context);
    }

    public R visitSetOp(SetOperationRelation node, C context) {
        return visitRelation(node, context);
    }

    public R visitUnion(UnionRelation node, C context) {
        return visitSetOp(node, context);
    }

    public R visitExcept(ExceptRelation node, C context) {
        return visitSetOp(node, context);
    }

    public R visitIntersect(IntersectRelation node, C context) {
        return visitSetOp(node, context);
    }

    public R visitValues(ValuesRelation node, C context) {
        return visitRelation(node, context);
    }

    public R visitTableFunction(TableFunctionRelation node, C context) {
        return visitRelation(node, context);
    }

    public R visitCTE(CTERelation node, C context) {
        return visitRelation(node, context);
    }

    public R visitView(ViewRelation node, C context) {
        return visitRelation(node, context);
    }

    // ----------------- Expression ---------------

    public R visitExpression(Expr node, C context) {
        return visitNode(node, context);
    }

    public R visitArithmeticExpr(ArithmeticExpr node, C context) {
        return visitExpression(node, context);
    }

    public R visitAnalyticExpr(AnalyticExpr node, C context) {
        return visitExpression(node, context);
    }

    public R visitArrayExpr(ArrayExpr node, C context) {
        return visitExpression(node, context);
    }

    public R visitArrayElementExpr(ArrayElementExpr node, C context) {
        return visitExpression(node, context);
    }

    public R visitArraySliceExpr(ArraySliceExpr node, C context) {
        return visitExpression(node, context);
    }

    public R visitArrowExpr(ArrowExpr node, C context) {
        return visitExpression(node, context);
    }

    public R visitBetweenPredicate(BetweenPredicate node, C context) {
        return visitExpression(node, context);
    }

    public R visitBinaryPredicate(BinaryPredicate node, C context) {
        return visitExpression(node, context);
    }

    public R visitCaseWhenExpr(CaseExpr node, C context) {
        return visitExpression(node, context);
    }

    public R visitCastExpr(CastExpr node, C context) {
        return visitExpression(node, context);
    }

    public R visitCompoundPredicate(CompoundPredicate node, C context) {
        return visitExpression(node, context);
    }

    public R visitDefaultValueExpr(DefaultValueExpr node, C context) {
        return visitExpression(node, context);
    }

    public R visitExistsPredicate(ExistsPredicate node, C context) {
        return visitExpression(node, context);
    }

    public R visitFieldReference(FieldReference node, C context) {
        return visitExpression(node, context);
    }

    public R visitFunctionCall(FunctionCallExpr node, C context) {
        return visitExpression(node, context);
    }

    public R visitGroupingFunctionCall(GroupingFunctionCallExpr node, C context) {
        return visitExpression(node, context);
    }

    public R visitInformationFunction(InformationFunction node, C context) {
        return visitExpression(node, context);
    }

    public R visitInPredicate(InPredicate node, C context) {
        return visitExpression(node, context);
    }

    public R visitIsNullPredicate(IsNullPredicate node, C context) {
        return visitExpression(node, context);
    }

    public R visitLikePredicate(LikePredicate node, C context) {
        return visitExpression(node, context);
    }

    public R visitLiteral(LiteralExpr node, C context) {
        return visitExpression(node, context);
    }

    public R visitSlot(SlotRef node, C context) {
        return visitExpression(node, context);
    }

    public R visitSubquery(Subquery node, C context) {
        return visitExpression(node, context);
    }

    public R visitSysVariableDesc(SysVariableDesc node, C context) {
        return visitExpression(node, context);
    }

    public R visitTimestampArithmeticExpr(TimestampArithmeticExpr node, C context) {
        return visitExpression(node, context);
    }

    public R visitCloneExpr(CloneExpr node, C context) {
        return visitExpression(node, context);
    }

    // ----------------- AST ---------------

    public R visitLimitElement(LimitElement node, C context) {
        return null;
    }

    public R visitOrderByElement(OrderByElement node, C context) {
        return null;
    }

    public R visitGroupByClause(GroupByClause node, C context) {
        return null;
    }

    public R visitDescTableStmt(DescribeStmt statement, C context) {
        return visitShowStatement(statement, context);
    }

}<|MERGE_RESOLUTION|>--- conflicted
+++ resolved
@@ -376,13 +376,14 @@
         return visitNode(clause, context);
     }
 
-<<<<<<< HEAD
+    public R visitAddPartitionClause(AddPartitionClause clause, C context) {
+        return visitNode(clause, context);
+    }
+
     public R visitSwapTableClause(SwapTableClause clause, C context) {
         return visitNode(clause, context);
     }
 
-=======
->>>>>>> c1ba9ab7
     public R visitAddPartitionClause(AddPartitionClause clause, C context) {
         return visitNode(clause, context);
     }
