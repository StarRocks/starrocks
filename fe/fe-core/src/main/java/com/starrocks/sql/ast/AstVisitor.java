--- conflicted
+++ resolved
@@ -136,39 +136,6 @@
         return visitShowStatement(statement, context);
     }
 
-<<<<<<< HEAD
-=======
-    // ---------------------------------------- Show Statement ---------------------------------------------------------
-
-    default R visitShowStatement(ShowStmt statement, C context) {
-        return visitStatement(statement, context);
-    }
-
-    default R visitShowBackendsStatement(ShowBackendsStmt statement, C context) {
-        return visitShowStatement(statement, context);
-    }
-
-    default R visitShowBrokerStatement(ShowBrokerStmt statement, C context) {
-        return visitShowStatement(statement, context);
-    }
-
-    default R visitShowDeleteStatement(ShowDeleteStmt statement, C context) {
-        return visitShowStatement(statement, context);
-    }
-
-    default R visitShowDynamicPartitionStatement(ShowDynamicPartitionStmt statement, C context) {
-        return visitShowStatement(statement, context);
-    }
-
-    default R visitShowFrontendsStatement(ShowFrontendsStmt statement, C context) {
-        return visitShowStatement(statement, context);
-    }
-
-    default R visitShowTransactionStatement(ShowTransactionStmt statement, C context) {
-        return visitShowStatement(statement, context);
-    }
-
->>>>>>> 385bd40c
     // ---------------------------------------- Table Statement --------------------------------------------------------
 
     default R visitCreateTableStatement(CreateTableStmt statement, C context) {
@@ -547,51 +514,47 @@
 
     // ---------------------------------------- Show Statement ---------------------------------------------------------
 
-<<<<<<< HEAD
-    public R visitShowStatement(ShowStmt statement, C context) {
-        return visitStatement(statement, context);
-    }
-
-    public R visitShowAuthorStatement(ShowAuthorStmt statement, C context) {
-        return visitShowStatement(statement, context);
-    }
-
-    public R visitShowBackendsStatement(ShowBackendsStmt statement, C context) {
-        return visitShowStatement(statement, context);
-    }
-
-    public R visitShowBrokerStatement(ShowBrokerStmt statement, C context) {
-        return visitShowStatement(statement, context);
-    }
-
-    public R visitShowDeleteStatement(ShowDeleteStmt statement, C context) {
-        return visitShowStatement(statement, context);
-    }
-
-    public R visitShowDynamicPartitionStatement(ShowDynamicPartitionStmt statement, C context) {
-        return visitShowStatement(statement, context);
-    }
-
-    public R visitShowFrontendsStatement(ShowFrontendsStmt statement, C context) {
-        return visitShowStatement(statement, context);
-    }
-
-    public R visitShowTransactionStatement(ShowTransactionStmt statement, C context) {
-        return visitShowStatement(statement, context);
-    }
-
-    public R visitHelpStatement(HelpStmt statement, C context) {
-        return visitShowStatement(statement, context);
-    }
-
-    public R visitShowEnginesStatement(ShowEnginesStmt statement, C context) {
-        return visitShowStatement(statement, context);
-    }
-
-    public R visitShowWarningStatement(ShowWarningStmt statement, C context) {
-=======
+    default R visitShowStatement(ShowStmt statement, C context) {
+        return visitStatement(statement, context);
+    }
+
+    default R visitShowAuthorStatement(ShowAuthorStmt statement, C context) {
+        return visitShowStatement(statement, context);
+    }
+
+    default R visitShowBackendsStatement(ShowBackendsStmt statement, C context) {
+        return visitShowStatement(statement, context);
+    }
+
+    default R visitShowBrokerStatement(ShowBrokerStmt statement, C context) {
+        return visitShowStatement(statement, context);
+    }
+
+    default R visitShowDeleteStatement(ShowDeleteStmt statement, C context) {
+        return visitShowStatement(statement, context);
+    }
+
+    default R visitShowDynamicPartitionStatement(ShowDynamicPartitionStmt statement, C context) {
+        return visitShowStatement(statement, context);
+    }
+
+    default R visitShowFrontendsStatement(ShowFrontendsStmt statement, C context) {
+        return visitShowStatement(statement, context);
+    }
+
+    default R visitShowTransactionStatement(ShowTransactionStmt statement, C context) {
+        return visitShowStatement(statement, context);
+    }
+
+    default R visitHelpStatement(HelpStmt statement, C context) {
+        return visitShowStatement(statement, context);
+    }
+
+    default R visitShowEnginesStatement(ShowEnginesStmt statement, C context) {
+        return visitShowStatement(statement, context);
+    }
+
     default R visitShowWarningStatement(ShowWarningStmt statement, C context) {
->>>>>>> 385bd40c
         return visitStatement(statement, context);
     }
 
@@ -643,19 +606,19 @@
         return visitShowStatement(statement, context);
     }
 
-    public R visitShowCollationStatement(ShowCollationStmt statement, C context) {
-        return visitShowStatement(statement, context);
-    }
-
-    public R visitShowRepositoriesStatement(ShowRepositoriesStmt statement, C context) {
-        return visitShowStatement(statement, context);
-    }
-
-    public R visitShowCharsetStatement(ShowCharsetStmt statement, C context) {
-        return visitShowStatement(statement, context);
-    }
-
-    public R visitShowFailPointStatement(ShowFailPointStatement statement, C context) {
+    default R visitShowCollationStatement(ShowCollationStmt statement, C context) {
+        return visitShowStatement(statement, context);
+    }
+
+    default R visitShowRepositoriesStatement(ShowRepositoriesStmt statement, C context) {
+        return visitShowStatement(statement, context);
+    }
+
+    default R visitShowCharsetStatement(ShowCharsetStmt statement, C context) {
+        return visitShowStatement(statement, context);
+    }
+
+    default R visitShowFailPointStatement(ShowFailPointStatement statement, C context) {
         return visitShowStatement(statement, context);
     }
 
