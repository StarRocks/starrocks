// This file is licensed under the Elastic License 2.0. Copyright 2021-present, StarRocks Inc.
package com.starrocks.sql.ast;

<<<<<<< HEAD
=======
import com.starrocks.analysis.AddSqlBlackListStmt;
import com.starrocks.analysis.AlterRoutineLoadStmt;
>>>>>>> 20a5181f
import com.starrocks.analysis.AnalyticExpr;
import com.starrocks.analysis.ArithmeticExpr;
import com.starrocks.analysis.ArrayElementExpr;
import com.starrocks.analysis.ArrayExpr;
import com.starrocks.analysis.ArraySliceExpr;
import com.starrocks.analysis.ArrowExpr;
import com.starrocks.analysis.BetweenPredicate;
import com.starrocks.analysis.BinaryPredicate;
import com.starrocks.analysis.CancelExportStmt;
import com.starrocks.analysis.CaseExpr;
import com.starrocks.analysis.CastExpr;
import com.starrocks.analysis.CloneExpr;
import com.starrocks.analysis.CompoundPredicate;
<<<<<<< HEAD
=======
import com.starrocks.analysis.CreateRepositoryStmt;
import com.starrocks.analysis.CreateRoleStmt;
>>>>>>> 20a5181f
import com.starrocks.analysis.CreateRoutineLoadStmt;
import com.starrocks.analysis.DdlStmt;
import com.starrocks.analysis.DeleteStmt;
import com.starrocks.analysis.ExistsPredicate;
import com.starrocks.analysis.ExportStmt;
import com.starrocks.analysis.Expr;
import com.starrocks.analysis.FunctionCallExpr;
import com.starrocks.analysis.GroupByClause;
import com.starrocks.analysis.GroupingFunctionCallExpr;
import com.starrocks.analysis.InPredicate;
import com.starrocks.analysis.InformationFunction;
import com.starrocks.analysis.IsNullPredicate;
import com.starrocks.analysis.LikePredicate;
import com.starrocks.analysis.LimitElement;
import com.starrocks.analysis.LiteralExpr;
import com.starrocks.analysis.LoadStmt;
import com.starrocks.analysis.OrderByElement;
import com.starrocks.analysis.ParseNode;
import com.starrocks.analysis.PauseRoutineLoadStmt;
import com.starrocks.analysis.ResumeRoutineLoadStmt;
import com.starrocks.analysis.SetStmt;
import com.starrocks.analysis.SetUserPropertyStmt;
import com.starrocks.analysis.ShowRoutineLoadStmt;
import com.starrocks.analysis.ShowRoutineLoadTaskStmt;
import com.starrocks.analysis.ShowStmt;
<<<<<<< HEAD
=======
import com.starrocks.analysis.ShowTransactionStmt;
import com.starrocks.analysis.ShowWhiteListStmt;
>>>>>>> 20a5181f
import com.starrocks.analysis.SlotRef;
import com.starrocks.analysis.StatementBase;
import com.starrocks.analysis.StopRoutineLoadStmt;
import com.starrocks.analysis.Subquery;
import com.starrocks.analysis.TimestampArithmeticExpr;
import com.starrocks.analysis.VariableExpr;

public abstract class AstVisitor<R, C> {
    public R visit(ParseNode node) {
        return visit(node, null);
    }

    public R visit(ParseNode node, C context) {
        return node.accept(this, context);
    }

    public R visitNode(ParseNode node, C context) {
        return null;
    }

    // ---------------------------------------- Statement --------------------------------------------------------------

    public R visitStatement(StatementBase statement, C context) {
        return visitNode(statement, context);
    }

    public R visitDDLStatement(DdlStmt statement, C context) {
        return visitStatement(statement, context);
    }

    public R visitQueryStatement(QueryStatement statement, C context) {
        return visitStatement(statement, context);
    }

    // ---------------------------------------- Database Statement -----------------------------------------------------

    public R visitUseDbStatement(UseDbStmt statement, C context) {
        return visitStatement(statement, context);
    }

    public R visitUseCatalogStatement(UseCatalogStmt statement, C context) {
        return visitStatement(statement, context);
    }

    public R visitShowDatabasesStmt(ShowDbStmt statement, C context) {
        return visitShowStatement(statement, context);
    }

    public R visitAlterDbQuotaStmt(AlterDatabaseQuotaStmt statement, C context) {
        return visitStatement(statement, context);
    }

    public R visitShowGrantsStatement(ShowGrantsStmt statement, C context) {
        return visitStatement(statement, context);
    }

    public R visitCreateDbStatement(CreateDbStmt statement, C context) {
        return visitStatement(statement, context);
    }

    public R visitDropDbStatement(DropDbStmt statement, C context) {
        return visitStatement(statement, context);
    }

    public R visitShowCreateDbStatement(ShowCreateDbStmt statement, C context) {
        return visitShowStatement(statement, context);
    }

    public R visitAlterDatabaseRename(AlterDatabaseRename statement, C context) {
        return visitStatement(statement, context);
    }

    public R visitRecoverDbStmt(RecoverDbStmt statement, C context) {
        return visitStatement(statement, context);
    }

    public R visitShowDataStmt(ShowDataStmt statement, C context) {
        return visitShowStatement(statement, context);
    }

    // ---------------------------------------- Show Statement ---------------------------------------------------------

    public R visitShowStatement(ShowStmt statement, C context) {
        return visitStatement(statement, context);
    }

    public R visitShowBackendsStmt(ShowBackendsStmt statement, C context) {
        return visitShowStatement(statement, context);
    }

    public R visitShowBrokerStmt(ShowBrokerStmt statement, C context) {
        return visitShowStatement(statement, context);
    }

    public R visitShowDeleteStmt(ShowDeleteStmt statement, C context) {
        return visitShowStatement(statement, context);
    }

    public R visitShowDynamicPartitionStatement(ShowDynamicPartitionStmt statement, C context) {
        return visitShowStatement(statement, context);
    }

    public R visitShowFrontendsStmt(ShowFrontendsStmt statement, C context) {
        return visitShowStatement(statement, context);
    }

    public R visitShowTransactionStmt(ShowTransactionStmt statement, C context) {
        return visitShowStatement(statement, context);
    }


    // ---------------------------------------- Table Statement --------------------------------------------------------

    public R visitCreateTableStatement(CreateTableStmt statement, C context) {
        return visitStatement(statement, context);
    }

    public R visitCreateTableAsSelectStatement(CreateTableAsSelectStmt statement, C context) {
        return visitStatement(statement, context);
    }

    public R visitGrantRevokePrivilegeStatement(BaseGrantRevokePrivilegeStmt statement, C context) {
        return visitStatement(statement, context);
    }

    public R visitCreateTableLikeStatement(CreateTableLikeStmt statement, C context) {
        return visitStatement(statement, context);
    }

    public R visitDropTableStmt(DropTableStmt statement, C context) {
        return visitStatement(statement, context);
    }

    public R visitRecoverTableStatement(RecoverTableStmt statement, C context) {
        return visitDDLStatement(statement, context);
    }

    public R visitTruncateTableStatement(TruncateTableStmt statement, C context) {
        return visitDDLStatement(statement, context);
    }

    public R visitRefreshTableStatement(RefreshTableStmt statement, C context) {
        return visitDDLStatement(statement, context);
    }

    public R visitAlterTableStatement(AlterTableStmt statement, C context) {
        return visitDDLStatement(statement, context);
    }

    public R visitCancelAlterTableStatement(CancelAlterTableStmt statement, C context) {
        return visitDDLStatement(statement, context);
    }

    public R visitShowTableStmt(ShowTableStmt statement, C context) {
        return visitShowStatement(statement, context);
    }

    public R visitShowTabletStmt(ShowTabletStmt statement, C context) {
        return visitShowStatement(statement, context);
    }

    public R visitShowCreateTableStmt(ShowCreateTableStmt statement, C context) {
        return visitShowStatement(statement, context);
    }

    // ---------------------------------------- View Statement ---------------------------------------------------------

    public R visitBaseViewStatement(BaseViewStmt statement, C context) {
        return visitStatement(statement, context);
    }

    public R visitCreateViewStatement(CreateViewStmt statement, C context) {
        return visitBaseViewStatement(statement, context);
    }

    public R visitAlterViewStatement(AlterViewStmt statement, C context) {
        return visitBaseViewStatement(statement, context);
    }

    public R visitSubmitTaskStmt(SubmitTaskStmt statement, C context) {
        return visitStatement(statement, context);
    }

    // ---------------------------------------- Partition Statement ----------------------------------------------------

    public R visitRecoverPartitionStmt(RecoverPartitionStmt statement, C context) {
        return visitStatement(statement, context);
    }

    public R visitShowPartitionsStmt(ShowPartitionsStmt statement, C context) {
        return visitShowStatement(statement, context);
    }

    // ---------------------------------------- Materialized View Statement --------------------------------------------

    public R visitCreateMaterializedViewStatement(CreateMaterializedViewStatement statement, C context) {
        return visitDDLStatement(statement, context);
    }

    public R visitCreateMaterializedViewStmt(CreateMaterializedViewStmt statement, C context) {
        return visitDDLStatement(statement, context);
    }

    public R visitAlterMaterializedViewStatement(AlterMaterializedViewStmt statement, C context) {
        return visitDDLStatement(statement, context);
    }

    public R visitRefreshMaterializedViewStatement(RefreshMaterializedViewStatement statement, C context) {
        return visitDDLStatement(statement, context);
    }

    public R visitCancelRefreshMaterializedViewStatement(CancelRefreshMaterializedViewStmt statement, C context) {
        return visitDDLStatement(statement, context);
    }

    public R visitShowMaterializedViewStmt(ShowMaterializedViewStmt statement, C context) {
        return visitShowStatement(statement, context);
    }

    public R visitDropMaterializedViewStatement(DropMaterializedViewStmt statement, C context) {
        return visitDDLStatement(statement, context);
    }

    // ---------------------------------------- Catalog Statement ------------------------------------------------------

    public R visitCreateCatalogStatement(CreateCatalogStmt statement, C context) {
        return visitStatement(statement, context);
    }

    public R visitDropCatalogStatement(DropCatalogStmt statement, C context) {
        return visitStatement(statement, context);
    }

    public R visitShowCatalogsStmt(ShowCatalogsStmt statement, C context) {
        return visitStatement(statement, context);
    }

    // ------------------------------------------- DML Statement -------------------------------------------------------

    public R visitInsertStatement(InsertStmt statement, C context) {
        return visitStatement(statement, context);
    }

    public R visitUpdateStatement(UpdateStmt statement, C context) {
        return visitStatement(statement, context);
    }

    public R visitDeleteStatement(DeleteStmt node, C context) {
        return visitStatement(node, context);
    }

    // ------------------------------------------- Routine Statement ---------------------------------------------------

    public R visitCreateRoutineLoadStatement(CreateRoutineLoadStmt statement, C context) {
        return visitStatement(statement, context);
    }

    public R visitStopRoutineLoadStatement(StopRoutineLoadStmt statement, C context) {
        return visitStatement(statement, context);
    }

    public R visitResumeRoutineLoadStatement(ResumeRoutineLoadStmt statement, C context) {
        return visitStatement(statement, context);
    }

    public R visitPauseRoutineLoadStatement(PauseRoutineLoadStmt statement, C context) {
        return visitStatement(statement, context);
    }

    public R visitShowRoutineLoadStatement(ShowRoutineLoadStmt statement, C context) {
        return visitShowStatement(statement, context);
    }

    public R visitShowRoutineLoadTaskStatement(ShowRoutineLoadTaskStmt statement, C context) {
        return visitShowStatement(statement, context);
    }

    // ------------------------------------------- Admin Statement -----------------------------------------------------

    public R visitAdminSetConfigStatement(AdminSetConfigStmt statement, C context) {
        return visitStatement(statement, context);
    }

    public R visitAdminSetReplicaStatusStatement(AdminSetReplicaStatusStmt statement, C context) {
        return visitStatement(statement, context);
    }

    public R visitAdminShowConfigStatement(AdminShowConfigStmt statement, C context) {
        return visitStatement(statement, context);
    }

    public R visitAdminShowReplicaDistributionStatement(AdminShowReplicaDistributionStmt statement, C context) {
        return visitStatement(statement, context);
    }

    public R visitAdminShowReplicaStatusStatement(AdminShowReplicaStatusStmt statement, C context) {
        return visitStatement(statement, context);
    }

    public R visitAdminRepairTableStatement(AdminRepairTableStmt statement, C context) {
        return visitStatement(statement, context);
    }

    public R visitAdminCancelRepairTableStatement(AdminCancelRepairTableStmt statement, C context) {
        return visitStatement(statement, context);
    }

    public R visitAdminCheckTabletsStatement(AdminCheckTabletsStmt statement, C context) {
        return visitStatement(statement, context);
    }

    public R visitShowRolesStatement(ShowRolesStmt statement, C context) {
        return visitStatement(statement, context);
    }

    public R visitCreateRoleStatement(CreateRoleStmt statement, C context) {
        return visitStatement(statement, context);
    }

    public R visitShowSnapshotStmt(ShowSnapshotStmt statement, C context) {
        return visitShowStatement(statement, context);
    }

    // ---------------------------------------- Cluster Management Statement -------------------------------------------

    public R visitAlterSystemStmt(AlterSystemStmt statement, C context) {
        return visitDDLStatement(statement, context);
    }

    public R visitCancelAlterSystemStatement(CancelAlterSystemStmt statement, C context) {
        return visitStatement(statement, context);
    }

    public R visitShowComputeNodes(ShowComputeNodesStmt statement, C context) {
        return visitStatement(statement, context);
    }

    // ------------------------------------------- Analyze Statement ---------------------------------------------------

    public R visitAnalyzeStatement(AnalyzeStmt statement, C context) {
        return visitStatement(statement, context);
    }

    public R visitCreateAnalyzeJobStatement(CreateAnalyzeJobStmt statement, C context) {
        return visitDDLStatement(statement, context);
    }

    public R visitDropHistogramStatement(DropHistogramStmt statement, C context) {
        return visitStatement(statement, context);
    }

<<<<<<< HEAD
    public R visitDropStatsStatement(DropStatsStmt statsStmt, C context) {
        return visitStatement(statsStmt, context);
=======
    public R visitAlterRoutineLoadStatement(AlterRoutineLoadStmt statement, C context) {
        return visitStatement(statement, context);
    }

    public R visitStopRoutineLoadStatement(StopRoutineLoadStmt statement, C context) {
        return visitStatement(statement, context);
>>>>>>> 20a5181f
    }

    public R visitShowAnalyzeJobStatement(ShowAnalyzeJobStmt statement, C context) {
        return visitShowStatement(statement, context);
    }

    public R visitShowAnalyzeStatusStatement(ShowAnalyzeStatusStmt statement, C context) {
        return visitShowStatement(statement, context);
    }

    public R visitShowBasicStatsMetaStatement(ShowBasicStatsMetaStmt statement, C context) {
        return visitShowStatement(statement, context);
    }

    public R visitShowHistogramStatsMetaStatement(ShowHistogramStatsMetaStmt statement, C context) {
        return visitShowStatement(statement, context);
    }

    public R visitKillAnalyzeStatement(KillAnalyzeStmt statement, C context) {
        return visitStatement(statement, context);
    }

    // ---------------------------------------- Resource Group Statement -----------------------------------------------

    public R visitCreateResourceGroupStatement(CreateResourceGroupStmt statement, C context) {
        return visitDDLStatement(statement, context);
    }

    public R visitDropResourceGroupStatement(DropResourceGroupStmt statement, C context) {
        return visitDDLStatement(statement, context);
    }

    public R visitAlterResourceGroupStatement(AlterResourceGroupStmt statement, C context) {
        return visitDDLStatement(statement, context);
    }

    public R visitShowResourceGroupStmt(ShowResourceGroupStmt statement, C context) {
        return visitShowStatement(statement, context);
    }

    // ---------------------------------------- External Resource Statement---------------------------------------------

    public R visitCreateResourceStatement(CreateResourceStmt statement, C context) {
        return visitStatement(statement, context);
    }

    public R visitDropResourceStatement(DropResourceStmt statement, C context) {
        return visitStatement(statement, context);
    }

    public R visitAlterResourceStatement(AlterResourceStmt statement, C context) {
        return visitStatement(statement, context);
    }

    public R visitShowResourceStatement(ShowResourcesStmt statement, C context) {
        return visitStatement(statement, context);
    }

    // ---------------------------------------- UDF Statement-----------------------------------------------------------

    public R visitShowFunctions(ShowFunctionsStmt statement, C context) {
        return visitShowStatement(statement, context);
    }

    public R visitDropFunction(DropFunctionStmt statement, C context) {
        return visitDDLStatement(statement, context);
    }

    public R visitCreateFunction(CreateFunctionStmt statement, C context) {
        return visitDDLStatement(statement, context);
    }

    // ---------------------------------------- LOAD Statement----------------------------------------------------------

    public R visitLoadStmt(LoadStmt statement, C context) {
        return visitStatement(statement, context);
    }

    public R visitShowLoadStmt(ShowLoadStmt statement, C context) {
        return visitShowStatement(statement, context);
    }

    public R visitShowLoadWarningsStmt(ShowLoadWarningsStmt statement, C context) {
        return visitShowStatement(statement, context);
    }

<<<<<<< HEAD
    public R visitCancelLoadStmt(CancelLoadStmt statement, C context) {
=======
    public R visitCreateRepositoryStmt(CreateRepositoryStmt statement, C context) {
        return visitDDLStatement(statement, context);
    }

    // ------------------------------------------- Admin Statement -----------------------------------------------------

    public R visitAdminSetConfigStatement(AdminSetConfigStmt statement, C context) {
>>>>>>> 20a5181f
        return visitStatement(statement, context);
    }

    // ---------------------------------------- Show Statement ---------------------------------------------------------

    public R visitShowAuthenticationStatement(ShowAuthenticationStmt statement, C context) {
        return visitStatement(statement, context);
    }

    public R visitShowWarningStatement(ShowWarningStmt statement, C context) {
        return visitStatement(statement, context);
    }

    public R visitShowVariablesStmt(ShowVariablesStmt statement, C context) {
        return visitShowStatement(statement, context);
    }

    public R visitShowProcesslistStmt(ShowProcesslistStmt statement, C context) {
        return visitStatement(statement, context);
    }

    public R visitShowColumnStmt(ShowColumnStmt statement, C context) {
        return visitShowStatement(statement, context);
    }

    public R visitShowTableStatusStmt(ShowTableStatusStmt statement, C context) {
        return visitShowStatement(statement, context);
    }

    public R visitShowIndexStmt(ShowIndexStmt statement, C context) {
        return visitShowStatement(statement, context);
    }

    public R visitShowAlterStmt(ShowAlterStmt statement, C context) {
        return visitShowStatement(statement, context);
    }

    public R visitShowUserPropertyStmt(ShowUserPropertyStmt statement, C context) {
        return visitStatement(statement, context);
    }

    public R visitShowOpenTableStmt(ShowOpenTableStmt statement, C context) {
        return visitShowStatement(statement, context);
    }

    // ---------------------------------------- Privilege Statement ----------------------------------------------------

    public R visitGrantRevokeRoleStatement(BaseGrantRevokeRoleStmt statement, C context) {
        return visitStatement(statement, context);
    }

    public R visitCreateAlterUserStmt(BaseCreateAlterUserStmt statement, C context) {
        return visitStatement(statement, context);
    }

    public R visitDropUserStatement(DropUserStmt statement, C context) {
        return visitStatement(statement, context);
    }

    public R visitDropRoleStatement(DropRoleStmt statement, C context) {
        return visitStatement(statement, context);
    }

    // ---------------------------------------- Backup Restore Statement -----------------------------------------------

    public R visitBackupStmt(BackupStmt statement, C context) {
        return visitDDLStatement(statement, context);
    }

    public R visitRestoreStmt(RestoreStmt statement, C context) {
        return visitDDLStatement(statement, context);
    }

    public R visitShowBackupStmt(ShowBackupStmt statement, C context) {
        return visitShowStatement(statement, context);
    }

    public R visitShowRestoreStmt(ShowRestoreStmt statement, C context) {
        return visitShowStatement(statement, context);
    }

    public R visitCancelBackupStmt(CancelBackupStmt statement, C context) {
        return visitDDLStatement(statement, context);
    }

    // --------------------------------------- Sql BlackList And WhiteList Statement -----------------------------------

    public R visitAddSqlBlackListStatement(AddSqlBlackListStmt statement, C context) {
        return visitStatement(statement, context);
    }

    public R visitDelSqlBlackListStatement(DelSqlBlackListStmt statement, C context) {
        return visitStatement(statement, context);
    }

    public R visitShowSqlBlackListStatement(ShowSqlBlackListStmt statement, C context) {
        return visitStatement(statement, context);
    }

    public R visitShowWhiteListStatement(ShowWhiteListStmt stmt, C context) {
        return visitStatement(stmt, context);
    }

    public R visitExecuteAsStatement(ExecuteAsStmt statement, C context) {
        return visitStatement(statement, context);
    }

    // --------------------------------------- Export Statement --------------------------------------------------------

    public R visitExportStatement(ExportStmt statement, C context) {
        return visitStatement(statement, context);
    }

    public R visitCancelExportStatement(CancelExportStmt statement, C context) {
        return visitStatement(statement, context);
    }

    // --------------------------------------- Other statement ---------------------------------------------------------

    public R visitSetUserPropertyStmt(SetUserPropertyStmt statement, C context) {
        return visitStatement(statement, context);
    }

    public R visitKillStatement(KillStmt statement, C context) {
        return visitStatement(statement, context);
    }

    public R visitSyncStatement(SyncStmt statement, C context) {
        return visitStatement(statement, context);
    }

    public R visitSetStatement(SetStmt stmt, C context) {
        return visitStatement(stmt, context);
    }

    // ------------------------------------------- Alter Clause --------------------------------------------------------

    //Alter system clause

    public R visitFrontendClause(FrontendClause clause, C context) {
        return visitNode(clause, context);
    }

    public R visitModifyFrontendHostClause(ModifyFrontendAddressClause clause, C context) {
        return visitNode(clause, context);
    }

    public R visitBackendClause(BackendClause clause, C context) {
        return visitNode(clause, context);
    }

    public R visitModifyBackendHostClause(ModifyBackendAddressClause clause, C context) {
        return visitNode(clause, context);
    }

    public R visitModifyBrokerClause(ModifyBrokerClause clause, C context) {
        return visitNode(clause, context);
    }

    public R visitComputeNodeClause(ComputeNodeClause clause, C context) {
        return visitNode(clause, context);
    }

    //Alter table clause

    public R visitCreateIndexClause(CreateIndexClause clause, C context) {
        return visitNode(clause, context);
    }

    public R visitDropIndexClause(DropIndexClause clause, C context) {
        return visitNode(clause, context);
    }

    public R visitTableRenameClause(TableRenameClause clause, C context) {
        return visitNode(clause, context);
    }

    public R visitSwapTableClause(SwapTableClause clause, C context) {
        return visitNode(clause, context);
    }

    public R visitModifyTablePropertiesClause(ModifyTablePropertiesClause clause, C context) {
        return visitNode(clause, context);
    }

    public R visitAddColumnClause(AddColumnClause clause, C context) {
        return visitNode(clause, context);
    }

    public R visitAddColumnsClause(AddColumnsClause clause, C context) {
        return visitNode(clause, context);
    }

    public R visitDropColumnClause(DropColumnClause clause, C context) {
        return visitNode(clause, context);
    }

    public R visitModifyColumnClause(ModifyColumnClause clause, C context) {
        return visitNode(clause, context);
    }

    public R visitColumnRenameClause(ColumnRenameClause clause, C context) {
        return visitNode(clause, context);
    }

    public R visitReorderColumnsClause(ReorderColumnsClause clause, C context) {
        return visitNode(clause, context);
    }

    public R visitAddRollupClause(AddRollupClause clause, C context) {
        return visitNode(clause, context);
    }

    public R visitDropRollupClause(DropRollupClause clause, C context) {
        return visitNode(clause, context);
    }

    public R visitRollupRenameClause(RollupRenameClause clause, C context) {
        return visitNode(clause, context);
    }

    //Alter partition clause

    public R visitModifyPartitionClause(ModifyPartitionClause clause, C context) {
        return visitNode(clause, context);
    }

    public R visitAddPartitionClause(AddPartitionClause clause, C context) {
        return visitNode(clause, context);
    }

    public R visitDropPartitionClause(DropPartitionClause clause, C context) {
        return visitNode(clause, context);
    }

    public R visitTruncatePartitionClause(TruncatePartitionClause clause, C context) {
        return visitNode(clause, context);
    }

    public R visitReplacePartitionClause(ReplacePartitionClause clause, C context) {
        return visitNode(clause, context);
    }

    public R visitPartitionRenameClause(PartitionRenameClause clause, C context) {
        return visitNode(clause, context);
    }

    // ------------------------------------------- Relation ----------------------------------==------------------------

    public R visitRelation(Relation node, C context) {
        return visitNode(node, context);
    }

    public R visitQueryRelation(QueryRelation node, C context) {
        return visitRelation(node, context);
    }

    public R visitSelect(SelectRelation node, C context) {
        return visitRelation(node, context);
    }

    public R visitTable(TableRelation node, C context) {
        return visitRelation(node, context);
    }

    public R visitJoin(JoinRelation node, C context) {
        return visitRelation(node, context);
    }

    public R visitSubquery(SubqueryRelation node, C context) {
        return visitRelation(node, context);
    }

    public R visitSetOp(SetOperationRelation node, C context) {
        return visitRelation(node, context);
    }

    public R visitUnion(UnionRelation node, C context) {
        return visitSetOp(node, context);
    }

    public R visitExcept(ExceptRelation node, C context) {
        return visitSetOp(node, context);
    }

    public R visitIntersect(IntersectRelation node, C context) {
        return visitSetOp(node, context);
    }

    public R visitValues(ValuesRelation node, C context) {
        return visitRelation(node, context);
    }

    public R visitTableFunction(TableFunctionRelation node, C context) {
        return visitRelation(node, context);
    }

    public R visitCTE(CTERelation node, C context) {
        return visitRelation(node, context);
    }

    public R visitView(ViewRelation node, C context) {
        return visitRelation(node, context);
    }

    // ------------------------------------------- Expression --------------------------------==------------------------

    public R visitExpression(Expr node, C context) {
        return visitNode(node, context);
    }

    public R visitArithmeticExpr(ArithmeticExpr node, C context) {
        return visitExpression(node, context);
    }

    public R visitAnalyticExpr(AnalyticExpr node, C context) {
        return visitExpression(node, context);
    }

    public R visitArrayExpr(ArrayExpr node, C context) {
        return visitExpression(node, context);
    }

    public R visitArrayElementExpr(ArrayElementExpr node, C context) {
        return visitExpression(node, context);
    }

    public R visitArraySliceExpr(ArraySliceExpr node, C context) {
        return visitExpression(node, context);
    }

    public R visitArrowExpr(ArrowExpr node, C context) {
        return visitExpression(node, context);
    }

    public R visitBetweenPredicate(BetweenPredicate node, C context) {
        return visitExpression(node, context);
    }

    public R visitBinaryPredicate(BinaryPredicate node, C context) {
        return visitExpression(node, context);
    }

    public R visitCaseWhenExpr(CaseExpr node, C context) {
        return visitExpression(node, context);
    }

    public R visitCastExpr(CastExpr node, C context) {
        return visitExpression(node, context);
    }

    public R visitCompoundPredicate(CompoundPredicate node, C context) {
        return visitExpression(node, context);
    }

    public R visitDefaultValueExpr(DefaultValueExpr node, C context) {
        return visitExpression(node, context);
    }

    public R visitExistsPredicate(ExistsPredicate node, C context) {
        return visitExpression(node, context);
    }

    public R visitFieldReference(FieldReference node, C context) {
        return visitExpression(node, context);
    }

    public R visitFunctionCall(FunctionCallExpr node, C context) {
        return visitExpression(node, context);
    }

    public R visitGroupingFunctionCall(GroupingFunctionCallExpr node, C context) {
        return visitExpression(node, context);
    }

    public R visitInformationFunction(InformationFunction node, C context) {
        return visitExpression(node, context);
    }

    public R visitInPredicate(InPredicate node, C context) {
        return visitExpression(node, context);
    }

    public R visitIsNullPredicate(IsNullPredicate node, C context) {
        return visitExpression(node, context);
    }

    public R visitLikePredicate(LikePredicate node, C context) {
        return visitExpression(node, context);
    }

    public R visitLambdaFunctionExpr(LambdaFunctionExpr node, C context) {
        return visitExpression(node, context);
    }

    public R visitLambdaArguments(LambdaArgument node, C context) {
        return visitExpression(node, context);
    }

    public R visitLiteral(LiteralExpr node, C context) {
        return visitExpression(node, context);
    }

    public R visitSlot(SlotRef node, C context) {
        return visitExpression(node, context);
    }

    public R visitSubquery(Subquery node, C context) {
        return visitExpression(node, context);
    }

    public R visitVariableExpr(VariableExpr node, C context) {
        return visitExpression(node, context);
    }

    public R visitTimestampArithmeticExpr(TimestampArithmeticExpr node, C context) {
        return visitExpression(node, context);
    }

    public R visitCloneExpr(CloneExpr node, C context) {
        return visitExpression(node, context);
    }

    // ------------------------------------------- AST ---------------------------------------==------------------------

    public R visitLimitElement(LimitElement node, C context) {
        return null;
    }

    public R visitOrderByElement(OrderByElement node, C context) {
        return null;
    }

    public R visitGroupByClause(GroupByClause node, C context) {
        return null;
    }

    public R visitDescTableStmt(DescribeStmt statement, C context) {
        return visitShowStatement(statement, context);
    }

    public R visitShowProcStmt(ShowProcStmt statement, C context) {
        return visitShowStatement(statement, context);
    }
}<|MERGE_RESOLUTION|>--- conflicted
+++ resolved
@@ -1,11 +1,7 @@
 // This file is licensed under the Elastic License 2.0. Copyright 2021-present, StarRocks Inc.
 package com.starrocks.sql.ast;
 
-<<<<<<< HEAD
-=======
-import com.starrocks.analysis.AddSqlBlackListStmt;
 import com.starrocks.analysis.AlterRoutineLoadStmt;
->>>>>>> 20a5181f
 import com.starrocks.analysis.AnalyticExpr;
 import com.starrocks.analysis.ArithmeticExpr;
 import com.starrocks.analysis.ArrayElementExpr;
@@ -19,11 +15,7 @@
 import com.starrocks.analysis.CastExpr;
 import com.starrocks.analysis.CloneExpr;
 import com.starrocks.analysis.CompoundPredicate;
-<<<<<<< HEAD
-=======
 import com.starrocks.analysis.CreateRepositoryStmt;
-import com.starrocks.analysis.CreateRoleStmt;
->>>>>>> 20a5181f
 import com.starrocks.analysis.CreateRoutineLoadStmt;
 import com.starrocks.analysis.DdlStmt;
 import com.starrocks.analysis.DeleteStmt;
@@ -49,11 +41,7 @@
 import com.starrocks.analysis.ShowRoutineLoadStmt;
 import com.starrocks.analysis.ShowRoutineLoadTaskStmt;
 import com.starrocks.analysis.ShowStmt;
-<<<<<<< HEAD
-=======
 import com.starrocks.analysis.ShowTransactionStmt;
-import com.starrocks.analysis.ShowWhiteListStmt;
->>>>>>> 20a5181f
 import com.starrocks.analysis.SlotRef;
 import com.starrocks.analysis.StatementBase;
 import com.starrocks.analysis.StopRoutineLoadStmt;
@@ -311,6 +299,10 @@
         return visitStatement(statement, context);
     }
 
+    public R visitAlterRoutineLoadStatement(AlterRoutineLoadStmt statement, C context) {
+        return visitStatement(statement, context);
+    }
+
     public R visitStopRoutineLoadStatement(StopRoutineLoadStmt statement, C context) {
         return visitStatement(statement, context);
     }
@@ -405,17 +397,8 @@
         return visitStatement(statement, context);
     }
 
-<<<<<<< HEAD
     public R visitDropStatsStatement(DropStatsStmt statsStmt, C context) {
         return visitStatement(statsStmt, context);
-=======
-    public R visitAlterRoutineLoadStatement(AlterRoutineLoadStmt statement, C context) {
-        return visitStatement(statement, context);
-    }
-
-    public R visitStopRoutineLoadStatement(StopRoutineLoadStmt statement, C context) {
-        return visitStatement(statement, context);
->>>>>>> 20a5181f
     }
 
     public R visitShowAnalyzeJobStatement(ShowAnalyzeJobStmt statement, C context) {
@@ -502,99 +485,93 @@
         return visitShowStatement(statement, context);
     }
 
-<<<<<<< HEAD
     public R visitCancelLoadStmt(CancelLoadStmt statement, C context) {
-=======
+        return visitStatement(statement, context);
+    }
+
+    // ---------------------------------------- Show Statement ---------------------------------------------------------
+
+    public R visitShowAuthenticationStatement(ShowAuthenticationStmt statement, C context) {
+        return visitStatement(statement, context);
+    }
+
+    public R visitShowWarningStatement(ShowWarningStmt statement, C context) {
+        return visitStatement(statement, context);
+    }
+
+    public R visitShowVariablesStmt(ShowVariablesStmt statement, C context) {
+        return visitShowStatement(statement, context);
+    }
+
+    public R visitShowProcesslistStmt(ShowProcesslistStmt statement, C context) {
+        return visitStatement(statement, context);
+    }
+
+    public R visitShowColumnStmt(ShowColumnStmt statement, C context) {
+        return visitShowStatement(statement, context);
+    }
+
+    public R visitShowTableStatusStmt(ShowTableStatusStmt statement, C context) {
+        return visitShowStatement(statement, context);
+    }
+
+    public R visitShowIndexStmt(ShowIndexStmt statement, C context) {
+        return visitShowStatement(statement, context);
+    }
+
+    public R visitShowAlterStmt(ShowAlterStmt statement, C context) {
+        return visitShowStatement(statement, context);
+    }
+
+    public R visitShowUserPropertyStmt(ShowUserPropertyStmt statement, C context) {
+        return visitStatement(statement, context);
+    }
+
+    public R visitShowOpenTableStmt(ShowOpenTableStmt statement, C context) {
+        return visitShowStatement(statement, context);
+    }
+
+    // ---------------------------------------- Privilege Statement ----------------------------------------------------
+
+    public R visitGrantRevokeRoleStatement(BaseGrantRevokeRoleStmt statement, C context) {
+        return visitStatement(statement, context);
+    }
+
+    public R visitCreateAlterUserStmt(BaseCreateAlterUserStmt statement, C context) {
+        return visitStatement(statement, context);
+    }
+
+    public R visitDropUserStatement(DropUserStmt statement, C context) {
+        return visitStatement(statement, context);
+    }
+
+    public R visitDropRoleStatement(DropRoleStmt statement, C context) {
+        return visitStatement(statement, context);
+    }
+
+    // ---------------------------------------- Backup Restore Statement -----------------------------------------------
+
+    public R visitBackupStmt(BackupStmt statement, C context) {
+        return visitDDLStatement(statement, context);
+    }
+
+    public R visitRestoreStmt(RestoreStmt statement, C context) {
+        return visitDDLStatement(statement, context);
+    }
+
+    public R visitShowBackupStmt(ShowBackupStmt statement, C context) {
+        return visitShowStatement(statement, context);
+    }
+
+    public R visitShowRestoreStmt(ShowRestoreStmt statement, C context) {
+        return visitShowStatement(statement, context);
+    }
+
+    public R visitCancelBackupStmt(CancelBackupStmt statement, C context) {
+        return visitDDLStatement(statement, context);
+    }
+
     public R visitCreateRepositoryStmt(CreateRepositoryStmt statement, C context) {
-        return visitDDLStatement(statement, context);
-    }
-
-    // ------------------------------------------- Admin Statement -----------------------------------------------------
-
-    public R visitAdminSetConfigStatement(AdminSetConfigStmt statement, C context) {
->>>>>>> 20a5181f
-        return visitStatement(statement, context);
-    }
-
-    // ---------------------------------------- Show Statement ---------------------------------------------------------
-
-    public R visitShowAuthenticationStatement(ShowAuthenticationStmt statement, C context) {
-        return visitStatement(statement, context);
-    }
-
-    public R visitShowWarningStatement(ShowWarningStmt statement, C context) {
-        return visitStatement(statement, context);
-    }
-
-    public R visitShowVariablesStmt(ShowVariablesStmt statement, C context) {
-        return visitShowStatement(statement, context);
-    }
-
-    public R visitShowProcesslistStmt(ShowProcesslistStmt statement, C context) {
-        return visitStatement(statement, context);
-    }
-
-    public R visitShowColumnStmt(ShowColumnStmt statement, C context) {
-        return visitShowStatement(statement, context);
-    }
-
-    public R visitShowTableStatusStmt(ShowTableStatusStmt statement, C context) {
-        return visitShowStatement(statement, context);
-    }
-
-    public R visitShowIndexStmt(ShowIndexStmt statement, C context) {
-        return visitShowStatement(statement, context);
-    }
-
-    public R visitShowAlterStmt(ShowAlterStmt statement, C context) {
-        return visitShowStatement(statement, context);
-    }
-
-    public R visitShowUserPropertyStmt(ShowUserPropertyStmt statement, C context) {
-        return visitStatement(statement, context);
-    }
-
-    public R visitShowOpenTableStmt(ShowOpenTableStmt statement, C context) {
-        return visitShowStatement(statement, context);
-    }
-
-    // ---------------------------------------- Privilege Statement ----------------------------------------------------
-
-    public R visitGrantRevokeRoleStatement(BaseGrantRevokeRoleStmt statement, C context) {
-        return visitStatement(statement, context);
-    }
-
-    public R visitCreateAlterUserStmt(BaseCreateAlterUserStmt statement, C context) {
-        return visitStatement(statement, context);
-    }
-
-    public R visitDropUserStatement(DropUserStmt statement, C context) {
-        return visitStatement(statement, context);
-    }
-
-    public R visitDropRoleStatement(DropRoleStmt statement, C context) {
-        return visitStatement(statement, context);
-    }
-
-    // ---------------------------------------- Backup Restore Statement -----------------------------------------------
-
-    public R visitBackupStmt(BackupStmt statement, C context) {
-        return visitDDLStatement(statement, context);
-    }
-
-    public R visitRestoreStmt(RestoreStmt statement, C context) {
-        return visitDDLStatement(statement, context);
-    }
-
-    public R visitShowBackupStmt(ShowBackupStmt statement, C context) {
-        return visitShowStatement(statement, context);
-    }
-
-    public R visitShowRestoreStmt(ShowRestoreStmt statement, C context) {
-        return visitShowStatement(statement, context);
-    }
-
-    public R visitCancelBackupStmt(CancelBackupStmt statement, C context) {
         return visitDDLStatement(statement, context);
     }
 
