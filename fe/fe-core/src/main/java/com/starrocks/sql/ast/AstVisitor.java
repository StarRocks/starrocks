// This file is licensed under the Elastic License 2.0. Copyright 2021-present, StarRocks Limited.
package com.starrocks.sql.ast;

import com.starrocks.analysis.AddPartitionClause;
import com.starrocks.analysis.AdminSetConfigStmt;
import com.starrocks.analysis.AdminSetReplicaStatusStmt;
import com.starrocks.analysis.AdminShowConfigStmt;
import com.starrocks.analysis.AdminShowReplicaDistributionStmt;
import com.starrocks.analysis.AdminShowReplicaStatusStmt;
import com.starrocks.analysis.AlterDatabaseQuotaStmt;
import com.starrocks.analysis.AlterDatabaseRename;
import com.starrocks.analysis.AlterSystemStmt;
import com.starrocks.analysis.AlterTableStmt;
import com.starrocks.analysis.AlterViewStmt;
import com.starrocks.analysis.AlterWorkGroupStmt;
import com.starrocks.analysis.AnalyticExpr;
import com.starrocks.analysis.ArithmeticExpr;
import com.starrocks.analysis.ArrayElementExpr;
import com.starrocks.analysis.ArrayExpr;
import com.starrocks.analysis.ArraySliceExpr;
import com.starrocks.analysis.ArrowExpr;
import com.starrocks.analysis.BackendClause;
import com.starrocks.analysis.BaseViewStmt;
import com.starrocks.analysis.BetweenPredicate;
import com.starrocks.analysis.BinaryPredicate;
import com.starrocks.analysis.CancelAlterTableStmt;
import com.starrocks.analysis.CaseExpr;
import com.starrocks.analysis.CastExpr;
import com.starrocks.analysis.CloneExpr;
import com.starrocks.analysis.CompoundPredicate;
import com.starrocks.analysis.ComputeNodeClause;
import com.starrocks.analysis.CreateDbStmt;
import com.starrocks.analysis.CreateIndexClause;
import com.starrocks.analysis.CreateMaterializedViewStmt;
import com.starrocks.analysis.CreateTableAsSelectStmt;
import com.starrocks.analysis.CreateTableLikeStmt;
import com.starrocks.analysis.CreateTableStmt;
import com.starrocks.analysis.CreateViewStmt;
import com.starrocks.analysis.CreateWorkGroupStmt;
import com.starrocks.analysis.DdlStmt;
import com.starrocks.analysis.DefaultValueExpr;
import com.starrocks.analysis.DeleteStmt;
import com.starrocks.analysis.DescribeStmt;
import com.starrocks.analysis.DropDbStmt;
import com.starrocks.analysis.DropIndexClause;
import com.starrocks.analysis.DropMaterializedViewStmt;
import com.starrocks.analysis.DropPartitionClause;
import com.starrocks.analysis.DropTableStmt;
import com.starrocks.analysis.DropWorkGroupStmt;
import com.starrocks.analysis.ExistsPredicate;
import com.starrocks.analysis.Expr;
import com.starrocks.analysis.FrontendClause;
import com.starrocks.analysis.FunctionCallExpr;
import com.starrocks.analysis.GroupByClause;
import com.starrocks.analysis.GroupingFunctionCallExpr;
import com.starrocks.analysis.InPredicate;
import com.starrocks.analysis.InformationFunction;
import com.starrocks.analysis.InsertStmt;
import com.starrocks.analysis.IsNullPredicate;
import com.starrocks.analysis.KillStmt;
import com.starrocks.analysis.LikePredicate;
import com.starrocks.analysis.LimitElement;
import com.starrocks.analysis.LiteralExpr;
import com.starrocks.analysis.ModifyBackendAddressClause;
import com.starrocks.analysis.ModifyFrontendAddressClause;
import com.starrocks.analysis.ModifyTablePropertiesClause;
import com.starrocks.analysis.OrderByElement;
import com.starrocks.analysis.ParseNode;
import com.starrocks.analysis.RecoverDbStmt;
import com.starrocks.analysis.RecoverTableStmt;
import com.starrocks.analysis.SetStmt;
<<<<<<< HEAD
import com.starrocks.analysis.ShowBackupStmt;
=======
import com.starrocks.analysis.SetUserPropertyStmt;
import com.starrocks.analysis.ShowAlterStmt;
>>>>>>> 0507d683
import com.starrocks.analysis.ShowColumnStmt;
import com.starrocks.analysis.ShowCreateDbStmt;
import com.starrocks.analysis.ShowCreateTableStmt;
import com.starrocks.analysis.ShowDataStmt;
import com.starrocks.analysis.ShowDbStmt;
import com.starrocks.analysis.ShowDeleteStmt;
import com.starrocks.analysis.ShowIndexStmt;
import com.starrocks.analysis.ShowMaterializedViewStmt;
import com.starrocks.analysis.ShowProcStmt;
import com.starrocks.analysis.ShowStmt;
import com.starrocks.analysis.ShowTableStatusStmt;
import com.starrocks.analysis.ShowTableStmt;
import com.starrocks.analysis.ShowTabletStmt;
import com.starrocks.analysis.ShowUserPropertyStmt;
import com.starrocks.analysis.ShowVariablesStmt;
import com.starrocks.analysis.ShowWorkGroupStmt;
import com.starrocks.analysis.SlotRef;
import com.starrocks.analysis.StatementBase;
import com.starrocks.analysis.Subquery;
import com.starrocks.analysis.SwapTableClause;
import com.starrocks.analysis.SysVariableDesc;
import com.starrocks.analysis.TableRenameClause;
import com.starrocks.analysis.TimestampArithmeticExpr;
import com.starrocks.analysis.TruncateTableStmt;
import com.starrocks.analysis.UpdateStmt;

public abstract class AstVisitor<R, C> {
    public R visit(ParseNode node) {
        return visit(node, null);
    }

    public R visit(ParseNode node, C context) {
        return node.accept(this, context);
    }

    public R visitNode(ParseNode node, C context) {
        return null;
    }

    // ----------------- Statement ---------------

    public R visitStatement(StatementBase statement, C context) {
        return visitNode(statement, context);
    }

    public R visitDDLStatement(DdlStmt statement, C context) {
        return visitStatement(statement, context);
    }

    public R visitAlterSystemStmt(AlterSystemStmt statement, C context) {
        return visitDDLStatement(statement, context);
    }

    public R visitAlterTableStatement(AlterTableStmt statement, C context) {
        return visitDDLStatement(statement, context);
    }

    public R visitCancelAlterTableStatement(CancelAlterTableStmt statement, C context) {
        return visitDDLStatement(statement, context);
    }

    public R visitAlterViewStatement(AlterViewStmt statement, C context) {
        return visitBaseViewStatement(statement, context);
    }

    public R visitAlterWorkGroupStatement(AlterWorkGroupStmt statement, C context) {
        return visitDDLStatement(statement, context);
    }

    public R visitAdminSetConfigStatement(AdminSetConfigStmt statement, C context) {
        return visitStatement(statement, context);
    }

    public R visitSetStatement(SetStmt stmt, C context) {
        return visitStatement(stmt, context);
    }

    public R visitAdminShowConfigStatement(AdminShowConfigStmt statement, C context) {
        return visitStatement(statement, context);
    }

    public R visitGrantRevokeRoleStatement(BaseGrantRevokeRoleStmt statement, C context) {
        return visitStatement(statement, context);
    }

    public R visitGrantRevokeImpersonateStatement(BaseGrantRevokeImpersonateStmt statement, C context) {
        return visitStatement(statement, context);
    }

    public R visitExecuteAsStatement(ExecuteAsStmt statement, C context) {
        return visitStatement(statement, context);
    }


    public R visitAdminSetReplicaStatusStatement(AdminSetReplicaStatusStmt statement, C context) {
        return visitStatement(statement, context);
    }

    public R visitAdminShowReplicaStatusStatement(AdminShowReplicaStatusStmt statement, C context) {
        return visitStatement(statement, context);
    }

    public R visitAdminShowReplicaDistributionStatement(AdminShowReplicaDistributionStmt statement, C context) {
        return visitStatement(statement, context);
    }

    public R visitBaseViewStatement(BaseViewStmt statement, C context) {
        return visitStatement(statement, context);
    }

    public R visitCreateTableStatement(CreateTableStmt statement, C context) {
        return visitStatement(statement, context);
    }

    public R visitCreateTableLikeStatement(CreateTableLikeStmt statement, C context) {
        return visitStatement(statement, context);
    }

    public R visitCreateTableAsSelectStatement(CreateTableAsSelectStmt statement, C context) {
        return visitStatement(statement, context);
    }

    public R visitSubmitTaskStmt(SubmitTaskStmt statement, C context) {
        return visitStatement(statement, context);
    }

    public R visitCreateMaterializedViewStatement(CreateMaterializedViewStatement statement, C context) {
        return visitDDLStatement(statement, context);
    }

    public R visitCreateMaterializedViewStmt(CreateMaterializedViewStmt statement, C context) {
        return visitDDLStatement(statement, context);
    }

    public R visitAlterMaterializedViewStatement(AlterMaterializedViewStatement statement, C context) {
        return visitDDLStatement(statement, context);
    }

    public R visitRefreshMaterializedViewStatement(RefreshMaterializedViewStatement statement, C context) {
        return visitDDLStatement(statement, context);
    }

    public R visitCancelRefreshMaterializedViewStatement(CancelRefreshMaterializedViewStatement statement, C context) {
        return visitDDLStatement(statement, context);
    }

    public R visitCreateViewStatement(CreateViewStmt statement, C context) {
        return visitBaseViewStatement(statement, context);
    }

    public R visitRefreshTableStatement(RefreshTableStmt statement, C context) {
        return visitDDLStatement(statement, context);
    }

    public R visitCreateWorkGroupStatement(CreateWorkGroupStmt statement, C context) {
        return visitDDLStatement(statement, context);
    }

    public R visitDropWorkGroupStatement(DropWorkGroupStmt statement, C context) {
        return visitDDLStatement(statement, context);
    }

    public R visitShowComputeNodes(ShowComputeNodesStmt statement, C context) {
        return visitStatement(statement, context);
    }

    public R visitQueryStatement(QueryStatement statement, C context) {
        return visitStatement(statement, context);
    }

    public R visitInsertStatement(InsertStmt statement, C context) {
        return visitStatement(statement, context);
    }

    public R visitUpdateStatement(UpdateStmt statement, C context) {
        return visitStatement(statement, context);
    }

    public R visitDeleteStatement(DeleteStmt node, C context) {
        return visitStatement(node, context);
    }

    public R visitShowStatement(ShowStmt statement, C context) {
        return visitStatement(statement, context);
    }

    public R visitShowTableStmt(ShowTableStmt statement, C context) {
        return visitShowStatement(statement, context);
    }

    public R visitShowTabletStmt(ShowTabletStmt statement, C context) {
        return visitShowStatement(statement, context);
    }

    public R visitShowCreateTableStmt(ShowCreateTableStmt statement, C context) {
        return visitShowStatement(statement, context);
    }

    public R visitShowDeleteStmt(ShowDeleteStmt statement, C context) {
        return visitShowStatement(statement, context);
    }

    public R visitShowMaterializedViewStmt(ShowMaterializedViewStmt statement, C context) {
        return visitShowStatement(statement, context);
    }

    public R visitRecoverTableStatement(RecoverTableStmt statement, C context) {
        return visitDDLStatement(statement, context);
    }

    public R visitTruncateTableStatement(TruncateTableStmt statement, C context) {
        return visitDDLStatement(statement, context);
    }

    public R visitShowDatabasesStmt(ShowDbStmt statement, C context) {
        return visitShowStatement(statement, context);
    }

    public R visitShowWorkGroupStmt(ShowWorkGroupStmt statement, C context) {
        return visitShowStatement(statement, context);
    }

    public R visitDropTableStmt(DropTableStmt statement, C context) {
        return visitStatement(statement, context);
    }

    public R visitShowVariablesStmt(ShowVariablesStmt statement, C context) {
        return visitShowStatement(statement, context);
    }

    public R visitShowColumnStmt(ShowColumnStmt statement, C context) {
        return visitShowStatement(statement, context);
    }

    public R visitShowTableStatusStmt(ShowTableStatusStmt statement, C context) {
        return visitShowStatement(statement, context);
    }

    public R visitShowIndexStmt(ShowIndexStmt statement, C context) {
        return visitShowStatement(statement, context);
    }

    public R visitShowAlterStmt(ShowAlterStmt statement, C context) {
        return visitShowStatement(statement, context);
    }

    public R visitDropMaterializedViewStatement(DropMaterializedViewStmt statement, C context) {
        return visitDDLStatement(statement, context);
    }

    public R visitUseStatement(UseStmt statement, C context) {
        return visitStatement(statement, context);
    }


    public R visitShowCreateDbStatement(ShowCreateDbStmt statement, C context) {
        return visitShowStatement(statement, context);
    }

    public R visitAlterDbQuotaStmt(AlterDatabaseQuotaStmt statement, C context) {
        return visitStatement(statement, context);
    }

    public R visitCreateDbStatement(CreateDbStmt statement, C context) {
        return visitStatement(statement, context);
    }

    public R visitDropDbStatement(DropDbStmt statement, C context) {
        return visitStatement(statement, context);
    }

    public R visitAlterDatabaseRename(AlterDatabaseRename statement, C context) {
        return visitStatement(statement, context);
    }

    public R visitShowDataStmt(ShowDataStmt statement, C context) {
        return visitShowStatement(statement, context);
    }

    public R visitRecoverDbStmt(RecoverDbStmt statement, C context) {
        return visitStatement(statement, context);
    }

    public R visitShowUserPropertyStmt(ShowUserPropertyStmt statement, C context) {
        return visitStatement(statement, context);
    }

    public R visitSetUserPropertyStmt(SetUserPropertyStmt statement, C context) {
        return visitStatement(statement, context);
    }

    public R visitKillStatement(KillStmt statement, C context) {
        return visitStatement(statement, context);
    }

    // ------------------------------------------- Analyze Statement ---------------------------------------------------

    public R visitAnalyzeStatement(AnalyzeStmt statement, C context) {
        return visitStatement(statement, context);
    }

    public R visitCreateAnalyzeJobStatement(CreateAnalyzeJobStmt statement, C context) {
        return visitDDLStatement(statement, context);
    }

    public R visitDropHistogramStatement(DropHistogramStmt statement, C context) {
        return visitStatement(statement, context);
    }

<<<<<<< HEAD
    public R visitShowBackupStmt(ShowBackupStmt statement, C context) {
        return visitStatement(statement, context);
=======
    public R visitShowAnalyzeJobStatement(ShowAnalyzeJobStmt statement, C context) {
        return visitShowStatement(statement, context);
    }

    public R visitShowAnalyzeStatusStatement(ShowAnalyzeStatusStmt statement, C context) {
        return visitShowStatement(statement, context);
    }

    public R visitShowBasicStatsMetaStatement(ShowBasicStatsMetaStmt statement, C context) {
        return visitShowStatement(statement, context);
    }

    public R visitShowHistogramStatsMetaStatement(ShowHistogramStatsMetaStmt statement, C context) {
        return visitShowStatement(statement, context);
>>>>>>> 0507d683
    }

    // ----------------- Catalog Clause -------------

    public R visitCreateCatalogStatement(CreateCatalogStmt statement, C context) {
        return visitStatement(statement, context);
    }

    public R visitDropCatalogStatement(DropCatalogStmt statement, C context) {
        return visitStatement(statement, context);
    }

    public R visitShowCatalogsStmt(ShowCatalogsStmt statement, C context) {
        return visitStatement(statement, context);
    }

    // ----------------- Alter Clause ---------------

    public R visitCreateIndexClause(CreateIndexClause clause, C context) {
        return visitNode(clause, context);
    }

    public R visitDropIndexClause(DropIndexClause clause, C context) {
        return visitNode(clause, context);
    }

    public R visitTableRenameClause(TableRenameClause clause, C context) {
        return visitNode(clause, context);
    }

    public R visitBackendClause(BackendClause clause, C context) {
        return visitNode(clause, context);
    }

    public R visitComputeNodeClause(ComputeNodeClause clause, C context) {
        return visitNode(clause, context);
    }

    public R visitFrontendClause(FrontendClause clause, C context) {
        return visitNode(clause, context);
    }

    public R visitModifyFrontendHostClause(ModifyFrontendAddressClause clause, C context) {
        return visitNode(clause, context);
    }

    public R visitModifyBackendHostClause(ModifyBackendAddressClause clause, C context) {
        return visitNode(clause, context);
    }

    public R visitSwapTableClause(SwapTableClause clause, C context) {
        return visitNode(clause, context);
    }

    public R visitModifyTablePropertiesClause(ModifyTablePropertiesClause clause, C context) {
        return visitNode(clause, context);
    }

    public R visitDropPartitionClause(DropPartitionClause clause, C context) {
        return visitNode(clause, context);
    }

    public R visitAddPartitionClause(AddPartitionClause clause, C context) {
        return visitNode(clause, context);
    }

    // ----------------- Relation ---------------

    public R visitRelation(Relation node, C context) {
        return visitNode(node, context);
    }

    public R visitQueryRelation(QueryRelation node, C context) {
        return visitRelation(node, context);
    }

    public R visitSelect(SelectRelation node, C context) {
        return visitRelation(node, context);
    }

    public R visitTable(TableRelation node, C context) {
        return visitRelation(node, context);
    }

    public R visitJoin(JoinRelation node, C context) {
        return visitRelation(node, context);
    }

    public R visitSubquery(SubqueryRelation node, C context) {
        return visitRelation(node, context);
    }

    public R visitSetOp(SetOperationRelation node, C context) {
        return visitRelation(node, context);
    }

    public R visitUnion(UnionRelation node, C context) {
        return visitSetOp(node, context);
    }

    public R visitExcept(ExceptRelation node, C context) {
        return visitSetOp(node, context);
    }

    public R visitIntersect(IntersectRelation node, C context) {
        return visitSetOp(node, context);
    }

    public R visitValues(ValuesRelation node, C context) {
        return visitRelation(node, context);
    }

    public R visitTableFunction(TableFunctionRelation node, C context) {
        return visitRelation(node, context);
    }

    public R visitCTE(CTERelation node, C context) {
        return visitRelation(node, context);
    }

    public R visitView(ViewRelation node, C context) {
        return visitRelation(node, context);
    }

    // ----------------- Expression ---------------

    public R visitExpression(Expr node, C context) {
        return visitNode(node, context);
    }

    public R visitArithmeticExpr(ArithmeticExpr node, C context) {
        return visitExpression(node, context);
    }

    public R visitAnalyticExpr(AnalyticExpr node, C context) {
        return visitExpression(node, context);
    }

    public R visitArrayExpr(ArrayExpr node, C context) {
        return visitExpression(node, context);
    }

    public R visitArrayElementExpr(ArrayElementExpr node, C context) {
        return visitExpression(node, context);
    }

    public R visitArraySliceExpr(ArraySliceExpr node, C context) {
        return visitExpression(node, context);
    }

    public R visitArrowExpr(ArrowExpr node, C context) {
        return visitExpression(node, context);
    }

    public R visitBetweenPredicate(BetweenPredicate node, C context) {
        return visitExpression(node, context);
    }

    public R visitBinaryPredicate(BinaryPredicate node, C context) {
        return visitExpression(node, context);
    }

    public R visitCaseWhenExpr(CaseExpr node, C context) {
        return visitExpression(node, context);
    }

    public R visitCastExpr(CastExpr node, C context) {
        return visitExpression(node, context);
    }

    public R visitCompoundPredicate(CompoundPredicate node, C context) {
        return visitExpression(node, context);
    }

    public R visitDefaultValueExpr(DefaultValueExpr node, C context) {
        return visitExpression(node, context);
    }

    public R visitExistsPredicate(ExistsPredicate node, C context) {
        return visitExpression(node, context);
    }

    public R visitFieldReference(FieldReference node, C context) {
        return visitExpression(node, context);
    }

    public R visitFunctionCall(FunctionCallExpr node, C context) {
        return visitExpression(node, context);
    }

    public R visitGroupingFunctionCall(GroupingFunctionCallExpr node, C context) {
        return visitExpression(node, context);
    }

    public R visitInformationFunction(InformationFunction node, C context) {
        return visitExpression(node, context);
    }

    public R visitInPredicate(InPredicate node, C context) {
        return visitExpression(node, context);
    }

    public R visitIsNullPredicate(IsNullPredicate node, C context) {
        return visitExpression(node, context);
    }

    public R visitLikePredicate(LikePredicate node, C context) {
        return visitExpression(node, context);
    }

    public R visitLiteral(LiteralExpr node, C context) {
        return visitExpression(node, context);
    }

    public R visitSlot(SlotRef node, C context) {
        return visitExpression(node, context);
    }

    public R visitSubquery(Subquery node, C context) {
        return visitExpression(node, context);
    }

    public R visitSysVariableDesc(SysVariableDesc node, C context) {
        return visitExpression(node, context);
    }

    public R visitTimestampArithmeticExpr(TimestampArithmeticExpr node, C context) {
        return visitExpression(node, context);
    }

    public R visitCloneExpr(CloneExpr node, C context) {
        return visitExpression(node, context);
    }

    // ----------------- AST ---------------

    public R visitLimitElement(LimitElement node, C context) {
        return null;
    }

    public R visitOrderByElement(OrderByElement node, C context) {
        return null;
    }

    public R visitGroupByClause(GroupByClause node, C context) {
        return null;
    }

    public R visitDescTableStmt(DescribeStmt statement, C context) {
        return visitShowStatement(statement, context);
    }

    public R visitShowProcStmt(ShowProcStmt statement, C context) {
        return visitShowStatement(statement, context);
    }
}<|MERGE_RESOLUTION|>--- conflicted
+++ resolved
@@ -69,12 +69,9 @@
 import com.starrocks.analysis.RecoverDbStmt;
 import com.starrocks.analysis.RecoverTableStmt;
 import com.starrocks.analysis.SetStmt;
-<<<<<<< HEAD
 import com.starrocks.analysis.ShowBackupStmt;
-=======
 import com.starrocks.analysis.SetUserPropertyStmt;
 import com.starrocks.analysis.ShowAlterStmt;
->>>>>>> 0507d683
 import com.starrocks.analysis.ShowColumnStmt;
 import com.starrocks.analysis.ShowCreateDbStmt;
 import com.starrocks.analysis.ShowCreateTableStmt;
@@ -384,10 +381,10 @@
         return visitStatement(statement, context);
     }
 
-<<<<<<< HEAD
     public R visitShowBackupStmt(ShowBackupStmt statement, C context) {
         return visitStatement(statement, context);
-=======
+    }
+    
     public R visitShowAnalyzeJobStatement(ShowAnalyzeJobStmt statement, C context) {
         return visitShowStatement(statement, context);
     }
@@ -402,7 +399,10 @@
 
     public R visitShowHistogramStatsMetaStatement(ShowHistogramStatsMetaStmt statement, C context) {
         return visitShowStatement(statement, context);
->>>>>>> 0507d683
+    }
+    
+    public R visitShowBackupStmt(ShowBackupStmt statement, C context) {
+        return visitStatement(statement, context);
     }
 
     // ----------------- Catalog Clause -------------
