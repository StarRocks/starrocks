--- conflicted
+++ resolved
@@ -1,12 +1,6 @@
 // This file is licensed under the Elastic License 2.0. Copyright 2021-present, StarRocks Inc.
 package com.starrocks.sql.ast;
 
-<<<<<<< HEAD
-=======
-import com.starrocks.analysis.AddSqlBlackListStmt;
-import com.starrocks.analysis.AlterLoadStmt;
-import com.starrocks.analysis.AlterRoutineLoadStmt;
->>>>>>> 4729a965
 import com.starrocks.analysis.AnalyticExpr;
 import com.starrocks.analysis.ArithmeticExpr;
 import com.starrocks.analysis.ArrayElementExpr;
@@ -188,6 +182,10 @@
         return visitShowStatement(statement, context);
     }
 
+    public R visitDescTableStmt(DescribeStmt statement, C context) {
+        return visitShowStatement(statement, context);
+    }
+
     public R visitShowTabletStatement(ShowTabletStmt statement, C context) {
         return visitShowStatement(statement, context);
     }
@@ -292,6 +290,10 @@
         return visitStatement(statement, context);
     }
 
+    public R visitAlterLoadStatement(AlterLoadStmt statement, C context) {
+        return visitStatement(statement, context);
+    }
+
     public R visitStopRoutineLoadStatement(StopRoutineLoadStmt statement, C context) {
         return visitStatement(statement, context);
     }
@@ -372,17 +374,9 @@
         return visitStatement(statement, context);
     }
 
-<<<<<<< HEAD
     // ------------------------------------------- Analyze Statement ---------------------------------------------------
 
     public R visitAnalyzeStatement(AnalyzeStmt statement, C context) {
-=======
-    public R visitAlterLoadStatement(AlterLoadStmt statement, C context) {
-        return visitStatement(statement, context);
-    }
-
-    public R visitStopRoutineLoadStatement(StopRoutineLoadStmt statement, C context) {
->>>>>>> 4729a965
         return visitStatement(statement, context);
     }
 
@@ -500,6 +494,10 @@
         return visitShowStatement(statement, context);
     }
 
+    public R visitShowProcStmt(ShowProcStmt statement, C context) {
+        return visitShowStatement(statement, context);
+    }
+
     public R visitShowProcesslistStatement(ShowProcesslistStmt statement, C context) {
         return visitStatement(statement, context);
     }
@@ -951,12 +949,4 @@
     public R visitGroupByClause(GroupByClause node, C context) {
         return null;
     }
-
-    public R visitDescTableStmt(DescribeStmt statement, C context) {
-        return visitShowStatement(statement, context);
-    }
-
-    public R visitShowProcStmt(ShowProcStmt statement, C context) {
-        return visitShowStatement(statement, context);
-    }
 }