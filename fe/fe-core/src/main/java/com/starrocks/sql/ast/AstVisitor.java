// This file is licensed under the Elastic License 2.0. Copyright 2021-present, StarRocks Limited.
package com.starrocks.sql.ast;

import com.starrocks.analysis.AdminSetConfigStmt;
import com.starrocks.analysis.AdminSetReplicaStatusStmt;
import com.starrocks.analysis.AlterSystemStmt;
import com.starrocks.analysis.AlterTableStmt;
import com.starrocks.analysis.AlterViewStmt;
import com.starrocks.analysis.AlterWorkGroupStmt;
import com.starrocks.analysis.AnalyticExpr;
import com.starrocks.analysis.ArithmeticExpr;
import com.starrocks.analysis.ArrayElementExpr;
import com.starrocks.analysis.ArrayExpr;
import com.starrocks.analysis.ArraySliceExpr;
import com.starrocks.analysis.ArrowExpr;
import com.starrocks.analysis.BackendClause;
import com.starrocks.analysis.BaseViewStmt;
import com.starrocks.analysis.BetweenPredicate;
import com.starrocks.analysis.BinaryPredicate;
import com.starrocks.analysis.CaseExpr;
import com.starrocks.analysis.CastExpr;
import com.starrocks.analysis.CompoundPredicate;
<<<<<<< HEAD
import com.starrocks.analysis.CreateAnalyzeJobStmt;
=======
import com.starrocks.analysis.CreateCatalogStmt;
>>>>>>> 93489fbd
import com.starrocks.analysis.CreateIndexClause;
import com.starrocks.analysis.CreateTableAsSelectStmt;
import com.starrocks.analysis.CreateViewStmt;
import com.starrocks.analysis.CreateWorkGroupStmt;
import com.starrocks.analysis.DdlStmt;
import com.starrocks.analysis.DefaultValueExpr;
import com.starrocks.analysis.DeleteStmt;
import com.starrocks.analysis.DropIndexClause;
import com.starrocks.analysis.DropMaterializedViewStmt;
import com.starrocks.analysis.DropTableStmt;
import com.starrocks.analysis.DropWorkGroupStmt;
import com.starrocks.analysis.ExistsPredicate;
import com.starrocks.analysis.Expr;
import com.starrocks.analysis.FrontendClause;
import com.starrocks.analysis.FunctionCallExpr;
import com.starrocks.analysis.GroupByClause;
import com.starrocks.analysis.GroupingFunctionCallExpr;
import com.starrocks.analysis.InPredicate;
import com.starrocks.analysis.InformationFunction;
import com.starrocks.analysis.InsertStmt;
import com.starrocks.analysis.IsNullPredicate;
import com.starrocks.analysis.LikePredicate;
import com.starrocks.analysis.LimitElement;
import com.starrocks.analysis.LiteralExpr;
import com.starrocks.analysis.OrderByElement;
import com.starrocks.analysis.ParseNode;
import com.starrocks.analysis.ShowColumnStmt;
import com.starrocks.analysis.ShowDbStmt;
import com.starrocks.analysis.ShowMaterializedViewStmt;
import com.starrocks.analysis.ShowStmt;
import com.starrocks.analysis.ShowTableStatusStmt;
import com.starrocks.analysis.ShowTableStmt;
import com.starrocks.analysis.ShowVariablesStmt;
import com.starrocks.analysis.ShowWorkGroupStmt;
import com.starrocks.analysis.SlotRef;
import com.starrocks.analysis.StatementBase;
import com.starrocks.analysis.Subquery;
import com.starrocks.analysis.SysVariableDesc;
import com.starrocks.analysis.TableRenameClause;
import com.starrocks.analysis.TimestampArithmeticExpr;
import com.starrocks.analysis.UpdateStmt;

public abstract class AstVisitor<R, C> {
    public R visit(ParseNode node) {
        return visit(node, null);
    }

    public R visit(ParseNode node, C context) {
        return node.accept(this, context);
    }

    public R visitNode(ParseNode node, C context) {
        return null;
    }

    // ----------------- Statement ---------------

    public R visitStatement(StatementBase statement, C context) {
        return visitNode(statement, context);
    }

    public R visitDDLStatement(DdlStmt statement, C context) {
        return visitStatement(statement, context);
    }

    public R visitAlterSystemStmt(AlterSystemStmt statement, C context) {
        return visitDDLStatement(statement, context);
    }

    public R visitAlterTableStatement(AlterTableStmt statement, C context) {
        return visitDDLStatement(statement, context);
    }

    public R visitAlterViewStatement(AlterViewStmt statement, C context) {
        return visitBaseViewStatement(statement, context);
    }

    public R visitAlterWorkGroupStatement(AlterWorkGroupStmt statement, C context) {
        return visitDDLStatement(statement, context);
    }

    public R visitAdminSetConfigStatement(AdminSetConfigStmt statement, C context) {
        return visitStatement(statement, context);
    }

    public R visitGrantRevokeRoleStatement(BaseGrantRevokeRoleStmt statement, C context) {
        return visitStatement(statement, context);
    }

    public R visitAnalyzeStatement(AnalyzeStmt statement, C context) {
        return visitStatement(statement, context);
    }

    public R visitAdminSetReplicaStatusStatement(AdminSetReplicaStatusStmt statement, C context) {
        return visitStatement(statement, context);
    }

    public R visitBaseViewStatement(BaseViewStmt statement, C context) {
        return visitStatement(statement, context);
    }

    public R visitCreateAnalyzeJobStatement(CreateAnalyzeJobStmt statement, C context) {
        return visitDDLStatement(statement, context);
    }

    public R visitCreateTableAsSelectStatement(CreateTableAsSelectStmt statement, C context) {
        return visitStatement(statement, context);
    }

    public R visitCreateViewStatement(CreateViewStmt statement, C context) {
        return visitBaseViewStatement(statement, context);
    }

    public R visitCreateWorkGroupStatement(CreateWorkGroupStmt statement, C context) {
        return visitDDLStatement(statement, context);
    }

    public R visitDropWorkGroupStatement(DropWorkGroupStmt statement, C context) {
        return visitDDLStatement(statement, context);
    }

    public R visitQueryStatement(QueryStatement statement, C context) {
        return visitStatement(statement, context);
    }

    public R visitInsertStatement(InsertStmt statement, C context) {
        return visitStatement(statement, context);
    }

    public R visitUpdateStatement(UpdateStmt statement, C context) {
        return visitStatement(statement, context);
    }

    public R visitDeleteStatement(DeleteStmt node, C context) {
        return visitStatement(node, context);
    }

    public R visitShowStatement(ShowStmt statement, C context) {
        return visitStatement(statement, context);
    }

    public R visitShowTableStmt(ShowTableStmt statement, C context) {
        return visitShowStatement(statement, context);
    }

    public R visitShowMaterializedViewStmt(ShowMaterializedViewStmt statement, C context) {
        return visitShowStatement(statement, context);
    }

    public R visitShowDatabasesStmt(ShowDbStmt statement, C context) {
        return visitShowStatement(statement, context);
    }

    public R visitShowWorkGroupStmt(ShowWorkGroupStmt statement, C context) {
        return visitShowStatement(statement, context);
    }

    public R visitDropTableStmt(DropTableStmt statement, C context) {
        return visitStatement(statement, context);
    }

    public R visitShowVariablesStmt(ShowVariablesStmt statement, C context) {
        return visitShowStatement(statement, context);
    }

    public R visitShowColumnStmt(ShowColumnStmt statement, C context) {
        return visitShowStatement(statement, context);
    }

    public R visitShowTableStatusStmt(ShowTableStatusStmt statement, C context) {
        return visitShowStatement(statement, context);
    }

    public R visitDropMaterializedViewStatement(DropMaterializedViewStmt statement, C context) {
        return visitDDLStatement(statement, context);
    }

    // ----------------- Catalog Clause -------------
    public R visitCreateCatalogStatement(CreateCatalogStmt stmt, C context) {
        return visitStatement(stmt, context);
    }

    public R visitDropCatalogStatement(DropCatalogStmt stmt, C context) {
        return visitStatement(stmt, context);
    }

    // ----------------- Alter Clause ---------------

    public R visitCreateIndexClause(CreateIndexClause clause, C context) {
        return visitNode(clause, context);
    }

    public R visitDropIndexClause(DropIndexClause clause, C context) {
        return visitNode(clause, context);
    }

    public R visitTableRenameClause(TableRenameClause clause, C context) {
        return visitNode(clause, context);
    }

    public R visitBackendClause(BackendClause clause, C context) {
        return visitNode(clause, context);
    }


    public R visitFrontendClause(FrontendClause clause, C context) {
        return visitNode(clause, context);
    }

    // ----------------- Relation ---------------

    public R visitRelation(Relation node, C context) {
        return visitNode(node, context);
    }

    public R visitQueryRelation(QueryRelation node, C context) {
        return visitRelation(node, context);
    }

    public R visitSelect(SelectRelation node, C context) {
        return visitRelation(node, context);
    }

    public R visitTable(TableRelation node, C context) {
        return visitRelation(node, context);
    }

    public R visitJoin(JoinRelation node, C context) {
        return visitRelation(node, context);
    }

    public R visitSubquery(SubqueryRelation node, C context) {
        return visitRelation(node, context);
    }

    public R visitSetOp(SetOperationRelation node, C context) {
        return visitRelation(node, context);
    }

    public R visitUnion(UnionRelation node, C context) {
        return visitSetOp(node, context);
    }

    public R visitExcept(ExceptRelation node, C context) {
        return visitSetOp(node, context);
    }

    public R visitIntersect(IntersectRelation node, C context) {
        return visitSetOp(node, context);
    }

    public R visitValues(ValuesRelation node, C context) {
        return visitRelation(node, context);
    }

    public R visitTableFunction(TableFunctionRelation node, C context) {
        return visitRelation(node, context);
    }

    public R visitCTE(CTERelation node, C context) {
        return visitRelation(node, context);
    }

    public R visitView(ViewRelation node, C context) {
        return visitRelation(node, context);
    }

    // ----------------- Expression ---------------

    public R visitExpression(Expr node, C context) {
        return visitNode(node, context);
    }

    public R visitArithmeticExpr(ArithmeticExpr node, C context) {
        return visitExpression(node, context);
    }

    public R visitAnalyticExpr(AnalyticExpr node, C context) {
        return visitExpression(node, context);
    }

    public R visitArrayExpr(ArrayExpr node, C context) {
        return visitExpression(node, context);
    }

    public R visitArrayElementExpr(ArrayElementExpr node, C context) {
        return visitExpression(node, context);
    }

    public R visitArraySliceExpr(ArraySliceExpr node, C context) {
        return visitExpression(node, context);
    }

    public R visitArrowExpr(ArrowExpr node, C context) {
        return visitExpression(node, context);
    }

    public R visitBetweenPredicate(BetweenPredicate node, C context) {
        return visitExpression(node, context);
    }

    public R visitBinaryPredicate(BinaryPredicate node, C context) {
        return visitExpression(node, context);
    }

    public R visitCaseWhenExpr(CaseExpr node, C context) {
        return visitExpression(node, context);
    }

    public R visitCastExpr(CastExpr node, C context) {
        return visitExpression(node, context);
    }

    public R visitCompoundPredicate(CompoundPredicate node, C context) {
        return visitExpression(node, context);
    }

    public R visitDefaultValueExpr(DefaultValueExpr node, C context) {
        return visitExpression(node, context);
    }

    public R visitExistsPredicate(ExistsPredicate node, C context) {
        return visitExpression(node, context);
    }

    public R visitFieldReference(FieldReference node, C context) {
        return visitExpression(node, context);
    }

    public R visitFunctionCall(FunctionCallExpr node, C context) {
        return visitExpression(node, context);
    }

    public R visitGroupingFunctionCall(GroupingFunctionCallExpr node, C context) {
        return visitExpression(node, context);
    }

    public R visitInformationFunction(InformationFunction node, C context) {
        return visitExpression(node, context);
    }

    public R visitInPredicate(InPredicate node, C context) {
        return visitExpression(node, context);
    }

    public R visitIsNullPredicate(IsNullPredicate node, C context) {
        return visitExpression(node, context);
    }

    public R visitLikePredicate(LikePredicate node, C context) {
        return visitExpression(node, context);
    }

    public R visitLiteral(LiteralExpr node, C context) {
        return visitExpression(node, context);
    }

    public R visitSlot(SlotRef node, C context) {
        return visitExpression(node, context);
    }

    public R visitSubquery(Subquery node, C context) {
        return visitExpression(node, context);
    }

    public R visitSysVariableDesc(SysVariableDesc node, C context) {
        return visitExpression(node, context);
    }

    public R visitTimestampArithmeticExpr(TimestampArithmeticExpr node, C context) {
        return visitExpression(node, context);
    }

    // ----------------- AST ---------------

    public R visitLimitElement(LimitElement node, C context) {
        return null;
    }

    public R visitOrderByElement(OrderByElement node, C context) {
        return null;
    }

    public R visitGroupByClause(GroupByClause node, C context) {
        return null;
    }
}<|MERGE_RESOLUTION|>--- conflicted
+++ resolved
@@ -20,11 +20,6 @@
 import com.starrocks.analysis.CaseExpr;
 import com.starrocks.analysis.CastExpr;
 import com.starrocks.analysis.CompoundPredicate;
-<<<<<<< HEAD
-import com.starrocks.analysis.CreateAnalyzeJobStmt;
-=======
-import com.starrocks.analysis.CreateCatalogStmt;
->>>>>>> 93489fbd
 import com.starrocks.analysis.CreateIndexClause;
 import com.starrocks.analysis.CreateTableAsSelectStmt;
 import com.starrocks.analysis.CreateViewStmt;
@@ -134,6 +129,10 @@
         return visitStatement(statement, context);
     }
 
+    public R visitSubmitTaskStmt(SubmitTaskStmt statement, C context) {
+        return visitStatement(statement, context);
+    }
+
     public R visitCreateViewStatement(CreateViewStmt statement, C context) {
         return visitBaseViewStatement(statement, context);
     }
