--- conflicted
+++ resolved
@@ -18,11 +18,7 @@
 import com.starrocks.analysis.CompoundPredicate;
 import com.starrocks.analysis.CreateFunctionStmt;
 import com.starrocks.analysis.CreateMaterializedViewStmt;
-<<<<<<< HEAD
-=======
-import com.starrocks.analysis.CreateResourceStmt;
 import com.starrocks.analysis.CreateRoleStmt;
->>>>>>> 93307555
 import com.starrocks.analysis.DdlStmt;
 import com.starrocks.analysis.DefaultValueExpr;
 import com.starrocks.analysis.DeleteStmt;
@@ -786,6 +782,7 @@
     public R visitLikePredicate(LikePredicate node, C context) {
         return visitExpression(node, context);
     }
+
     public R visitLambdaFunctionExpr(LambdaFunctionExpr node, C context) {
         return visitExpression(node, context);
     }
@@ -793,6 +790,7 @@
     public R visitLambdaArguments(LambdaArgument node, C context) {
         return visitExpression(node, context);
     }
+
     public R visitLiteral(LiteralExpr node, C context) {
         return visitExpression(node, context);
     }
