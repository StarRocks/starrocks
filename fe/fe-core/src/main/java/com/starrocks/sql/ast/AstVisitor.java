--- conflicted
+++ resolved
@@ -1,38 +1,24 @@
 // This file is licensed under the Elastic License 2.0. Copyright 2021-present, StarRocks Inc.
 package com.starrocks.sql.ast;
 
-import com.starrocks.analysis.AddSqlBlackListStmt;
 import com.starrocks.analysis.AnalyticExpr;
 import com.starrocks.analysis.ArithmeticExpr;
 import com.starrocks.analysis.ArrayElementExpr;
 import com.starrocks.analysis.ArrayExpr;
 import com.starrocks.analysis.ArraySliceExpr;
 import com.starrocks.analysis.ArrowExpr;
-import com.starrocks.analysis.BackupStmt;
 import com.starrocks.analysis.BetweenPredicate;
 import com.starrocks.analysis.BinaryPredicate;
+import com.starrocks.analysis.CancelExportStmt;
 import com.starrocks.analysis.CaseExpr;
 import com.starrocks.analysis.CastExpr;
 import com.starrocks.analysis.CloneExpr;
 import com.starrocks.analysis.CompoundPredicate;
-<<<<<<< HEAD
-import com.starrocks.analysis.CreateFunctionStmt;
-import com.starrocks.analysis.CreateMaterializedViewStmt;
-=======
-import com.starrocks.analysis.CreateRoleStmt;
 import com.starrocks.analysis.CreateRoutineLoadStmt;
->>>>>>> ca11c251
 import com.starrocks.analysis.DdlStmt;
-import com.starrocks.analysis.DelSqlBlackListStmt;
 import com.starrocks.analysis.DeleteStmt;
-<<<<<<< HEAD
-import com.starrocks.analysis.DropFunctionStmt;
-import com.starrocks.analysis.DropMaterializedViewStmt;
-=======
-import com.starrocks.analysis.DropRoleStmt;
-import com.starrocks.analysis.DropUserStmt;
->>>>>>> ca11c251
 import com.starrocks.analysis.ExistsPredicate;
+import com.starrocks.analysis.ExportStmt;
 import com.starrocks.analysis.Expr;
 import com.starrocks.analysis.FunctionCallExpr;
 import com.starrocks.analysis.GroupByClause;
@@ -47,22 +33,12 @@
 import com.starrocks.analysis.OrderByElement;
 import com.starrocks.analysis.ParseNode;
 import com.starrocks.analysis.PauseRoutineLoadStmt;
-import com.starrocks.analysis.RestoreStmt;
 import com.starrocks.analysis.ResumeRoutineLoadStmt;
 import com.starrocks.analysis.SetStmt;
 import com.starrocks.analysis.SetUserPropertyStmt;
-<<<<<<< HEAD
-import com.starrocks.analysis.ShowMaterializedViewStmt;
-=======
-import com.starrocks.analysis.ShowGrantsStmt;
->>>>>>> ca11c251
-import com.starrocks.analysis.ShowRestoreStmt;
 import com.starrocks.analysis.ShowRoutineLoadStmt;
 import com.starrocks.analysis.ShowRoutineLoadTaskStmt;
-import com.starrocks.analysis.ShowSnapshotStmt;
-import com.starrocks.analysis.ShowSqlBlackListStmt;
 import com.starrocks.analysis.ShowStmt;
-import com.starrocks.analysis.ShowWhiteListStmt;
 import com.starrocks.analysis.SlotRef;
 import com.starrocks.analysis.StatementBase;
 import com.starrocks.analysis.StopRoutineLoadStmt;
@@ -83,7 +59,7 @@
         return null;
     }
 
-    // ----------------- Statement ---------------
+    // ---------------------------------------- Statement --------------------------------------------------------------
 
     public R visitStatement(StatementBase statement, C context) {
         return visitNode(statement, context);
@@ -93,6 +69,10 @@
         return visitStatement(statement, context);
     }
 
+    public R visitQueryStatement(QueryStatement statement, C context) {
+        return visitStatement(statement, context);
+    }
+
     // ---------------------------------------- Database Statement -----------------------------------------------------
 
     public R visitUseDbStatement(UseDbStmt statement, C context) {
@@ -103,6 +83,10 @@
         return visitStatement(statement, context);
     }
 
+    public R visitShowDatabasesStmt(ShowDbStmt statement, C context) {
+        return visitShowStatement(statement, context);
+    }
+
     public R visitAlterDbQuotaStmt(AlterDatabaseQuotaStmt statement, C context) {
         return visitStatement(statement, context);
     }
@@ -180,6 +164,10 @@
         return visitStatement(statement, context);
     }
 
+    public R visitDropTableStmt(DropTableStmt statement, C context) {
+        return visitStatement(statement, context);
+    }
+
     public R visitRecoverTableStatement(RecoverTableStmt statement, C context) {
         return visitDDLStatement(statement, context);
     }
@@ -200,7 +188,19 @@
         return visitDDLStatement(statement, context);
     }
 
-    // ---------------------------------------- Table Statement --------------------------------------------------------
+    public R visitShowTableStmt(ShowTableStmt statement, C context) {
+        return visitShowStatement(statement, context);
+    }
+
+    public R visitShowTabletStmt(ShowTabletStmt statement, C context) {
+        return visitShowStatement(statement, context);
+    }
+
+    public R visitShowCreateTableStmt(ShowCreateTableStmt statement, C context) {
+        return visitShowStatement(statement, context);
+    }
+
+    // ---------------------------------------- View Statement ---------------------------------------------------------
 
     public R visitBaseViewStatement(BaseViewStmt statement, C context) {
         return visitStatement(statement, context);
@@ -214,386 +214,402 @@
         return visitBaseViewStatement(statement, context);
     }
 
+    public R visitSubmitTaskStmt(SubmitTaskStmt statement, C context) {
+        return visitStatement(statement, context);
+    }
+
+    // ---------------------------------------- Partition Statement ----------------------------------------------------
+
+    public R visitRecoverPartitionStmt(RecoverPartitionStmt statement, C context) {
+        return visitStatement(statement, context);
+    }
+
+    public R visitShowPartitionsStmt(ShowPartitionsStmt statement, C context) {
+        return visitShowStatement(statement, context);
+    }
+
+    // ---------------------------------------- Materialized View Statement --------------------------------------------
+
+    public R visitCreateMaterializedViewStatement(CreateMaterializedViewStatement statement, C context) {
+        return visitDDLStatement(statement, context);
+    }
+
+    public R visitCreateMaterializedViewStmt(CreateMaterializedViewStmt statement, C context) {
+        return visitDDLStatement(statement, context);
+    }
+
+    public R visitAlterMaterializedViewStatement(AlterMaterializedViewStmt statement, C context) {
+        return visitDDLStatement(statement, context);
+    }
+
+    public R visitRefreshMaterializedViewStatement(RefreshMaterializedViewStatement statement, C context) {
+        return visitDDLStatement(statement, context);
+    }
+
+    public R visitCancelRefreshMaterializedViewStatement(CancelRefreshMaterializedViewStmt statement, C context) {
+        return visitDDLStatement(statement, context);
+    }
+
+    public R visitShowMaterializedViewStmt(ShowMaterializedViewStmt statement, C context) {
+        return visitShowStatement(statement, context);
+    }
+
+    public R visitDropMaterializedViewStatement(DropMaterializedViewStmt statement, C context) {
+        return visitDDLStatement(statement, context);
+    }
+
+    // ---------------------------------------- Catalog Statement ------------------------------------------------------
+
+    public R visitCreateCatalogStatement(CreateCatalogStmt statement, C context) {
+        return visitStatement(statement, context);
+    }
+
+    public R visitDropCatalogStatement(DropCatalogStmt statement, C context) {
+        return visitStatement(statement, context);
+    }
+
+    public R visitShowCatalogsStmt(ShowCatalogsStmt statement, C context) {
+        return visitStatement(statement, context);
+    }
+
+    // ------------------------------------------- DML Statement -------------------------------------------------------
+
+    public R visitInsertStatement(InsertStmt statement, C context) {
+        return visitStatement(statement, context);
+    }
+
+    public R visitUpdateStatement(UpdateStmt statement, C context) {
+        return visitStatement(statement, context);
+    }
+
+    public R visitDeleteStatement(DeleteStmt node, C context) {
+        return visitStatement(node, context);
+    }
+
+    // ------------------------------------------- Routine Statement ---------------------------------------------------
+
+    public R visitCreateRoutineLoadStatement(CreateRoutineLoadStmt statement, C context) {
+        return visitStatement(statement, context);
+    }
+
+    public R visitStopRoutineLoadStatement(StopRoutineLoadStmt statement, C context) {
+        return visitStatement(statement, context);
+    }
+
+    public R visitResumeRoutineLoadStatement(ResumeRoutineLoadStmt statement, C context) {
+        return visitStatement(statement, context);
+    }
+
+    public R visitPauseRoutineLoadStatement(PauseRoutineLoadStmt statement, C context) {
+        return visitStatement(statement, context);
+    }
+
+    public R visitShowRoutineLoadStatement(ShowRoutineLoadStmt statement, C context) {
+        return visitShowStatement(statement, context);
+    }
+
+    public R visitShowRoutineLoadTaskStatement(ShowRoutineLoadTaskStmt statement, C context) {
+        return visitShowStatement(statement, context);
+    }
+
+    // ------------------------------------------- Admin Statement -----------------------------------------------------
+
+    public R visitAdminSetConfigStatement(AdminSetConfigStmt statement, C context) {
+        return visitStatement(statement, context);
+    }
+
+    public R visitAdminSetReplicaStatusStatement(AdminSetReplicaStatusStmt statement, C context) {
+        return visitStatement(statement, context);
+    }
+
+    public R visitAdminShowConfigStatement(AdminShowConfigStmt statement, C context) {
+        return visitStatement(statement, context);
+    }
+
+    public R visitAdminShowReplicaDistributionStatement(AdminShowReplicaDistributionStmt statement, C context) {
+        return visitStatement(statement, context);
+    }
+
+    public R visitAdminShowReplicaStatusStatement(AdminShowReplicaStatusStmt statement, C context) {
+        return visitStatement(statement, context);
+    }
+
+    public R visitAdminRepairTableStatement(AdminRepairTableStmt statement, C context) {
+        return visitStatement(statement, context);
+    }
+
+    public R visitAdminCancelRepairTableStatement(AdminCancelRepairTableStmt statement, C context) {
+        return visitStatement(statement, context);
+    }
+
+    public R visitAdminCheckTabletsStatement(AdminCheckTabletsStmt statement, C context) {
+        return visitStatement(statement, context);
+    }
+
+    public R visitShowRolesStatement(ShowRolesStmt statement, C context) {
+        return visitStatement(statement, context);
+    }
+
+    public R visitCreateRoleStatement(CreateRoleStmt statement, C context) {
+        return visitStatement(statement, context);
+    }
+
+    public R visitShowSnapshotStmt(ShowSnapshotStmt statement, C context) {
+        return visitShowStatement(statement, context);
+    }
+
+    // ---------------------------------------- Cluster Management Statement -------------------------------------------
+
     public R visitAlterSystemStmt(AlterSystemStmt statement, C context) {
         return visitDDLStatement(statement, context);
     }
 
-    public R visitSubmitTaskStmt(SubmitTaskStmt statement, C context) {
-        return visitStatement(statement, context);
-    }
-
-    public R visitCreateMaterializedViewStatement(CreateMaterializedViewStatement statement, C context) {
-        return visitDDLStatement(statement, context);
-    }
-
-    public R visitCreateMaterializedViewStmt(CreateMaterializedViewStmt statement, C context) {
-        return visitDDLStatement(statement, context);
-    }
-
-    public R visitAlterMaterializedViewStatement(AlterMaterializedViewStmt statement, C context) {
-        return visitDDLStatement(statement, context);
-    }
-
-    public R visitRefreshMaterializedViewStatement(RefreshMaterializedViewStatement statement, C context) {
-        return visitDDLStatement(statement, context);
-    }
-
-    public R visitCancelRefreshMaterializedViewStatement(CancelRefreshMaterializedViewStmt statement, C context) {
+    public R visitCancelAlterSystemStatement(CancelAlterSystemStmt statement, C context) {
+        return visitStatement(statement, context);
+    }
+
+    public R visitShowComputeNodes(ShowComputeNodesStmt statement, C context) {
+        return visitStatement(statement, context);
+    }
+
+    // ------------------------------------------- Analyze Statement ---------------------------------------------------
+
+    public R visitAnalyzeStatement(AnalyzeStmt statement, C context) {
+        return visitStatement(statement, context);
+    }
+
+    public R visitCreateAnalyzeJobStatement(CreateAnalyzeJobStmt statement, C context) {
+        return visitDDLStatement(statement, context);
+    }
+
+    public R visitDropHistogramStatement(DropHistogramStmt statement, C context) {
+        return visitStatement(statement, context);
+    }
+
+    public R visitDropStatsStatement(DropStatsStmt statsStmt, C context) {
+        return visitStatement(statsStmt, context);
+    }
+
+    public R visitShowAnalyzeJobStatement(ShowAnalyzeJobStmt statement, C context) {
+        return visitShowStatement(statement, context);
+    }
+
+    public R visitShowAnalyzeStatusStatement(ShowAnalyzeStatusStmt statement, C context) {
+        return visitShowStatement(statement, context);
+    }
+
+    public R visitShowBasicStatsMetaStatement(ShowBasicStatsMetaStmt statement, C context) {
+        return visitShowStatement(statement, context);
+    }
+
+    public R visitShowHistogramStatsMetaStatement(ShowHistogramStatsMetaStmt statement, C context) {
+        return visitShowStatement(statement, context);
+    }
+
+    public R visitKillAnalyzeStatement(KillAnalyzeStmt statement, C context) {
+        return visitStatement(statement, context);
+    }
+
+    // ---------------------------------------- Resource Group Statement -----------------------------------------------
+
+    public R visitCreateResourceGroupStatement(CreateResourceGroupStmt statement, C context) {
+        return visitDDLStatement(statement, context);
+    }
+
+    public R visitDropResourceGroupStatement(DropResourceGroupStmt statement, C context) {
         return visitDDLStatement(statement, context);
     }
 
     public R visitAlterResourceGroupStatement(AlterResourceGroupStmt statement, C context) {
         return visitDDLStatement(statement, context);
+    }
+
+    public R visitShowResourceGroupStmt(ShowResourceGroupStmt statement, C context) {
+        return visitShowStatement(statement, context);
+    }
+
+    // ---------------------------------------- External Resource Statement---------------------------------------------
+
+    public R visitCreateResourceStatement(CreateResourceStmt statement, C context) {
+        return visitStatement(statement, context);
+    }
+
+    public R visitDropResourceStatement(DropResourceStmt statement, C context) {
+        return visitStatement(statement, context);
+    }
+
+    public R visitAlterResourceStatement(AlterResourceStmt statement, C context) {
+        return visitStatement(statement, context);
+    }
+
+    public R visitShowResourceStatement(ShowResourcesStmt statement, C context) {
+        return visitStatement(statement, context);
+    }
+
+    // ---------------------------------------- UDF Statement-----------------------------------------------------------
+
+    public R visitShowFunctions(ShowFunctionsStmt statement, C context) {
+        return visitShowStatement(statement, context);
+    }
+
+    public R visitDropFunction(DropFunctionStmt statement, C context) {
+        return visitDDLStatement(statement, context);
+    }
+
+    public R visitCreateFunction(CreateFunctionStmt statement, C context) {
+        return visitDDLStatement(statement, context);
+    }
+
+    // ---------------------------------------- LOAD Statement----------------------------------------------------------
+
+    public R visitLoadStmt(LoadStmt statement, C context) {
+        return visitStatement(statement, context);
+    }
+
+    public R visitShowLoadStmt(ShowLoadStmt statement, C context) {
+        return visitShowStatement(statement, context);
+    }
+
+    public R visitShowLoadWarningsStmt(ShowLoadWarningsStmt statement, C context) {
+        return visitShowStatement(statement, context);
+    }
+
+    public R visitCancelLoadStmt(CancelLoadStmt statement, C context) {
+        return visitStatement(statement, context);
+    }
+
+    // ---------------------------------------- Show Statement ---------------------------------------------------------
+
+    public R visitShowAuthenticationStatement(ShowAuthenticationStmt statement, C context) {
+        return visitStatement(statement, context);
+    }
+
+    public R visitShowWarningStatement(ShowWarningStmt statement, C context) {
+        return visitStatement(statement, context);
+    }
+
+    public R visitShowVariablesStmt(ShowVariablesStmt statement, C context) {
+        return visitShowStatement(statement, context);
+    }
+
+    public R visitShowProcesslistStmt(ShowProcesslistStmt statement, C context) {
+        return visitStatement(statement, context);
+    }
+
+    public R visitShowColumnStmt(ShowColumnStmt statement, C context) {
+        return visitShowStatement(statement, context);
+    }
+
+    public R visitShowTableStatusStmt(ShowTableStatusStmt statement, C context) {
+        return visitShowStatement(statement, context);
+    }
+
+    public R visitShowIndexStmt(ShowIndexStmt statement, C context) {
+        return visitShowStatement(statement, context);
+    }
+
+    public R visitShowAlterStmt(ShowAlterStmt statement, C context) {
+        return visitShowStatement(statement, context);
+    }
+
+    public R visitShowUserPropertyStmt(ShowUserPropertyStmt statement, C context) {
+        return visitStatement(statement, context);
+    }
+
+    public R visitShowOpenTableStmt(ShowOpenTableStmt statement, C context) {
+        return visitShowStatement(statement, context);
+    }
+
+    // ---------------------------------------- Privilege Statement ----------------------------------------------------
+
+    public R visitGrantRevokeRoleStatement(BaseGrantRevokeRoleStmt statement, C context) {
+        return visitStatement(statement, context);
+    }
+
+    public R visitCreateAlterUserStmt(BaseCreateAlterUserStmt statement, C context) {
+        return visitStatement(statement, context);
+    }
+
+    public R visitDropUserStatement(DropUserStmt statement, C context) {
+        return visitStatement(statement, context);
+    }
+
+    public R visitDropRoleStatement(DropRoleStmt statement, C context) {
+        return visitStatement(statement, context);
+    }
+
+    // ---------------------------------------- Backup Restore Statement -----------------------------------------------
+
+    public R visitBackupStmt(BackupStmt statement, C context) {
+        return visitDDLStatement(statement, context);
+    }
+
+    public R visitRestoreStmt(RestoreStmt statement, C context) {
+        return visitDDLStatement(statement, context);
+    }
+
+    public R visitShowBackupStmt(ShowBackupStmt statement, C context) {
+        return visitShowStatement(statement, context);
+    }
+
+    public R visitShowRestoreStmt(ShowRestoreStmt statement, C context) {
+        return visitShowStatement(statement, context);
+    }
+
+    public R visitCancelBackupStmt(CancelBackupStmt statement, C context) {
+        return visitDDLStatement(statement, context);
+    }
+
+    // --------------------------------------- Sql BlackList And WhiteList Statement -----------------------------------
+
+    public R visitAddSqlBlackListStatement(AddSqlBlackListStmt statement, C context) {
+        return visitStatement(statement, context);
+    }
+
+    public R visitDelSqlBlackListStatement(DelSqlBlackListStmt statement, C context) {
+        return visitStatement(statement, context);
+    }
+
+    public R visitShowSqlBlackListStatement(ShowSqlBlackListStmt statement, C context) {
+        return visitStatement(statement, context);
+    }
+
+    public R visitShowWhiteListStatement(ShowWhiteListStmt stmt, C context) {
+        return visitStatement(stmt, context);
+    }
+
+    public R visitExecuteAsStatement(ExecuteAsStmt statement, C context) {
+        return visitStatement(statement, context);
+    }
+
+    // --------------------------------------- Export Statement --------------------------------------------------------
+
+    public R visitExportStatement(ExportStmt statement, C context) {
+        return visitStatement(statement, context);
+    }
+
+    public R visitCancelExportStatement(CancelExportStmt statement, C context) {
+        return visitStatement(statement, context);
+    }
+
+    // --------------------------------------- Other statement ---------------------------------------------------------
+
+    public R visitSetUserPropertyStmt(SetUserPropertyStmt statement, C context) {
+        return visitStatement(statement, context);
+    }
+
+    public R visitKillStatement(KillStmt statement, C context) {
+        return visitStatement(statement, context);
+    }
+
+    public R visitSyncStatement(SyncStmt statement, C context) {
+        return visitStatement(statement, context);
     }
 
     public R visitSetStatement(SetStmt stmt, C context) {
         return visitStatement(stmt, context);
     }
 
-
-    public R visitGrantRevokeRoleStatement(BaseGrantRevokeRoleStmt statement, C context) {
-        return visitStatement(statement, context);
-    }
-
-    public R visitExecuteAsStatement(ExecuteAsStmt statement, C context) {
-        return visitStatement(statement, context);
-    }
-
-    public R visitShowAuthenticationStatement(ShowAuthenticationStmt statement, C context) {
-        return visitStatement(statement, context);
-    }
-
-    public R visitCreateResourceGroupStatement(CreateResourceGroupStmt statement, C context) {
-        return visitDDLStatement(statement, context);
-    }
-
-    public R visitDropResourceGroupStatement(DropResourceGroupStmt statement, C context) {
-        return visitDDLStatement(statement, context);
-    }
-
-    public R visitShowComputeNodes(ShowComputeNodesStmt statement, C context) {
-        return visitStatement(statement, context);
-    }
-
-    public R visitShowWarningStatement(ShowWarningStmt statement, C context) {
-        return visitStatement(statement, context);
-    }
-
-    public R visitQueryStatement(QueryStatement statement, C context) {
-        return visitStatement(statement, context);
-    }
-
-    public R visitInsertStatement(InsertStmt statement, C context) {
-        return visitStatement(statement, context);
-    }
-
-    public R visitUpdateStatement(UpdateStmt statement, C context) {
-        return visitStatement(statement, context);
-    }
-
-    public R visitDeleteStatement(DeleteStmt node, C context) {
-        return visitStatement(node, context);
-    }
-
-    public R visitShowTableStmt(ShowTableStmt statement, C context) {
-        return visitShowStatement(statement, context);
-    }
-
-    public R visitShowTabletStmt(ShowTabletStmt statement, C context) {
-        return visitShowStatement(statement, context);
-    }
-
-    public R visitShowCreateTableStmt(ShowCreateTableStmt statement, C context) {
-        return visitShowStatement(statement, context);
-    }
-
-    public R visitShowMaterializedViewStmt(ShowMaterializedViewStmt statement, C context) {
-        return visitShowStatement(statement, context);
-    }
-
-    public R visitShowDatabasesStmt(ShowDbStmt statement, C context) {
-        return visitShowStatement(statement, context);
-    }
-
-    public R visitShowResourceGroupStmt(ShowResourceGroupStmt statement, C context) {
-        return visitShowStatement(statement, context);
-    }
-
-    public R visitLoadStmt(LoadStmt statement, C context) {
-        return visitStatement(statement, context);
-    }
-
-    public R visitShowLoadStmt(ShowLoadStmt statement, C context) {
-        return visitShowStatement(statement, context);
-    }
-
-    public R visitShowLoadWarningsStmt(ShowLoadWarningsStmt statement, C context) {
-        return visitShowStatement(statement, context);
-    }
-
-    public R visitCancelLoadStmt(CancelLoadStmt statement, C context) {
-        return visitStatement(statement, context);
-    }
-
-    public R visitDropTableStmt(DropTableStmt statement, C context) {
-        return visitStatement(statement, context);
-    }
-
-    public R visitShowVariablesStmt(ShowVariablesStmt statement, C context) {
-        return visitShowStatement(statement, context);
-    }
-
-    public R visitShowProcesslistStmt(ShowProcesslistStmt statement, C context) {
-        return visitStatement(statement, context);
-    }
-
-
-    public R visitShowColumnStmt(ShowColumnStmt statement, C context) {
-        return visitShowStatement(statement, context);
-    }
-
-    public R visitShowTableStatusStmt(ShowTableStatusStmt statement, C context) {
-        return visitShowStatement(statement, context);
-    }
-
-    public R visitShowIndexStmt(ShowIndexStmt statement, C context) {
-        return visitShowStatement(statement, context);
-    }
-
-    public R visitShowAlterStmt(ShowAlterStmt statement, C context) {
-        return visitShowStatement(statement, context);
-    }
-
-    public R visitDropMaterializedViewStatement(DropMaterializedViewStmt statement, C context) {
-        return visitDDLStatement(statement, context);
-    }
-
-    public R visitCreateRoutineLoadStatement(CreateRoutineLoadStmt statement, C context) {
-        return visitStatement(statement, context);
-    }
-
-    public R visitStopRoutineLoadStatement(StopRoutineLoadStmt statement, C context) {
-        return visitStatement(statement, context);
-    }
-
-    public R visitResumeRoutineLoadStatement(ResumeRoutineLoadStmt statement, C context) {
-        return visitStatement(statement, context);
-    }
-
-    public R visitPauseRoutineLoadStatement(PauseRoutineLoadStmt statement, C context) {
-        return visitStatement(statement, context);
-    }
-
-    public R visitShowRoutineLoadStatement(ShowRoutineLoadStmt statement, C context) {
-        return visitShowStatement(statement, context);
-    }
-
-    public R visitShowRoutineLoadTaskStatement(ShowRoutineLoadTaskStmt statement, C context) {
-        return visitShowStatement(statement, context);
-    }
-
-    public R visitShowUserPropertyStmt(ShowUserPropertyStmt statement, C context) {
-        return visitStatement(statement, context);
-    }
-
-    public R visitSetUserPropertyStmt(SetUserPropertyStmt statement, C context) {
-        return visitStatement(statement, context);
-    }
-
-    public R visitKillStatement(KillStmt statement, C context) {
-        return visitStatement(statement, context);
-    }
-
-    public R visitSyncStatement(SyncStmt statement, C context) {
-        return visitStatement(statement, context);
-    }
-
-    public R visitCreateAlterUserStmt(BaseCreateAlterUserStmt statement, C context) {
-        return visitStatement(statement, context);
-    }
-
-    public R visitDropUserStatement(DropUserStmt statement, C context) {
-        return visitStatement(statement, context);
-    }
-
-    public R visitRecoverPartitionStmt(RecoverPartitionStmt statement, C context) {
-        return visitStatement(statement, context);
-    }
-
-    public R visitDropRoleStatement(DropRoleStmt statement, C context) {
-        return visitStatement(statement, context);
-    }
-
-    public R visitShowPartitionsStmt(ShowPartitionsStmt statement, C context) {
-        return visitShowStatement(statement, context);
-
-    }
-
-    public R visitShowFunctions(ShowFunctionsStmt statement, C context) {
-        return visitShowStatement(statement, context);
-    }
-
-    public R visitDropFunction(DropFunctionStmt statement, C context) {
-        return visitDDLStatement(statement, context);
-    }
-
-    public R visitCreateFunction(CreateFunctionStmt statement, C context) {
-        return visitDDLStatement(statement, context);
-    }
-
-    public R visitShowOpenTableStmt(ShowOpenTableStmt statement, C context) {
-        return visitShowStatement(statement, context);
-    }
-
-    public R visitBackupStmt(BackupStmt statement, C context) {
-        return visitDDLStatement(statement, context);
-    }
-
-    public R visitRestoreStmt(RestoreStmt statement, C context) {
-        return visitDDLStatement(statement, context);
-    }
-
-    public R visitShowBackupStmt(ShowBackupStmt statement, C context) {
-        return visitShowStatement(statement, context);
-    }
-
-    public R visitShowRestoreStmt(ShowRestoreStmt statement, C context) {
-        return visitShowStatement(statement, context);
-    }
-
-    // ------------------------------------------- Admin Statement -----------------------------------------------------
-
-    public R visitAdminSetConfigStatement(AdminSetConfigStmt statement, C context) {
-        return visitStatement(statement, context);
-    }
-
-    public R visitAdminSetReplicaStatusStatement(AdminSetReplicaStatusStmt statement, C context) {
-        return visitStatement(statement, context);
-    }
-
-    public R visitAdminShowConfigStatement(AdminShowConfigStmt statement, C context) {
-        return visitStatement(statement, context);
-    }
-
-    public R visitAdminShowReplicaDistributionStatement(AdminShowReplicaDistributionStmt statement, C context) {
-        return visitStatement(statement, context);
-    }
-
-    public R visitAdminShowReplicaStatusStatement(AdminShowReplicaStatusStmt statement, C context) {
-        return visitStatement(statement, context);
-    }
-
-    public R visitAdminRepairTableStatement(AdminRepairTableStmt statement, C context) {
-        return visitStatement(statement, context);
-    }
-
-    public R visitAdminCancelRepairTableStatement(AdminCancelRepairTableStmt statement, C context) {
-        return visitStatement(statement, context);
-    }
-
-    public R visitAdminCheckTabletsStatement(AdminCheckTabletsStmt statement, C context) {
-        return visitStatement(statement, context);
-    }
-
-    public R visitShowRolesStatement(ShowRolesStmt statement, C context) {
-        return visitStatement(statement, context);
-    }
-
-    public R visitCreateRoleStatement(CreateRoleStmt statement, C context) {
-        return visitStatement(statement, context);
-    }
-
-    public R visitShowSnapshotStmt(ShowSnapshotStmt statement, C context) {
-        return visitShowStatement(statement, context);
-    }
-
-    // ------------------------------------------- Analyze Statement ---------------------------------------------------
-
-    public R visitAnalyzeStatement(AnalyzeStmt statement, C context) {
-        return visitStatement(statement, context);
-    }
-
-    public R visitCreateAnalyzeJobStatement(CreateAnalyzeJobStmt statement, C context) {
-        return visitDDLStatement(statement, context);
-    }
-
-    public R visitDropHistogramStatement(DropHistogramStmt statement, C context) {
-        return visitStatement(statement, context);
-    }
-
-    public R visitDropStatsStatement(DropStatsStmt statsStmt, C context) {
-        return visitStatement(statsStmt, context);
-    }
-
-    public R visitShowAnalyzeJobStatement(ShowAnalyzeJobStmt statement, C context) {
-        return visitShowStatement(statement, context);
-    }
-
-    public R visitShowAnalyzeStatusStatement(ShowAnalyzeStatusStmt statement, C context) {
-        return visitShowStatement(statement, context);
-    }
-
-    public R visitShowBasicStatsMetaStatement(ShowBasicStatsMetaStmt statement, C context) {
-        return visitShowStatement(statement, context);
-    }
-
-    public R visitShowHistogramStatsMetaStatement(ShowHistogramStatsMetaStmt statement, C context) {
-        return visitShowStatement(statement, context);
-    }
-
-    public R visitKillAnalyzeStatement(KillAnalyzeStmt statement, C context) {
-        return visitStatement(statement, context);
-    }
-
-    // --------------------------------------- Sql BlackList And WhiteList Statement ------------------------------------
-    public R visitAddSqlBlackListStatement(AddSqlBlackListStmt stmt, C context) {
-        return visitStatement(stmt, context);
-    }
-
-    public R visitDelSqlBlackListStatement(DelSqlBlackListStmt stmt, C context) {
-        return visitStatement(stmt, context);
-    }
-
-    public R visitShowSqlBlackListStatement(ShowSqlBlackListStmt stmt, C context) {
-        return visitStatement(stmt, context);
-    }
-
-    public R visitShowWhiteListStatement(ShowWhiteListStmt stmt, C context) {
-        return visitStatement(stmt, context);
-    }
-
-    // ----------------- Resource Clause -------------
-
-    public R visitCreateResourceStatement(CreateResourceStmt statement, C context) {
-        return visitStatement(statement, context);
-    }
-
-    public R visitDropResourceStatement(DropResourceStmt statement, C context) {
-        return visitStatement(statement, context);
-    }
-
-    public R visitAlterResourceStatement(AlterResourceStmt statement, C context) {
-        return visitStatement(statement, context);
-    }
-
-    public R visitShowResourceStatement(ShowResourcesStmt statement, C context) {
-        return visitStatement(statement, context);
-    }
-
-    // ----------------- Catalog Clause -------------
-
-    public R visitCreateCatalogStatement(CreateCatalogStmt statement, C context) {
-        return visitStatement(statement, context);
-    }
-
-    public R visitDropCatalogStatement(DropCatalogStmt statement, C context) {
-        return visitStatement(statement, context);
-    }
-
-    public R visitShowCatalogsStmt(ShowCatalogsStmt statement, C context) {
-        return visitStatement(statement, context);
-    }
-
     // ------------------------------------------- Alter Clause --------------------------------------------------------
 
     //Alter system clause
@@ -706,7 +722,7 @@
         return visitNode(clause, context);
     }
 
-    // ----------------- Relation ---------------
+    // ------------------------------------------- Relation ----------------------------------==------------------------
 
     public R visitRelation(Relation node, C context) {
         return visitNode(node, context);
@@ -764,7 +780,7 @@
         return visitRelation(node, context);
     }
 
-    // ----------------- Expression ---------------
+    // ------------------------------------------- Expression --------------------------------==------------------------
 
     public R visitExpression(Expr node, C context) {
         return visitNode(node, context);
@@ -881,7 +897,8 @@
     public R visitCloneExpr(CloneExpr node, C context) {
         return visitExpression(node, context);
     }
-    // ----------------- AST ---------------
+
+    // ------------------------------------------- AST ---------------------------------------==------------------------
 
     public R visitLimitElement(LimitElement node, C context) {
         return null;
