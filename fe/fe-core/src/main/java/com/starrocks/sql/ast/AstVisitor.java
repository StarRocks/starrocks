--- conflicted
+++ resolved
@@ -298,7 +298,14 @@
         return visitStatement(statement, context);
     }
 
-<<<<<<< HEAD
+    public R visitRecoverDbStmt(RecoverDbStmt statement, C context) {
+        return visitStatement(statement, context);
+    }
+
+    public R visitKillStatement(KillStmt statement, C context) {
+        return visitStatement(statement, context);
+    }
+
     // ------------------------------------------- Analyze Statement ---------------------------------------------------
 
     public R visitAnalyzeStatement(AnalyzeStmt statement, C context) {
@@ -310,13 +317,6 @@
     }
 
     public R visitDropHistogramStatement(DropHistogramStmt statement, C context) {
-=======
-    public R visitRecoverDbStmt(RecoverDbStmt statement, C context) {
-        return visitStatement(statement, context);
-    }
-
-    public R visitKillStatement(KillStmt statement, C context) {
->>>>>>> 664cc721
         return visitStatement(statement, context);
     }
 
