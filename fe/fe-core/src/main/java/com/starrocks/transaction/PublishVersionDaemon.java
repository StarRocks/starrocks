// This file is made available under Elastic License 2.0.
// This file is based on code available under the Apache license here:
//   https://github.com/apache/incubator-doris/blob/master/fe/fe-core/src/main/java/org/apache/doris/transaction/PublishVersionDaemon.java

// Licensed to the Apache Software Foundation (ASF) under one
// or more contributor license agreements.  See the NOTICE file
// distributed with this work for additional information
// regarding copyright ownership.  The ASF licenses this file
// to you under the Apache License, Version 2.0 (the
// "License"); you may not use this file except in compliance
// with the License.  You may obtain a copy of the License at
//
//   http://www.apache.org/licenses/LICENSE-2.0
//
// Unless required by applicable law or agreed to in writing,
// software distributed under the License is distributed on an
// "AS IS" BASIS, WITHOUT WARRANTIES OR CONDITIONS OF ANY
// KIND, either express or implied.  See the License for the
// specific language governing permissions and limitations
// under the License.

package com.starrocks.transaction;

import com.google.common.collect.Lists;
import com.google.common.collect.Sets;
import com.starrocks.catalog.Database;
import com.starrocks.catalog.MaterializedIndex;
import com.starrocks.catalog.MaterializedView;
import com.starrocks.catalog.OlapTable;
import com.starrocks.catalog.Partition;
import com.starrocks.catalog.Table;
import com.starrocks.catalog.Tablet;
import com.starrocks.common.Config;
import com.starrocks.common.DdlException;
import com.starrocks.common.MetaNotFoundException;
import com.starrocks.common.NoAliveBackendException;
import com.starrocks.common.UserException;
import com.starrocks.common.util.LeaderDaemon;
import com.starrocks.lake.LakeTable;
import com.starrocks.lake.Utils;
<<<<<<< HEAD
import com.starrocks.lake.proto.PublishLogVersionRequest;
import com.starrocks.lake.proto.PublishLogVersionResponse;
import com.starrocks.lake.proto.PublishVersionRequest;
import com.starrocks.lake.proto.PublishVersionResponse;
import com.starrocks.rpc.BrpcProxy;
import com.starrocks.rpc.LakeService;
=======
import com.starrocks.rpc.RpcException;
>>>>>>> 340fdf92
import com.starrocks.scheduler.Constants;
import com.starrocks.server.GlobalStateMgr;
import com.starrocks.task.AgentBatchTask;
import com.starrocks.task.AgentTaskExecutor;
import com.starrocks.task.AgentTaskQueue;
import com.starrocks.task.PublishVersionTask;
import com.starrocks.thrift.TTaskType;
import org.apache.logging.log4j.LogManager;
import org.apache.logging.log4j.Logger;

import java.util.ArrayList;
import java.util.List;
import java.util.Map;
import java.util.Set;
import javax.annotation.Nullable;
import javax.validation.constraints.NotNull;

public class PublishVersionDaemon extends LeaderDaemon {

    private static final Logger LOG = LogManager.getLogger(PublishVersionDaemon.class);

    private static final long RETRY_INTERVAL_MS = 1000;

    public PublishVersionDaemon() {
        super("PUBLISH_VERSION", Config.publish_version_interval_ms);
    }

    @Override
    protected void runAfterCatalogReady() {
        try {
            GlobalTransactionMgr globalTransactionMgr = GlobalStateMgr.getCurrentGlobalTransactionMgr();
            List<TransactionState> readyTransactionStates =
                    globalTransactionMgr.getReadyToPublishTransactions(Config.enable_new_publish_mechanism);
            if (readyTransactionStates == null || readyTransactionStates.isEmpty()) {
                return;
            }
            List<Long> allBackends = GlobalStateMgr.getCurrentSystemInfo().getBackendIds(false);
            if (allBackends.isEmpty()) {
                LOG.warn("some transaction state need to publish, but no backend exists");
                return;
            }

            if (!Config.use_staros) {
                publishVersionForOlapTable(readyTransactionStates);
                return;
            }

            List<TransactionState> olapTransactions = new ArrayList<>();
            List<TransactionState> lakeTransactions = new ArrayList<>();
            for (TransactionState txnState : readyTransactionStates) {
                if (isLakeTableTransaction(txnState)) {
                    lakeTransactions.add(txnState);
                } else {
                    olapTransactions.add(txnState);
                }
            }

            if (!olapTransactions.isEmpty()) {
                publishVersionForOlapTable(olapTransactions);
            }
            if (!lakeTransactions.isEmpty()) {
                publishVersionForLakeTable(lakeTransactions);
            }
        } catch (Throwable t) {
            LOG.error("errors while publish version to all backends", t);
        }
    }

    private void publishVersionForOlapTable(List<TransactionState> readyTransactionStates) throws UserException {
        GlobalTransactionMgr globalTransactionMgr = GlobalStateMgr.getCurrentGlobalTransactionMgr();

        // every backend-transaction identified a single task
        AgentBatchTask batchTask = new AgentBatchTask();
        // traverse all ready transactions and dispatch the version publish task to all backends
        for (TransactionState transactionState : readyTransactionStates) {
            List<PublishVersionTask> tasks = transactionState.createPublishVersionTask();
            for (PublishVersionTask task : tasks) {
                AgentTaskQueue.addTask(task);
                batchTask.addTask(task);
            }
            if (!tasks.isEmpty()) {
                transactionState.setHasSendTask(true);
                LOG.info("send publish tasks for txn_id: {}", transactionState.getTransactionId());
            }
        }
        if (!batchTask.getAllTasks().isEmpty()) {
            AgentTaskExecutor.submit(batchTask);
        }

        if (Config.enable_new_publish_mechanism) {
            publishVersionNew(globalTransactionMgr, readyTransactionStates);
            return;
        }

        // try to finish the transaction, if failed just retry in next loop
        for (TransactionState transactionState : readyTransactionStates) {
            Map<Long, PublishVersionTask> transTasks = transactionState.getPublishVersionTasks();
            Set<Long> publishErrorReplicaIds = Sets.newHashSet();
            Set<Long> unfinishedBackends = Sets.newHashSet();
            boolean allTaskFinished = true;
            for (PublishVersionTask publishVersionTask : transTasks.values()) {
                if (publishVersionTask.isFinished()) {
                    // sometimes backend finish publish version task, but it maybe failed to change
                    // transaction id to version for some tablets,
                    // and it will upload the failed tablet info to fe and fe will deal with them
                    Set<Long> errReplicas = publishVersionTask.getErrorReplicas();
                    if (!errReplicas.isEmpty()) {
                        publishErrorReplicaIds.addAll(errReplicas);
                    }
                } else {
                    allTaskFinished = false;
                    // Publish version task may succeed and finish in quorum replicas
                    // but not finish in one replica.
                    // here collect the backendId that do not finish publish version
                    unfinishedBackends.add(publishVersionTask.getBackendId());
                }
            }
            boolean shouldFinishTxn = true;
            if (!allTaskFinished) {
                shouldFinishTxn = globalTransactionMgr.canTxnFinished(transactionState,
                        publishErrorReplicaIds, unfinishedBackends);
            }

            if (shouldFinishTxn) {
                globalTransactionMgr.finishTransaction(transactionState.getDbId(), transactionState.getTransactionId(),
                        publishErrorReplicaIds);
                if (transactionState.getTransactionStatus() != TransactionStatus.VISIBLE) {
                    transactionState.updateSendTaskTime();
                    LOG.debug("publish version for transaction {} failed, has {} error replicas during publish",
                            transactionState, publishErrorReplicaIds.size());
                } else {
                    for (PublishVersionTask task : transactionState.getPublishVersionTasks().values()) {
                        AgentTaskQueue.removeTask(task.getBackendId(), TTaskType.PUBLISH_VERSION, task.getSignature());
                    }
                    // clear publish version tasks to reduce memory usage when state changed to visible.
                    transactionState.clearPublishVersionTasks();

                    // Refresh materialized view when base table update transaction has been visible if necessary
                    refreshMvIfNecessary(transactionState);
                }
            }
        } // end for readyTransactionStates
    }

    private void publishVersionNew(GlobalTransactionMgr globalTransactionMgr, List<TransactionState> txns) {
        for (TransactionState transactionState : txns) {
            Set<Long> publishErrorReplicas = Sets.newHashSet();
            if (!transactionState.allPublishTasksFinishedOrQuorumWaitTimeout(publishErrorReplicas)) {
                continue;
            }
            try {
                if (transactionState.checkCanFinish()) {
                    globalTransactionMgr.finishTransactionNew(transactionState, publishErrorReplicas);
                }
                if (transactionState.getTransactionStatus() != TransactionStatus.VISIBLE) {
                    transactionState.updateSendTaskTime();
                    LOG.debug("publish version for transaction {} failed, has {} error replicas during publish",
                            transactionState, transactionState.getErrorReplicas().size());
                } else {
                    for (PublishVersionTask task : transactionState.getPublishVersionTasks().values()) {
                        AgentTaskQueue.removeTask(task.getBackendId(), TTaskType.PUBLISH_VERSION, task.getSignature());
                    }
                    // clear publish version tasks to reduce memory usage when state changed to visible.
                    transactionState.clearPublishVersionTasks();
                }
            } catch (UserException e) {
                LOG.error("errors while publish version to all backends", e);
            }
        }
    }

    // TODO: support mix OlapTable with LakeTable
    boolean isLakeTableTransaction(TransactionState transactionState) {
        if (transactionState.getTableIdList().isEmpty()) {
            return false;
        }
        Database db = GlobalStateMgr.getCurrentState().getDb(transactionState.getDbId());
        if (db == null) {
            return false;
        }
        db.readLock();
        try {
            for (long tableId : transactionState.getTableIdList()) {
                Table table = db.getTable(tableId);
                if (table != null) {
                    return table.isLakeTable();
                }
            }
        } finally {
            db.readUnlock();
        }
        return false;
    }

    // todo: refine performance
    void publishVersionForLakeTable(List<TransactionState> readyTransactionStates) throws UserException {
        GlobalTransactionMgr globalTransactionMgr = GlobalStateMgr.getCurrentGlobalTransactionMgr();

        for (TransactionState txnState : readyTransactionStates) {
            long txnId = txnState.getTransactionId();
            Database db = GlobalStateMgr.getCurrentState().getDb(txnState.getDbId());
            if (db == null) {
                LOG.info("the database of transaction {} has been deleted", txnId);
                globalTransactionMgr.finishTransaction(txnState.getDbId(), txnId, Sets.newHashSet());
                continue;
            }
            boolean finished = true;
            for (TableCommitInfo tableCommitInfo : txnState.getIdToTableCommitInfos().values()) {
                if (!publishTable(db, txnState, tableCommitInfo)) {
                    finished = false;
                }
            }
            if (finished) {
                globalTransactionMgr.finishTransaction(db.getId(), txnId, null);
            }
        }
    }

    private boolean publishTable(Database db, TransactionState txnState, TableCommitInfo tableCommitInfo) {
        boolean finished = true;
        long txnId = txnState.getTransactionId();
        for (PartitionCommitInfo partitionCommitInfo : tableCommitInfo.getIdToPartitionCommitInfo().values()) {
            boolean ok = false;
            try {
                ok = publishPartition(db, tableCommitInfo, partitionCommitInfo, txnState);
            } catch (Throwable e) {
                LOG.error("Fail to publish partition {} of txn {}: {}", partitionCommitInfo.getPartitionId(),
                        txnId, e.getMessage());
                if (LOG.isDebugEnabled()) {
                    LOG.debug(e);
                }
            }
            if (ok) {
                partitionCommitInfo.setVersionTime(System.currentTimeMillis());
            } else {
                partitionCommitInfo.setVersionTime(-System.currentTimeMillis());
                finished = false;
            }
        }
        return finished;
    }

    private boolean publishPartition(@NotNull Database db, @NotNull TableCommitInfo tableCommitInfo,
                                     @NotNull PartitionCommitInfo partitionCommitInfo,
                                     @NotNull TransactionState txnState)
            throws RpcException, NoAliveBackendException {
        long tableId = tableCommitInfo.getTableId();
        long txnVersion = partitionCommitInfo.getVersion();
        long txnId = txnState.getTransactionId();
        String txnLabel = txnState.getLabel();
        List<Tablet> normalTablets = null;
        List<Tablet> shadowTablets = null;

        db.readLock();
        try {
            LakeTable table = (LakeTable) db.getTable(tableId);
            if (table == null) {
                txnState.removeTable(tableCommitInfo.getTableId());
                LOG.info("Removed non-exist table {} from transaction {}. txn_id={}", tableId, txnLabel, txnId);
                return true;
            }
            long partitionId = partitionCommitInfo.getPartitionId();
            Partition partition = table.getPartition(partitionId);
            if (partition == null) {
                LOG.info("Ignore non-exist partition {} of table {} in txn {}", partitionId, table.getName(), txnLabel);
                return true;
            }
            long currentTime = System.currentTimeMillis();
            long versionTime = partitionCommitInfo.getVersionTime();
            if (versionTime > 0) {
                return true;
            }
            if (versionTime < 0 && currentTime < Math.abs(versionTime) + RETRY_INTERVAL_MS) {
                return false;
            }
            if (partition.getVisibleVersion() + 1 != txnVersion) {
                LOG.info("Previous transaction has not finished. txn_id={} partition_version={}, txn_version={}",
                        txnId, partition.getVisibleVersion(), txnVersion);
                return false;
            }
            List<MaterializedIndex> indexes = txnState.getPartitionLoadedTblIndexes(table.getId(), partition);
            for (MaterializedIndex index : indexes) {
                if (!index.visibleForTransaction(txnId)) {
                    LOG.info("Ignored index {} for transaction {}", table.getIndexNameById(index.getId()), txnId);
                    continue;
                }
                if (index.getState() == MaterializedIndex.IndexState.SHADOW) {
                    shadowTablets = (shadowTablets == null) ? Lists.newArrayList() : shadowTablets;
                    shadowTablets.addAll(index.getTablets());
                } else {
                    normalTablets = (normalTablets == null) ? Lists.newArrayList() : normalTablets;
                    normalTablets.addAll(index.getTablets());
                }
            }
        } finally {
            db.readUnlock();
        }

        return publishNormalTablets(normalTablets, txnId, txnVersion) && publishShadowTablets(shadowTablets, txnId, txnVersion);
    }

    private boolean publishNormalTablets(@Nullable List<Tablet> tablets, long txnId, long version)
            throws RpcException, NoAliveBackendException {
        if (tablets == null || tablets.isEmpty()) {
            return true;
        }
<<<<<<< HEAD
        Map<Long, List<Long>> beToTablets = new HashMap<>();
        for (Tablet tablet : tablets) {
            Long beId = Utils.chooseBackend((LakeTablet) tablet);
            if (beId == null) {
                LOG.warn("No available backend can execute publish version task");
                return false;
            }
            beToTablets.computeIfAbsent(beId, k -> Lists.newArrayList()).add(tablet.getId());
        }

        List<Long> txnIds = Lists.newArrayList(txnId);
        List<Future<PublishVersionResponse>> responseList = Lists.newArrayListWithCapacity(beToTablets.size());
        List<Backend> backendList = Lists.newArrayListWithCapacity(beToTablets.size());
        SystemInfoService systemInfoService = GlobalStateMgr.getCurrentSystemInfo();
        for (Map.Entry<Long, List<Long>> entry : beToTablets.entrySet()) {
            Backend backend = systemInfoService.getBackend(entry.getKey());
            if (backend == null) {
                LOG.warn("Backend {} has been dropped", entry.getKey());
                return false;
            }
            if (!backend.isAlive()) {
                LOG.warn("Backend {} not alive", backend.getHost());
                return false;
            }

            PublishVersionRequest request = new PublishVersionRequest();
            request.baseVersion = version - 1;
            request.newVersion = version;
            request.tabletIds = entry.getValue();
            request.txnIds = txnIds;

            LakeService lakeService = BrpcProxy.getLakeService(backend.getHost(), backend.getBrpcPort());
            Future<PublishVersionResponse> future = lakeService.publishVersion(request);
            responseList.add(future);
            backendList.add(backend);
        }

        for (int i = 0; i < responseList.size(); i++) {
            PublishVersionResponse response = responseList.get(i).get();
            if (response != null && response.failedTablets != null && !response.failedTablets.isEmpty()) {
                LOG.warn("Fail to publish tablet {} on BE {}", response.failedTablets, backendList.get(i).getHost());
                return false;
            }
        }
=======
        Utils.publishVersion(tablets, txnId, version - 1, version);
>>>>>>> 340fdf92
        return true;
    }

    private boolean publishShadowTablets(@Nullable List<Tablet> tablets, long txnId, long version)
            throws RpcException, NoAliveBackendException {
        if (tablets == null || tablets.isEmpty()) {
            return true;
        }
<<<<<<< HEAD
        Map<Long, List<Long>> beToTablets = new HashMap<>();
        for (Tablet tablet : tablets) {
            Long beId = Utils.chooseBackend((LakeTablet) tablet);
            if (beId == null) {
                LOG.warn("No available backend can execute publish version task");
                return false;
            }
            beToTablets.computeIfAbsent(beId, k -> Lists.newArrayList()).add(tablet.getId());
        }
        List<Future<PublishLogVersionResponse>> responseList = Lists.newArrayListWithCapacity(beToTablets.size());
        List<Backend> backendList = Lists.newArrayListWithCapacity(beToTablets.size());
        SystemInfoService systemInfoService = GlobalStateMgr.getCurrentSystemInfo();
        for (Map.Entry<Long, List<Long>> entry : beToTablets.entrySet()) {
            Backend backend = systemInfoService.getBackend(entry.getKey());
            if (backend == null) {
                LOG.warn("Backend {} has been dropped", entry.getKey());
                return false;
            }
            if (!backend.isAlive()) {
                LOG.warn("Backend {} not alive", backend.getHost());
                return false;
            }

            PublishLogVersionRequest request = new PublishLogVersionRequest();
            request.tabletIds = entry.getValue();
            request.txnId = txnId;
            request.version = version;

            LakeService lakeService = BrpcProxy.getLakeService(backend.getHost(), backend.getBrpcPort());
            Future<PublishLogVersionResponse> future = lakeService.publishLogVersion(request);
            responseList.add(future);
            backendList.add(backend);
        }

        for (int i = 0; i < responseList.size(); i++) {
            PublishLogVersionResponse response = responseList.get(i).get();
            if (response != null && response.failedTablets != null && !response.failedTablets.isEmpty()) {
                LOG.warn("Fail to publish log of shadow tablet {} on BE {}", response.failedTablets,
                        backendList.get(i).getHost());
                return false;
            }
        }
=======
        Utils.publishLogVersion(tablets, txnId, version);
>>>>>>> 340fdf92
        return true;
    }

    /**
     * Refresh the materialized view if it should be triggered after base table was loaded.
     *
     * @param transactionState
     * @throws DdlException
     * @throws MetaNotFoundException
     */
    private void refreshMvIfNecessary(TransactionState transactionState)
            throws DdlException, MetaNotFoundException {
        // Refresh materialized view when base table update transaction has been visible
        long dbId = transactionState.getDbId();
        Database db = GlobalStateMgr.getCurrentState().getLocalMetastore().getDb(dbId);
        db.readLock();
        try {
            for (long tableId : transactionState.getTableIdList()) {
                Table table = db.getTable(tableId);
                Set<Long> relatedMvs = ((OlapTable) table).getRelatedMaterializedViews();
                for (long mvId : relatedMvs) {
                    MaterializedView materializedView = (MaterializedView) db.getTable(mvId);
                    if (materializedView.isLoadTriggeredRefresh()) {
                        GlobalStateMgr.getCurrentState().getLocalMetastore().refreshMaterializedView(
                                db.getFullName(), db.getTable(mvId).getName(), Constants.TaskRunPriority.NORMAL.value());
                    }
                }
            }
        } finally {
            db.readUnlock();
        }
    }
}<|MERGE_RESOLUTION|>--- conflicted
+++ resolved
@@ -38,16 +38,7 @@
 import com.starrocks.common.util.LeaderDaemon;
 import com.starrocks.lake.LakeTable;
 import com.starrocks.lake.Utils;
-<<<<<<< HEAD
-import com.starrocks.lake.proto.PublishLogVersionRequest;
-import com.starrocks.lake.proto.PublishLogVersionResponse;
-import com.starrocks.lake.proto.PublishVersionRequest;
-import com.starrocks.lake.proto.PublishVersionResponse;
-import com.starrocks.rpc.BrpcProxy;
-import com.starrocks.rpc.LakeService;
-=======
 import com.starrocks.rpc.RpcException;
->>>>>>> 340fdf92
 import com.starrocks.scheduler.Constants;
 import com.starrocks.server.GlobalStateMgr;
 import com.starrocks.task.AgentBatchTask;
@@ -354,54 +345,7 @@
         if (tablets == null || tablets.isEmpty()) {
             return true;
         }
-<<<<<<< HEAD
-        Map<Long, List<Long>> beToTablets = new HashMap<>();
-        for (Tablet tablet : tablets) {
-            Long beId = Utils.chooseBackend((LakeTablet) tablet);
-            if (beId == null) {
-                LOG.warn("No available backend can execute publish version task");
-                return false;
-            }
-            beToTablets.computeIfAbsent(beId, k -> Lists.newArrayList()).add(tablet.getId());
-        }
-
-        List<Long> txnIds = Lists.newArrayList(txnId);
-        List<Future<PublishVersionResponse>> responseList = Lists.newArrayListWithCapacity(beToTablets.size());
-        List<Backend> backendList = Lists.newArrayListWithCapacity(beToTablets.size());
-        SystemInfoService systemInfoService = GlobalStateMgr.getCurrentSystemInfo();
-        for (Map.Entry<Long, List<Long>> entry : beToTablets.entrySet()) {
-            Backend backend = systemInfoService.getBackend(entry.getKey());
-            if (backend == null) {
-                LOG.warn("Backend {} has been dropped", entry.getKey());
-                return false;
-            }
-            if (!backend.isAlive()) {
-                LOG.warn("Backend {} not alive", backend.getHost());
-                return false;
-            }
-
-            PublishVersionRequest request = new PublishVersionRequest();
-            request.baseVersion = version - 1;
-            request.newVersion = version;
-            request.tabletIds = entry.getValue();
-            request.txnIds = txnIds;
-
-            LakeService lakeService = BrpcProxy.getLakeService(backend.getHost(), backend.getBrpcPort());
-            Future<PublishVersionResponse> future = lakeService.publishVersion(request);
-            responseList.add(future);
-            backendList.add(backend);
-        }
-
-        for (int i = 0; i < responseList.size(); i++) {
-            PublishVersionResponse response = responseList.get(i).get();
-            if (response != null && response.failedTablets != null && !response.failedTablets.isEmpty()) {
-                LOG.warn("Fail to publish tablet {} on BE {}", response.failedTablets, backendList.get(i).getHost());
-                return false;
-            }
-        }
-=======
         Utils.publishVersion(tablets, txnId, version - 1, version);
->>>>>>> 340fdf92
         return true;
     }
 
@@ -410,52 +354,7 @@
         if (tablets == null || tablets.isEmpty()) {
             return true;
         }
-<<<<<<< HEAD
-        Map<Long, List<Long>> beToTablets = new HashMap<>();
-        for (Tablet tablet : tablets) {
-            Long beId = Utils.chooseBackend((LakeTablet) tablet);
-            if (beId == null) {
-                LOG.warn("No available backend can execute publish version task");
-                return false;
-            }
-            beToTablets.computeIfAbsent(beId, k -> Lists.newArrayList()).add(tablet.getId());
-        }
-        List<Future<PublishLogVersionResponse>> responseList = Lists.newArrayListWithCapacity(beToTablets.size());
-        List<Backend> backendList = Lists.newArrayListWithCapacity(beToTablets.size());
-        SystemInfoService systemInfoService = GlobalStateMgr.getCurrentSystemInfo();
-        for (Map.Entry<Long, List<Long>> entry : beToTablets.entrySet()) {
-            Backend backend = systemInfoService.getBackend(entry.getKey());
-            if (backend == null) {
-                LOG.warn("Backend {} has been dropped", entry.getKey());
-                return false;
-            }
-            if (!backend.isAlive()) {
-                LOG.warn("Backend {} not alive", backend.getHost());
-                return false;
-            }
-
-            PublishLogVersionRequest request = new PublishLogVersionRequest();
-            request.tabletIds = entry.getValue();
-            request.txnId = txnId;
-            request.version = version;
-
-            LakeService lakeService = BrpcProxy.getLakeService(backend.getHost(), backend.getBrpcPort());
-            Future<PublishLogVersionResponse> future = lakeService.publishLogVersion(request);
-            responseList.add(future);
-            backendList.add(backend);
-        }
-
-        for (int i = 0; i < responseList.size(); i++) {
-            PublishLogVersionResponse response = responseList.get(i).get();
-            if (response != null && response.failedTablets != null && !response.failedTablets.isEmpty()) {
-                LOG.warn("Fail to publish log of shadow tablet {} on BE {}", response.failedTablets,
-                        backendList.get(i).getHost());
-                return false;
-            }
-        }
-=======
         Utils.publishLogVersion(tablets, txnId, version);
->>>>>>> 340fdf92
         return true;
     }
 
