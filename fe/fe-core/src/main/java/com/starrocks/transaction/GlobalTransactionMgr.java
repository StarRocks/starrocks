// Copyright 2021-present StarRocks, Inc. All rights reserved.
//
// Licensed under the Apache License, Version 2.0 (the "License");
// you may not use this file except in compliance with the License.
// You may obtain a copy of the License at
//
//     https://www.apache.org/licenses/LICENSE-2.0
//
// Unless required by applicable law or agreed to in writing, software
// distributed under the License is distributed on an "AS IS" BASIS,
// WITHOUT WARRANTIES OR CONDITIONS OF ANY KIND, either express or implied.
// See the License for the specific language governing permissions and
// limitations under the License.

// This file is based on code available under the Apache license here:
//   https://github.com/apache/incubator-doris/blob/master/fe/fe-core/src/main/java/org/apache/doris/transaction/GlobalTransactionMgr.java

// Licensed to the Apache Software Foundation (ASF) under one
// or more contributor license agreements.  See the NOTICE file
// distributed with this work for additional information
// regarding copyright ownership.  The ASF licenses this file
// to you under the Apache License, Version 2.0 (the
// "License"); you may not use this file except in compliance
// with the License.  You may obtain a copy of the License at
//
//   http://www.apache.org/licenses/LICENSE-2.0
//
// Unless required by applicable law or agreed to in writing,
// software distributed under the License is distributed on an
// "AS IS" BASIS, WITHOUT WARRANTIES OR CONDITIONS OF ANY
// KIND, either express or implied.  See the License for the
// specific language governing permissions and limitations
// under the License.

package com.starrocks.transaction;

import com.google.common.collect.ImmutableMap;
import com.google.common.collect.Lists;
import com.google.common.collect.Maps;
import com.starrocks.catalog.Database;
import com.starrocks.common.AnalysisException;
import com.starrocks.common.Config;
import com.starrocks.common.DuplicatedRequestException;
import com.starrocks.common.LabelAlreadyUsedException;
import com.starrocks.common.Pair;
import com.starrocks.common.UserException;
import com.starrocks.common.util.concurrent.lock.LockTimeoutException;
import com.starrocks.common.util.concurrent.lock.LockType;
import com.starrocks.common.util.concurrent.lock.Locker;
import com.starrocks.memory.MemoryTrackable;
import com.starrocks.metric.MetricRepo;
import com.starrocks.persist.metablock.SRMetaBlockEOFException;
import com.starrocks.persist.metablock.SRMetaBlockException;
import com.starrocks.persist.metablock.SRMetaBlockID;
import com.starrocks.persist.metablock.SRMetaBlockReader;
import com.starrocks.persist.metablock.SRMetaBlockWriter;
import com.starrocks.server.GlobalStateMgr;
import com.starrocks.thrift.TTransactionStatus;
import com.starrocks.thrift.TUniqueId;
import com.starrocks.transaction.TransactionState.LoadJobSourceType;
import com.starrocks.transaction.TransactionState.TxnCoordinator;
import org.apache.commons.lang3.time.StopWatch;
import org.apache.hadoop.util.ThreadUtil;
import org.apache.logging.log4j.LogManager;
import org.apache.logging.log4j.Logger;

import java.io.DataOutputStream;
import java.io.IOException;
import java.util.ArrayList;
import java.util.Collections;
import java.util.Comparator;
import java.util.List;
import java.util.Map;
import java.util.Set;
import java.util.concurrent.TimeUnit;
import javax.annotation.Nullable;
import javax.validation.constraints.NotNull;

/**
 * Transaction Manager
 * 1. begin
 * 2. commit
 * 3. abort
 * Attention: all api in txn manager should get db lock or load lock first, then get txn manager's lock, or
 * there will be dead lock
 */
public class GlobalTransactionMgr implements MemoryTrackable {
    private static final Logger LOG = LogManager.getLogger(GlobalTransactionMgr.class);

    private final Map<Long, DatabaseTransactionMgr> dbIdToDatabaseTransactionMgrs = Maps.newConcurrentMap();

    private TransactionIdGenerator idGenerator = new TransactionIdGenerator();
    private final TxnStateCallbackFactory callbackFactory = new TxnStateCallbackFactory();

    private final GlobalStateMgr globalStateMgr;

    public GlobalTransactionMgr(GlobalStateMgr globalStateMgr) {
        this.globalStateMgr = globalStateMgr;
    }

    public TxnStateCallbackFactory getCallbackFactory() {
        return callbackFactory;
    }

    @NotNull
    public DatabaseTransactionMgr getDatabaseTransactionMgr(long dbId) throws AnalysisException {
        DatabaseTransactionMgr databaseTransactionMgr = dbIdToDatabaseTransactionMgrs.get(dbId);
        if (databaseTransactionMgr == null) {
            throw new AnalysisException("databaseTransactionMgr[" + dbId + "] does not exist");
        }
        return databaseTransactionMgr;
    }

    public void addDatabaseTransactionMgr(Long dbId) {
        if (dbIdToDatabaseTransactionMgrs.putIfAbsent(dbId, new DatabaseTransactionMgr(dbId, globalStateMgr)) == null) {
            LOG.debug("add database transaction manager for db {}", dbId);
        }
    }

    public void removeDatabaseTransactionMgr(Long dbId) {
        if (dbIdToDatabaseTransactionMgrs.remove(dbId) != null) {
            LOG.debug("remove database transaction manager for db {}", dbId);
        }
    }

    /**
     * the app could specify the transaction id
     * <p>
     * requestId is used to judge that whether the request is a internal retry request
     * if label already exist, and requestId are equal, we return the exist tid, and consider this 'begin'
     * as success.
     * requestId == null is for compatibility
     *
     * @param coordinator
     * @throws RunningTxnExceedException
     * @throws DuplicatedRequestException
     * @throws IllegalTransactionParameterException
     */
    public long beginTransaction(long dbId, List<Long> tableIdList, String label, TUniqueId requestId,
                                 TxnCoordinator coordinator, LoadJobSourceType sourceType, long listenerId,
                                 long timeoutSecond)
            throws LabelAlreadyUsedException, RunningTxnExceedException, DuplicatedRequestException, AnalysisException {

        if (Config.disable_load_job) {
            throw new AnalysisException("disable_load_job is set to true, all load jobs are prevented");
        }

        if (GlobalStateMgr.getCurrentState().isSafeMode()) {
            throw new AnalysisException(String.format("The cluster is under safe mode state," +
                    " all load jobs are rejected."));
        }

        switch (sourceType) {
            case BACKEND_STREAMING:
                checkValidTimeoutSecond(timeoutSecond, Config.max_stream_load_timeout_second, Config.min_load_timeout_second);
                break;
            case LAKE_COMPACTION:
                // skip transaction timeout range check for lake compaction
                break;
            default:
                checkValidTimeoutSecond(timeoutSecond, Config.max_load_timeout_second, Config.min_load_timeout_second);
        }

        DatabaseTransactionMgr dbTransactionMgr = getDatabaseTransactionMgr(dbId);
        return dbTransactionMgr.beginTransaction(tableIdList, label, requestId, coordinator, sourceType, listenerId,
                timeoutSecond);
    }

    public long beginTransaction(long dbId, List<Long> tableIdList, String label, TxnCoordinator coordinator,
                                 LoadJobSourceType sourceType,
                                 long timeoutSecond)
            throws AnalysisException, LabelAlreadyUsedException, RunningTxnExceedException, DuplicatedRequestException {
        return beginTransaction(dbId, tableIdList, label, null, coordinator, sourceType, -1, timeoutSecond);
    }

    private void checkValidTimeoutSecond(long timeoutSecond, int maxLoadTimeoutSecond, int minLoadTimeOutSecond)
            throws AnalysisException {
        if (timeoutSecond > maxLoadTimeoutSecond ||
                timeoutSecond < minLoadTimeOutSecond) {
            throw new AnalysisException("Invalid timeout. Timeout should between "
                    + minLoadTimeOutSecond + " and " + maxLoadTimeoutSecond
                    + " seconds");
        }
    }

    public TransactionStatus getLabelStatus(long dbId, String label) {
        try {
            DatabaseTransactionMgr dbTransactionMgr = getDatabaseTransactionMgr(dbId);
            return dbTransactionMgr.getLabelState(label);
        } catch (AnalysisException e) {
            LOG.warn("Get transaction status by label " + label + " failed", e);
            return TransactionStatus.UNKNOWN;
        }
    }

    public Long getLabelTxnID(long dbId, String label) {
        try {
            DatabaseTransactionMgr dbTransactionMgr = getDatabaseTransactionMgr(dbId);
            return dbTransactionMgr.getLabelTxnID(label);
        } catch (AnalysisException e) {
            LOG.warn("Get transaction status by label " + label + " failed", e);
            return (long) -1;
        }
    }

    public TransactionState getLabelTransactionState(long dbId, String label) {
        try {
            DatabaseTransactionMgr dbTransactionMgr = getDatabaseTransactionMgr(dbId);
            return dbTransactionMgr.getLabelTransactionState(label);
        } catch (AnalysisException e) {
            LOG.warn("Get transaction state by label " + label + " failed", e);
            return null;
        }
    }

    /**
     * @param transactionId
     * @param tabletCommitInfos
     * @return a {@link VisibleStateWaiter} object used to wait for the transaction become visible.
     * @throws UserException
     * @throws TransactionCommitFailedException
     * @note it is necessary to optimize the `lock` mechanism and `lock` scope resulting from wait lock long time
     * @note callers should get db.write lock before call this api
     */
    @NotNull
    public VisibleStateWaiter commitTransaction(long dbId, long transactionId,
                                                @NotNull List<TabletCommitInfo> tabletCommitInfos,
                                                @NotNull List<TabletFailInfo> tabletFailInfos,
                                                @Nullable TxnCommitAttachment txnCommitAttachment)
            throws UserException {
        if (Config.disable_load_job) {
            throw new TransactionCommitFailedException("disable_load_job is set to true, all load jobs are prevented");
        }

        LOG.debug("try to commit transaction: {}", transactionId);
        DatabaseTransactionMgr dbTransactionMgr = getDatabaseTransactionMgr(dbId);
        return dbTransactionMgr.commitTransaction(transactionId, tabletCommitInfos, tabletFailInfos,
                txnCommitAttachment);
    }

    public void prepareTransaction(long dbId, long transactionId, List<TabletCommitInfo> tabletCommitInfos,
                                   List<TabletFailInfo> tabletFailInfos,
                                   TxnCommitAttachment txnCommitAttachment)
            throws UserException {
        if (Config.disable_load_job) {
            throw new TransactionCommitFailedException("disable_load_job is set to true, all load jobs are prevented");
        }

        LOG.debug("try to pre commit transaction: {}", transactionId);
        DatabaseTransactionMgr dbTransactionMgr = getDatabaseTransactionMgr(dbId);
        dbTransactionMgr.prepareTransaction(transactionId, tabletCommitInfos, tabletFailInfos, txnCommitAttachment, true);
    }

    public void commitPreparedTransaction(long dbId, long transactionId, long timeoutMillis)
            throws UserException {

        Database db = GlobalStateMgr.getCurrentState().getDb(dbId);
        if (db == null) {
            LOG.warn("Database {} does not exist", dbId);
            throw new UserException("Database[" + dbId + "] does not exist");
        }
        commitPreparedTransaction(db, transactionId, timeoutMillis);
    }

    public void commitPreparedTransaction(Database db, long transactionId, long timeoutMillis)
            throws UserException {
        if (Config.disable_load_job) {
            throw new TransactionCommitFailedException("disable_load_job is set to true, all load jobs are prevented");
        }

        LOG.debug("try to commit prepared transaction: {}", transactionId);

        VisibleStateWaiter waiter;
        StopWatch stopWatch = new StopWatch();
        stopWatch.start();

        TransactionState transactionState = getTransactionState(db.getId(), transactionId);
        List<Long> tableIdList = transactionState.getTableIdList();

        Locker locker = new Locker();
        if (!locker.tryLockTables(db, tableIdList, LockType.WRITE, timeoutMillis)) {
            throw new UserException("get database write lock timeout, database="
                    + db.getFullName() + ", timeoutMillis=" + timeoutMillis);
        }
        try {
            waiter = getDatabaseTransactionMgr(db.getId()).commitPreparedTransaction(transactionId);
        } finally {
            locker.unLockTables(db, tableIdList, LockType.WRITE);
        }

        MetricRepo.COUNTER_LOAD_FINISHED.increase(1L);
        stopWatch.stop();
        long publishTimeoutMillis = timeoutMillis - stopWatch.getTime();
        if (publishTimeoutMillis < 0) {
            // here commit transaction successfully cost too much time to cause publisTimeoutMillis is less than zero,
            // so we just return false to indicate publish timeout
            throw new UserException("publish timeout: " + timeoutMillis);
        }
        if (!waiter.await(publishTimeoutMillis, TimeUnit.MILLISECONDS)) {
            throw new UserException("publish timeout: " + timeoutMillis);
        }
    }

    public boolean commitAndPublishTransaction(@NotNull Database db,
                                               long transactionId,
                                               @NotNull List<TabletCommitInfo> tabletCommitInfos,
                                               @NotNull List<TabletFailInfo> tabletFailInfos,
                                               long timeoutMillis) throws UserException {
        return commitAndPublishTransaction(db, transactionId, tabletCommitInfos, tabletFailInfos, timeoutMillis, null);
    }

    /**
     * Commit and wait for the transaction to become visible.
     *
     * @param db                  the database in which the transaction is being committed
     * @param transactionId       the ID of the transaction to commit
     * @param tabletCommitInfos   a list of tablet commit information
     * @param tabletFailInfos     a list of tablet fail information
     * @param timeoutMillis       the timeout for waiting for the transaction to become visible, in milliseconds
     * @param txnCommitAttachment an optional attachment to include in the transaction commit
     * @return {@code true} if the transaction becomes visible within the given timeout,
     * {@code false} otherwise
     * @throws UserException                    if an error occurs during the transaction commit
     * @throws TransactionCommitFailedException if the transaction commit fails due to a disabled load job
     * @note This method acquires the write lock on the database to commit transaction, callers should NOT already
     * hold the database lock when calling this method, otherwise it will lead to deadlock.
     */
    public boolean commitAndPublishTransaction(@NotNull Database db,
                                               long transactionId,
                                               @NotNull List<TabletCommitInfo> tabletCommitInfos,
                                               @NotNull List<TabletFailInfo> tabletFailInfos,
                                               long timeoutMillis,
                                               @Nullable TxnCommitAttachment txnCommitAttachment) throws UserException {
        long dueTime = timeoutMillis != 0 ? System.currentTimeMillis() + timeoutMillis : Long.MAX_VALUE;
        VisibleStateWaiter waiter = retryCommitOnRateLimitExceeded(db, transactionId, tabletCommitInfos,
                tabletFailInfos, txnCommitAttachment, timeoutMillis);
        long now = System.currentTimeMillis();
        return waiter.await(Math.max(dueTime - now, 0), TimeUnit.MILLISECONDS);
    }

    /**
     * Executes the commit operation on the given transaction with retry mechanism
     * in case of rate limit exceeded exception.
     *
     * @param db                  the {@link Database} object where the transaction is being committed
     * @param transactionId       the ID of the transaction to commit
     * @param tabletCommitInfos   the list of {@link TabletCommitInfo} objects containing information about the tablets
     *                            to commit
     * @param tabletFailInfos     the list of {@link TabletFailInfo} objects containing information about the tablets that
     *                            failed to commit
     * @param txnCommitAttachment the optional {@link TxnCommitAttachment} object
     * @param timeoutMs           the timeout value in milliseconds for the commit operation
     * @return a {@link VisibleStateWaiter} object used to wait for the transaction to become visible
     * @throws UserException if an error occurs during the commit operation
     * @note This method acquires the write lock on the database to commit transaction, callers should NOT already
     * hold the database lock when calling this method, otherwise it will lead to deadlock.
     */
    @NotNull
    public VisibleStateWaiter retryCommitOnRateLimitExceeded(
            @NotNull Database db, long transactionId, @NotNull List<TabletCommitInfo> tabletCommitInfos,
            @NotNull List<TabletFailInfo> tabletFailInfos,
            @Nullable TxnCommitAttachment txnCommitAttachment,
            long timeoutMs) throws UserException {
        long startTime = System.currentTimeMillis();
        while (true) {
            try {
                return commitTransactionUnderDatabaseWLock(db, transactionId, tabletCommitInfos, tabletFailInfos,
                        txnCommitAttachment, timeoutMs);
            } catch (CommitRateExceededException e) {
                throttleCommitOnRateExceed(e, startTime, timeoutMs);
            } catch (LockTimeoutException e) {
                throw e;
            } catch (Exception e) {
                throw new UserException("fail to execute commit task: " + e.getMessage(), e);
            }
        }
    }

    /**
     * Handles the case when the commit rate exceeds the limit.
     *
     * @param e           The CommitRateExceededException to handle.
     * @param startTimeMs The start time of the commit.
     * @param timeoutMs   The timeout duration in milliseconds. If timeoutMs is non-zero and the allowed commit time is
     *                    greater than (startTimeMs + timeoutMs), then CommitRateExceededException is re-thrown.
     * @throws CommitRateExceededException if the allowed commit time exceeds the timeout duration.
     */
    static void throttleCommitOnRateExceed(CommitRateExceededException e, long startTimeMs, long timeoutMs)
            throws CommitRateExceededException {
        if (timeoutMs != 0 && e.getAllowCommitTime() > (startTimeMs + timeoutMs)) {
            throw e;
        } else {
            ThreadUtil.sleepAtLeastIgnoreInterrupts(e.getAllowCommitTime() - System.currentTimeMillis());
        }
    }

    private VisibleStateWaiter commitTransactionUnderDatabaseWLock(
            @NotNull Database db, long transactionId, @NotNull List<TabletCommitInfo> tabletCommitInfos,
            @NotNull List<TabletFailInfo> tabletFailInfos,
<<<<<<< HEAD
            @Nullable TxnCommitAttachment attachment) throws UserException {
        TransactionState transactionState = getTransactionState(db.getId(), transactionId);
        List<Long> tableId = transactionState.getTableIdList();

        Locker locker = new Locker();
        locker.lockTables(db, tableId, LockType.WRITE);
=======
            @Nullable TxnCommitAttachment attachment, long timeoutMs) throws UserException {
        Locker locker = new Locker();
        if (!locker.tryLockDatabase(db, LockType.WRITE, timeoutMs)) {
            throw new LockTimeoutException(
                    "get database write lock timeout, database=" + db.getFullName() + ", timeout=" + timeoutMs + "ms");
        }
>>>>>>> 91d8380d
        try {
            return commitTransaction(db.getId(), transactionId, tabletCommitInfos, tabletFailInfos, attachment);
        } finally {
            locker.unLockTables(db, tableId, LockType.WRITE);
        }
    }

    public void abortAllRunningTransactions() throws UserException {
        for (Map.Entry<Long, DatabaseTransactionMgr> entry : dbIdToDatabaseTransactionMgrs.entrySet()) {
            entry.getValue().abortAllRunningTransaction();
        }
    }

    public void abortTransaction(long dbId, long transactionId, String reason) throws UserException {
        abortTransaction(dbId, transactionId, reason, Collections.emptyList());
    }

    public void abortTransaction(long dbId, long transactionId, String reason, List<TabletFailInfo> failedTablets)
            throws UserException {
        abortTransaction(dbId, transactionId, reason, Collections.emptyList(), failedTablets, null);
    }

    public void abortTransaction(Long dbId, Long transactionId, String reason, TxnCommitAttachment txnCommitAttachment)
            throws UserException {
        abortTransaction(dbId, transactionId, reason, Collections.emptyList(), Collections.emptyList(),
                txnCommitAttachment);
    }

    public void abortTransaction(long dbId, long transactionId, String reason,
                                 List<TabletCommitInfo> finishedTablets,
                                 List<TabletFailInfo> failedTablets,
                                 TxnCommitAttachment txnCommitAttachment)
            throws UserException {
        DatabaseTransactionMgr dbTransactionMgr = getDatabaseTransactionMgr(dbId);
        dbTransactionMgr.abortTransaction(transactionId, true, reason, txnCommitAttachment,
                finishedTablets, failedTablets);
    }

    // for http cancel stream load api
    public void abortTransaction(Long dbId, String label, String reason) throws UserException {
        DatabaseTransactionMgr dbTransactionMgr = getDatabaseTransactionMgr(dbId);
        dbTransactionMgr.abortTransaction(label, reason);
    }

    public TTransactionStatus getTxnStatus(Database db, long transactionId) throws UserException {
        DatabaseTransactionMgr dbTransactionMgr = getDatabaseTransactionMgr(db.getId());
        return dbTransactionMgr.getTxnStatus(transactionId);
    }

    /**
     * get all txns which is ready to publish
     * a ready-to-publish txn's partition's visible version should be ONE less than txn's commit version.
     *
     * @param nodep if true, only get txns without dependencies
     * @return list of txn state
     */
    public List<TransactionState> getReadyToPublishTransactions(boolean nodep) {
        List<TransactionState> transactionStateList = Lists.newArrayList();
        for (DatabaseTransactionMgr dbTransactionMgr : dbIdToDatabaseTransactionMgrs.values()) {
            if (nodep) {
                transactionStateList.addAll(dbTransactionMgr.getReadyToPublishTxnList());
            } else {
                transactionStateList.addAll(dbTransactionMgr.getCommittedTxnList());
            }
        }
        return transactionStateList;
    }

    public List<TransactionStateBatch> getReadyPublishTransactionsBatch() {
        List<TransactionStateBatch> transactionStateList = Lists.newArrayList();
        for (DatabaseTransactionMgr dbTransactionMgr : dbIdToDatabaseTransactionMgrs.values()) {
            List<TransactionStateBatch> dbTransactionStatesBatch = dbTransactionMgr.getReadyToPublishTxnListBatch();
            if (dbTransactionStatesBatch.size() != 0) {
                transactionStateList.addAll(dbTransactionStatesBatch);
            }
        }
        return transactionStateList;
    }

    public boolean existCommittedTxns(Long dbId, Long tableId, Long partitionId) {
        DatabaseTransactionMgr dbTransactionMgr = dbIdToDatabaseTransactionMgrs.get(dbId);
        if (tableId == null && partitionId == null) {
            return !dbTransactionMgr.getCommittedTxnList().isEmpty();
        }

        for (TransactionState transactionState : dbTransactionMgr.getCommittedTxnList()) {
            if (transactionState.getTableIdList().contains(tableId)) {
                if (partitionId == null) {
                    return true;
                } else if (transactionState.getTableCommitInfo(tableId).getPartitionCommitInfo(partitionId) != null) {
                    return true;
                }
            }
        }
        return false;
    }

    /**
     * if the table is deleted between commit and publish version, then should ignore the partition
     *
     * @param transactionId
     * @param errorReplicaIds
     * @return
     */
    public void finishTransaction(long dbId, long transactionId, Set<Long> errorReplicaIds) throws UserException {
        DatabaseTransactionMgr dbTransactionMgr = getDatabaseTransactionMgr(dbId);
        dbTransactionMgr.finishTransaction(transactionId, errorReplicaIds);
    }

    public void finishTransactionBatch(long dbId, TransactionStateBatch stateBatch, Set<Long> errorReplicaIds)
            throws UserException {
        DatabaseTransactionMgr dbTransactionMgr = getDatabaseTransactionMgr(dbId);
        dbTransactionMgr.finishTransactionBatch(stateBatch, errorReplicaIds);
    }

    public void finishTransactionNew(TransactionState txnState, Set<Long> publishErrorReplicas) throws UserException {
        DatabaseTransactionMgr dbTransactionMgr = getDatabaseTransactionMgr(txnState.getDbId());
        dbTransactionMgr.finishTransactionNew(txnState, publishErrorReplicas);
    }

    public boolean canTxnFinished(TransactionState txn, Set<Long> errReplicas,
                                  Set<Long> unfinishedBackends) throws UserException {
        DatabaseTransactionMgr dbTransactionMgr = getDatabaseTransactionMgr(txn.getDbId());
        return dbTransactionMgr.canTxnFinished(txn, errReplicas, unfinishedBackends);
    }

    /**
     * Check whether a load job already exists before checking all `TransactionId` related with this load job have finished.
     * finished
     *
     * @throws AnalysisException is database does not exist anymore
     */
    public boolean isPreviousTransactionsFinished(long endTransactionId, long dbId, List<Long> tableIdList)
            throws AnalysisException {
        try {
            DatabaseTransactionMgr dbTransactionMgr = getDatabaseTransactionMgr(dbId);
            return dbTransactionMgr.isPreviousTransactionsFinished(endTransactionId, tableIdList);
        } catch (AnalysisException e) {
            // NOTICE: At present, this situation will only happen when the database no longer exists.
            // In fact, getDatabaseTransactionMgr() should explicitly throw a MetaNotFoundException,
            // but changing the type of exception will cause a large number of code changes,
            // which is not worth the loss.
            // So here just simply think that AnalysisException only means that db does not exist.
            LOG.warn("Check whether all previous transactions in db [" + dbId + "] finished failed", e);
            throw e;
        }
    }

    /**
     * The txn cleaner will run at a fixed interval and try to delete expired and timeout txns:
     * expired: txn is in VISIBLE or ABORTED, and is expired.
     * timeout: txn is in PREPARE, but timeout
     */
    public void abortTimeoutTxns() {
        long currentMillis = System.currentTimeMillis();
        for (DatabaseTransactionMgr dbTransactionMgr : dbIdToDatabaseTransactionMgrs.values()) {
            dbTransactionMgr.abortTimeoutTxns(currentMillis);
        }
    }

    public void removeExpiredTxns() {
        long currentMillis = System.currentTimeMillis();
        for (DatabaseTransactionMgr dbTransactionMgr : dbIdToDatabaseTransactionMgrs.values()) {
            dbTransactionMgr.removeExpiredTxns(currentMillis);
        }
    }

    /**
     * Get the min txn id of running transactions.
     *
     * @return the min txn id of running transactions. If there are no running transactions, return the next transaction id
     * that will be assigned.
     */
    public long getMinActiveTxnId() {
        long minId = idGenerator.peekNextTransactionId();
        for (Map.Entry<Long, DatabaseTransactionMgr> entry : dbIdToDatabaseTransactionMgrs.entrySet()) {
            DatabaseTransactionMgr dbTransactionMgr = entry.getValue();
            minId = Math.min(minId, dbTransactionMgr.getMinActiveTxnId().orElse(Long.MAX_VALUE));
        }
        return minId;
    }

    /**
     * Get the min txn id of running compaction transactions.
     *
     * @return the min txn id of running compaction transactions.
     * If there are no running compaction transactions, return the next transaction id that will be assigned.
     */
    public long getMinActiveCompactionTxnId() {
        long minId = idGenerator.peekNextTransactionId();
        for (Map.Entry<Long, DatabaseTransactionMgr> entry : dbIdToDatabaseTransactionMgrs.entrySet()) {
            DatabaseTransactionMgr dbTransactionMgr = entry.getValue();
            minId = Math.min(minId, dbTransactionMgr.getMinActiveCompactionTxnId().orElse(Long.MAX_VALUE));
        }
        return minId;
    }

    /**
     * Get the smallest transaction ID of active transactions in a database.
     * If there are no active transactions in the database, return the transaction ID that will be assigned to the
     * next transaction.
     *
     * @param dbId the ID the database
     * @return the min txn id of running transactions in the database. If there are no running transactions, return
     * the next transaction id that will be assigned.
     */
    public long getMinActiveTxnIdOfDatabase(long dbId) {
        long minId = idGenerator.peekNextTransactionId();
        DatabaseTransactionMgr dbTxnMgr = dbIdToDatabaseTransactionMgrs.get(dbId);
        if (dbTxnMgr != null) {
            minId = Math.min(minId, dbTxnMgr.getMinActiveTxnId().orElse(Long.MAX_VALUE));
        }
        return minId;
    }

    public TransactionState getTransactionState(long dbId, long transactionId) {
        try {
            DatabaseTransactionMgr dbTransactionMgr = getDatabaseTransactionMgr(dbId);
            return dbTransactionMgr.getTransactionState(transactionId);
        } catch (AnalysisException e) {
            LOG.warn("Get transaction {} in db {} failed. msg: {}", transactionId, dbId, e.getMessage());
            return null;
        }
    }

    // for replay idToTransactionState
    // check point also run transaction cleaner, the cleaner maybe concurrently modify id to 
    public void replayUpsertTransactionState(TransactionState transactionState) {
        try {
            DatabaseTransactionMgr dbTransactionMgr = getDatabaseTransactionMgr(transactionState.getDbId());
            dbTransactionMgr.replayUpsertTransactionState(transactionState);
        } catch (AnalysisException e) {
            LOG.warn("replay upsert transaction [" + transactionState.getTransactionId() + "] failed", e);
        }
    }

    public void replayUpsertTransactionStateBatch(TransactionStateBatch transactionStateBatch) {
        try {
            DatabaseTransactionMgr dbTransactionMgr = getDatabaseTransactionMgr(transactionStateBatch.getDbId());
            dbTransactionMgr.replayUpsertTransactionStateBatch(transactionStateBatch);
        } catch (AnalysisException e) {
            LOG.warn("replay upsert transaction batch[" + transactionStateBatch + "] failed", e);
        }
    }

    public List<List<Comparable>> getDbInfo() {
        List<List<Comparable>> infos = new ArrayList<List<Comparable>>();
        List<Long> dbIds = Lists.newArrayList(dbIdToDatabaseTransactionMgrs.keySet());
        for (long dbId : dbIds) {
            List<Comparable> info = new ArrayList<Comparable>();
            info.add(dbId);
            Database db = GlobalStateMgr.getCurrentState().getDb(dbId);
            if (db == null) {
                continue;
            }
            info.add(db.getOriginName());
            infos.add(info);
        }
        return infos;
    }

    public List<List<String>> getDbTransStateInfo(long dbId) {
        try {
            DatabaseTransactionMgr dbTransactionMgr = getDatabaseTransactionMgr(dbId);
            return dbTransactionMgr.getDbTransStateInfo();
        } catch (AnalysisException e) {
            LOG.warn("Get db [" + dbId + "] transactions info failed", e);
            return Lists.newArrayList();
        }
    }

    public List<List<String>> getDbTransInfo(long dbId, boolean running, int limit) throws AnalysisException {
        DatabaseTransactionMgr dbTransactionMgr = getDatabaseTransactionMgr(dbId);
        return dbTransactionMgr.getTxnStateInfoList(running, limit);
    }

    // get show info of a specified txnId
    public List<List<String>> getSingleTranInfo(long dbId, long txnId) throws AnalysisException {
        DatabaseTransactionMgr dbTransactionMgr = getDatabaseTransactionMgr(dbId);
        return dbTransactionMgr.getSingleTranInfo(dbId, txnId);
    }

    public List<List<Comparable>> getTableTransInfo(long dbId, long txnId) throws AnalysisException {
        DatabaseTransactionMgr dbTransactionMgr = getDatabaseTransactionMgr(dbId);
        return dbTransactionMgr.getTableTransInfo(txnId);
    }

    public List<List<Comparable>> getPartitionTransInfo(long dbId, long tid, long tableId)
            throws AnalysisException {
        DatabaseTransactionMgr dbTransactionMgr = getDatabaseTransactionMgr(dbId);
        return dbTransactionMgr.getPartitionTransInfo(tid, tableId);
    }

    public int getTransactionNum() {
        int txnNum = 0;
        for (DatabaseTransactionMgr dbTransactionMgr : dbIdToDatabaseTransactionMgrs.values()) {
            txnNum += dbTransactionMgr.getTransactionNum();
        }
        return txnNum;
    }

    public int getFinishedTransactionNum() {
        int txnNum = 0;
        for (DatabaseTransactionMgr dbTransactionMgr : dbIdToDatabaseTransactionMgrs.values()) {
            txnNum += dbTransactionMgr.getFinishedTxnNums();
        }
        return txnNum;
    }

    public TransactionIdGenerator getTransactionIDGenerator() {
        return this.idGenerator;
    }

    public void loadTransactionStateV2(SRMetaBlockReader reader)
            throws IOException, SRMetaBlockException, SRMetaBlockEOFException {
        long now = System.currentTimeMillis();
        idGenerator = reader.readJson(TransactionIdGenerator.class);
        int numTransactions = reader.readInt();
        List<TransactionState> transactionStates = new ArrayList<>(numTransactions);
        for (int i = 0; i < numTransactions; ++i) {
            TransactionState transactionState = reader.readJson(TransactionState.class);
            if (transactionState.isExpired(now)) {
                LOG.info("discard expired transaction state: {}", transactionState);
                continue;
            } else if (transactionState.getTransactionStatus() == TransactionStatus.UNKNOWN) {
                LOG.info("discard unknown transaction state: {}", transactionState);
                continue;
            }
            transactionStates.add(transactionState);
        }
        putTransactionStats(transactionStates);
    }

    private void putTransactionStats(List<TransactionState> transactionStates) throws IOException {
        transactionStates.sort(Comparator.comparingLong(TransactionState::getCommitTime));
        for (TransactionState transactionState : transactionStates) {
            try {
                DatabaseTransactionMgr dbTransactionMgr = getDatabaseTransactionMgr(transactionState.getDbId());
                dbTransactionMgr.unprotectUpsertTransactionState(transactionState, true);
            } catch (AnalysisException e) {
                LOG.warn("failed to get db transaction manager for {}", transactionState, e);
                throw new IOException(
                        "failed to get db transaction manager for txn " + transactionState.getTransactionId(), e);
            }
        }
    }

    public List<Pair<Long, Long>> getTransactionIdByCoordinateBe(String coordinateHost, int limit) {
        ArrayList<Pair<Long, Long>> txnInfos = new ArrayList<>();
        for (DatabaseTransactionMgr databaseTransactionMgr : dbIdToDatabaseTransactionMgrs.values()) {
            txnInfos.addAll(databaseTransactionMgr.getTransactionIdByCoordinateBe(coordinateHost, limit));
            if (txnInfos.size() > limit) {
                break;
            }
        }
        return txnInfos.size() > limit ? new ArrayList<>(txnInfos.subList(0, limit)) : txnInfos;
    }

    public Long getTransactionNumByCoordinateBe(String coordinateHost) {
        Long txnNum = 0L;
        for (DatabaseTransactionMgr databaseTransactionMgr : dbIdToDatabaseTransactionMgrs.values()) {
            txnNum += databaseTransactionMgr.getTransactionNumByCoordinateBe(coordinateHost);
        }
        return txnNum;
    }

    /**
     * If a Coordinate BE is down when running txn, the txn will remain in FE until killed by timeout
     * So when FE identify the Coordiante BE is down, FE should cancel it initiative
     */
    public void abortTxnWhenCoordinateBeDown(String coordinateHost, int limit) {
        List<Pair<Long, Long>> transactionIdByCoordinateBe = getTransactionIdByCoordinateBe(coordinateHost, limit);
        for (Pair<Long, Long> txnInfo : transactionIdByCoordinateBe) {
            try {
                DatabaseTransactionMgr dbTransactionMgr = getDatabaseTransactionMgr(txnInfo.first);
                dbTransactionMgr.abortTransaction(txnInfo.second, false, "coordinate BE is down", null,
                        Collections.emptyList(), Collections.emptyList());
            } catch (UserException e) {
                LOG.warn("Abort txn on coordinate BE {} failed, msg={}", coordinateHost, e.getMessage());
            }
        }
    }

    public void updateDatabaseUsedQuotaData(long dbId, long usedQuotaDataBytes) throws AnalysisException {
        DatabaseTransactionMgr dbTransactionMgr = getDatabaseTransactionMgr(dbId);
        dbTransactionMgr.updateDatabaseUsedQuotaData(usedQuotaDataBytes);
    }

    public void saveTransactionStateV2(DataOutputStream dos) throws IOException, SRMetaBlockException {
        int txnNum = getTransactionNum();
        final int cnt = 2 + txnNum;
        SRMetaBlockWriter writer = new SRMetaBlockWriter(dos, SRMetaBlockID.GLOBAL_TRANSACTION_MGR, cnt);
        writer.writeJson(idGenerator);
        writer.writeJson(txnNum);
        for (DatabaseTransactionMgr dbTransactionMgr : dbIdToDatabaseTransactionMgrs.values()) {
            dbTransactionMgr.unprotectWriteAllTransactionStatesV2(writer);
        }
        writer.close();
    }

    public String getTxnPublishTimeoutDebugInfo(long dbId, long txnId) {
        DatabaseTransactionMgr dbTransactionMgr = dbIdToDatabaseTransactionMgrs.get(dbId);
        if (dbTransactionMgr == null) {
            return "";
        }
        return dbTransactionMgr.getTxnPublishTimeoutDebugInfo(txnId);
    }

    @Override
    public Map<String, Long> estimateCount() {
        long count = 0;
        for (DatabaseTransactionMgr databaseTransactionMgr : dbIdToDatabaseTransactionMgrs.values()) {
            count += databaseTransactionMgr.getTransactionNum();
        }
        return ImmutableMap.of("Transaction", count);
    }
}<|MERGE_RESOLUTION|>--- conflicted
+++ resolved
@@ -278,7 +278,7 @@
         List<Long> tableIdList = transactionState.getTableIdList();
 
         Locker locker = new Locker();
-        if (!locker.tryLockTables(db, tableIdList, LockType.WRITE, timeoutMillis)) {
+        if (!locker.tryLockTablesWithIntensiveDbLock(db, tableIdList, LockType.WRITE, timeoutMillis)) {
             throw new UserException("get database write lock timeout, database="
                     + db.getFullName() + ", timeoutMillis=" + timeoutMillis);
         }
@@ -397,21 +397,15 @@
     private VisibleStateWaiter commitTransactionUnderDatabaseWLock(
             @NotNull Database db, long transactionId, @NotNull List<TabletCommitInfo> tabletCommitInfos,
             @NotNull List<TabletFailInfo> tabletFailInfos,
-<<<<<<< HEAD
-            @Nullable TxnCommitAttachment attachment) throws UserException {
+            @Nullable TxnCommitAttachment attachment, long timeoutMs) throws UserException {
         TransactionState transactionState = getTransactionState(db.getId(), transactionId);
         List<Long> tableId = transactionState.getTableIdList();
 
         Locker locker = new Locker();
-        locker.lockTables(db, tableId, LockType.WRITE);
-=======
-            @Nullable TxnCommitAttachment attachment, long timeoutMs) throws UserException {
-        Locker locker = new Locker();
-        if (!locker.tryLockDatabase(db, LockType.WRITE, timeoutMs)) {
+        if (!locker.tryLockTablesWithIntensiveDbLock(db, tableId, LockType.WRITE, timeoutMs)) {
             throw new LockTimeoutException(
                     "get database write lock timeout, database=" + db.getFullName() + ", timeout=" + timeoutMs + "ms");
         }
->>>>>>> 91d8380d
         try {
             return commitTransaction(db.getId(), transactionId, tabletCommitInfos, tabletFailInfos, attachment);
         } finally {
