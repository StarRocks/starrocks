// Copyright 2021-present StarRocks, Inc. All rights reserved.
//
// Licensed under the Apache License, Version 2.0 (the "License");
// you may not use this file except in compliance with the License.
// You may obtain a copy of the License at
//
//     https://www.apache.org/licenses/LICENSE-2.0
//
// Unless required by applicable law or agreed to in writing, software
// distributed under the License is distributed on an "AS IS" BASIS,
// WITHOUT WARRANTIES OR CONDITIONS OF ANY KIND, either express or implied.
// See the License for the specific language governing permissions and
// limitations under the License.

package com.starrocks.transaction;

import com.google.common.collect.Lists;
import com.starrocks.catalog.ColumnId;
import com.starrocks.catalog.Database;
import com.starrocks.catalog.LocalTablet;
import com.starrocks.catalog.MaterializedIndex;
import com.starrocks.catalog.OlapTable;
import com.starrocks.catalog.PartitionInfo;
import com.starrocks.catalog.PhysicalPartition;
import com.starrocks.catalog.Replica;
import com.starrocks.catalog.Tablet;
import com.starrocks.clone.TabletScheduler;
import com.starrocks.server.GlobalStateMgr;
import com.starrocks.sql.optimizer.statistics.IDictManager;
import org.apache.logging.log4j.LogManager;
import org.apache.logging.log4j.Logger;

import java.util.List;
import java.util.Set;

public class OlapTableTxnLogApplier implements TransactionLogApplier {
    private static final Logger LOG = LogManager.getLogger(OlapTableTxnLogApplier.class);
    // olap table or olap materialized view
    private final OlapTable table;

    public OlapTableTxnLogApplier(OlapTable table) {
        this.table = table;
    }

    @Override
    public void applyCommitLog(TransactionState txnState, TableCommitInfo commitInfo) {
        Set<Long> errorReplicaIds = txnState.getErrorReplicas();
        for (PartitionCommitInfo partitionCommitInfo : commitInfo.getIdToPartitionCommitInfo().values()) {
            long partitionId = partitionCommitInfo.getPhysicalPartitionId();
            PhysicalPartition partition = table.getPhysicalPartition(partitionId);
            if (partition == null) {
                LOG.warn("partition {} is dropped, ignore", partitionId);
                continue;
            }
            List<MaterializedIndex> allIndices =
                    partition.getMaterializedIndices(MaterializedIndex.IndexExtState.ALL);
            for (MaterializedIndex index : allIndices) {
                for (Tablet tablet : index.getTablets()) {
                    for (Replica replica : ((LocalTablet) tablet).getImmutableReplicas()) {
                        if (errorReplicaIds.contains(replica.getId())) {
                            // should get from transaction state
                            replica.updateLastFailedVersion(partitionCommitInfo.getVersion());
                        }
                    }
                }
            }
            // The version of a replication transaction may not continuously
            if (txnState.getSourceType() == TransactionState.LoadJobSourceType.REPLICATION) {
                long versionDiff = partitionCommitInfo.getVersion() - partition.getNextVersion();
                partition.setNextVersion(partitionCommitInfo.getVersion() + 1);
                partition.setNextDataVersion(partition.getNextDataVersion() + versionDiff + 1);
            } else if (txnState.isVersionOverwrite()) {
                // overwrite empty partition, it's next version will less than overwrite version
                // otherwise, it's next version will not change
                if (partitionCommitInfo.getVersion() + 1 > partition.getNextVersion()) {
                    partition.setNextVersion(partitionCommitInfo.getVersion() + 1);
                    partition.setNextDataVersion(partition.getNextVersion());
                }
            } else if (partitionCommitInfo.isDoubleWrite()) {
                partition.setNextVersion(partitionCommitInfo.getVersion() + 1);
                partition.setNextDataVersion(partition.getNextVersion());
            } else {
                partition.setNextVersion(partition.getNextVersion() + 1);
                partition.setNextDataVersion(partition.getNextDataVersion() + 1);
            }
            LOG.debug("partition[{}] next version[{}]", partitionId, partition.getNextVersion());
        }
    }

    @Override
    public void applyVisibleLog(TransactionState txnState, TableCommitInfo commitInfo, Database db) {
        Set<Long> errorReplicaIds = txnState.getErrorReplicas();
        long tableId = table.getId();
        OlapTable table = (OlapTable) GlobalStateMgr.getCurrentState().getLocalMetastore().getTable(db.getId(), tableId);
        if (table == null) {
            LOG.warn("table {} is dropped, ignore", tableId);
            return;
        }
        List<ColumnId> validDictCacheColumns = Lists.newArrayList();
        List<Long> dictCollectedVersions = Lists.newArrayList();

        long maxPartitionVersionTime = -1;

        for (PartitionCommitInfo partitionCommitInfo : commitInfo.getIdToPartitionCommitInfo().values()) {
            long partitionId = partitionCommitInfo.getPhysicalPartitionId();
            PhysicalPartition partition = table.getPhysicalPartition(partitionId);
            if (partition == null) {
                LOG.warn("partition {} is dropped, ignore", partitionId);
                continue;
            }
            PartitionInfo partitionInfo = table.getPartitionInfo();
            short replicationNum = partitionInfo.getReplicationNum(partitionId);
            int quorumReplicaNum = partitionInfo.getQuorumNum(partitionId, table.writeQuorum());
            long version = partitionCommitInfo.getVersion();
            List<MaterializedIndex> allIndices =
                    partition.getMaterializedIndices(MaterializedIndex.IndexExtState.ALL);
            List<String> skipUpdateReplicas = Lists.newArrayList();
            for (MaterializedIndex index : allIndices) {
                for (Tablet tablet : index.getTablets()) {
                    boolean hasFailedVersion = false;
                    List<Replica> replicas = ((LocalTablet) tablet).getImmutableReplicas();
                    for (Replica replica : replicas) {
                        if (txnState.isNewFinish()) {
                            updateReplicaVersion(version, replica, txnState.getFinishState());
                            continue;
                        }
                        long lastFailedVersion = replica.getLastFailedVersion();
                        long newVersion = version;
                        long lastSucessVersion = replica.getLastSuccessVersion();
                        if (!txnState.tabletCommitInfosContainsReplica(tablet.getId(), replica.getBackendId(),
                                replica.getState())
                                || errorReplicaIds.contains(replica.getId())) {
<<<<<<< HEAD
                            if (txnState.
                                    checkTransactionDependencyReplicasNotCommited((LocalTablet) tablet, quorumReplicaNum)
                                    && replica.getVersion() >= version
                                    && replica.getState() == Replica.ReplicaState.DECOMMISSION) {
                                // this means the replica is a normal replica
                                // success version always move forward
                                lastSucessVersion = version;
                            } else {
                                // There are 2 cases that we can't update version to visible version and need to
                                // set lastFailedVersion.
                                // 1. this replica doesn't have version publish yet. This maybe happen when clone concurrent
                                //    with data loading.
                                // 2. this replica has data loading failure.
                                //
                                // for example, A,B,C 3 replicas, B,C failed during publish version (Or never publish),
                                // then B C will be set abnormal and all loadings will be failed, B,C will have to recover
                                // by clone, it is very inefficient and may lose data.
                                // Using this method, B,C will publish failed, and fe will publish again,
                                // not update their last failed version.
                                // if B is published successfully in next turn, then B is normal and C will be set
                                // abnormal so that quorum is maintained and loading will go on.
                                LOG.warn("skip update replica[{}.{}] to visible version", tablet.getId(), replica.getBackendId());
                                newVersion = replica.getVersion();
                                if (version > lastFailedVersion) {
                                    lastFailedVersion = version;
                                    hasFailedVersion = true;
                                }
=======
                            // There are 2 cases that we can't update version to visible version and need to 
                            // set lastFailedVersion.
                            // 1. this replica doesn't have version publish yet. This maybe happen when clone concurrent 
                            //    with data loading.
                            // 2. this replica has data loading failure.
                            //
                            // for example, A,B,C 3 replicas, B,C failed during publish version (Or never publish),
                            // then B C will be set abnormal and all loadings will be failed, B,C will have to recover
                            // by clone, it is very inefficient and may lose data.
                            // Using this method, B,C will publish failed, and fe will publish again,
                            // not update their last failed version.
                            // if B is published successfully in next turn, then B is normal and C will be set
                            // abnormal so that quorum is maintained and loading will go on.
                            String combinedId = String.format("%d_%d", tablet.getId(), replica.getBackendId());
                            skipUpdateReplicas.add(combinedId);
                            newVersion = replica.getVersion();
                            if (version > lastFailedVersion) {
                                lastFailedVersion = version;
                                hasFailedVersion = true;
>>>>>>> 89be537d
                            }
                        } else {
                            if (replica.getLastFailedVersion() > 0) {
                                // if the replica is a failed replica, then not changing version
                                newVersion = replica.getVersion();
                            } else if (!replica.checkVersionCatchUp(partition.getVisibleVersion(), true)) {
                                // this means the replica has error in the past, but we did not observe it
                                // during upgrade, one job maybe in quorum finished state, for example, A,B,C 3 replica
                                // A,B 's version is 10, C's version is 10 but C' 10 is abnormal should be rollback
                                // then we will detect this and set C's last failed version to 10 and last success version to 11
                                // this logic has to be replayed in checkpoint thread
                                lastFailedVersion = partition.getVisibleVersion();
                                hasFailedVersion = true;
                                newVersion = replica.getVersion();
                            }

                            // success version always move forward
                            lastSucessVersion = version;
                        }
                        replica.updateVersionInfo(newVersion, lastFailedVersion, lastSucessVersion);
                    } // end for replicas
                    if (!skipUpdateReplicas.isEmpty()) {
                        LOG.warn("skip update replicas to visible version(tabletId_BackendId): {}", skipUpdateReplicas);
                    }

                    if (hasFailedVersion && replicationNum == 1) {
                        TabletScheduler.resetDecommStatForSingleReplicaTabletUnlocked(tablet.getId(), replicas);
                    }
                } // end for tablets
            } // end for indices

            long versionTime = partitionCommitInfo.getVersionTime();
            if (txnState.isVersionOverwrite()) {
                if (partition.getVisibleVersion() < version) {
                    partition.updateVisibleVersion(version, versionTime, txnState.getTransactionId());
                    partition.setDataVersion(partitionCommitInfo.getDataVersion());
                    if (partitionCommitInfo.getVersionEpoch() > 0) {
                        partition.setVersionEpoch(partitionCommitInfo.getVersionEpoch());
                    }
                    partition.setVersionTxnType(txnState.getTransactionType());
                }
            } else {
                partition.updateVisibleVersion(version, versionTime, txnState.getTransactionId());
                partition.setDataVersion(partitionCommitInfo.getDataVersion());
                if (partitionCommitInfo.getVersionEpoch() > 0) {
                    partition.setVersionEpoch(partitionCommitInfo.getVersionEpoch());
                }
                partition.setVersionTxnType(txnState.getTransactionType());
            }

            if (!partitionCommitInfo.getInvalidDictCacheColumns().isEmpty()) {
                for (ColumnId column : partitionCommitInfo.getInvalidDictCacheColumns()) {
                    IDictManager.getInstance().removeGlobalDict(tableId, column);
                }
            }
            if (!partitionCommitInfo.getValidDictCacheColumns().isEmpty()) {
                validDictCacheColumns = partitionCommitInfo.getValidDictCacheColumns();
            }
            if (!partitionCommitInfo.getDictCollectedVersions().isEmpty()) {
                dictCollectedVersions = partitionCommitInfo.getDictCollectedVersions();
            }
            maxPartitionVersionTime = Math.max(maxPartitionVersionTime, versionTime);
        }

        if (!GlobalStateMgr.isCheckpointThread() && dictCollectedVersions.size() == validDictCacheColumns.size()) {
            for (int i = 0; i < validDictCacheColumns.size(); i++) {
                ColumnId columnName = validDictCacheColumns.get(i);
                long collectedVersion = dictCollectedVersions.get(i);
                IDictManager.getInstance()
                        .updateGlobalDict(tableId, columnName, collectedVersion, maxPartitionVersionTime);
            }
        }
    }

    private void updateReplicaVersion(long version, Replica replica, TxnFinishState finishState) {
        if (finishState.normalReplicas.contains(replica.getId())) {
            replica.updateVersion(version);
        } else {
            Long v = finishState.abnormalReplicasWithVersion.get(replica.getId());
            if (v != null) {
                replica.updateVersion(v);
            }
            if (replica.getVersion() < version && replica.getState() != Replica.ReplicaState.ALTER) {
                // update replica's last failed version, to be compatible with existing code
                replica.updateVersionInfo(replica.getVersion(), version, replica.getLastSuccessVersion());
            }
        }
    }
}<|MERGE_RESOLUTION|>--- conflicted
+++ resolved
@@ -130,7 +130,6 @@
                         if (!txnState.tabletCommitInfosContainsReplica(tablet.getId(), replica.getBackendId(),
                                 replica.getState())
                                 || errorReplicaIds.contains(replica.getId())) {
-<<<<<<< HEAD
                             if (txnState.
                                     checkTransactionDependencyReplicasNotCommited((LocalTablet) tablet, quorumReplicaNum)
                                     && replica.getVersion() >= version
@@ -152,33 +151,13 @@
                                 // not update their last failed version.
                                 // if B is published successfully in next turn, then B is normal and C will be set
                                 // abnormal so that quorum is maintained and loading will go on.
-                                LOG.warn("skip update replica[{}.{}] to visible version", tablet.getId(), replica.getBackendId());
+                                String combinedId = String.format("%d_%d", tablet.getId(), replica.getBackendId());
+                                skipUpdateReplicas.add(combinedId);
                                 newVersion = replica.getVersion();
                                 if (version > lastFailedVersion) {
                                     lastFailedVersion = version;
                                     hasFailedVersion = true;
                                 }
-=======
-                            // There are 2 cases that we can't update version to visible version and need to 
-                            // set lastFailedVersion.
-                            // 1. this replica doesn't have version publish yet. This maybe happen when clone concurrent 
-                            //    with data loading.
-                            // 2. this replica has data loading failure.
-                            //
-                            // for example, A,B,C 3 replicas, B,C failed during publish version (Or never publish),
-                            // then B C will be set abnormal and all loadings will be failed, B,C will have to recover
-                            // by clone, it is very inefficient and may lose data.
-                            // Using this method, B,C will publish failed, and fe will publish again,
-                            // not update their last failed version.
-                            // if B is published successfully in next turn, then B is normal and C will be set
-                            // abnormal so that quorum is maintained and loading will go on.
-                            String combinedId = String.format("%d_%d", tablet.getId(), replica.getBackendId());
-                            skipUpdateReplicas.add(combinedId);
-                            newVersion = replica.getVersion();
-                            if (version > lastFailedVersion) {
-                                lastFailedVersion = version;
-                                hasFailedVersion = true;
->>>>>>> 89be537d
                             }
                         } else {
                             if (replica.getLastFailedVersion() > 0) {
