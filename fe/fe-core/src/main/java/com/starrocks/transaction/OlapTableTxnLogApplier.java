// Copyright 2021-present StarRocks, Inc. All rights reserved.
//
// Licensed under the Apache License, Version 2.0 (the "License");
// you may not use this file except in compliance with the License.
// You may obtain a copy of the License at
//
//     https://www.apache.org/licenses/LICENSE-2.0
//
// Unless required by applicable law or agreed to in writing, software
// distributed under the License is distributed on an "AS IS" BASIS,
// WITHOUT WARRANTIES OR CONDITIONS OF ANY KIND, either express or implied.
// See the License for the specific language governing permissions and
// limitations under the License.

package com.starrocks.transaction;

import com.google.common.collect.Lists;
import com.starrocks.catalog.ColumnId;
import com.starrocks.catalog.Database;
import com.starrocks.catalog.LocalTablet;
import com.starrocks.catalog.MaterializedIndex;
import com.starrocks.catalog.OlapTable;
import com.starrocks.catalog.PhysicalPartition;
import com.starrocks.catalog.Replica;
import com.starrocks.catalog.Tablet;
import com.starrocks.clone.TabletScheduler;
import com.starrocks.server.GlobalStateMgr;
import com.starrocks.sql.optimizer.statistics.IDictManager;
import org.apache.logging.log4j.LogManager;
import org.apache.logging.log4j.Logger;

import java.util.List;
import java.util.Set;

public class OlapTableTxnLogApplier implements TransactionLogApplier {
    private static final Logger LOG = LogManager.getLogger(OlapTableTxnLogApplier.class);
    // olap table or olap materialized view
    private final OlapTable table;

    public OlapTableTxnLogApplier(OlapTable table) {
        this.table = table;
    }

    @Override
    public void applyCommitLog(TransactionState txnState, TableCommitInfo commitInfo) {
        Set<Long> errorReplicaIds = txnState.getErrorReplicas();
        for (PartitionCommitInfo partitionCommitInfo : commitInfo.getIdToPartitionCommitInfo().values()) {
            long partitionId = partitionCommitInfo.getPartitionId();
            PhysicalPartition partition = table.getPhysicalPartition(partitionId);
            if (partition == null) {
                LOG.warn("partition {} is dropped, ignore", partitionId);
                continue;
            }
            List<MaterializedIndex> allIndices =
                    partition.getMaterializedIndices(MaterializedIndex.IndexExtState.ALL);
            for (MaterializedIndex index : allIndices) {
                for (Tablet tablet : index.getTablets()) {
                    for (Replica replica : ((LocalTablet) tablet).getImmutableReplicas()) {
                        if (errorReplicaIds.contains(replica.getId())) {
                            // should get from transaction state
                            replica.updateLastFailedVersion(partitionCommitInfo.getVersion());
                        }
                    }
                }
            }
            // The version of a replication transaction may not continuously
            if (txnState.getSourceType() == TransactionState.LoadJobSourceType.REPLICATION) {
                long versionDiff = partitionCommitInfo.getVersion() - partition.getNextVersion();
                partition.setNextVersion(partitionCommitInfo.getVersion() + 1);
<<<<<<< HEAD
            } else if (txnState.isVersionOverwrite()) {
                // overwrite empty partition, it's next version will less than overwrite version
                // otherwise, it's next version will not change
                if (partitionCommitInfo.getVersion() + 1 > partition.getNextVersion()) {
                    partition.setNextVersion(partitionCommitInfo.getVersion() + 1);
                }
            } else if (partitionCommitInfo.isDoubleWrite()) {
                partition.setNextVersion(partitionCommitInfo.getVersion() + 1);
=======
                partition.setNextDataVersion(partition.getNextDataVersion() + versionDiff + 1);
>>>>>>> 6e5573b8
            } else {
                partition.setNextVersion(partition.getNextVersion() + 1);
                partition.setNextDataVersion(partition.getNextDataVersion() + 1);
            }
            LOG.debug("partition[{}] next version[{}]", partitionId, partition.getNextVersion());
        }
    }

    @Override
    public void applyVisibleLog(TransactionState txnState, TableCommitInfo commitInfo, Database db) {
        Set<Long> errorReplicaIds = txnState.getErrorReplicas();
        long tableId = table.getId();
        OlapTable table = (OlapTable) db.getTable(tableId);
        if (table == null) {
            LOG.warn("table {} is dropped, ignore", tableId);
            return;
        }
        List<ColumnId> validDictCacheColumns = Lists.newArrayList();
        List<Long> dictCollectedVersions = Lists.newArrayList();

        long maxPartitionVersionTime = -1;

        for (PartitionCommitInfo partitionCommitInfo : commitInfo.getIdToPartitionCommitInfo().values()) {
            long partitionId = partitionCommitInfo.getPartitionId();
            PhysicalPartition partition = table.getPhysicalPartition(partitionId);
            if (partition == null) {
                LOG.warn("partition {} is dropped, ignore", partitionId);
                continue;
            }
            short replicationNum = table.getPartitionInfo().getReplicationNum(partitionId);
            long version = partitionCommitInfo.getVersion();
            List<MaterializedIndex> allIndices =
                    partition.getMaterializedIndices(MaterializedIndex.IndexExtState.ALL);
            for (MaterializedIndex index : allIndices) {
                for (Tablet tablet : index.getTablets()) {
                    boolean hasFailedVersion = false;
                    List<Replica> replicas = ((LocalTablet) tablet).getImmutableReplicas();
                    for (Replica replica : replicas) {
                        if (txnState.isNewFinish()) {
                            updateReplicaVersion(version, replica, txnState.getFinishState());
                            continue;
                        }
                        long lastFailedVersion = replica.getLastFailedVersion();
                        long newVersion = version;
                        long lastSucessVersion = replica.getLastSuccessVersion();
                        if (!txnState.tabletCommitInfosContainsReplica(tablet.getId(), replica.getBackendId(),
                                replica.getState())
                                || errorReplicaIds.contains(replica.getId())) {
                            // There are 2 cases that we can't update version to visible version and need to 
                            // set lastFailedVersion.
                            // 1. this replica doesn't have version publish yet. This maybe happen when clone concurrent 
                            //    with data loading.
                            // 2. this replica has data loading failure.
                            //
                            // for example, A,B,C 3 replicas, B,C failed during publish version (Or never publish),
                            // then B C will be set abnormal and all loadings will be failed, B,C will have to recover
                            // by clone, it is very inefficient and may lose data.
                            // Using this method, B,C will publish failed, and fe will publish again,
                            // not update their last failed version.
                            // if B is published successfully in next turn, then B is normal and C will be set
                            // abnormal so that quorum is maintained and loading will go on.
                            LOG.warn("skip update replica[{}.{}] to visible version", tablet.getId(), replica.getBackendId());
                            newVersion = replica.getVersion();
                            if (version > lastFailedVersion) {
                                lastFailedVersion = version;
                                hasFailedVersion = true;
                            }
                        } else {
                            if (replica.getLastFailedVersion() > 0) {
                                // if the replica is a failed replica, then not changing version
                                newVersion = replica.getVersion();
                            } else if (!replica.checkVersionCatchUp(partition.getVisibleVersion(), true)) {
                                // this means the replica has error in the past, but we did not observe it
                                // during upgrade, one job maybe in quorum finished state, for example, A,B,C 3 replica
                                // A,B 's version is 10, C's version is 10 but C' 10 is abnormal should be rollback
                                // then we will detect this and set C's last failed version to 10 and last success version to 11
                                // this logic has to be replayed in checkpoint thread
                                lastFailedVersion = partition.getVisibleVersion();
                                hasFailedVersion = true;
                                newVersion = replica.getVersion();
                            }

                            // success version always move forward
                            lastSucessVersion = version;
                        }
                        replica.updateVersionInfo(newVersion, lastFailedVersion, lastSucessVersion);
                    } // end for replicas

                    if (hasFailedVersion && replicationNum == 1) {
                        TabletScheduler.resetDecommStatForSingleReplicaTabletUnlocked(tablet.getId(), replicas);
                    }
                } // end for tablets
            } // end for indices

            long versionTime = partitionCommitInfo.getVersionTime();
<<<<<<< HEAD
            if (txnState.isVersionOverwrite()) {
                if (partition.getVisibleVersion() < version) {
                    partition.updateVisibleVersion(version, versionTime, txnState.getTransactionId());
                }
            } else {
                partition.updateVisibleVersion(version, versionTime, txnState.getTransactionId());
            }
=======
            partition.updateVisibleVersion(version, versionTime, txnState.getTransactionId());
            partition.setDataVersion(partitionCommitInfo.getDataVersion());
            if (partitionCommitInfo.getVersionEpoch() > 0) {
                partition.setVersionEpoch(partitionCommitInfo.getVersionEpoch());
            }
            partition.setVersionTxnType(txnState.getTransactionType());

>>>>>>> 6e5573b8
            if (!partitionCommitInfo.getInvalidDictCacheColumns().isEmpty()) {
                for (ColumnId column : partitionCommitInfo.getInvalidDictCacheColumns()) {
                    IDictManager.getInstance().removeGlobalDict(tableId, column);
                }
            }
            if (!partitionCommitInfo.getValidDictCacheColumns().isEmpty()) {
                validDictCacheColumns = partitionCommitInfo.getValidDictCacheColumns();
            }
            if (!partitionCommitInfo.getDictCollectedVersions().isEmpty()) {
                dictCollectedVersions = partitionCommitInfo.getDictCollectedVersions();
            }
            maxPartitionVersionTime = Math.max(maxPartitionVersionTime, versionTime);
        }

        if (!GlobalStateMgr.isCheckpointThread() && dictCollectedVersions.size() == validDictCacheColumns.size()) {
            for (int i = 0; i < validDictCacheColumns.size(); i++) {
                ColumnId columnName = validDictCacheColumns.get(i);
                long collectedVersion = dictCollectedVersions.get(i);
                IDictManager.getInstance()
                        .updateGlobalDict(tableId, columnName, collectedVersion, maxPartitionVersionTime);
            }
        }
    }

    private void updateReplicaVersion(long version, Replica replica, TxnFinishState finishState) {
        if (finishState.normalReplicas.contains(replica.getId())) {
            replica.updateVersion(version);
        } else {
            Long v = finishState.abnormalReplicasWithVersion.get(replica.getId());
            if (v != null) {
                replica.updateVersion(v);
            }
            if (replica.getVersion() < version && replica.getState() != Replica.ReplicaState.ALTER) {
                // update replica's last failed version, to be compatible with existing code
                replica.updateVersionInfo(replica.getVersion(), version, replica.getLastSuccessVersion());
            }
        }
    }
}<|MERGE_RESOLUTION|>--- conflicted
+++ resolved
@@ -67,18 +67,16 @@
             if (txnState.getSourceType() == TransactionState.LoadJobSourceType.REPLICATION) {
                 long versionDiff = partitionCommitInfo.getVersion() - partition.getNextVersion();
                 partition.setNextVersion(partitionCommitInfo.getVersion() + 1);
-<<<<<<< HEAD
             } else if (txnState.isVersionOverwrite()) {
                 // overwrite empty partition, it's next version will less than overwrite version
                 // otherwise, it's next version will not change
                 if (partitionCommitInfo.getVersion() + 1 > partition.getNextVersion()) {
                     partition.setNextVersion(partitionCommitInfo.getVersion() + 1);
+                    partition.setNextDataVersion(partition.getNextVersion());
                 }
             } else if (partitionCommitInfo.isDoubleWrite()) {
                 partition.setNextVersion(partitionCommitInfo.getVersion() + 1);
-=======
-                partition.setNextDataVersion(partition.getNextDataVersion() + versionDiff + 1);
->>>>>>> 6e5573b8
+                partition.setNextDataVersion(partition.getNextVersion());
             } else {
                 partition.setNextVersion(partition.getNextVersion() + 1);
                 partition.setNextDataVersion(partition.getNextDataVersion() + 1);
@@ -174,23 +172,24 @@
             } // end for indices
 
             long versionTime = partitionCommitInfo.getVersionTime();
-<<<<<<< HEAD
             if (txnState.isVersionOverwrite()) {
                 if (partition.getVisibleVersion() < version) {
                     partition.updateVisibleVersion(version, versionTime, txnState.getTransactionId());
+                    partition.setDataVersion(partitionCommitInfo.getDataVersion());
+                    if (partitionCommitInfo.getVersionEpoch() > 0) {
+                        partition.setVersionEpoch(partitionCommitInfo.getVersionEpoch());
+                    }
+                    partition.setVersionTxnType(txnState.getTransactionType());
                 }
             } else {
                 partition.updateVisibleVersion(version, versionTime, txnState.getTransactionId());
-            }
-=======
-            partition.updateVisibleVersion(version, versionTime, txnState.getTransactionId());
-            partition.setDataVersion(partitionCommitInfo.getDataVersion());
-            if (partitionCommitInfo.getVersionEpoch() > 0) {
-                partition.setVersionEpoch(partitionCommitInfo.getVersionEpoch());
-            }
-            partition.setVersionTxnType(txnState.getTransactionType());
-
->>>>>>> 6e5573b8
+                partition.setDataVersion(partitionCommitInfo.getDataVersion());
+                if (partitionCommitInfo.getVersionEpoch() > 0) {
+                    partition.setVersionEpoch(partitionCommitInfo.getVersionEpoch());
+                }
+                partition.setVersionTxnType(txnState.getTransactionType());
+            }
+
             if (!partitionCommitInfo.getInvalidDictCacheColumns().isEmpty()) {
                 for (ColumnId column : partitionCommitInfo.getInvalidDictCacheColumns()) {
                     IDictManager.getInstance().removeGlobalDict(tableId, column);
