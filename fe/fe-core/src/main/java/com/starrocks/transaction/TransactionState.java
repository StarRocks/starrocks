// Copyright 2021-present StarRocks, Inc. All rights reserved.
//
// Licensed under the Apache License, Version 2.0 (the "License");
// you may not use this file except in compliance with the License.
// You may obtain a copy of the License at
//
//     https://www.apache.org/licenses/LICENSE-2.0
//
// Unless required by applicable law or agreed to in writing, software
// distributed under the License is distributed on an "AS IS" BASIS,
// WITHOUT WARRANTIES OR CONDITIONS OF ANY KIND, either express or implied.
// See the License for the specific language governing permissions and
// limitations under the License.

// This file is based on code available under the Apache license here:
//   https://github.com/apache/incubator-doris/blob/master/fe/fe-core/src/main/java/org/apache/doris/transaction/TransactionState.java

// Licensed to the Apache Software Foundation (ASF) under one
// or more contributor license agreements.  See the NOTICE file
// distributed with this work for additional information
// regarding copyright ownership.  The ASF licenses this file
// to you under the Apache License, Version 2.0 (the
// "License"); you may not use this file except in compliance
// with the License.  You may obtain a copy of the License at
//
//   http://www.apache.org/licenses/LICENSE-2.0
//
// Unless required by applicable law or agreed to in writing,
// software distributed under the License is distributed on an
// "AS IS" BASIS, WITHOUT WARRANTIES OR CONDITIONS OF ANY
// KIND, either express or implied.  See the License for the
// specific language governing permissions and limitations
// under the License.

package com.starrocks.transaction;

import com.google.common.base.Joiner;
import com.google.common.base.Strings;
import com.google.common.collect.Lists;
import com.google.common.collect.Maps;
import com.google.common.collect.Sets;
import com.google.gson.annotations.SerializedName;
import com.starrocks.catalog.Database;
import com.starrocks.catalog.MaterializedIndex;
import com.starrocks.catalog.OlapTable;
import com.starrocks.catalog.PhysicalPartition;
import com.starrocks.catalog.Replica.ReplicaState;
import com.starrocks.common.Config;
import com.starrocks.common.TraceManager;
import com.starrocks.common.UserException;
import com.starrocks.common.io.Writable;
import com.starrocks.metric.MetricRepo;
import com.starrocks.server.GlobalStateMgr;
import com.starrocks.server.WarehouseManager;
import com.starrocks.service.FrontendOptions;
import com.starrocks.system.Backend;
import com.starrocks.task.PublishVersionTask;
import com.starrocks.thrift.TOlapTablePartition;
import com.starrocks.thrift.TPartitionVersionInfo;
import com.starrocks.thrift.TTabletLocation;
import com.starrocks.thrift.TUniqueId;
import io.opentelemetry.api.trace.Span;
import org.apache.commons.lang3.StringUtils;
import org.apache.logging.log4j.LogManager;
import org.apache.logging.log4j.Logger;

import java.io.DataOutput;
import java.io.IOException;
import java.util.ArrayList;
import java.util.Arrays;
import java.util.Comparator;
import java.util.List;
import java.util.Map;
import java.util.Objects;
import java.util.Set;
import java.util.concurrent.ConcurrentMap;
import java.util.concurrent.CountDownLatch;
import java.util.concurrent.TimeUnit;
import java.util.concurrent.locks.ReentrantReadWriteLock;
import javax.annotation.Nullable;
import javax.validation.constraints.NotNull;

public class TransactionState implements Writable {
    private static final Logger LOG = LogManager.getLogger(TransactionState.class);

    // compare the TransactionState by txn id, desc
    public static class TxnStateComparator implements Comparator<TransactionState> {
        @Override
        public int compare(TransactionState t1, TransactionState t2) {
            return Long.compare(t2.getTransactionId(), t1.getTransactionId());
        }
    }

    public static final TxnStateComparator TXN_ID_COMPARATOR = new TxnStateComparator();

    public enum LoadJobSourceType {
        FRONTEND(1),                    // old dpp load, mini load, insert stmt(not streaming type) use this type
        BACKEND_STREAMING(2),           // streaming load use this type
        INSERT_STREAMING(3),            // insert stmt (streaming type) use this type
        ROUTINE_LOAD_TASK(4),           // routine load task use this type
        BATCH_LOAD_JOB(5),              // load job v2 for broker load
        DELETE(6),                     // synchronization delete job use this type
        LAKE_COMPACTION(7),            // compaction of LakeTable
        FRONTEND_STREAMING(8),          // FE streaming load use this type
        MV_REFRESH(9),                  // Refresh MV
        REPLICATION(10),                // Replication
        BYPASS_WRITE(11);               // Bypass BE, and write data file directly

        private final int flag;

        LoadJobSourceType(int flag) {
            this.flag = flag;
        }

        public int value() {
            return flag;
        }

        public static LoadJobSourceType valueOf(int flag) {
            return Arrays.stream(values())
                    .filter(sourceType -> sourceType.flag == flag)
                    .findFirst()
                    .orElse(null);
        }

        public int getFlag() {
            return flag;
        }
    }

    public enum TxnStatusChangeReason {
        DB_DROPPED,
        TIMEOUT,
        OFFSET_OUT_OF_RANGE,
        PAUSE,
        NO_PARTITIONS,
        FILTERED_ROWS;

        public static TxnStatusChangeReason fromString(String reasonString) {
            if (Strings.isNullOrEmpty(reasonString)) {
                return null;
            }

            for (TxnStatusChangeReason txnStatusChangeReason : TxnStatusChangeReason.values()) {
                if (reasonString.contains(txnStatusChangeReason.toString())) {
                    return txnStatusChangeReason;
                }
            }
            return null;
        }

        @Override
        public String toString() {
            switch (this) {
                case OFFSET_OUT_OF_RANGE:
                    return "Offset out of range";
                case NO_PARTITIONS:
                    return "No partitions have data available for loading";
                case FILTERED_ROWS:
                    return "too many filtered rows";
                default:
                    return this.name();
            }
        }
    }

    public enum TxnSourceType {
        FE(1),
        BE(2);

        public int value() {
            return flag;
        }

        private final int flag;

        TxnSourceType(int flag) {
            this.flag = flag;
        }

        public static TxnSourceType valueOf(int flag) {
            switch (flag) {
                case 1:
                    return FE;
                case 2:
                    return BE;
                default:
                    return null;
            }
        }
    }

    public static class TxnCoordinator {
        @SerializedName("st")
        public TxnSourceType sourceType;
        @SerializedName("ip")
        public String ip;

        public TxnCoordinator() {
        }

        public TxnCoordinator(TxnSourceType sourceType, String ip) {
            this.sourceType = sourceType;
            this.ip = ip;
        }

        public static TxnCoordinator fromThisFE() {
            return new TransactionState.TxnCoordinator(TransactionState.TxnSourceType.FE,
                    FrontendOptions.getLocalHostAddress());
        }

        @Override
        public String toString() {
            return sourceType.toString() + ": " + ip;
        }
    }

    @SerializedName("dd")
    private long dbId;
    @SerializedName("tl")
    private List<Long> tableIdList;
    @SerializedName("tx")
    private long transactionId;
    @SerializedName("lb")
    private String label;
    // requestId is used to judge whether a begin request is an internal retry request.
    // no need to persist it.
    private TUniqueId requestId;
    @SerializedName("ci")
    private final Map<Long, TableCommitInfo> idToTableCommitInfos;
    // coordinator is show who begin this txn (FE, or one of BE, etc...)
    @SerializedName("tc")
    private TxnCoordinator txnCoordinator;
    @SerializedName("ts")
    private TransactionStatus transactionStatus;
    @SerializedName("st")
    private LoadJobSourceType sourceType;
    @SerializedName("pt")
    private long prepareTime;
    @SerializedName("pet")
    private long preparedTime;
    @SerializedName("ct")
    private long commitTime;
    @SerializedName("ft")
    private long finishTime;
    @SerializedName("rs")
    private String reason = "";

    // whether this txn is finished using new mechanism
    // this field needs to be persisted, so we shared the serialization field with `reason`.
    // `reason` is only used when txn is aborted, so it's ok to reuse the space for visible txns.
    @SerializedName("nf")
    private boolean newFinish = false;
    @SerializedName("fs")
    private TxnFinishState finishState;

    // error replica ids
    @SerializedName("er")
    private Set<Long> errorReplicas;
    private final CountDownLatch latch;

    // these states need not be serialized
    private final Map<Long, PublishVersionTask> publishVersionTasks; // Only for OlapTable
    private boolean hasSendTask;
    private long publishVersionTime = -1;
    private long publishVersionFinishTime = -1;

    // The time of first commit attempt, i.e, the end time when ingestion write is completed.
    // Measured in milliseconds since epoch.
    // -1 means this field is unset.
    //
    // Protected by database lock.
    //
    // NOTE: This field is only used in shared data mode.
    private long writeEndTimeMs = -1;

    // The duration of the ingestion data write operation in milliseconds.
    // This field is normally set automatically during commit based on
    // writeEndTime and prepareTime. However, for cases like broker load
    // with scheduling delays and concurrent ingestion, the auto calculated
    // value may have large error compared to actual data write duration.
    // In these cases, the upper ingestion job should set this field manually
    // before commit.
    //
    // Protected by database lock.
    //
    // NOTE: This field is only used in shared data mode.
    private long writeDurationMs = -1;

    // The minimum time allowed to commit the transaction.
    // Measured in milliseconds since epoch.
    //
    // Protected by database lock.
    //
    // NOTE: This field is only used in shared data mode.
    private long allowCommitTimeMs = -1;

    @SerializedName("cb")
    private long callbackId = -1;
    @SerializedName("to")
    private long timeoutMs = Config.stream_load_default_timeout_second * 1000L;

    // optional
    @SerializedName("ta")
    private TxnCommitAttachment txnCommitAttachment;

    @SerializedName("wid")
    private long warehouseId = WarehouseManager.DEFAULT_WAREHOUSE_ID;

    // this map should be set when load execution begin, so that when the txn commit, it will know
    // which tables and rollups it loaded.
    // tbl id -> (index ids)
    private final Map<Long, Set<Long>> loadedTblIndexes = Maps.newHashMap();

    // record some error msgs during the transaction operation.
    // this msg will be shown in show proc "/transactions/dbId/";
    // no need to persist.
    private String errMsg = "";

    private long lastErrTimeMs = 0;

    // used for PublishDaemon to check whether this txn can be published
    // not persisted, so need to rebuilt if FE restarts
    private volatile TransactionChecker finishChecker = null;

    private Span txnSpan = null;
    private String traceParent = null;
    private Set<TabletCommitInfo> tabletCommitInfos = null;

    // For a transaction, we need to ensure that different clients obtain consistent partition information,
    // to avoid inconsistencies caused by replica migration and other operations during the transaction process.
    // Therefore, a snapshot of this information is maintained here.
    private ConcurrentMap<String, TOlapTablePartition> partitionNameToTPartition = Maps.newConcurrentMap();
    private ConcurrentMap<Long, TTabletLocation> tabletIdToTTabletLocation = Maps.newConcurrentMap();

    private final ReentrantReadWriteLock txnLock = new ReentrantReadWriteLock(true);

    public void writeLock() {
        if (Config.lock_manager_enable_using_fine_granularity_lock) {
            txnLock.writeLock().lock();
        }
    }

    public void writeUnlock() {
        if (Config.lock_manager_enable_using_fine_granularity_lock) {
            txnLock.writeLock().unlock();
        }
    }

    public TransactionState() {
        this.dbId = -1;
        this.tableIdList = Lists.newArrayList();
        this.transactionId = -1;
        this.label = "";
        this.idToTableCommitInfos = Maps.newHashMap();
        this.txnCoordinator = new TxnCoordinator(TxnSourceType.FE, "127.0.0.1"); // mocked, to avoid NPE
        this.transactionStatus = TransactionStatus.PREPARE;
        this.sourceType = LoadJobSourceType.FRONTEND;
        this.prepareTime = -1;
        this.commitTime = -1;
        this.finishTime = -1;
        this.reason = "";
        this.errorReplicas = Sets.newHashSet();
        this.publishVersionTasks = Maps.newHashMap();
        this.hasSendTask = false;
        this.latch = new CountDownLatch(1);
        this.txnSpan = TraceManager.startNoopSpan();
        this.traceParent = TraceManager.toTraceParent(txnSpan.getSpanContext());
    }

    public TransactionState(long dbId, List<Long> tableIdList, long transactionId, String label, TUniqueId requestId,
                            LoadJobSourceType sourceType, TxnCoordinator txnCoordinator, long callbackId,
                            long timeoutMs) {
        this.dbId = dbId;
        this.tableIdList = (tableIdList == null ? Lists.newArrayList() : tableIdList);
        this.transactionId = transactionId;
        this.label = label;
        this.requestId = requestId;
        this.idToTableCommitInfos = Maps.newHashMap();
        this.txnCoordinator = txnCoordinator;
        this.transactionStatus = TransactionStatus.PREPARE;
        this.sourceType = sourceType;
        this.prepareTime = -1;
        this.commitTime = -1;
        this.finishTime = -1;
        this.reason = "";
        this.errorReplicas = Sets.newHashSet();
        this.publishVersionTasks = Maps.newHashMap();
        this.hasSendTask = false;
        this.latch = new CountDownLatch(1);
        this.callbackId = callbackId;
        this.timeoutMs = timeoutMs;
        this.txnSpan = TraceManager.startSpan("txn");
        txnSpan.setAttribute("txn_id", transactionId);
        txnSpan.setAttribute("label", label);
        this.traceParent = TraceManager.toTraceParent(txnSpan.getSpanContext());
    }

    public void setErrorReplicas(Set<Long> newErrorReplicas) {
        this.errorReplicas = newErrorReplicas;
    }

    public boolean isRunning() {
        return transactionStatus == TransactionStatus.PREPARE || transactionStatus == TransactionStatus.PREPARED ||
                transactionStatus == TransactionStatus.COMMITTED;
    }

    public Set<TabletCommitInfo> getTabletCommitInfos() {
        return tabletCommitInfos;
    }

    public void setTabletCommitInfos(List<TabletCommitInfo> infos) {
        this.tabletCommitInfos = Sets.newHashSet();
        this.tabletCommitInfos.addAll(infos);
    }

    public boolean tabletCommitInfosContainsReplica(long tabletId, long backendId, ReplicaState state) {
        TabletCommitInfo info = new TabletCommitInfo(tabletId, backendId);
        if (this.tabletCommitInfos == null) {
            if (LOG.isDebugEnabled()) {
                Backend backend = GlobalStateMgr.getCurrentState().getNodeMgr().getClusterInfo().getBackend(backendId);
                // if tabletCommitInfos is null, skip this check and return true
                LOG.debug("tabletCommitInfos is null in TransactionState, tablet {} backend {} txn {}",
                        tabletId, backend != null ? backend.toString() : "", transactionId);
            }
            return true;
        }
        if (state != ReplicaState.NORMAL) {
            // Skip check when replica is CLONE, ALTER or SCHEMA CHANGE
            // We handle version missing in finishTask when change state to NORMAL
            if (LOG.isDebugEnabled()) {
                Backend backend = GlobalStateMgr.getCurrentState().getNodeMgr().getClusterInfo().getBackend(backendId);
                LOG.debug("skip tabletCommitInfos check because tablet {} backend {} is in state {}",
                        tabletId, backend != null ? backend.toString() : "", state);
            }
            return true;
        }
        return this.tabletCommitInfos.contains(info);
    }

    // Only for OlapTable
    public void addPublishVersionTask(Long backendId, PublishVersionTask task) {
        this.publishVersionTasks.put(backendId, task);
    }

    public void setHasSendTask(boolean hasSendTask) {
        this.hasSendTask = hasSendTask;
        this.publishVersionTime = System.currentTimeMillis();
    }

    public void updateSendTaskTime() {
        this.publishVersionTime = System.currentTimeMillis();
    }

    public void updatePublishTaskFinishTime() {
        this.publishVersionFinishTime = System.currentTimeMillis();
    }

    public long getPublishVersionTime() {
        return this.publishVersionTime;
    }

    public boolean hasSendTask() {
        return this.hasSendTask;
    }

    public TUniqueId getRequestId() {
        return requestId;
    }

    public long getTransactionId() {
        return transactionId;
    }

    public String getLabel() {
        return this.label;
    }

    public TxnCoordinator getCoordinator() {
        return txnCoordinator;
    }

    public TransactionStatus getTransactionStatus() {
        return transactionStatus;
    }

    public long getPrepareTime() {
        return prepareTime;
    }

    public long getCommitTime() {
        return commitTime;
    }

    public long getFinishTime() {
        return finishTime;
    }

    public String getReason() {
        return reason;
    }

    public TxnCommitAttachment getTxnCommitAttachment() {
        return txnCommitAttachment;
    }

    public long getCallbackId() {
        return callbackId;
    }

    public long getTimeoutMs() {
        return timeoutMs;
    }

    public long getWarehouseId() {
        return warehouseId;
    }

    public void setWarehouseId(long warehouseId) {
        this.warehouseId = warehouseId;
    }

    public void setTransactionStatus(TransactionStatus transactionStatus) {
        // status changed
        this.transactionStatus = transactionStatus;

        // after status changed
        if (transactionStatus == TransactionStatus.VISIBLE) {
            if (MetricRepo.hasInit) {
                MetricRepo.COUNTER_TXN_SUCCESS.increase(1L);
            }
            txnSpan.addEvent("set_visible");
            txnSpan.end();
        } else if (transactionStatus == TransactionStatus.ABORTED) {
            if (MetricRepo.hasInit) {
                MetricRepo.COUNTER_TXN_FAILED.increase(1L);
            }
            txnSpan.setAttribute("state", "aborted");
            txnSpan.end();
        } else if (transactionStatus == TransactionStatus.COMMITTED) {
            txnSpan.addEvent("set_committed");
        }
    }

    public void notifyVisible() {
        // To avoid the method not having to be called repeatedly or in advance,
        // the following trigger conditions have been added
        // 1. the transactionStatus status must be VISIBLE
        // 2. this.latch.countDown(); has not been called before
        // 3. this.latch can not be null
        if (transactionStatus == TransactionStatus.VISIBLE && this.latch != null && this.latch.getCount() != 0) {
            this.latch.countDown();
        }
    }

    public TxnStateChangeCallback beforeStateTransform(TransactionStatus transactionStatus)
            throws TransactionException {
        // callback will pass to afterStateTransform since it may be deleted from
        // GlobalTransactionMgr between beforeStateTransform and afterStateTransform
        TxnStateChangeCallback callback = GlobalStateMgr.getCurrentState().getGlobalTransactionMgr()
                .getCallbackFactory().getCallback(callbackId);
        // before status changed
        if (callback != null) {
            switch (transactionStatus) {
                case ABORTED:
                    callback.beforeAborted(this);
                    break;
                case COMMITTED:
                    callback.beforeCommitted(this);
                    break;
                case PREPARED:
                    callback.beforePrepared(this);
                    break;
                default:
                    break;
            }
        } else if (callbackId > 0) {
            if (Objects.requireNonNull(transactionStatus) == TransactionStatus.COMMITTED) {
                // Maybe listener has been deleted. The txn need to be aborted later.
                throw new TransactionException(
                        "Failed to commit txn when callback " + callbackId + "could not be found");
            }
        }

        return callback;
    }

    public void afterStateTransform(TransactionStatus transactionStatus, boolean txnOperated) {
        // after status changed
        TxnStateChangeCallback callback = GlobalStateMgr.getCurrentState().getGlobalTransactionMgr()
                .getCallbackFactory().getCallback(callbackId);
        if (callback != null) {
            if (Objects.requireNonNull(transactionStatus) == TransactionStatus.VISIBLE) {
                callback.afterVisible(this, txnOperated);
            }
        }
    }

    public void afterStateTransform(TransactionStatus transactionStatus, boolean txnOperated,
                                    TxnStateChangeCallback callback,
                                    String txnStatusChangeReason)
            throws UserException {
        // after status changed
        if (callback != null) {
            switch (transactionStatus) {
                case ABORTED:
                    callback.afterAborted(this, txnOperated, txnStatusChangeReason);
                    break;
                case COMMITTED:
                    callback.afterCommitted(this, txnOperated);
                    break;
                case PREPARED:
                    callback.afterPrepared(this, txnOperated);
                    break;
                default:
                    break;
            }
        }
    }

    public void replaySetTransactionStatus() {
        TxnStateChangeCallback callback =
                GlobalStateMgr.getCurrentState().getGlobalTransactionMgr().getCallbackFactory().getCallback(
                        callbackId);
        if (callback != null) {
            if (transactionStatus == TransactionStatus.ABORTED) {
                callback.replayOnAborted(this);
            } else if (transactionStatus == TransactionStatus.COMMITTED) {
                callback.replayOnCommitted(this);
            } else if (transactionStatus == TransactionStatus.VISIBLE) {
                callback.replayOnVisible(this);
            } else if (transactionStatus == TransactionStatus.PREPARED) {
                callback.replayOnPrepared(this);
            }
        }
    }

    public void waitTransactionVisible() throws InterruptedException {
        this.latch.await();
    }

    public boolean waitTransactionVisible(long timeout, @NotNull TimeUnit unit) throws InterruptedException {
        return this.latch.await(timeout, unit);
    }

    public void setPrepareTime(long prepareTime) {
        this.prepareTime = prepareTime;
    }

    public void setPreparedTime(long preparedTime) {
        this.preparedTime = preparedTime;
    }

    public void setCommitTime(long commitTime) {
        this.commitTime = commitTime;
    }

    public void setFinishTime(long finishTime) {
        this.finishTime = finishTime;
    }

    public void setReason(String reason) {
        this.reason = Strings.nullToEmpty(reason);
    }

    public Set<Long> getErrorReplicas() {
        return this.errorReplicas;
    }

    public long getDbId() {
        return dbId;
    }

    public List<Long> getTableIdList() {
        return tableIdList;
    }

    public Map<Long, TableCommitInfo> getIdToTableCommitInfos() {
        return idToTableCommitInfos;
    }

    public void putIdToTableCommitInfo(long tableId, TableCommitInfo tableCommitInfo) {
        idToTableCommitInfos.put(tableId, tableCommitInfo);
    }

    @Nullable
    public TableCommitInfo getTableCommitInfo(long tableId) {
        return this.idToTableCommitInfos.get(tableId);
    }

    public void removeTable(long tableId) {
        this.idToTableCommitInfos.remove(tableId);
    }

    public void setTxnCommitAttachment(TxnCommitAttachment txnCommitAttachment) {
        this.txnCommitAttachment = txnCommitAttachment;
    }

    public boolean isVersionOverwrite() {
        return txnCommitAttachment instanceof InsertTxnCommitAttachment
                && ((InsertTxnCommitAttachment) txnCommitAttachment).getIsVersionOverwrite();
    }

    // return true if txn is in final status and label is expired
    public boolean isExpired(long currentMillis) {
        return transactionStatus.isFinalStatus() && (currentMillis - finishTime) / 1000 > Config.label_keep_max_second;
    }

    // return true if txn is running but timeout
    public boolean isTimeout(long currentMillis) {
        return (transactionStatus == TransactionStatus.PREPARE && currentMillis - prepareTime > timeoutMs)
                || (transactionStatus == TransactionStatus.PREPARED && (currentMillis - preparedTime)
                / 1000 > Config.prepared_transaction_default_timeout_second);
    }

    /*
     * Add related table indexes to the transaction.
     * If function should always be called before adding this transaction state to transaction manager,
     * No other thread will access this state. So no need to lock
     */
    public void addTableIndexes(OlapTable table) {
        Set<Long> indexIds = loadedTblIndexes.computeIfAbsent(table.getId(), k -> Sets.newHashSet());
        // always equal the index ids
        indexIds.clear();
        indexIds.addAll(table.getIndexIdToMeta().keySet());
    }

    public List<MaterializedIndex> getPartitionLoadedTblIndexes(long tableId, PhysicalPartition partition) {
        List<MaterializedIndex> loadedIndex;
        if (loadedTblIndexes.isEmpty()) {
            loadedIndex = partition.getMaterializedIndices(MaterializedIndex.IndexExtState.ALL);
        } else {
            loadedIndex = Lists.newArrayList();
            for (long indexId : loadedTblIndexes.get(tableId)) {
                MaterializedIndex index = partition.getIndex(indexId);
                if (index != null) {
                    loadedIndex.add(index);
                }
            }
        }
        return loadedIndex;
    }

    @Override
    public String toString() {
        StringBuilder sb = new StringBuilder("TransactionState. ");
        sb.append("txn_id: ").append(transactionId);
        sb.append(", label: ").append(label);
        sb.append(", db id: ").append(dbId);
        sb.append(", table id list: ").append(StringUtils.join(tableIdList, ","));
        sb.append(", callback id: ").append(callbackId);
        sb.append(", coordinator: ").append(txnCoordinator.toString());
        sb.append(", transaction status: ").append(transactionStatus);
        sb.append(", error replicas num: ").append(errorReplicas.size());
        sb.append(", replica ids: ").append(Joiner.on(",").join(errorReplicas.stream().limit(5).toArray()));
        sb.append(", prepare time: ").append(prepareTime);
        sb.append(", write end time: ").append(writeEndTimeMs);
        sb.append(", allow commit time: ").append(allowCommitTimeMs);
        sb.append(", commit time: ").append(commitTime);
        sb.append(", finish time: ").append(finishTime);
        if (commitTime > prepareTime) {
            sb.append(", write cost: ").append(commitTime - prepareTime).append("ms");
        }
        if (publishVersionTime != -1 && publishVersionFinishTime != -1) {
            if (publishVersionTime > commitTime) {
                sb.append(", wait for publish cost: ").append(publishVersionTime - commitTime).append("ms");
            }
            if (publishVersionFinishTime > publishVersionTime) {
                sb.append(", publish rpc cost: ").append(publishVersionFinishTime - publishVersionTime).append("ms");
            }
            if (finishTime > publishVersionFinishTime) {
                sb.append(", finish txn cost: ").append(finishTime - publishVersionFinishTime).append("ms");
            }
        }
        if (finishTime > commitTime && commitTime > 0) {
            sb.append(", publish total cost: ").append(finishTime - commitTime).append("ms");
        }
        if (finishTime > prepareTime) {
            sb.append(", total cost: ").append(finishTime - prepareTime).append("ms");
        }
        sb.append(", reason: ").append(reason);
        if (newFinish) {
            sb.append(", newFinish");
        }
        if (txnCommitAttachment != null) {
            sb.append(" attachment: ").append(txnCommitAttachment);
        }
        if (tabletCommitInfos != null) {
            sb.append(" tabletCommitInfos size: ").append(tabletCommitInfos.size());
        }
        return sb.toString();
    }

    public LoadJobSourceType getSourceType() {
        return sourceType;
    }

    public TransactionType getTransactionType() {
        return sourceType == LoadJobSourceType.REPLICATION ? TransactionType.TXN_REPLICATION
                : TransactionType.TXN_NORMAL;
    }

    public Map<Long, PublishVersionTask> getPublishVersionTasks() {
        return publishVersionTasks;
    }

    public void clearAfterPublished() {
        publishVersionTasks.clear();
        finishChecker = null;
    }

    public void setErrorMsg(String errMsg) {
        this.errMsg = errMsg;
        lastErrTimeMs = System.nanoTime() / 1000000;
    }

    public void clearErrorMsg() {
        this.errMsg = "";
    }

    public String getErrMsg() {
        return this.errMsg;
    }

    public long getLastErrTimeMs() {
        return lastErrTimeMs;
    }

    // create publish version task for OlapTable transaction
    public List<PublishVersionTask> createPublishVersionTask() {
        List<PublishVersionTask> tasks = new ArrayList<>();
        if (this.hasSendTask()) {
            return tasks;
        }

        Set<Long> publishBackends = this.getPublishVersionTasks().keySet();
        // public version tasks are not persisted in globalStateMgr, so publishBackends may be empty.
        // We have to send publish version task to all backends
        if (publishBackends.isEmpty()) {
            // note: tasks are sent to all backends including dead ones, or else
            // transaction manager will treat it as success
            List<Long> allBackends = GlobalStateMgr.getCurrentState().getNodeMgr().getClusterInfo().getBackendIds(false);
            if (!allBackends.isEmpty()) {
                publishBackends = Sets.newHashSet();
                publishBackends.addAll(allBackends);
            } else {
                // all backends may be dropped, no need to create task
                LOG.warn("transaction {} want to publish, but no backend exists", this.getTransactionId());
                return tasks;
            }
        }

        List<PartitionCommitInfo> partitionCommitInfos = new ArrayList<>();
        for (TableCommitInfo tableCommitInfo : this.getIdToTableCommitInfos().values()) {
            partitionCommitInfos.addAll(tableCommitInfo.getIdToPartitionCommitInfo().values());
        }

        List<TPartitionVersionInfo> partitionVersions = new ArrayList<>(partitionCommitInfos.size());
        for (PartitionCommitInfo commitInfo : partitionCommitInfos) {
            TPartitionVersionInfo version = new TPartitionVersionInfo(commitInfo.getPartitionId(),
                    commitInfo.getVersion(), 0);
            if (commitInfo.isDoubleWrite()) {
                version.setIs_double_write(true);
            }
            partitionVersions.add(version);
        }

        long createTime = System.currentTimeMillis();
        for (long backendId : publishBackends) {
            PublishVersionTask task = new PublishVersionTask(backendId,
                    this.getTransactionId(),
                    this.getDbId(),
                    commitTime,
                    partitionVersions,
                    traceParent,
                    txnSpan,
                    createTime,
                    this,
                    Config.enable_sync_publish,
<<<<<<< HEAD
                    this.getTxnType(),
                    isVersionOverwrite());
=======
                    this.getTransactionType());
>>>>>>> 6e5573b8
            this.addPublishVersionTask(backendId, task);
            tasks.add(task);
        }
        return tasks;
    }

    public boolean allPublishTasksFinishedOrQuorumWaitTimeout(Set<Long> publishErrorReplicas) {
        boolean timeout = System.currentTimeMillis() - getCommitTime() > Config.quorum_publish_wait_time_ms;
        for (PublishVersionTask publishVersionTask : getPublishVersionTasks().values()) {
            if (publishVersionTask.isFinished()) {
                publishErrorReplicas.addAll(publishVersionTask.getErrorReplicas());
            } else if (!timeout) {
                return false;
            }
        }
        return true;
    }

    public boolean checkCanFinish() {
        // finishChecker may require refresh if table/partition is dropped, or index is changed caused by Alter job
        Database db = GlobalStateMgr.getCurrentState().getDb(dbId);
        if (db == null) {
            // consider txn finished if db is dropped
            return true;
        }

        if (finishChecker == null) {
            finishChecker = TransactionChecker.create(this, db);
        }

        if (finishState == null) {
            finishState = new TxnFinishState();
        }
        boolean ret = finishChecker.finished(finishState);
        if (ret) {
            txnSpan.addEvent("check_ok");
        }
        return ret;
    }

    public String getPublishTimeoutDebugInfo() {
        if (!hasSendTask()) {
            return "txn has not sent publish tasks yet, maybe waiting previous txns on the same table(s) to finish, tableIds: " +
                    Joiner.on(",").join(getTableIdList());
        } else if (finishChecker != null) {
            return finishChecker.debugInfo();
        } else {
            return getErrMsg();
        }
    }

    public void setFinishState(TxnFinishState finishState) {
        this.finishState = finishState;
    }

    public TxnFinishState getFinishState() {
        return finishState;
    }

    public void setNewFinish() {
        newFinish = true;
    }

    public boolean isNewFinish() {
        return newFinish;
    }

    public Span getTxnSpan() {
        return txnSpan;
    }

    public String getTraceParent() {
        return traceParent;
    }

    // A value of -1 indicates this field is not set.
    public long getWriteEndTimeMs() {
        return writeEndTimeMs;
    }

    public void setWriteEndTimeMs(long writeEndTimeMs) {
        this.writeEndTimeMs = writeEndTimeMs;
    }

    // A value of -1 indicates this field is not set.
    public long getAllowCommitTimeMs() {
        return allowCommitTimeMs;
    }

    public void setAllowCommitTimeMs(long allowCommitTimeMs) {
        this.allowCommitTimeMs = allowCommitTimeMs;
    }

    // A value of -1 indicates this field is not set.
    public long getWriteDurationMs() {
        return writeDurationMs;
    }

    public void setWriteDurationMs(long writeDurationMs) {
        this.writeDurationMs = writeDurationMs;
    }

    public ConcurrentMap<String, TOlapTablePartition> getPartitionNameToTPartition() {
        return partitionNameToTPartition;
    }

    public ConcurrentMap<Long, TTabletLocation> getTabletIdToTTabletLocation() {
        return tabletIdToTTabletLocation;
    }

    public void clearAutomaticPartitionSnapshot() {
        partitionNameToTPartition.clear();
        tabletIdToTTabletLocation.clear();
    }

    @Override
    public void write(DataOutput out) throws IOException {

    }
}<|MERGE_RESOLUTION|>--- conflicted
+++ resolved
@@ -877,12 +877,8 @@
                     createTime,
                     this,
                     Config.enable_sync_publish,
-<<<<<<< HEAD
-                    this.getTxnType(),
+                    this.getTransactionType(),
                     isVersionOverwrite());
-=======
-                    this.getTransactionType());
->>>>>>> 6e5573b8
             this.addPublishVersionTask(backendId, task);
             tasks.add(task);
         }
