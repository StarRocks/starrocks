--- conflicted
+++ resolved
@@ -220,49 +220,24 @@
                 }
 
                 checkRunningTxnExceedLimit(sourceType);
+
                 unprotectUpsertTransactionState(transactionState, false);
 
-<<<<<<< HEAD
-                if (MetricRepo.isInit) {
+                if (MetricRepo.hasInit) {
                     MetricRepo.COUNTER_TXN_BEGIN.increase(1L);
                 }
-
             } catch (DuplicatedRequestException e) {
                 throw e;
             } catch (Exception e) {
-                if (MetricRepo.isInit) {
+                if (MetricRepo.hasInit) {
                     MetricRepo.COUNTER_TXN_REJECT.increase(1L);
                 }
                 throw e;
             } finally {
                 writeUnlock();
-=======
-            long tid = globalStateMgr.getGlobalTransactionMgr().getTransactionIDGenerator().getNextTransactionId();
-            LOG.info("begin transaction: txn_id: {} with label {} from coordinator {}, listener id: {}",
-                    tid, label, coordinator, listenerId);
-            TransactionState transactionState =
-                    new TransactionState(dbId, tableIdList, tid, label, requestId, sourceType,
-                            coordinator, listenerId, timeoutSecond * 1000);
-            transactionState.setPrepareTime(System.currentTimeMillis());
-            unprotectUpsertTransactionState(transactionState, false);
-
-            if (MetricRepo.hasInit) {
-                MetricRepo.COUNTER_TXN_BEGIN.increase(1L);
->>>>>>> 91d8380d
-            }
-
-            writeTransactionStateEditLog(transactionState);
+            }
+            persistTxnStateInTxnLevelLock(transactionState);
             return tid;
-<<<<<<< HEAD
-=======
-        } catch (DuplicatedRequestException e) {
-            throw e;
-        } catch (Exception e) {
-            if (MetricRepo.hasInit) {
-                MetricRepo.COUNTER_TXN_REJECT.increase(1L);
-            }
-            throw e;
->>>>>>> 91d8380d
         } finally {
             transactionState.writeUnlock();
         }
@@ -297,99 +272,76 @@
         if (transactionState == null) {
             throw new TransactionNotFoundException(transactionId);
         }
-<<<<<<< HEAD
-=======
-        if (transactionState.getTransactionStatus() == TransactionStatus.ABORTED) {
-            throw new TransactionCommitFailedException(transactionState.getReason());
-        }
-        if (transactionState.getTransactionStatus() == TransactionStatus.VISIBLE) {
-            LOG.debug("transaction is already visible: {}", transactionId);
-            return;
-        }
-        if (transactionState.getTransactionStatus() == TransactionStatus.COMMITTED) {
-            LOG.debug("transaction is already committed: {}", transactionId);
-            return;
-        }
-        if (transactionState.getTransactionStatus() == TransactionStatus.PREPARED) {
-            LOG.debug("transaction is already prepared: {}", transactionId);
-            return;
-        }
-        // For compatible reason, the default behavior of empty load is still returning "all partitions have no load data" and abort transaction.
-        if (Config.empty_load_as_error && tabletCommitInfos.isEmpty()
-                && transactionState.getSourceType() != TransactionState.LoadJobSourceType.INSERT_STREAMING) {
-            throw new TransactionCommitFailedException(TransactionCommitFailedException.NO_DATA_TO_LOAD_MSG);
-        }
-
-        if (transactionState.getWriteEndTimeMs() < 0) {
-            transactionState.setWriteEndTimeMs(System.currentTimeMillis());
-        }
->>>>>>> 91d8380d
 
         transactionState.writeLock();
         try {
             if (transactionState.getTransactionStatus() == TransactionStatus.ABORTED) {
                 throw new TransactionCommitFailedException(transactionState.getReason());
             }
-            VisibleStateWaiter waiter = new VisibleStateWaiter(transactionState);
             if (transactionState.getTransactionStatus() == TransactionStatus.VISIBLE) {
                 LOG.debug("transaction is already visible: {}", transactionId);
-                return waiter;
+                return;
             }
             if (transactionState.getTransactionStatus() == TransactionStatus.COMMITTED) {
                 LOG.debug("transaction is already committed: {}", transactionId);
-                return waiter;
+                return;
+            }
+            if (transactionState.getTransactionStatus() == TransactionStatus.PREPARED) {
+                LOG.debug("transaction is already prepared: {}", transactionId);
+                return;
             }
             // For compatible reason, the default behavior of empty load is still returning "all partitions have no load data" and abort transaction.
             if (Config.empty_load_as_error && tabletCommitInfos.isEmpty()
                     && transactionState.getSourceType() != TransactionState.LoadJobSourceType.INSERT_STREAMING) {
                 throw new TransactionCommitFailedException(TransactionCommitFailedException.NO_DATA_TO_LOAD_MSG);
             }
+
             if (transactionState.getWriteEndTimeMs() < 0) {
                 transactionState.setWriteEndTimeMs(System.currentTimeMillis());
             }
 
-<<<<<<< HEAD
             // update transaction state extra if exists
             if (txnCommitAttachment != null) {
                 transactionState.setTxnCommitAttachment(txnCommitAttachment);
             }
 
             Span txnSpan = transactionState.getTxnSpan();
-            txnSpan.setAttribute("db", db.getOriginName());
-            txnSpan.addEvent("commit_start");
-
-            ensureTableIdListIsPresent(transactionState, tabletCommitInfos);
+            txnSpan.setAttribute("db", db.getFullName());
+            txnSpan.addEvent("pre_commit_start");
 
             List<TransactionStateListener> stateListeners = populateTransactionStateListeners(transactionState, db);
-=======
-        Span txnSpan = transactionState.getTxnSpan();
-        txnSpan.setAttribute("db", db.getFullName());
-        txnSpan.addEvent("pre_commit_start");
-
-        List<TransactionStateListener> stateListeners = populateTransactionStateListeners(transactionState, db);
-        String tableNames = stateListeners.stream().map(TransactionStateListener::getTableName)
-                .collect(Collectors.joining(","));
-        txnSpan.setAttribute("tables", tableNames);
->>>>>>> 91d8380d
-
             String tableNames = stateListeners.stream().map(TransactionStateListener::getTableName)
                     .collect(Collectors.joining(","));
             txnSpan.setAttribute("tables", tableNames);
 
-<<<<<<< HEAD
             for (TransactionStateListener listener : stateListeners) {
                 listener.preCommit(transactionState, tabletCommitInfos, tabletFailInfos);
             }
 
-            TxnStateChangeCallback callback = transactionState.beforeStateTransform(TransactionStatus.COMMITTED);
-            // transaction state transform
+            TxnStateChangeCallback callback = transactionState.beforeStateTransform(TransactionStatus.PREPARED);
             boolean txnOperated = false;
 
-            Span unprotectedCommitSpan = TraceManager.startSpan("unprotectedCommitTransaction", txnSpan);
+            Span unprotectedCommitSpan = TraceManager.startSpan("unprotectedPreparedTransaction", txnSpan);
 
             writeLock();
             try {
-                unprotectedCommitTransaction(transactionState, stateListeners);
+                // transaction state is modified during check if the transaction could commit
+                if (transactionState.getTransactionStatus() != TransactionStatus.PREPARE) {
+                    return;
+                }
+
+                // update transaction state version
+                transactionState.setTransactionStatus(TransactionStatus.PREPARED);
+
+                for (TransactionStateListener listener : stateListeners) {
+                    listener.preWriteCommitLog(transactionState);
+                }
+
+                // persist transactionState
+                if (writeEditLog) {
+                    unprotectUpsertTransactionState(transactionState, false);
+                }
+
                 txnOperated = true;
             } finally {
                 writeUnlock();
@@ -400,65 +352,15 @@
                 txnSpan.setAttribute("num_partition", numPartitions);
                 unprotectedCommitSpan.end();
                 // after state transform
-                transactionState.afterStateTransform(TransactionStatus.COMMITTED, txnOperated, callback, null);
-            }
-
-            writeTransactionStateEditLog(transactionState);
-
-            transactionState.prepareFinishChecker(db);
-
-            // 6. update nextVersion because of the failure of persistent transaction resulting in error version
-            Span updateCatalogAfterCommittedSpan = TraceManager.startSpan("updateCatalogAfterCommitted", txnSpan);
-            try {
-                updateCatalogAfterCommitted(transactionState, db);
-            } finally {
-                updateCatalogAfterCommittedSpan.end();
-            }
-            LOG.info("transaction:[{}] successfully committed", transactionState);
-            return waiter;
+                transactionState.afterStateTransform(TransactionStatus.PREPARED, txnOperated, callback, null);
+            }
+
+            persistTxnStateInTxnLevelLock(transactionState);
+
+            LOG.info("transaction:[{}] successfully prepare", transactionState);
         } finally {
             transactionState.writeUnlock();
         }
-=======
-        TxnStateChangeCallback callback = transactionState.beforeStateTransform(TransactionStatus.PREPARED);
-        boolean txnOperated = false;
-
-        Span unprotectedCommitSpan = TraceManager.startSpan("unprotectedPreparedTransaction", txnSpan);
-
-        writeLock();
-        try {
-            // transaction state is modified during check if the transaction could commit
-            if (transactionState.getTransactionStatus() != TransactionStatus.PREPARE) {
-                return;
-            }
-
-            // update transaction state version
-            transactionState.setTransactionStatus(TransactionStatus.PREPARED);
-
-            for (TransactionStateListener listener : stateListeners) {
-                listener.preWriteCommitLog(transactionState);
-            }
-
-            // persist transactionState
-            if (writeEditLog) {
-                unprotectUpsertTransactionState(transactionState, false);
-            }
-
-            txnOperated = true;
-        } finally {
-            writeUnlock();
-            int numPartitions = 0;
-            for (Map.Entry<Long, TableCommitInfo> entry : transactionState.getIdToTableCommitInfos().entrySet()) {
-                numPartitions += entry.getValue().getIdToPartitionCommitInfo().size();
-            }
-            txnSpan.setAttribute("num_partition", numPartitions);
-            unprotectedCommitSpan.end();
-            // after state transform
-            transactionState.afterStateTransform(TransactionStatus.PREPARED, txnOperated, callback, null);
-        }
-
-        LOG.info("transaction:[{}] successfully prepare", transactionState);
->>>>>>> 91d8380d
     }
 
     /**
@@ -488,59 +390,52 @@
         if (transactionState == null) {
             throw new TransactionNotFoundException(transactionId);
         }
-<<<<<<< HEAD
-
         transactionState.writeLock();
         try {
+
             if (transactionState.getTransactionStatus() == TransactionStatus.ABORTED) {
                 throw new TransactionCommitFailedException(transactionState.getReason());
             }
+            VisibleStateWaiter waiter = new VisibleStateWaiter(transactionState);
             if (transactionState.getTransactionStatus() == TransactionStatus.VISIBLE) {
                 LOG.debug("transaction is already visible: {}", transactionId);
-                return;
+                return waiter;
             }
             if (transactionState.getTransactionStatus() == TransactionStatus.COMMITTED) {
                 LOG.debug("transaction is already committed: {}", transactionId);
-                return;
-            }
-            if (transactionState.getTransactionStatus() == TransactionStatus.PREPARED) {
-                LOG.debug("transaction is already prepared: {}", transactionId);
-                return;
-            }
-            // For compatible reason, the default behavior of empty load is still returning "all partitions have no load data" and abort transaction.
-            if (Config.empty_load_as_error && (tabletCommitInfos == null || tabletCommitInfos.isEmpty())) {
-                throw new TransactionCommitFailedException(TransactionCommitFailedException.NO_DATA_TO_LOAD_MSG);
-            }
-
-            // update transaction state extra if exists
-            if (txnCommitAttachment != null) {
-                transactionState.setTxnCommitAttachment(txnCommitAttachment);
+                return waiter;
             }
 
             Span txnSpan = transactionState.getTxnSpan();
             txnSpan.setAttribute("db", db.getFullName());
             StringBuilder tableListString = new StringBuilder();
-            txnSpan.addEvent("pre_commit_start");
-
-            ensureTableIdListIsPresent(transactionState, tabletCommitInfos);
-
-            List<TransactionStateListener> stateListeners = populateTransactionStateListeners(transactionState, db);
-            String tableNames = stateListeners.stream().map(TransactionStateListener::getTableName)
-                    .collect(Collectors.joining(","));
-            txnSpan.setAttribute("tables", tableNames);
-
-            for (TransactionStateListener listener : stateListeners) {
-                listener.preCommit(transactionState, tabletCommitInfos, tabletFailInfos);
-            }
-
-            TxnStateChangeCallback callback = transactionState.beforeStateTransform(TransactionStatus.PREPARED);
+            txnSpan.addEvent("commit_start");
+
+            for (Long tableId : transactionState.getTableIdList()) {
+                Table table = db.getTable(tableId);
+                if (table == null) {
+                    // this can happen when tableId == -1 (tablet being dropping)
+                    // or table really not exist.
+                    continue;
+                }
+                if (tableListString.length() != 0) {
+                    tableListString.append(',');
+                }
+                tableListString.append(table.getName());
+            }
+
+            txnSpan.setAttribute("tables", tableListString.toString());
+
+            // before state transform
+            TxnStateChangeCallback callback = transactionState.beforeStateTransform(TransactionStatus.COMMITTED);
+            // transaction state transform
             boolean txnOperated = false;
 
-            Span unprotectedCommitSpan = TraceManager.startSpan("unprotectedPreparedTransaction", txnSpan);
+            Span unprotectedCommitSpan = TraceManager.startSpan("unprotectedCommitPreparedTransaction", txnSpan);
 
             writeLock();
             try {
-                unprotectedPrepareTransaction(transactionState, stateListeners);
+                unprotectedCommitPreparedTransaction(transactionState, db);
                 txnOperated = true;
             } finally {
                 writeUnlock();
@@ -551,83 +446,24 @@
                 txnSpan.setAttribute("num_partition", numPartitions);
                 unprotectedCommitSpan.end();
                 // after state transform
-                transactionState.afterStateTransform(TransactionStatus.PREPARED, txnOperated, callback, null);
-            }
-
-            writeTransactionStateEditLog(transactionState);
-
-            LOG.info("transaction:[{}] successfully prepare", transactionState);
+                transactionState.afterStateTransform(TransactionStatus.COMMITTED, txnOperated, callback, null);
+            }
+            transactionState.prepareFinishChecker(db);
+
+            persistTxnStateInTxnLevelLock(transactionState);
+
+            // 6. update nextVersion because of the failure of persistent transaction resulting in error version
+            Span updateCatalogAfterCommittedSpan = TraceManager.startSpan("updateCatalogAfterCommitted", txnSpan);
+            try {
+                updateCatalogAfterCommitted(transactionState, db);
+            } finally {
+                updateCatalogAfterCommittedSpan.end();
+            }
+            LOG.info("transaction:[{}] successfully committed", transactionState);
+            return waiter;
         } finally {
             transactionState.writeUnlock();
         }
-=======
-        if (transactionState.getTransactionStatus() == TransactionStatus.ABORTED) {
-            throw new TransactionCommitFailedException(transactionState.getReason());
-        }
-        VisibleStateWaiter waiter = new VisibleStateWaiter(transactionState);
-        if (transactionState.getTransactionStatus() == TransactionStatus.VISIBLE) {
-            LOG.debug("transaction is already visible: {}", transactionId);
-            return waiter;
-        }
-        if (transactionState.getTransactionStatus() == TransactionStatus.COMMITTED) {
-            LOG.debug("transaction is already committed: {}", transactionId);
-            return waiter;
-        }
-
-        Span txnSpan = transactionState.getTxnSpan();
-        txnSpan.setAttribute("db", db.getFullName());
-        StringBuilder tableListString = new StringBuilder();
-        txnSpan.addEvent("commit_start");
-
-        for (Long tableId : transactionState.getTableIdList()) {
-            Table table = db.getTable(tableId);
-            if (table == null) {
-                // this can happen when tableId == -1 (tablet being dropping)
-                // or table really not exist.
-                continue;
-            }
-            if (tableListString.length() != 0) {
-                tableListString.append(',');
-            }
-            tableListString.append(table.getName());
-        }
-
-        txnSpan.setAttribute("tables", tableListString.toString());
-
-        // before state transform
-        TxnStateChangeCallback callback = transactionState.beforeStateTransform(TransactionStatus.COMMITTED);
-        // transaction state transform
-        boolean txnOperated = false;
-
-        Span unprotectedCommitSpan = TraceManager.startSpan("unprotectedCommitPreparedTransaction", txnSpan);
-
-        writeLock();
-        try {
-            unprotectedCommitPreparedTransaction(transactionState, db);
-            txnOperated = true;
-        } finally {
-            writeUnlock();
-            int numPartitions = 0;
-            for (Map.Entry<Long, TableCommitInfo> entry : transactionState.getIdToTableCommitInfos().entrySet()) {
-                numPartitions += entry.getValue().getIdToPartitionCommitInfo().size();
-            }
-            txnSpan.setAttribute("num_partition", numPartitions);
-            unprotectedCommitSpan.end();
-            // after state transform
-            transactionState.afterStateTransform(TransactionStatus.COMMITTED, txnOperated, callback, null);
-        }
-        transactionState.prepareFinishChecker(db);
-
-        // 6. update nextVersion because of the failure of persistent transaction resulting in error version
-        Span updateCatalogAfterCommittedSpan = TraceManager.startSpan("updateCatalogAfterCommitted", txnSpan);
-        try {
-            updateCatalogAfterCommitted(transactionState, db);
-        } finally {
-            updateCatalogAfterCommittedSpan.end();
-        }
-        LOG.info("transaction:[{}] successfully committed", transactionState);
-        return waiter;
->>>>>>> 91d8380d
     }
 
     /**
@@ -678,81 +514,6 @@
             processNotFoundTxn(transactionId, reason, txnCommitAttachment);
             throw new TransactionNotFoundException(transactionId);
         }
-<<<<<<< HEAD
-        transactionState.writeLock();
-        try {
-
-            if (transactionState.getTransactionStatus() == TransactionStatus.ABORTED) {
-                throw new TransactionCommitFailedException(transactionState.getReason());
-            }
-            VisibleStateWaiter waiter = new VisibleStateWaiter(transactionState);
-            if (transactionState.getTransactionStatus() == TransactionStatus.VISIBLE) {
-                LOG.debug("transaction is already visible: {}", transactionId);
-                return waiter;
-            }
-            if (transactionState.getTransactionStatus() == TransactionStatus.COMMITTED) {
-                LOG.debug("transaction is already committed: {}", transactionId);
-                return waiter;
-            }
-
-            Span txnSpan = transactionState.getTxnSpan();
-            txnSpan.setAttribute("db", db.getFullName());
-            StringBuilder tableListString = new StringBuilder();
-            txnSpan.addEvent("commit_start");
-
-            List<TransactionStateListener> stateListeners = Lists.newArrayList();
-            for (Long tableId : transactionState.getTableIdList()) {
-                Table table = db.getTable(tableId);
-                if (table == null) {
-                    // this can happen when tableId == -1 (tablet being dropping)
-                    // or table really not exist.
-                    continue;
-                }
-                if (tableListString.length() != 0) {
-                    tableListString.append(',');
-                }
-                tableListString.append(table.getName());
-            }
-
-            txnSpan.setAttribute("tables", tableListString.toString());
-
-            // before state transform
-            TxnStateChangeCallback callback = transactionState.beforeStateTransform(TransactionStatus.COMMITTED);
-            // transaction state transform
-            boolean txnOperated = false;
-
-            Span unprotectedCommitSpan = TraceManager.startSpan("unprotectedCommitPreparedTransaction", txnSpan);
-
-            writeLock();
-            try {
-                unprotectedCommitPreparedTransaction(transactionState, db);
-                txnOperated = true;
-            } finally {
-                writeUnlock();
-                int numPartitions = 0;
-                for (Map.Entry<Long, TableCommitInfo> entry : transactionState.getIdToTableCommitInfos().entrySet()) {
-                    numPartitions += entry.getValue().getIdToPartitionCommitInfo().size();
-                }
-                txnSpan.setAttribute("num_partition", numPartitions);
-                unprotectedCommitSpan.end();
-                // after state transform
-                transactionState.afterStateTransform(TransactionStatus.COMMITTED, txnOperated, callback, null);
-            }
-
-            writeTransactionStateEditLog(transactionState);
-
-            // 6. update nextVersion because of the failure of persistent transaction resulting in error version
-            Span updateCatalogAfterCommittedSpan = TraceManager.startSpan("updateCatalogAfterCommitted", txnSpan);
-            try {
-                updateCatalogAfterCommitted(transactionState, db);
-            } finally {
-                updateCatalogAfterCommittedSpan.end();
-            }
-            LOG.info("transaction:[{}] successfully committed", transactionState);
-            return waiter;
-        } finally {
-            transactionState.writeUnlock();
-=======
 
         // update transaction state extra if exists
         if (txnCommitAttachment != null) {
@@ -903,7 +664,6 @@
             return idToRunningTransactionState.keySet().stream().min(Comparator.comparing(Long::longValue));
         } finally {
             readUnlock();
->>>>>>> 91d8380d
         }
     }
 
@@ -1083,7 +843,7 @@
 
         List<Long> tableIdList = txn.getTableIdList();
         Locker locker = new Locker();
-        locker.lockTables(db, tableIdList, LockType.READ);
+        locker.lockTablesWithIntensiveDbLock(db, tableIdList, LockType.READ);
         long currentTs = System.currentTimeMillis();
         try {
             // check each table involved in transaction
@@ -1199,7 +959,7 @@
                     writeUnlock();
                 }
 
-                writeTransactionStateEditLog(transactionState);
+                persistTxnStateInTxnLevelLock(transactionState);
                 return;
             } finally {
                 transactionState.writeUnlock();
@@ -1209,7 +969,7 @@
 
         List<Long> tableIdList = transactionState.getTableIdList();
         Locker locker = new Locker();
-        locker.lockTables(db, tableIdList, LockType.WRITE);
+        locker.lockTablesWithIntensiveDbLock(db, tableIdList, LockType.WRITE);
         try {
             transactionState.writeUnlock();
             try {
@@ -1357,7 +1117,7 @@
                     transactionState.afterStateTransform(TransactionStatus.VISIBLE, txnOperated);
                 }
 
-                writeTransactionStateEditLog(transactionState);
+                persistTxnStateInTxnLevelLock(transactionState);
 
                 Span updateCatalogSpan = TraceManager.startSpan("updateCatalogAfterVisible", finishSpan);
                 try {
@@ -1434,22 +1194,10 @@
     // for add/update/delete TransactionState
     protected void unprotectUpsertTransactionState(TransactionState transactionState, boolean isReplay) {
         // if this is a replay operation, we should not log it
-        if (!isReplay) {
-            if (!Config.use_lock_manager) {
-                if (transactionState.getTransactionStatus() != TransactionStatus.PREPARE
-                        || transactionState.getSourceType() == TransactionState.LoadJobSourceType.FRONTEND) {
-                    // if this is a prepared txn, and load source type is not FRONTEND
-                    // no need to persist it. if prepare txn lost, the following commit will just be failed.
-                    // user only need to retry this txn.
-                    // The FRONTEND type txn is committed and running asynchronously, so we have to persist it.
-                    long start = System.currentTimeMillis();
-                    editLog.logInsertTransactionState(transactionState);
-                    LOG.debug("insert txn state for txn {}, current state: {}, cost: {}ms",
-                            transactionState.getTransactionId(), transactionState.getTransactionStatus(),
-                            System.currentTimeMillis() - start);
-                }
-            }
-        }
+        if (!isReplay && !Config.load_using_fine_granularity_lock_enabled) {
+            doWriteTxnStateEditLog(transactionState);
+        }
+
         // it's OK if getCommitTime() returns -1
         maxCommitTs = Math.max(maxCommitTs, transactionState.getCommitTime());
         if (!transactionState.getTransactionStatus().isFinalStatus()) {
@@ -1479,6 +1227,27 @@
         updateTxnLabels(transactionState);
     }
 
+    private void persistTxnStateInTxnLevelLock(TransactionState transactionState) {
+        if (Config.load_using_fine_granularity_lock_enabled) {
+            doWriteTxnStateEditLog(transactionState);
+        }
+    }
+
+    private void doWriteTxnStateEditLog(TransactionState transactionState) {
+        if (transactionState.getTransactionStatus() != TransactionStatus.PREPARE
+                || transactionState.getSourceType() == TransactionState.LoadJobSourceType.FRONTEND) {
+            // if this is a prepared txn, and load source type is not FRONTEND
+            // no need to persist it. if prepare txn lost, the following commit will just be failed.
+            // user only need to retry this txn.
+            // The FRONTEND type txn is committed and running asynchronously, so we have to persist it.
+            long start = System.currentTimeMillis();
+            editLog.logInsertTransactionState(transactionState);
+            LOG.debug("insert txn state for txn {}, current state: {}, cost: {}ms",
+                    transactionState.getTransactionId(), transactionState.getTransactionStatus(),
+                    System.currentTimeMillis() - start);
+        }
+    }
+
     // The status of stateBach is VISIBLE or ABORTED
     public void unprotectSetTransactionStateBatch(TransactionStateBatch stateBatch, boolean isReplay) {
         if (!isReplay) {
@@ -1561,77 +1330,6 @@
         }
     }
 
-<<<<<<< HEAD
-    public void abortTransaction(long transactionId, boolean abortPrepared, String reason,
-                                 TxnCommitAttachment txnCommitAttachment, List<TabletFailInfo> failedTablets)
-            throws UserException {
-        if (transactionId < 0) {
-            LOG.info("transaction id is {}, less than 0, maybe this is an old type load job, ignore abort operation",
-                    transactionId);
-            return;
-        }
-        TransactionState transactionState = null;
-        readLock();
-        try {
-            transactionState = idToRunningTransactionState.get(transactionId);
-        } finally {
-            readUnlock();
-        }
-        if (transactionState == null) {
-            // If the transaction state does not exist, this task might have been aborted by
-            // the txntimeoutchecker thread. We need to perform some additional work.
-            processNotFoundTxn(transactionId, reason, txnCommitAttachment);
-            throw new TransactionNotFoundException(transactionId);
-        }
-
-        // update transaction state extra if exists
-        if (txnCommitAttachment != null) {
-            transactionState.setTxnCommitAttachment(txnCommitAttachment);
-        }
-
-        // before state transform
-        TxnStateChangeCallback callback = transactionState.beforeStateTransform(TransactionStatus.ABORTED);
-        boolean txnOperated = false;
-
-        transactionState.writeLock();
-        try {
-            writeLock();
-            try {
-                txnOperated = unprotectAbortTransaction(transactionId, abortPrepared, reason);
-            } finally {
-                writeUnlock();
-                transactionState.afterStateTransform(TransactionStatus.ABORTED, txnOperated, callback, reason);
-            }
-
-            writeTransactionStateEditLog(transactionState);
-        } finally {
-            transactionState.writeUnlock();
-        }
-
-        if (!txnOperated || transactionState.getTransactionStatus() != TransactionStatus.ABORTED) {
-            return;
-        }
-
-        LOG.info("transaction:[{}] successfully rollback", transactionState);
-
-        Database db = GlobalStateMgr.getCurrentState().getDb(dbId);
-        if (db == null) {
-            return;
-        }
-        for (Long tableId : transactionState.getTableIdList()) {
-            Table table = db.getTable(tableId);
-            if (table == null) {
-                continue;
-            }
-            TransactionStateListener listener = stateListenerFactory.create(this, table);
-            if (listener != null) {
-                listener.postAbort(transactionState, failedTablets);
-            }
-        }
-    }
-
-=======
->>>>>>> 91d8380d
     private boolean unprotectAbortTransaction(long transactionId, boolean abortPrepared, String reason)
             throws UserException {
         TransactionState transactionState = unprotectedGetTransactionState(transactionId);
@@ -2017,7 +1715,7 @@
                     writeUnlock();
                 }
 
-                writeTransactionStateEditLog(transactionState);
+                persistTxnStateInTxnLevelLock(transactionState);
                 return;
             } finally {
                 transactionState.writeUnlock();
@@ -2027,7 +1725,7 @@
         Span finishSpan = TraceManager.startSpan("finishTransaction", transactionState.getTxnSpan());
         Locker locker = new Locker();
         List<Long> tableIdList = transactionState.getTableIdList();
-        locker.lockTables(db, tableIdList, LockType.WRITE);
+        locker.lockTablesWithIntensiveDbLock(db, tableIdList, LockType.WRITE);
         finishSpan.addEvent("db_lock");
         try {
             transactionState.writeLock();
@@ -2049,7 +1747,7 @@
                     writeUnlock();
                     transactionState.afterStateTransform(TransactionStatus.VISIBLE, txnOperated);
                 }
-                writeTransactionStateEditLog(transactionState);
+                persistTxnStateInTxnLevelLock(transactionState);
 
                 Span updateCatalogSpan = TraceManager.startSpan("updateCatalogAfterVisible", finishSpan);
                 try {
@@ -2220,23 +1918,6 @@
         }
     }
 
-<<<<<<< HEAD
-    private void writeTransactionStateEditLog(TransactionState transactionState) {
-        if (Config.use_lock_manager) {
-            if (transactionState.getTransactionStatus() != TransactionStatus.PREPARE
-                    || transactionState.getSourceType() == TransactionState.LoadJobSourceType.FRONTEND) {
-                // if this is a prepared txn, and load source type is not FRONTEND
-                // no need to persist it. if prepare txn lost, the following commit will just be failed.
-                // user only need to retry this txn.
-                // The FRONTEND type txn is committed and running asynchronously, so we have to persist it.
-                long start = System.currentTimeMillis();
-                editLog.logInsertTransactionState(transactionState);
-                LOG.debug("insert txn state for txn {}, current state: {}, cost: {}ms",
-                        transactionState.getTransactionId(), transactionState.getTransactionStatus(),
-                        System.currentTimeMillis() - start);
-            }
-        }
-=======
     private void checkDatabaseDataQuota() throws AnalysisException {
         Database db = globalStateMgr.getDb(dbId);
         if (db == null) {
@@ -2258,6 +1939,5 @@
 
     public void updateDatabaseUsedQuotaData(long usedQuotaDataBytes) {
         this.usedQuotaDataBytes = usedQuotaDataBytes;
->>>>>>> 91d8380d
     }
 }