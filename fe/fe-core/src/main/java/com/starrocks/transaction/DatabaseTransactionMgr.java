--- conflicted
+++ resolved
@@ -226,30 +226,18 @@
                 if (MetricRepo.hasInit) {
                     MetricRepo.COUNTER_TXN_BEGIN.increase(1L);
                 }
-<<<<<<< HEAD
-=======
-
-                return tid;
->>>>>>> 9fa57be9
             } catch (DuplicatedRequestException e) {
                 throw e;
             } catch (Exception e) {
                 if (MetricRepo.hasInit) {
-<<<<<<< HEAD
                     MetricRepo.COUNTER_TXN_REJECT.increase(1L);
-=======
-                    MetricRepo.COUNTER_TXN_BEGIN.increase(1L);
->>>>>>> 9fa57be9
                 }
                 throw e;
             } finally {
                 writeUnlock();
             }
-<<<<<<< HEAD
             persistTxnStateInTxnLevelLock(transactionState);
             return tid;
-=======
->>>>>>> 9fa57be9
         } finally {
             transactionState.writeUnlock();
         }
@@ -367,11 +355,7 @@
                 transactionState.afterStateTransform(TransactionStatus.PREPARED, txnOperated, callback, null);
             }
 
-<<<<<<< HEAD
             persistTxnStateInTxnLevelLock(transactionState);
-=======
-            writeTransactionStateEditLog(transactionState);
->>>>>>> 9fa57be9
 
             LOG.info("transaction:[{}] successfully prepare", transactionState);
         } finally {
@@ -408,7 +392,6 @@
         }
         transactionState.writeLock();
         try {
-
             if (transactionState.getTransactionStatus() == TransactionStatus.ABORTED) {
                 throw new TransactionCommitFailedException(transactionState.getReason());
             }
@@ -466,11 +449,7 @@
             }
             transactionState.prepareFinishChecker(db);
 
-<<<<<<< HEAD
             persistTxnStateInTxnLevelLock(transactionState);
-=======
-            writeTransactionStateEditLog(transactionState);
->>>>>>> 9fa57be9
 
             // 6. update nextVersion because of the failure of persistent transaction resulting in error version
             Span updateCatalogAfterCommittedSpan = TraceManager.startSpan("updateCatalogAfterCommitted", txnSpan);
@@ -554,7 +533,7 @@
                 transactionState.afterStateTransform(TransactionStatus.ABORTED, txnOperated, callback, reason);
             }
 
-            writeTransactionStateEditLog(transactionState);
+            persistTxnStateInTxnLevelLock(transactionState);
         } finally {
             transactionState.writeUnlock();
         }
@@ -957,7 +936,7 @@
                 }
             }
         } finally {
-            locker.unLockTables(db, tableIdList, LockType.READ);
+            locker.unLockTablesWithIntensiveDbLock(db, tableIdList, LockType.READ);
         }
         return true;
     }
@@ -987,11 +966,7 @@
                     writeUnlock();
                 }
 
-<<<<<<< HEAD
                 persistTxnStateInTxnLevelLock(transactionState);
-=======
-                writeTransactionStateEditLog(transactionState);
->>>>>>> 9fa57be9
                 return;
             } finally {
                 transactionState.writeUnlock();
@@ -1149,11 +1124,7 @@
                     transactionState.afterStateTransform(TransactionStatus.VISIBLE, txnOperated);
                 }
 
-<<<<<<< HEAD
                 persistTxnStateInTxnLevelLock(transactionState);
-=======
-                writeTransactionStateEditLog(transactionState);
->>>>>>> 9fa57be9
 
                 Span updateCatalogSpan = TraceManager.startSpan("updateCatalogAfterVisible", finishSpan);
                 try {
@@ -1165,7 +1136,7 @@
                 transactionState.writeUnlock();
             }
         } finally {
-            locker.unLockTables(db, tableIdList, LockType.WRITE);
+            locker.unLockTablesWithIntensiveDbLock(db, tableIdList, LockType.WRITE);
             finishSpan.end();
         }
 
@@ -1235,26 +1206,8 @@
     // for add/update/delete TransactionState
     protected void unprotectUpsertTransactionState(TransactionState transactionState, boolean isReplay) {
         // if this is a replay operation, we should not log it
-<<<<<<< HEAD
         if (!isReplay && !Config.load_using_fine_granularity_lock_enabled) {
             doWriteTxnStateEditLog(transactionState);
-=======
-        if (!isReplay) {
-            if (!Config.use_lock_manager) {
-                if (transactionState.getTransactionStatus() != TransactionStatus.PREPARE
-                        || transactionState.getSourceType() == TransactionState.LoadJobSourceType.FRONTEND) {
-                    // if this is a prepared txn, and load source type is not FRONTEND
-                    // no need to persist it. if prepare txn lost, the following commit will just be failed.
-                    // user only need to retry this txn.
-                    // The FRONTEND type txn is committed and running asynchronously, so we have to persist it.
-                    long start = System.currentTimeMillis();
-                    editLog.logInsertTransactionState(transactionState);
-                    LOG.debug("insert txn state for txn {}, current state: {}, cost: {}ms",
-                            transactionState.getTransactionId(), transactionState.getTransactionStatus(),
-                            System.currentTimeMillis() - start);
-                }
-            }
->>>>>>> 9fa57be9
         }
 
         // it's OK if getCommitTime() returns -1
@@ -1309,13 +1262,11 @@
 
     // The status of stateBach is VISIBLE or ABORTED
     public void unprotectSetTransactionStateBatch(TransactionStateBatch stateBatch, boolean isReplay) {
-        if (!isReplay) {
-            if (!Config.use_lock_manager) {
-                long start = System.currentTimeMillis();
-                editLog.logInsertTransactionStateBatch(stateBatch);
-                LOG.debug("insert txn state visible for txnIds batch {}, cost: {}ms",
-                        stateBatch.getTxnIds(), System.currentTimeMillis() - start);
-            }
+        if (!isReplay && !Config.load_using_fine_granularity_lock_enabled) {
+            long start = System.currentTimeMillis();
+            editLog.logInsertTransactionStateBatch(stateBatch);
+            LOG.debug("insert txn state visible for txnIds batch {}, cost: {}ms",
+                    stateBatch.getTxnIds(), System.currentTimeMillis() - start);
         }
 
         for (TransactionState transactionState : stateBatch.getTransactionStates()) {
@@ -1774,11 +1725,7 @@
                     writeUnlock();
                 }
 
-<<<<<<< HEAD
                 persistTxnStateInTxnLevelLock(transactionState);
-=======
-                writeTransactionStateEditLog(transactionState);
->>>>>>> 9fa57be9
                 return;
             } finally {
                 transactionState.writeUnlock();
@@ -1810,11 +1757,7 @@
                     writeUnlock();
                     transactionState.afterStateTransform(TransactionStatus.VISIBLE, txnOperated);
                 }
-<<<<<<< HEAD
                 persistTxnStateInTxnLevelLock(transactionState);
-=======
-                writeTransactionStateEditLog(transactionState);
->>>>>>> 9fa57be9
 
                 Span updateCatalogSpan = TraceManager.startSpan("updateCatalogAfterVisible", finishSpan);
                 try {
@@ -1826,7 +1769,7 @@
                 transactionState.writeUnlock();
             }
         } finally {
-            locker.unLockTables(db, tableIdList, LockType.WRITE);
+            locker.unLockTablesWithIntensiveDbLock(db, tableIdList, LockType.WRITE);
             finishSpan.end();
         }
 
@@ -1849,7 +1792,7 @@
                 } finally {
                     writeUnlock();
                 }
-                if (Config.use_lock_manager) {
+                if (Config.load_using_fine_granularity_lock_enabled) {
                     long start = System.currentTimeMillis();
                     editLog.logInsertTransactionStateBatch(stateBatch);
                     LOG.debug("insert txn state visible for txnIds batch {}, cost: {}ms",
@@ -1875,7 +1818,7 @@
                     writeUnlock();
                     stateBatch.afterVisible(TransactionStatus.VISIBLE, txnOperated);
                 }
-                if (Config.use_lock_manager) {
+                if (Config.load_using_fine_granularity_lock_enabled) {
                     long start = System.currentTimeMillis();
                     editLog.logInsertTransactionStateBatch(stateBatch);
                     LOG.debug("insert txn state visible for txnIds batch {}, cost: {}ms",
@@ -2007,21 +1950,4 @@
     public void updateDatabaseUsedQuotaData(long usedQuotaDataBytes) {
         this.usedQuotaDataBytes = usedQuotaDataBytes;
     }
-
-    private void writeTransactionStateEditLog(TransactionState transactionState) {
-        if (Config.use_lock_manager) {
-            if (transactionState.getTransactionStatus() != TransactionStatus.PREPARE
-                    || transactionState.getSourceType() == TransactionState.LoadJobSourceType.FRONTEND) {
-                // if this is a prepared txn, and load source type is not FRONTEND
-                // no need to persist it. if prepare txn lost, the following commit will just be failed.
-                // user only need to retry this txn.
-                // The FRONTEND type txn is committed and running asynchronously, so we have to persist it.
-                long start = System.currentTimeMillis();
-                editLog.logInsertTransactionState(transactionState);
-                LOG.debug("insert txn state for txn {}, current state: {}, cost: {}ms",
-                        transactionState.getTransactionId(), transactionState.getTransactionStatus(),
-                        System.currentTimeMillis() - start);
-            }
-        }
-    }
 }