--- conflicted
+++ resolved
@@ -329,49 +329,24 @@
                 }
 
                 checkRunningTxnExceedLimit(sourceType);
+
                 unprotectUpsertTransactionState(transactionState, false);
 
-<<<<<<< HEAD
-                if (MetricRepo.isInit) {
+                if (MetricRepo.hasInit) {
                     MetricRepo.COUNTER_TXN_BEGIN.increase(1L);
                 }
 
+                return tid;
             } catch (DuplicatedRequestException e) {
                 throw e;
             } catch (Exception e) {
-                if (MetricRepo.isInit) {
-                    MetricRepo.COUNTER_TXN_REJECT.increase(1L);
+                if (MetricRepo.hasInit) {
+                    MetricRepo.COUNTER_TXN_BEGIN.increase(1L);
                 }
                 throw e;
             } finally {
                 writeUnlock();
-=======
-            long tid = globalStateMgr.getGlobalTransactionMgr().getTransactionIDGenerator().getNextTransactionId();
-            LOG.info("begin transaction: txn_id: {} with label {} from coordinator {}, listener id: {}",
-                    tid, label, coordinator, listenerId);
-            TransactionState transactionState =
-                    new TransactionState(dbId, tableIdList, tid, label, requestId, sourceType,
-                            coordinator, listenerId, timeoutSecond * 1000);
-            transactionState.setPrepareTime(System.currentTimeMillis());
-            unprotectUpsertTransactionState(transactionState, false);
-
-            if (MetricRepo.hasInit) {
-                MetricRepo.COUNTER_TXN_BEGIN.increase(1L);
->>>>>>> b7a69882
-            }
-
-            writeTransactionStateEditLog(transactionState);
-            return tid;
-<<<<<<< HEAD
-=======
-        } catch (DuplicatedRequestException e) {
-            throw e;
-        } catch (Exception e) {
-            if (MetricRepo.hasInit) {
-                MetricRepo.COUNTER_TXN_REJECT.increase(1L);
-            }
-            throw e;
->>>>>>> b7a69882
+            }
         } finally {
             transactionState.writeUnlock();
         }
@@ -457,15 +432,9 @@
                 transactionState.setTxnCommitAttachment(txnCommitAttachment);
             }
 
-<<<<<<< HEAD
             Span txnSpan = transactionState.getTxnSpan();
             txnSpan.setAttribute("db", db.getOriginName());
             txnSpan.addEvent("commit_start");
-
-            ensureTableIdListIsPresent(transactionState, tabletCommitInfos);
-=======
-        List<TransactionStateListener> stateListeners = populateTransactionStateListeners(transactionState, db);
->>>>>>> b7a69882
 
             List<TransactionStateListener> stateListeners = populateTransactionStateListeners(transactionState, db);
 
@@ -562,7 +531,6 @@
                 throw new TransactionCommitFailedException(TransactionCommitFailedException.NO_DATA_TO_LOAD_MSG);
             }
 
-<<<<<<< HEAD
             // update transaction state extra if exists
             if (txnCommitAttachment != null) {
                 transactionState.setTxnCommitAttachment(txnCommitAttachment);
@@ -570,20 +538,7 @@
 
             Span txnSpan = transactionState.getTxnSpan();
             txnSpan.setAttribute("db", db.getFullName());
-            StringBuilder tableListString = new StringBuilder();
             txnSpan.addEvent("pre_commit_start");
-
-            ensureTableIdListIsPresent(transactionState, tabletCommitInfos);
-=======
-        Span txnSpan = transactionState.getTxnSpan();
-        txnSpan.setAttribute("db", db.getFullName());
-        txnSpan.addEvent("pre_commit_start");
-
-        List<TransactionStateListener> stateListeners = populateTransactionStateListeners(transactionState, db);
-        String tableNames = stateListeners.stream().map(TransactionStateListener::getTableName)
-                .collect(Collectors.joining(","));
-        txnSpan.setAttribute("tables", tableNames);
->>>>>>> b7a69882
 
             List<TransactionStateListener> stateListeners = populateTransactionStateListeners(transactionState, db);
             String tableNames = stateListeners.stream().map(TransactionStateListener::getTableName)
@@ -640,17 +595,8 @@
         transactionState.writeLock();
         try {
 
-<<<<<<< HEAD
             if (transactionState.getTransactionStatus() == TransactionStatus.ABORTED) {
                 throw new TransactionCommitFailedException(transactionState.getReason());
-=======
-        for (Long tableId : transactionState.getTableIdList()) {
-            Table table = db.getTable(tableId);
-            if (table == null) {
-                // this can happen when tableId == -1 (tablet being dropping)
-                // or table really not exist.
-                continue;
->>>>>>> b7a69882
             }
             VisibleStateWaiter waiter = new VisibleStateWaiter(transactionState);
             if (transactionState.getTransactionStatus() == TransactionStatus.VISIBLE) {
@@ -667,7 +613,6 @@
             StringBuilder tableListString = new StringBuilder();
             txnSpan.addEvent("commit_start");
 
-            List<TransactionStateListener> stateListeners = Lists.newArrayList();
             for (Long tableId : transactionState.getTableIdList()) {
                 Table table = db.getTable(tableId);
                 if (table == null) {
