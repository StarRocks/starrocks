// Copyright 2021-present StarRocks, Inc. All rights reserved.
//
// Licensed under the Apache License, Version 2.0 (the "License");
// you may not use this file except in compliance with the License.
// You may obtain a copy of the License at
//
//     https://www.apache.org/licenses/LICENSE-2.0
//
// Unless required by applicable law or agreed to in writing, software
// distributed under the License is distributed on an "AS IS" BASIS,
// WITHOUT WARRANTIES OR CONDITIONS OF ANY KIND, either express or implied.
// See the License for the specific language governing permissions and
// limitations under the License.

// This file is based on code available under the Apache license here:
//   https://github.com/apache/incubator-doris/blob/master/fe/fe-core/src/main/java/org/apache/doris/transaction/DatabaseTransactionMgr.java

// Licensed to the Apache Software Foundation (ASF) under one
// or more contributor license agreements.  See the NOTICE file
// distributed with this work for additional information
// regarding copyright ownership.  The ASF licenses this file
// to you under the Apache License, Version 2.0 (the
// "License"); you may not use this file except in compliance
// with the License.  You may obtain a copy of the License at
//
//   http://www.apache.org/licenses/LICENSE-2.0
//
// Unless required by applicable law or agreed to in writing,
// software distributed under the License is distributed on an
// "AS IS" BASIS, WITHOUT WARRANTIES OR CONDITIONS OF ANY
// KIND, either express or implied.  See the License for the
// specific language governing permissions and limitations
// under the License.

package com.starrocks.transaction;

import com.google.common.annotations.VisibleForTesting;
import com.google.common.base.Joiner;
import com.google.common.base.Preconditions;
import com.google.common.collect.Lists;
import com.google.common.collect.Maps;
import com.google.common.collect.Sets;
import com.starrocks.catalog.Database;
import com.starrocks.catalog.LocalTablet;
import com.starrocks.catalog.MaterializedIndex;
import com.starrocks.catalog.OlapTable;
import com.starrocks.catalog.PartitionInfo;
import com.starrocks.catalog.PhysicalPartition;
import com.starrocks.catalog.Replica;
import com.starrocks.catalog.Table;
import com.starrocks.catalog.Tablet;
import com.starrocks.common.AnalysisException;
import com.starrocks.common.Config;
import com.starrocks.common.DuplicatedRequestException;
import com.starrocks.common.LabelAlreadyUsedException;
import com.starrocks.common.MetaNotFoundException;
import com.starrocks.common.Pair;
import com.starrocks.common.TraceManager;
import com.starrocks.common.UserException;
import com.starrocks.common.util.DebugUtil;
import com.starrocks.common.util.TimeUtils;
import com.starrocks.common.util.concurrent.lock.LockType;
import com.starrocks.common.util.concurrent.lock.Locker;
import com.starrocks.load.routineload.RLTaskTxnCommitAttachment;
import com.starrocks.metric.MetricRepo;
import com.starrocks.persist.EditLog;
import com.starrocks.persist.metablock.SRMetaBlockException;
import com.starrocks.persist.metablock.SRMetaBlockWriter;
import com.starrocks.replication.ReplicationTxnCommitAttachment;
import com.starrocks.server.GlobalStateMgr;
import com.starrocks.server.RunMode;
import com.starrocks.sql.analyzer.FeNameFormat;
import com.starrocks.statistic.StatisticUtils;
import com.starrocks.thrift.TTransactionStatus;
import com.starrocks.thrift.TUniqueId;
import io.opentelemetry.api.trace.Span;
import org.apache.commons.collections4.CollectionUtils;
import org.apache.logging.log4j.LogManager;
import org.apache.logging.log4j.Logger;

import java.io.IOException;
import java.util.ArrayDeque;
import java.util.ArrayList;
import java.util.Collection;
import java.util.Comparator;
import java.util.HashMap;
import java.util.Iterator;
import java.util.List;
import java.util.Map;
import java.util.Objects;
import java.util.Optional;
import java.util.OptionalLong;
import java.util.Set;
import java.util.concurrent.locks.ReentrantReadWriteLock;
import java.util.stream.Collectors;
import javax.annotation.Nullable;
import javax.validation.constraints.NotNull;

/**
 * Transaction Manager in database level, as a component in GlobalTransactionMgr
 * DatabaseTransactionMgr mainly be responsible for the following content:
 * 1. provide read/write lock in database level
 * 2. provide basic txn infos interface in database level to GlobalTransactionMgr
 * 3. do some transaction management, such as add/update/delete transaction.
 * Attention: all api in DatabaseTransactionMgr should be only invoked by GlobalTransactionMgr
 */

public class DatabaseTransactionMgr {
    public static final String TXN_TIMEOUT_BY_MANAGER = "timeout by txn manager";
    private static final Logger LOG = LogManager.getLogger(DatabaseTransactionMgr.class);
    private final TransactionStateListenerFactory stateListenerFactory = new TransactionStateListenerFactory();
    private final TransactionLogApplierFactory txnLogApplierFactory = new TransactionLogApplierFactory();
    private final GlobalStateMgr globalStateMgr;
    private final EditLog editLog;

    // The id of the database that shapeless.the current transaction manager is responsible for
    private final long dbId;

    // not realtime usedQuota value to make a fast check for database data quota
    private volatile long usedQuotaDataBytes = -1;

    /*
     * transactionLock is used to control the access to database transaction manager data
     * Modifications to the following multiple data structures must be protected by this lock
     * */
    private final ReentrantReadWriteLock transactionLock = new ReentrantReadWriteLock(true);

    // count the number of running transactions of database, except for shapeless.the routine load txn
    private int runningTxnNums = 0;

    // count only the number of running routine load transactions of database
    private int runningRoutineLoadTxnNums = 0;

    /*
     * idToRunningTransactionState: transactionId -> running TransactionState
     * idToFinalStatusTransactionState: transactionId -> final status TransactionState
     * finalStatusTransactionStateDeque: to store transactionStates with final status
     * */
    private final Map<Long, TransactionState> idToRunningTransactionState = Maps.newHashMap();
    private final Map<Long, TransactionState> idToFinalStatusTransactionState = Maps.newHashMap();
    private final ArrayDeque<TransactionState> finalStatusTransactionStateDeque = new ArrayDeque<>();

    // store committed transactions' dependency relationships
    private final TransactionGraph transactionGraph = new TransactionGraph();

    /*
     * `labelToTxnIds` is used for checking if label already used. map label to transaction id
     * One label may correspond to multiple transactions, and only one is success.
     */
    private final Map<String, Set<Long>> labelToTxnIds = Maps.newHashMap();
    private long maxCommitTs = 0;

    public DatabaseTransactionMgr(long dbId, GlobalStateMgr globalStateMgr) {
        this.dbId = dbId;
        this.globalStateMgr = globalStateMgr;
        this.editLog = globalStateMgr.getEditLog();
    }

    /**
     * begin transaction and return new transaction id
     * <p>
     *
     * @param requestId is used to judge that whether the request is a internal retry request
     *                  if label already exist, and requestId are equal, we return the exist tid,
     *                  and consider this 'begin' as success. requestId == null is for compatibility
     * @return transaction id
     * @throws RunningTxnExceedException  when running transaction exceed limit
     * @throws DuplicatedRequestException when duplicate label
     */
    public long beginTransaction(List<Long> tableIdList, String label, TUniqueId requestId,
                                 TransactionState.TxnCoordinator coordinator,
                                 TransactionState.LoadJobSourceType sourceType, long listenerId, long timeoutSecond)
            throws DuplicatedRequestException, LabelAlreadyUsedException, RunningTxnExceedException, AnalysisException {
        checkDatabaseDataQuota();
        Preconditions.checkNotNull(coordinator);
        Preconditions.checkNotNull(label);
        FeNameFormat.checkLabel(label);

        long tid = globalStateMgr.getGlobalTransactionMgr().getTransactionIDGenerator().getNextTransactionId();
        LOG.info("begin transaction: txn_id: {} with label {} from coordinator {}, listner id: {}",
                tid, label, coordinator, listenerId);
        TransactionState transactionState = new TransactionState(dbId, tableIdList, tid, label, requestId, sourceType,
                coordinator, listenerId, timeoutSecond * 1000);
        transactionState.setPrepareTime(System.currentTimeMillis());

        transactionState.writeLock();
        try {
            writeLock();
            try {
                /*
                 * Check if label already used, by following steps
                 * 1. get all existing transactions
                 * 2. if there is a PREPARE transaction, check if this is a retry request. If yes, return the
                 *    existing txn id.
                 * 3. if there is a non-aborted transaction, throw label already used exception.
                 */
                Set<Long> existingTxnIds = unprotectedGetTxnIdsByLabel(label);
                if (existingTxnIds != null && !existingTxnIds.isEmpty()) {
                    List<TransactionState> notAbortedTxns = Lists.newArrayList();
                    for (long txnId : existingTxnIds) {
                        TransactionState txn = unprotectedGetTransactionState(txnId);
                        Preconditions.checkNotNull(txn);
                        if (txn.getTransactionStatus() != TransactionStatus.ABORTED) {
                            notAbortedTxns.add(txn);
                        }
                    }
                    // there should be at most 1 txn in PREPARE/COMMITTED/VISIBLE status
                    Preconditions.checkState(notAbortedTxns.size() <= 1, notAbortedTxns);
                    if (!notAbortedTxns.isEmpty()) {
                        TransactionState notAbortedTxn = notAbortedTxns.get(0);
                        if (requestId != null && notAbortedTxn.getTransactionStatus() == TransactionStatus.PREPARE
                                && notAbortedTxn.getRequestId() != null && notAbortedTxn.getRequestId().equals(requestId)) {
                            // this may be a retry request for same job, just return existing txn id.
                            throw new DuplicatedRequestException(DebugUtil.printId(requestId),
                                    notAbortedTxn.getTransactionId(), "");
                        }
                        throw new LabelAlreadyUsedException(label, notAbortedTxn.getTransactionStatus());
                    }
                }

                checkRunningTxnExceedLimit(sourceType);

                unprotectUpsertTransactionState(transactionState, false);

                if (MetricRepo.hasInit) {
                    MetricRepo.COUNTER_TXN_BEGIN.increase(1L);
                }

                return tid;
            } catch (DuplicatedRequestException e) {
                throw e;
            } catch (Exception e) {
                if (MetricRepo.hasInit) {
                    MetricRepo.COUNTER_TXN_BEGIN.increase(1L);
                }
                throw e;
            } finally {
                writeUnlock();
            }
        } finally {
            transactionState.writeUnlock();
        }
    }

    /**
     * Change the transaction status to Prepared, indicating that the data has been prepared and is waiting for commit
     * prepared transaction process as follows:
     * 1. validate whether `Load` is cancelled
     * 2. validate whether `Table` is deleted
     * 3. validate replicas consistency
     * 4. persistent transactionState
     *
     * @param transactionId     transactionId
     * @param tabletCommitInfos tabletCommitInfos
     */
    public void prepareTransaction(long transactionId, List<TabletCommitInfo> tabletCommitInfos,
                                   List<TabletFailInfo> tabletFailInfos,
                                   TxnCommitAttachment txnCommitAttachment,
                                   boolean writeEditLog)
            throws UserException {
        Preconditions.checkNotNull(tabletCommitInfos, "tabletCommitInfos is null");
        Preconditions.checkNotNull(tabletFailInfos, "tabletFailInfos is null");
        // 1. check status
        // the caller method already own db lock, we do not obtain db lock here
        Database db = globalStateMgr.getDb(dbId);
        if (null == db) {
            throw new MetaNotFoundException("could not find db [" + dbId + "]");
        }

        TransactionState transactionState = getTransactionState(transactionId);
        if (transactionState == null) {
            throw new TransactionNotFoundException(transactionId);
        }
<<<<<<< HEAD
=======
        if (transactionState.getTransactionStatus() == TransactionStatus.ABORTED) {
            throw new TransactionCommitFailedException(transactionState.getReason());
        }
        if (transactionState.getTransactionStatus() == TransactionStatus.VISIBLE) {
            LOG.debug("transaction is already visible: {}", transactionId);
            return;
        }
        if (transactionState.getTransactionStatus() == TransactionStatus.COMMITTED) {
            LOG.debug("transaction is already committed: {}", transactionId);
            return;
        }
        if (transactionState.getTransactionStatus() == TransactionStatus.PREPARED) {
            LOG.debug("transaction is already prepared: {}", transactionId);
            return;
        }
        // For compatible reason, the default behavior of empty load is still returning "all partitions have no load data" and abort transaction.
        if (Config.empty_load_as_error && tabletCommitInfos.isEmpty()
                && transactionState.getSourceType() != TransactionState.LoadJobSourceType.INSERT_STREAMING) {
            throw new TransactionCommitFailedException(TransactionCommitFailedException.NO_DATA_TO_LOAD_MSG);
        }

        if (transactionState.getWriteEndTimeMs() < 0) {
            transactionState.setWriteEndTimeMs(System.currentTimeMillis());
        }
>>>>>>> a3b42fd9

        transactionState.writeLock();
        try {
            if (transactionState.getTransactionStatus() == TransactionStatus.ABORTED) {
                throw new TransactionCommitFailedException(transactionState.getReason());
            }
            VisibleStateWaiter waiter = new VisibleStateWaiter(transactionState);
            if (transactionState.getTransactionStatus() == TransactionStatus.VISIBLE) {
                LOG.debug("transaction is already visible: {}", transactionId);
                return waiter;
            }
            if (transactionState.getTransactionStatus() == TransactionStatus.COMMITTED) {
                LOG.debug("transaction is already committed: {}", transactionId);
                return waiter;
            }
            // For compatible reason, the default behavior of empty load is still returning "all partitions have no load data" and abort transaction.
            if (Config.empty_load_as_error && tabletCommitInfos.isEmpty()
                    && transactionState.getSourceType() != TransactionState.LoadJobSourceType.INSERT_STREAMING) {
                throw new TransactionCommitFailedException(TransactionCommitFailedException.NO_DATA_TO_LOAD_MSG);
            }
            if (transactionState.getWriteEndTimeMs() < 0) {
                transactionState.setWriteEndTimeMs(System.currentTimeMillis());
            }

<<<<<<< HEAD
            // update transaction state extra if exists
            if (txnCommitAttachment != null) {
                transactionState.setTxnCommitAttachment(txnCommitAttachment);
            }

            Span txnSpan = transactionState.getTxnSpan();
            txnSpan.setAttribute("db", db.getOriginName());
            txnSpan.addEvent("commit_start");

            List<TransactionStateListener> stateListeners = populateTransactionStateListeners(transactionState, db);
=======
        Span txnSpan = transactionState.getTxnSpan();
        txnSpan.setAttribute("db", db.getFullName());
        txnSpan.addEvent("pre_commit_start");

        List<TransactionStateListener> stateListeners = populateTransactionStateListeners(transactionState, db);
        String tableNames = stateListeners.stream().map(TransactionStateListener::getTableName)
                .collect(Collectors.joining(","));
        txnSpan.setAttribute("tables", tableNames);
>>>>>>> a3b42fd9

            String tableNames = stateListeners.stream().map(TransactionStateListener::getTableName)
                    .collect(Collectors.joining(","));
            txnSpan.setAttribute("tables", tableNames);

<<<<<<< HEAD
            for (TransactionStateListener listener : stateListeners) {
                listener.preCommit(transactionState, tabletCommitInfos, tabletFailInfos);
            }

            TxnStateChangeCallback callback = transactionState.beforeStateTransform(TransactionStatus.COMMITTED);
            // transaction state transform
            boolean txnOperated = false;

            Span unprotectedCommitSpan = TraceManager.startSpan("unprotectedCommitTransaction", txnSpan);

            writeLock();
            try {
                unprotectedCommitTransaction(transactionState, stateListeners);
                txnOperated = true;
            } finally {
                writeUnlock();
                int numPartitions = 0;
                for (Map.Entry<Long, TableCommitInfo> entry : transactionState.getIdToTableCommitInfos().entrySet()) {
                    numPartitions += entry.getValue().getIdToPartitionCommitInfo().size();
                }
                txnSpan.setAttribute("num_partition", numPartitions);
                unprotectedCommitSpan.end();
                // after state transform
                transactionState.afterStateTransform(TransactionStatus.COMMITTED, txnOperated, callback, null);
            }

            writeTransactionStateEditLog(transactionState);

            transactionState.prepareFinishChecker(db);

            // 6. update nextVersion because of the failure of persistent transaction resulting in error version
            Span updateCatalogAfterCommittedSpan = TraceManager.startSpan("updateCatalogAfterCommitted", txnSpan);
            try {
                updateCatalogAfterCommitted(transactionState, db);
            } finally {
                updateCatalogAfterCommittedSpan.end();
            }
            LOG.info("transaction:[{}] successfully committed", transactionState);
            return waiter;
        } finally {
            transactionState.writeUnlock();
        }
=======
        TxnStateChangeCallback callback = transactionState.beforeStateTransform(TransactionStatus.PREPARED);
        boolean txnOperated = false;

        Span unprotectedCommitSpan = TraceManager.startSpan("unprotectedPreparedTransaction", txnSpan);

        writeLock();
        try {
            // transaction state is modified during check if the transaction could commit
            if (transactionState.getTransactionStatus() != TransactionStatus.PREPARE) {
                return;
            }

            // update transaction state version
            transactionState.setTransactionStatus(TransactionStatus.PREPARED);

            for (TransactionStateListener listener : stateListeners) {
                listener.preWriteCommitLog(transactionState);
            }

            // persist transactionState
            if (writeEditLog) {
                unprotectUpsertTransactionState(transactionState, false);
            }

            txnOperated = true;
        } finally {
            writeUnlock();
            int numPartitions = 0;
            for (Map.Entry<Long, TableCommitInfo> entry : transactionState.getIdToTableCommitInfos().entrySet()) {
                numPartitions += entry.getValue().getIdToPartitionCommitInfo().size();
            }
            txnSpan.setAttribute("num_partition", numPartitions);
            unprotectedCommitSpan.end();
            // after state transform
            transactionState.afterStateTransform(TransactionStatus.PREPARED, txnOperated, callback, null);
        }

        LOG.info("transaction:[{}] successfully prepare", transactionState);
>>>>>>> a3b42fd9
    }

    /**
     * Change the transaction status to COMMITTED, indicating that the transaction has been committed
     * <p>
     * commit transaction process as follows:
     * 1. validate whether `Load` is cancelled
     * 2. validate whether `Table` is deleted
     * 3. validate replicas consistency
     * 4. update transaction state version
     * 5. persistent transactionState
     * 6. update nextVersion because of the failure of persistent transaction resulting in error version
     *
     * @param transactionId transactionId
     * @return a {@link VisibleStateWaiter} object used to wait for the transaction become visible.
     */
    @NotNull
    public VisibleStateWaiter commitPreparedTransaction(long transactionId) throws UserException {
        // 1. check status
        // the caller method already own db lock, we do not obtain db lock here
        Database db = globalStateMgr.getDb(dbId);
        if (null == db) {
            throw new MetaNotFoundException("could not find db [" + dbId + "]");
        }

        TransactionState transactionState = getTransactionState(transactionId);
        if (transactionState == null) {
            throw new TransactionNotFoundException(transactionId);
        }
<<<<<<< HEAD

        transactionState.writeLock();
        try {
            if (transactionState.getTransactionStatus() == TransactionStatus.ABORTED) {
                throw new TransactionCommitFailedException(transactionState.getReason());
            }
            if (transactionState.getTransactionStatus() == TransactionStatus.VISIBLE) {
                LOG.debug("transaction is already visible: {}", transactionId);
                return;
            }
            if (transactionState.getTransactionStatus() == TransactionStatus.COMMITTED) {
                LOG.debug("transaction is already committed: {}", transactionId);
                return;
            }
            if (transactionState.getTransactionStatus() == TransactionStatus.PREPARED) {
                LOG.debug("transaction is already prepared: {}", transactionId);
                return;
            }
            // For compatible reason, the default behavior of empty load is still returning "all partitions have no load data" and abort transaction.
            if (Config.empty_load_as_error && (tabletCommitInfos == null || tabletCommitInfos.isEmpty())) {
                throw new TransactionCommitFailedException(TransactionCommitFailedException.NO_DATA_TO_LOAD_MSG);
            }

            // update transaction state extra if exists
            if (txnCommitAttachment != null) {
                transactionState.setTxnCommitAttachment(txnCommitAttachment);
            }

            Span txnSpan = transactionState.getTxnSpan();
            txnSpan.setAttribute("db", db.getFullName());
            txnSpan.addEvent("pre_commit_start");

            List<TransactionStateListener> stateListeners = populateTransactionStateListeners(transactionState, db);
            String tableNames = stateListeners.stream().map(TransactionStateListener::getTableName)
                    .collect(Collectors.joining(","));
            txnSpan.setAttribute("tables", tableNames);

            for (TransactionStateListener listener : stateListeners) {
                listener.preCommit(transactionState, tabletCommitInfos, tabletFailInfos);
            }

            TxnStateChangeCallback callback = transactionState.beforeStateTransform(TransactionStatus.PREPARED);
            boolean txnOperated = false;

            Span unprotectedCommitSpan = TraceManager.startSpan("unprotectedPreparedTransaction", txnSpan);

            writeLock();
            try {
                unprotectedPrepareTransaction(transactionState, stateListeners);
                txnOperated = true;
            } finally {
                writeUnlock();
                int numPartitions = 0;
                for (Map.Entry<Long, TableCommitInfo> entry : transactionState.getIdToTableCommitInfos().entrySet()) {
                    numPartitions += entry.getValue().getIdToPartitionCommitInfo().size();
                }
                txnSpan.setAttribute("num_partition", numPartitions);
                unprotectedCommitSpan.end();
                // after state transform
                transactionState.afterStateTransform(TransactionStatus.PREPARED, txnOperated, callback, null);
            }

            writeTransactionStateEditLog(transactionState);

            LOG.info("transaction:[{}] successfully prepare", transactionState);
        } finally {
            transactionState.writeUnlock();
        }
=======
        if (transactionState.getTransactionStatus() == TransactionStatus.ABORTED) {
            throw new TransactionCommitFailedException(transactionState.getReason());
        }
        VisibleStateWaiter waiter = new VisibleStateWaiter(transactionState);
        if (transactionState.getTransactionStatus() == TransactionStatus.VISIBLE) {
            LOG.debug("transaction is already visible: {}", transactionId);
            return waiter;
        }
        if (transactionState.getTransactionStatus() == TransactionStatus.COMMITTED) {
            LOG.debug("transaction is already committed: {}", transactionId);
            return waiter;
        }

        Span txnSpan = transactionState.getTxnSpan();
        txnSpan.setAttribute("db", db.getFullName());
        StringBuilder tableListString = new StringBuilder();
        txnSpan.addEvent("commit_start");

        for (Long tableId : transactionState.getTableIdList()) {
            Table table = db.getTable(tableId);
            if (table == null) {
                // this can happen when tableId == -1 (tablet being dropping)
                // or table really not exist.
                continue;
            }
            if (tableListString.length() != 0) {
                tableListString.append(',');
            }
            tableListString.append(table.getName());
        }

        txnSpan.setAttribute("tables", tableListString.toString());

        // before state transform
        TxnStateChangeCallback callback = transactionState.beforeStateTransform(TransactionStatus.COMMITTED);
        // transaction state transform
        boolean txnOperated = false;

        Span unprotectedCommitSpan = TraceManager.startSpan("unprotectedCommitPreparedTransaction", txnSpan);

        writeLock();
        try {
            unprotectedCommitPreparedTransaction(transactionState, db);
            txnOperated = true;
        } finally {
            writeUnlock();
            int numPartitions = 0;
            for (Map.Entry<Long, TableCommitInfo> entry : transactionState.getIdToTableCommitInfos().entrySet()) {
                numPartitions += entry.getValue().getIdToPartitionCommitInfo().size();
            }
            txnSpan.setAttribute("num_partition", numPartitions);
            unprotectedCommitSpan.end();
            // after state transform
            transactionState.afterStateTransform(TransactionStatus.COMMITTED, txnOperated, callback, null);
        }
        transactionState.prepareFinishChecker(db);

        // 6. update nextVersion because of the failure of persistent transaction resulting in error version
        Span updateCatalogAfterCommittedSpan = TraceManager.startSpan("updateCatalogAfterCommitted", txnSpan);
        try {
            updateCatalogAfterCommitted(transactionState, db);
        } finally {
            updateCatalogAfterCommittedSpan.end();
        }
        LOG.info("transaction:[{}] successfully committed", transactionState);
        return waiter;
>>>>>>> a3b42fd9
    }

    /**
     * Merge prepare and commit phases and automatically commit transactions
     *
     * @param transactionId     transactionId
     * @param tabletCommitInfos tabletCommitInfos
     * @return a {@link VisibleStateWaiter} object used to wait for the transaction become visible.
     * @throws TransactionCommitFailedException when commit transaction failed
     * @note callers should get db.write lock before call this api
     */
    @NotNull
    public VisibleStateWaiter commitTransaction(long transactionId,
                                                @NotNull List<TabletCommitInfo> tabletCommitInfos,
                                                @NotNull List<TabletFailInfo> tabletFailInfos,
                                                @Nullable TxnCommitAttachment txnCommitAttachment)
            throws UserException {
        prepareTransaction(transactionId, tabletCommitInfos, tabletFailInfos, txnCommitAttachment, false);
        return commitPreparedTransaction(transactionId);
    }

    /**
     * Abort transaction
     *
     * @param transactionId transactionId
     * @param reason        abort reason
     */
    public void abortTransaction(long transactionId, boolean abortPrepared, String reason,
                                 TxnCommitAttachment txnCommitAttachment, List<TabletFailInfo> failedTablets)
            throws UserException {
        if (transactionId < 0) {
            LOG.info("transaction id is {}, less than 0, maybe this is an old type load job, ignore abort operation",
                    transactionId);
            return;
        }
        TransactionState transactionState = null;
        readLock();
        try {
            transactionState = idToRunningTransactionState.get(transactionId);
        } finally {
            readUnlock();
        }
        if (transactionState == null) {
            // If the transaction state does not exist, this task might have been aborted by
            // the txntimeoutchecker thread. We need to perform some additional work.
            processNotFoundTxn(transactionId, reason, txnCommitAttachment);
            throw new TransactionNotFoundException(transactionId);
        }
<<<<<<< HEAD
        transactionState.writeLock();
        try {

            if (transactionState.getTransactionStatus() == TransactionStatus.ABORTED) {
                throw new TransactionCommitFailedException(transactionState.getReason());
            }
            VisibleStateWaiter waiter = new VisibleStateWaiter(transactionState);
            if (transactionState.getTransactionStatus() == TransactionStatus.VISIBLE) {
                LOG.debug("transaction is already visible: {}", transactionId);
                return waiter;
            }
            if (transactionState.getTransactionStatus() == TransactionStatus.COMMITTED) {
                LOG.debug("transaction is already committed: {}", transactionId);
                return waiter;
            }

            Span txnSpan = transactionState.getTxnSpan();
            txnSpan.setAttribute("db", db.getFullName());
            StringBuilder tableListString = new StringBuilder();
            txnSpan.addEvent("commit_start");

            for (Long tableId : transactionState.getTableIdList()) {
                Table table = db.getTable(tableId);
                if (table == null) {
                    // this can happen when tableId == -1 (tablet being dropping)
                    // or table really not exist.
                    continue;
                }
                if (tableListString.length() != 0) {
                    tableListString.append(',');
                }
                tableListString.append(table.getName());
            }

            txnSpan.setAttribute("tables", tableListString.toString());

            // before state transform
            TxnStateChangeCallback callback = transactionState.beforeStateTransform(TransactionStatus.COMMITTED);
            // transaction state transform
            boolean txnOperated = false;

            Span unprotectedCommitSpan = TraceManager.startSpan("unprotectedCommitPreparedTransaction", txnSpan);

            writeLock();
            try {
                unprotectedCommitPreparedTransaction(transactionState, db);
                txnOperated = true;
            } finally {
                writeUnlock();
                int numPartitions = 0;
                for (Map.Entry<Long, TableCommitInfo> entry : transactionState.getIdToTableCommitInfos().entrySet()) {
                    numPartitions += entry.getValue().getIdToPartitionCommitInfo().size();
                }
                txnSpan.setAttribute("num_partition", numPartitions);
                unprotectedCommitSpan.end();
                // after state transform
                transactionState.afterStateTransform(TransactionStatus.COMMITTED, txnOperated, callback, null);
            }

            writeTransactionStateEditLog(transactionState);

            // 6. update nextVersion because of the failure of persistent transaction resulting in error version
            Span updateCatalogAfterCommittedSpan = TraceManager.startSpan("updateCatalogAfterCommitted", txnSpan);
            try {
                updateCatalogAfterCommitted(transactionState, db);
            } finally {
                updateCatalogAfterCommittedSpan.end();
            }
            LOG.info("transaction:[{}] successfully committed", transactionState);
            return waiter;
        } finally {
            transactionState.writeUnlock();
=======

        // update transaction state extra if exists
        if (txnCommitAttachment != null) {
            transactionState.setTxnCommitAttachment(txnCommitAttachment);
        }

        // before state transform
        TxnStateChangeCallback callback = transactionState.beforeStateTransform(TransactionStatus.ABORTED);
        boolean txnOperated = false;
        writeLock();
        try {
            txnOperated = unprotectAbortTransaction(transactionId, abortPrepared, reason);
        } finally {
            writeUnlock();
            transactionState.afterStateTransform(TransactionStatus.ABORTED, txnOperated, callback, reason);
        }

        if (!txnOperated || transactionState.getTransactionStatus() != TransactionStatus.ABORTED) {
            return;
        }

        LOG.info("transaction:[{}] successfully rollback", transactionState);

        Database db = GlobalStateMgr.getCurrentState().getDb(dbId);
        if (db == null) {
            return;
        }
        for (Long tableId : transactionState.getTableIdList()) {
            Table table = db.getTable(tableId);
            if (table == null) {
                continue;
            }
            TransactionStateListener listener = stateListenerFactory.create(this, table);
            if (listener != null) {
                listener.postAbort(transactionState, failedTablets);
            }
        }
    }

    /**
     * Delete transaction
     *
     * @param transactionState transactionState
     */
    public void deleteTransaction(TransactionState transactionState) {
        writeLock();
        try {
            // here we only delete the oldest element, so if element exist in finalStatusTransactionStateDeque,
            // it must at the front of the finalStatusTransactionStateDeque
            if (!finalStatusTransactionStateDeque.isEmpty() &&
                    transactionState.getTransactionId() ==
                            finalStatusTransactionStateDeque.getFirst().getTransactionId()) {
                finalStatusTransactionStateDeque.pop();
                clearTransactionState(transactionState);
            }
        } finally {
            writeUnlock();
        }
    }

    protected void readLock() {
        this.transactionLock.readLock().lock();
    }

    protected void readUnlock() {
        this.transactionLock.readLock().unlock();
    }

    protected void writeLock() {
        this.transactionLock.writeLock().lock();
    }

    protected void writeUnlock() {
        this.transactionLock.writeLock().unlock();
    }

    public long getDbId() {
        return dbId;
    }

    public TransactionState getTransactionState(Long transactionId) {
        readLock();
        try {
            return unprotectedGetTransactionState(transactionId);
        } finally {
            readUnlock();
        }
    }

    private TransactionState unprotectedGetTransactionState(Long transactionId) {
        TransactionState transactionState = idToRunningTransactionState.get(transactionId);
        if (transactionState != null) {
            return transactionState;
        } else {
            return idToFinalStatusTransactionState.get(transactionId);
        }
    }

    @VisibleForTesting
    @Nullable
    protected Set<Long> unprotectedGetTxnIdsByLabel(String label) {
        return labelToTxnIds.get(label);
    }

    @VisibleForTesting
    protected int getRunningTxnNums() {
        return runningTxnNums;
    }

    @VisibleForTesting
    protected int getRunningRoutineLoadTxnNums() {
        return runningRoutineLoadTxnNums;
    }

    @VisibleForTesting
    protected int getFinishedTxnNums() {
        return finalStatusTransactionStateDeque.size();
    }

    public List<List<String>> getTxnStateInfoList(boolean running, int limit) {
        List<List<String>> infos = Lists.newArrayList();
        Collection<TransactionState> transactionStateCollection = null;
        readLock();
        try {
            if (running) {
                transactionStateCollection = idToRunningTransactionState.values();
            } else {
                transactionStateCollection = finalStatusTransactionStateDeque;
            }
            // get transaction order by txn id desc limit 'limit'
            transactionStateCollection.stream()
                    .sorted(TransactionState.TXN_ID_COMPARATOR)
                    .limit(limit)
                    .forEach(t -> {
                        List<String> info = Lists.newArrayList();
                        getTxnStateInfo(t, info);
                        infos.add(info);
                    });
        } finally {
            readUnlock();
        }
        return infos;
    }

    public Optional<Long> getMinActiveTxnId() {
        readLock();
        try {
            return idToRunningTransactionState.keySet().stream().min(Comparator.comparing(Long::longValue));
        } finally {
            readUnlock();
>>>>>>> a3b42fd9
        }
    }

    public Optional<Long> getMinActiveCompactionTxnId() {
        readLock();
        try {
            OptionalLong minId = idToRunningTransactionState.values().stream()
                    .filter(state -> state.getSourceType() == TransactionState.LoadJobSourceType.LAKE_COMPACTION)
                    .mapToLong(TransactionState::getTransactionId).min();
            return minId.isPresent() ? Optional.of(minId.getAsLong()) : Optional.empty();
        } finally {
            readUnlock();
        }
    }

    private void getTxnStateInfo(TransactionState txnState, List<String> info) {
        info.add(String.valueOf(txnState.getTransactionId()));
        info.add(txnState.getLabel());
        info.add(txnState.getCoordinator().toString());
        info.add(txnState.getTransactionStatus().name());
        info.add(txnState.getSourceType().name());
        info.add(TimeUtils.longToTimeString(txnState.getPrepareTime()));
        info.add(TimeUtils.longToTimeString(txnState.getCommitTime()));
        info.add(TimeUtils.longToTimeString(txnState.getPublishVersionTime()));
        info.add(TimeUtils.longToTimeString(txnState.getFinishTime()));
        info.add(txnState.getReason());
        info.add(String.valueOf(txnState.getErrorReplicas().size()));
        info.add(String.valueOf(txnState.getCallbackId()));
        info.add(String.valueOf(txnState.getTimeoutMs()));
        info.add(txnState.getErrMsg());
    }

    public TransactionStatus getLabelState(String label) {
        readLock();
        try {
            Set<Long> existingTxnIds = unprotectedGetTxnIdsByLabel(label);
            if (existingTxnIds == null || existingTxnIds.isEmpty()) {
                return TransactionStatus.UNKNOWN;
            }
            // find the latest txn (which id is largest)
            long maxTxnId = existingTxnIds.stream().max(Comparator.comparingLong(Long::valueOf)).orElse(Long.MIN_VALUE);
            return unprotectedGetTransactionState(maxTxnId).getTransactionStatus();
        } finally {
            readUnlock();
        }
    }

    public TransactionState getLabelTransactionState(String label) {
        readLock();
        try {
            Set<Long> existingTxnIds = unprotectedGetTxnIdsByLabel(label);
            if (existingTxnIds == null || existingTxnIds.isEmpty()) {
                return null;
            }
            // find the latest txn (which id is largest)
            long maxTxnId = existingTxnIds.stream().max(Comparator.comparingLong(Long::valueOf)).orElse(Long.MIN_VALUE);
            return unprotectedGetTransactionState(maxTxnId);
        } finally {
            readUnlock();
        }
    }

    public Long getLabelTxnID(String label) {
        readLock();
        try {
            Set<Long> existingTxnIds = unprotectedGetTxnIdsByLabel(label);
            if (existingTxnIds == null || existingTxnIds.isEmpty()) {
                return (long) -1;
            }
            // find the latest txn (which id is largest)
            Optional<Long> v = existingTxnIds.stream().max(Comparator.comparingLong(Long::valueOf));
            if (v.isPresent()) {
                return v.get();
            } else {
                return (long) -1;
            }
        } finally {
            readUnlock();
        }
    }

    public List<TransactionState> getCommittedTxnList() {
        readLock();
        try {
            // only send task to committed transaction
            return idToRunningTransactionState.values().stream()
                    .filter(transactionState -> (transactionState.getTransactionStatus() ==
                            TransactionStatus.COMMITTED))
                    .sorted(Comparator.comparing(TransactionState::getCommitTime))
                    .collect(Collectors.toList());
        } finally {
            readUnlock();
        }
    }

    public List<TransactionState> getReadyToPublishTxnList() {
        readLock();
        try {
            List<Long> txnIds = transactionGraph.getTxnsWithoutDependency();
            return txnIds.stream().map(idToRunningTransactionState::get).collect(Collectors.toList());
        } finally {
            readUnlock();
        }
    }

    public List<TransactionStateBatch> getReadyToPublishTxnListBatch() {
        List<TransactionStateBatch> result = new ArrayList<>();
        readLock();

        try {
            List<Long> txnIds = transactionGraph.getTxnsWithoutDependency();
            for (long txnId : txnIds) {
                List<Long> txnsWithDependency = transactionGraph.getTxnsWithTxnDependencyBatch(
                        Config.lake_batch_publish_min_version_num,
                        Config.lake_batch_publish_max_version_num, txnId);
                List<TransactionState> states = txnsWithDependency.stream().map(idToRunningTransactionState::get)
                        .filter(Objects::nonNull)
                        .collect(Collectors.toList());
                if (states.isEmpty()) {
                    continue;
                }
                if (states.size() == 1) { // fast path: no batch
                    result.add(new TransactionStateBatch(states));
                    continue;
                }

                // Only single table transactions will be batched together.
                Preconditions.checkState(states.get(0).getTableIdList().size() == 1);

                long tableId = states.get(0).getTableIdList().get(0);

                // check whether version is consequent
                // for schema change will occupy a version
                Map<Long, PartitionCommitInfo> versions = new HashMap<>();

                outerLoop:
                for (int i = 0; i < states.size(); i++) {
                    TransactionState state = states.get(i);
                    TableCommitInfo tableInfo = state.getTableCommitInfo(tableId);
                    // TableCommitInfo could be null if the table has been dropped before this transaction is committed.
                    if (tableInfo == null) {
                        states = states.subList(0, Math.max(i, 1));
                        break;
                    }
                    Map<Long, PartitionCommitInfo> partitionInfoMap = tableInfo.getIdToPartitionCommitInfo();
                    for (Map.Entry<Long, PartitionCommitInfo> item : partitionInfoMap.entrySet()) {
                        PartitionCommitInfo currTxnInfo = item.getValue();
                        PartitionCommitInfo prevTxnInfo = versions.get(item.getKey());
                        if (prevTxnInfo != null && prevTxnInfo.getVersion() + 1 != currTxnInfo.getVersion()) {
                            assert i > 0;
                            // version is not consecutive
                            // may schema change occupy a version
                            states = states.subList(0, i);
                            break outerLoop;
                        }
                        versions.put(item.getKey(), currTxnInfo);
                    }
                }

                TransactionStateBatch batch = new TransactionStateBatch(states);
                result.add(batch);
            }
        } finally {
            readUnlock();
        }
        return result;
    }

    // check whether transaction can be finished or not
    // for each tablet of load txn, if most replicas version publish successed
    // the trasaction can be treated as successful and can be finished
    public boolean canTxnFinished(TransactionState txn, Set<Long> errReplicas, Set<Long> unfinishedBackends) {
        Database db = globalStateMgr.getDb(txn.getDbId());
        if (db == null) {
            return true;
        }

        List<Long> tableIdList = txn.getTableIdList();
        Locker locker = new Locker();
        locker.lockTables(db, tableIdList, LockType.READ);
        long currentTs = System.currentTimeMillis();
        try {
            // check each table involved in transaction
            for (TableCommitInfo tableCommitInfo : txn.getIdToTableCommitInfos().values()) {
                long tableId = tableCommitInfo.getTableId();
                OlapTable table = (OlapTable) db.getTable(tableId);
                // table maybe dropped between commit and publish, ignore it
                // it will be processed in finishTransaction
                if (table == null) {
                    continue;
                }
                PartitionInfo partitionInfo = table.getPartitionInfo();
                for (PartitionCommitInfo partitionCommitInfo : tableCommitInfo.getIdToPartitionCommitInfo().values()) {
                    long partitionId = partitionCommitInfo.getPartitionId();
                    PhysicalPartition partition = table.getPhysicalPartition(partitionId);
                    // partition maybe dropped between commit and publish version, ignore it
                    if (partition == null) {
                        continue;
                    }

                    // The version of a replication transaction may not continuously
                    if (txn.getSourceType() != TransactionState.LoadJobSourceType.REPLICATION &&
                            partition.getVisibleVersion() != partitionCommitInfo.getVersion() - 1) {
                        return false;
                    }

                    List<MaterializedIndex> allIndices = txn.getPartitionLoadedTblIndexes(tableId, partition);
                    int quorumNum = partitionInfo.getQuorumNum(partitionId, table.writeQuorum());
                    int replicaNum = partitionInfo.getReplicationNum(partitionId);
                    for (MaterializedIndex index : allIndices) {
                        for (Tablet tablet : index.getTablets()) {
                            int successHealthyReplicaNum = 0;
                            // if most replica's version have been updated to version published
                            // which means publish version task finished in replica
                            for (Replica replica : ((LocalTablet) tablet).getImmutableReplicas()) {
                                if (!errReplicas.contains(replica.getId())) {
                                    // success healthy replica condition:
                                    // 1. version is equal to partition's visible version
                                    // 2. publish version task in this replica has finished
                                    if (replica.checkVersionCatchUp(partition.getVisibleVersion(), true)
                                            && replica.getLastFailedVersion() < 0
                                            && (unfinishedBackends == null
                                            || !unfinishedBackends.contains(replica.getBackendId()))) {
                                        ++successHealthyReplicaNum;
                                        // replica report version has greater cur transaction commit version
                                        // This can happen when the BE publish succeeds but fails to send a response to FE
                                    } else if (replica.getVersion() >= partitionCommitInfo.getVersion()) {
                                        ++successHealthyReplicaNum;
                                    } else if (unfinishedBackends != null
                                            && unfinishedBackends.contains(replica.getBackendId())) {
                                        errReplicas.add(replica.getId());
                                    }
                                } else if (replica.getVersion() >= partitionCommitInfo.getVersion()) {
                                    // the replica's version is larger than or equal to current transaction partition's version
                                    // the replica is normal, then remove it from error replica ids
                                    // this branch will be true if BE's replica reports it's version to FE
                                    // after publish version succeed in BE
                                    errReplicas.remove(replica.getId());
                                    ++successHealthyReplicaNum;
                                }
                            }
                            if (successHealthyReplicaNum < quorumNum) {
                                return false;
                            }
                            // quorum publish will make table unstable
                            // so that we wait quorum_publish_wait_time_ms util all backend publish finish
                            // before quorum publish
                            if (successHealthyReplicaNum != replicaNum
                                    && CollectionUtils.isNotEmpty(unfinishedBackends)
                                    && currentTs
                                    - txn.getCommitTime() < Config.quorum_publish_wait_time_ms) {

                                // if all unfinished backends already down through heartbeat detect, we don't need to wait anymore
                                for (Long backendID : unfinishedBackends) {
                                    if (GlobalStateMgr.getCurrentSystemInfo().checkBackendAlive(backendID)) {
                                        return false;
                                    }
                                }
                            }
                        }
                    }
                }
            }
        } finally {
            locker.unLockTables(db, tableIdList, LockType.READ);
        }
        return true;
    }

    public void finishTransaction(long transactionId, Set<Long> errorReplicaIds) throws UserException {
        TransactionState transactionState = getTransactionState(transactionId);
        // add all commit errors and publish errors to a single set
        if (errorReplicaIds == null) {
            errorReplicaIds = Sets.newHashSet();
        }
        Set<Long> originalErrorReplicas = transactionState.getErrorReplicas();
        if (originalErrorReplicas != null) {
            errorReplicaIds.addAll(originalErrorReplicas);
        }

        Database db = globalStateMgr.getDb(transactionState.getDbId());
        if (db == null) {
            transactionState.writeLock();
            try {
                writeLock();
                try {
                    transactionState.setTransactionStatus(TransactionStatus.ABORTED);
                    transactionState.setReason("db is dropped");
                    LOG.warn("db is dropped during transaction, abort transaction {}", transactionState);
                    unprotectUpsertTransactionState(transactionState, false);
                } finally {
                    writeUnlock();
                }

                writeTransactionStateEditLog(transactionState);
                return;
            } finally {
                transactionState.writeUnlock();
            }
        }
        Span finishSpan = TraceManager.startSpan("finishTransaction", transactionState.getTxnSpan());

        List<Long> tableIdList = transactionState.getTableIdList();
        Locker locker = new Locker();
        locker.lockTables(db, tableIdList, LockType.WRITE);
        try {
            transactionState.writeUnlock();
            try {
                boolean hasError = false;
                for (TableCommitInfo tableCommitInfo : transactionState.getIdToTableCommitInfos().values()) {
                    long tableId = tableCommitInfo.getTableId();
                    OlapTable table = (OlapTable) db.getTable(tableId);
                    // table maybe dropped between commit and publish, ignore this error
                    if (table == null) {
                        transactionState.removeTable(tableId);
                        LOG.warn("table {} is dropped, skip version check and remove it from transaction state {}",
                                tableId,
                                transactionState);
                        continue;
                    }
                    PartitionInfo partitionInfo = table.getPartitionInfo();
                    for (PartitionCommitInfo partitionCommitInfo : tableCommitInfo.getIdToPartitionCommitInfo().values()) {
                        long partitionId = partitionCommitInfo.getPartitionId();
                        PhysicalPartition partition = table.getPhysicalPartition(partitionId);
                        // partition maybe dropped between commit and publish version, ignore this error
                        if (partition == null) {
                            tableCommitInfo.removePartition(partitionId);
                            LOG.warn("partition {} is dropped, skip version check and remove it from transaction state {}",
                                    partitionId,
                                    transactionState);
                            continue;
                        }
                        // The version of a replication transaction may not continuously
                        if (transactionState.getSourceType() != TransactionState.LoadJobSourceType.REPLICATION &&
                                partition.getVisibleVersion() != partitionCommitInfo.getVersion() - 1) {
                            // prevent excessive logging
                            if (transactionState.getLastErrTimeMs() + 3000 < System.nanoTime() / 1000000) {
                                LOG.debug("transactionId {} partition commitInfo version {} is not equal with " +
                                                "partition visible version {} plus one, need wait",
                                        transactionId,
                                        partitionCommitInfo.getVersion(),
                                        partition.getVisibleVersion());
                            }
                            String errMsg =
                                    String.format("wait for publishing partition %d version %d. self version: %d. table %d",
                                            partitionId, partition.getVisibleVersion() + 1,
                                            partitionCommitInfo.getVersion(), tableId);
                            transactionState.setErrorMsg(errMsg);
                            return;
                        }

                        if (table.isCloudNativeTableOrMaterializedView()) {
                            continue;
                        }

                        int quorumReplicaNum = partitionInfo.getQuorumNum(partitionId, table.writeQuorum());

                        List<MaterializedIndex> allIndices =
                                transactionState.getPartitionLoadedTblIndexes(tableId, partition);
                        for (MaterializedIndex index : allIndices) {
                            for (Tablet tablet : index.getTablets()) {
                                int healthReplicaNum = 0;
                                for (Replica replica : ((LocalTablet) tablet).getImmutableReplicas()) {
                                    if (!errorReplicaIds.contains(replica.getId())
                                            && replica.getLastFailedVersion() < 0) {
                                        // if replica not commit yet, skip it. This may happen when it's just create by clone.
                                        if (!transactionState.tabletCommitInfosContainsReplica(tablet.getId(),
                                                replica.getBackendId(), replica.getState())) {
                                            continue;
                                        }
                                        // this means the replica is a healthy replica,
                                        // it is healthy in the past and does not have error in current load
                                        if (replica.checkVersionCatchUp(partition.getVisibleVersion(), true)) {
                                            // during rollup, the rollup replica's last failed version < 0,
                                            // it may be treated as a normal replica.

                                            // Here we still update the replica's info even if we failed to publish
                                            // this txn, for the following case:
                                            // replica A,B,C is successfully committed, but only A is successfully
                                            // published,
                                            // B and C is crashed, now we need a Clone task to repair this tablet.
                                            // So, here we update A's version info, so that clone task will clone
                                            // the latest version of data.

                                            replica.updateRowCount(partitionCommitInfo.getVersion(),
                                                    replica.getDataSize(), replica.getRowCount());
                                            ++healthReplicaNum;
                                        } else {
                                            // this means the replica has error in the past, but we did not observe it
                                            // during upgrade, one job maybe in quorum finished state, for example, A,B,C 3 replica
                                            // A,B 's version is 10, C's version is 10 but C' 10 is abnormal should be rollback
                                            // then we will detect this and set C's last failed version to 10 and last success version to 11
                                            // this logic has to be replayed in checkpoint thread
                                            replica.updateVersionInfo(replica.getVersion(),
                                                    partition.getVisibleVersion(),
                                                    partitionCommitInfo.getVersion());
                                            LOG.warn("transaction state {} has error, the replica [{}] not appeared " +
                                                            "in error replica list and its version not equal to partition " +
                                                            "commit version or commit version - 1 if it's not a upgrade " +
                                                            "stage, its a fatal error. ",
                                                    transactionState, replica);
                                        }
                                    } else if (replica.getVersion() >= partitionCommitInfo.getVersion()) {
                                        // the replica's version is larger than or equal to current transaction partition's version
                                        // the replica is normal, then remove it from error replica ids
                                        errorReplicaIds.remove(replica.getId());
                                        ++healthReplicaNum;
                                    }
                                }

                                if (healthReplicaNum < quorumReplicaNum) {
                                    // prevent excessive logging
                                    if (transactionState.getLastErrTimeMs() + 3000 < System.nanoTime() / 1000000) {
                                        LOG.info("publish version failed for transaction {} on tablet {}, with only {} " +
                                                        "replicas less than quorum {}",
                                                transactionState, tablet, healthReplicaNum, quorumReplicaNum);
                                    }
                                    String errMsg = String.format(
                                            "publish on tablet %d failed. succeed replica num %d less than quorum %d."
                                                    + " table: %d, partition: %d, publish version: %d",
                                            tablet.getId(), healthReplicaNum, quorumReplicaNum, tableId, partitionId,
                                            partition.getVisibleVersion() + 1);
                                    transactionState.setErrorMsg(errMsg);
                                    hasError = true;
                                }
                            }
                        }
                    }
                }
                if (hasError) {
                    return;
                }
                boolean txnOperated = false;
                writeLock();
                try {
                    transactionState.setErrorReplicas(errorReplicaIds);
                    transactionState.setFinishTime(System.currentTimeMillis());
                    transactionState.clearErrorMsg();
                    transactionState.setTransactionStatus(TransactionStatus.VISIBLE);
                    unprotectUpsertTransactionState(transactionState, false);
                    transactionState.notifyVisible();
                    txnOperated = true;
                    // TODO(cmy): We found a very strange problem. When delete-related transactions are processed here,
                    // subsequent `updateCatalogAfterVisible()` is called, but it does not seem to be executed here
                    // (because the relevant editlog does not see the log of visible transactions).
                    // So I add a log here for observation.
                    LOG.debug("after set transaction {} to visible", transactionState);
                } finally {
                    writeUnlock();
                    transactionState.afterStateTransform(TransactionStatus.VISIBLE, txnOperated);
                }

                writeTransactionStateEditLog(transactionState);

                Span updateCatalogSpan = TraceManager.startSpan("updateCatalogAfterVisible", finishSpan);
                try {
                    updateCatalogAfterVisible(transactionState, db);
                } finally {
                    updateCatalogSpan.end();
                }
            } finally {
                transactionState.writeUnlock();
            }
        } finally {
            locker.unLockTables(db, tableIdList, LockType.WRITE);
            finishSpan.end();
        }

        collectStatisticsForStreamLoadOnFirstLoad(transactionState, db);

        LOG.info("finish transaction {} successfully", transactionState);
    }

    protected void unprotectedCommitPreparedTransaction(TransactionState transactionState, Database db) {
        // transaction state is modified during check if the transaction could be committed
        if (transactionState.getTransactionStatus() != TransactionStatus.PREPARED) {
            return;
        }
        // commit timestamps needs to be strictly monotonically increasing
        long commitTs = Math.max(System.currentTimeMillis(), maxCommitTs + 1);
        transactionState.setCommitTime(commitTs);
        // update transaction state version
        transactionState.setTransactionStatus(TransactionStatus.COMMITTED);

        Iterator<TableCommitInfo> tableCommitInfoIterator = transactionState.getIdToTableCommitInfos().values().iterator();
        while (tableCommitInfoIterator.hasNext()) {
            TableCommitInfo tableCommitInfo = tableCommitInfoIterator.next();
            long tableId = tableCommitInfo.getTableId();
            OlapTable table = (OlapTable) db.getTable(tableId);
            // table maybe dropped between commit and publish, ignore this error
            if (table == null) {
                transactionState.removeTable(tableId);
                LOG.warn("table {} is dropped, skip version check and remove it from transaction state {}",
                        tableId,
                        transactionState);
                continue;
            }
            Iterator<PartitionCommitInfo> partitionCommitInfoIterator = tableCommitInfo.getIdToPartitionCommitInfo()
                    .values().iterator();
            while (partitionCommitInfoIterator.hasNext()) {
                PartitionCommitInfo partitionCommitInfo = partitionCommitInfoIterator.next();
                long partitionId = partitionCommitInfo.getPartitionId();
                PhysicalPartition partition = table.getPhysicalPartition(partitionId);
                // partition maybe dropped between commit and publish version, ignore this error
                if (partition == null) {
                    partitionCommitInfoIterator.remove();
                    LOG.warn("partition {} is dropped, skip and remove it from transaction state {}",
                            partitionId,
                            transactionState);
                    continue;
                }
                if (transactionState.getSourceType() == TransactionState.LoadJobSourceType.REPLICATION) {
                    Map<Long, Long> partitionVersions = ((ReplicationTxnCommitAttachment) transactionState
                            .getTxnCommitAttachment()).getPartitionVersions();
                    partitionCommitInfo.setVersion(partitionVersions.get(partitionCommitInfo.getPartitionId()));
                } else {
                    partitionCommitInfo.setVersion(partition.getNextVersion());
                }
                partitionCommitInfo.setVersionTime(table.isCloudNativeTable() ? 0 : commitTs);
            }
        }

        // persist transactionState
        unprotectUpsertTransactionState(transactionState, false);
    }

    // for add/update/delete TransactionState
    protected void unprotectUpsertTransactionState(TransactionState transactionState, boolean isReplay) {
        // if this is a replay operation, we should not log it
        if (!isReplay) {
            if (!Config.use_lock_manager) {
                if (transactionState.getTransactionStatus() != TransactionStatus.PREPARE
                        || transactionState.getSourceType() == TransactionState.LoadJobSourceType.FRONTEND) {
                    // if this is a prepared txn, and load source type is not FRONTEND
                    // no need to persist it. if prepare txn lost, the following commit will just be failed.
                    // user only need to retry this txn.
                    // The FRONTEND type txn is committed and running asynchronously, so we have to persist it.
                    long start = System.currentTimeMillis();
                    editLog.logInsertTransactionState(transactionState);
                    LOG.debug("insert txn state for txn {}, current state: {}, cost: {}ms",
                            transactionState.getTransactionId(), transactionState.getTransactionStatus(),
                            System.currentTimeMillis() - start);
                }
            }
        }
        // it's OK if getCommitTime() returns -1
        maxCommitTs = Math.max(maxCommitTs, transactionState.getCommitTime());
        if (!transactionState.getTransactionStatus().isFinalStatus()) {
            if (idToRunningTransactionState.put(transactionState.getTransactionId(), transactionState) == null) {
                if (transactionState.getSourceType() == TransactionState.LoadJobSourceType.ROUTINE_LOAD_TASK) {
                    runningRoutineLoadTxnNums++;
                } else {
                    runningTxnNums++;
                }
            }
            if ((Config.enable_new_publish_mechanism || RunMode.isSharedDataMode()) &&
                    transactionState.getTransactionStatus() == TransactionStatus.COMMITTED) {
                transactionGraph.add(transactionState.getTransactionId(), transactionState.getTableIdList());
            }
        } else {
            if (idToRunningTransactionState.remove(transactionState.getTransactionId()) != null) {
                if (transactionState.getSourceType() == TransactionState.LoadJobSourceType.ROUTINE_LOAD_TASK) {
                    runningRoutineLoadTxnNums--;
                } else {
                    runningTxnNums--;
                }
            }
            transactionGraph.remove(transactionState.getTransactionId());
            idToFinalStatusTransactionState.put(transactionState.getTransactionId(), transactionState);
            finalStatusTransactionStateDeque.add(transactionState);
        }
        updateTxnLabels(transactionState);
    }

    // The status of stateBach is VISIBLE or ABORTED
    public void unprotectSetTransactionStateBatch(TransactionStateBatch stateBatch, boolean isReplay) {
        if (!isReplay) {
            if (!Config.use_lock_manager) {
                long start = System.currentTimeMillis();
                editLog.logInsertTransactionStateBatch(stateBatch);
                LOG.debug("insert txn state visible for txnIds batch {}, cost: {}ms",
                        stateBatch.getTxnIds(), System.currentTimeMillis() - start);
            }
        }

        for (TransactionState transactionState : stateBatch.getTransactionStates()) {
            if (idToRunningTransactionState.remove(transactionState.getTransactionId()) != null) {
                if (transactionState.getSourceType() == TransactionState.LoadJobSourceType.ROUTINE_LOAD_TASK) {
                    runningRoutineLoadTxnNums--;
                } else {
                    runningTxnNums--;
                }
            }
            transactionGraph.remove(transactionState.getTransactionId());
            idToFinalStatusTransactionState.put(transactionState.getTransactionId(), transactionState);
            finalStatusTransactionStateDeque.add(transactionState);
            updateTxnLabels(transactionState);
        }
    }

    private void updateTxnLabels(TransactionState transactionState) {
        Set<Long> txnIds = labelToTxnIds.computeIfAbsent(transactionState.getLabel(), k -> Sets.newHashSet());
        txnIds.add(transactionState.getTransactionId());
    }

    public void abortTransaction(String label, String reason) throws UserException {
        Preconditions.checkNotNull(label);
        long transactionId = -1;
        readLock();
        try {
            Set<Long> existingTxns = unprotectedGetTxnIdsByLabel(label);
            if (existingTxns == null || existingTxns.isEmpty()) {
                throw new TransactionNotFoundException(label);
            }
            // find PREPARE txn. For one load label, there should be only one PREPARE txn.
            TransactionState prepareTxn = null;
            for (Long txnId : existingTxns) {
                TransactionState txn = unprotectedGetTransactionState(txnId);
                if (txn.getTransactionStatus() == TransactionStatus.PREPARE) {
                    prepareTxn = txn;
                    break;
                }
            }

            if (prepareTxn == null) {
                throw new TransactionNotFoundException(label);
            }

            transactionId = prepareTxn.getTransactionId();
        } finally {
            readUnlock();
        }
        abortTransaction(transactionId, reason, null);
    }

    public void abortAllRunningTransaction() throws UserException {
        for (Map.Entry<Long, TransactionState> entry : idToRunningTransactionState.entrySet()) {
            abortTransaction(entry.getKey(), "The cluster is under safe mode!", null);
        }
    }

    public void abortTransaction(long transactionId, String reason, TxnCommitAttachment txnCommitAttachment)
            throws UserException {
        abortTransaction(transactionId, true, reason, txnCommitAttachment, Lists.newArrayList());
    }

    private void processNotFoundTxn(long transactionId, String reason, TxnCommitAttachment txnCommitAttachment) {
        if (txnCommitAttachment == null) {
            return;
        }
        if (txnCommitAttachment instanceof RLTaskTxnCommitAttachment) {
            GlobalStateMgr.getCurrentState().getRoutineLoadMgr().setRoutineLoadJobOtherMsg(reason, txnCommitAttachment);
        }
    }

<<<<<<< HEAD
    public void abortTransaction(long transactionId, boolean abortPrepared, String reason,
                                 TxnCommitAttachment txnCommitAttachment, List<TabletFailInfo> failedTablets)
            throws UserException {
        if (transactionId < 0) {
            LOG.info("transaction id is {}, less than 0, maybe this is an old type load job, ignore abort operation",
                    transactionId);
            return;
        }
        TransactionState transactionState = null;
        readLock();
        try {
            transactionState = idToRunningTransactionState.get(transactionId);
        } finally {
            readUnlock();
        }
        if (transactionState == null) {
            // If the transaction state does not exist, this task might have been aborted by
            // the txntimeoutchecker thread. We need to perform some additional work.
            processNotFoundTxn(transactionId, reason, txnCommitAttachment);
            throw new TransactionNotFoundException(transactionId);
        }

        // update transaction state extra if exists
        if (txnCommitAttachment != null) {
            transactionState.setTxnCommitAttachment(txnCommitAttachment);
        }

        // before state transform
        TxnStateChangeCallback callback = transactionState.beforeStateTransform(TransactionStatus.ABORTED);
        boolean txnOperated = false;

        transactionState.writeLock();
        try {
            writeLock();
            try {
                txnOperated = unprotectAbortTransaction(transactionId, abortPrepared, reason);
            } finally {
                writeUnlock();
                transactionState.afterStateTransform(TransactionStatus.ABORTED, txnOperated, callback, reason);
            }

            writeTransactionStateEditLog(transactionState);
        } finally {
            transactionState.writeUnlock();
        }

        if (!txnOperated || transactionState.getTransactionStatus() != TransactionStatus.ABORTED) {
            return;
        }

        LOG.info("transaction:[{}] successfully rollback", transactionState);

        Database db = GlobalStateMgr.getCurrentState().getDb(dbId);
        if (db == null) {
            return;
        }
        for (Long tableId : transactionState.getTableIdList()) {
            Table table = db.getTable(tableId);
            if (table == null) {
                continue;
            }
            TransactionStateListener listener = stateListenerFactory.create(this, table);
            if (listener != null) {
                listener.postAbort(transactionState, failedTablets);
            }
        }
    }

=======
>>>>>>> a3b42fd9
    private boolean unprotectAbortTransaction(long transactionId, boolean abortPrepared, String reason)
            throws UserException {
        TransactionState transactionState = unprotectedGetTransactionState(transactionId);
        if (transactionState == null) {
            throw new TransactionNotFoundException(transactionId);
        }
        if (transactionState.getTransactionStatus() == TransactionStatus.ABORTED) {
            return false;
        }
        if (transactionState.getTransactionStatus() == TransactionStatus.PREPARED && !abortPrepared) {
            return false;
        }
        if (transactionState.getTransactionStatus() == TransactionStatus.COMMITTED
                || transactionState.getTransactionStatus() == TransactionStatus.VISIBLE) {
            String msg = String.format("transaction %d state is %s, could not abort",
                    transactionId, transactionState.getTransactionStatus().toString());
            LOG.warn(msg);
            throw new TransactionAlreadyCommitException(msg);
        }
        transactionState.setFinishTime(System.currentTimeMillis());
        transactionState.setReason(reason);
        transactionState.setTransactionStatus(TransactionStatus.ABORTED);
        unprotectUpsertTransactionState(transactionState, false);
        return true;
    }

    protected List<List<Comparable>> getTableTransInfo(long txnId) throws AnalysisException {
        List<List<Comparable>> tableInfos = new ArrayList<>();
        readLock();
        try {
            TransactionState transactionState = unprotectedGetTransactionState(txnId);
            if (null == transactionState) {
                throw new AnalysisException("Transaction[" + txnId + "] does not exist.");
            }

            for (Map.Entry<Long, TableCommitInfo> entry : transactionState.getIdToTableCommitInfos().entrySet()) {
                List<Comparable> tableInfo = new ArrayList<>();
                tableInfo.add(entry.getKey());
                tableInfo.add(Joiner.on(", ").join(entry.getValue().getIdToPartitionCommitInfo().values().stream().map(
                        PartitionCommitInfo::getPartitionId).collect(Collectors.toList())));
                tableInfos.add(tableInfo);
            }
        } finally {
            readUnlock();
        }
        return tableInfos;
    }

    protected List<List<Comparable>> getPartitionTransInfo(long txnId, long tableId) throws AnalysisException {
        List<List<Comparable>> partitionInfos = new ArrayList<List<Comparable>>();
        readLock();
        try {
            TransactionState transactionState = unprotectedGetTransactionState(txnId);
            if (null == transactionState) {
                throw new AnalysisException("Transaction[" + txnId + "] does not exist.");
            }
            TableCommitInfo tableCommitInfo = transactionState.getIdToTableCommitInfos().get(tableId);
            Map<Long, PartitionCommitInfo> idToPartitionCommitInfo = tableCommitInfo.getIdToPartitionCommitInfo();
            for (Map.Entry<Long, PartitionCommitInfo> entry : idToPartitionCommitInfo.entrySet()) {
                List<Comparable> partitionInfo = new ArrayList<Comparable>();
                partitionInfo.add(entry.getKey());
                partitionInfo.add(entry.getValue().getVersion());
                partitionInfos.add(partitionInfo);
            }
        } finally {
            readUnlock();
        }
        return partitionInfos;
    }

    public void removeExpiredTxns(long currentMillis) {
        writeLock();
        try {
            StringBuilder expiredTxnMsgs = new StringBuilder(1024);
            String prefix = "";
            int numJobsToRemove = getTransactionNum() - Config.label_keep_max_num;
            while (!finalStatusTransactionStateDeque.isEmpty()) {
                TransactionState transactionState = finalStatusTransactionStateDeque.getFirst();
                if (transactionState.isExpired(currentMillis) || numJobsToRemove > 0) {
                    finalStatusTransactionStateDeque.pop();
                    clearTransactionState(transactionState);
                    --numJobsToRemove;
                    expiredTxnMsgs.append(prefix);
                    prefix = ", ";
                    expiredTxnMsgs.append(transactionState.getTransactionId());
                    if (expiredTxnMsgs.length() > 4096) {
                        LOG.info("transaction list [{}] are expired, remove them from transaction manager",
                                expiredTxnMsgs);
                        expiredTxnMsgs = new StringBuilder(1024);
                    }
                } else {
                    break;
                }
            }
            if (expiredTxnMsgs.length() > 0) {
                LOG.info("transaction list [{}] are expired, remove them from transaction manager",
                        expiredTxnMsgs);
            }
        } finally {
            writeUnlock();
        }
    }

    private void clearTransactionState(TransactionState transactionState) {
        idToFinalStatusTransactionState.remove(transactionState.getTransactionId());
        Set<Long> txnIds = unprotectedGetTxnIdsByLabel(transactionState.getLabel());
        txnIds.remove(transactionState.getTransactionId());
        if (txnIds.isEmpty()) {
            labelToTxnIds.remove(transactionState.getLabel());
        }
    }

    public int getTransactionNum() {
        try {
            readLock();
            return idToRunningTransactionState.size() + finalStatusTransactionStateDeque.size();
        } finally {
            readUnlock();
        }
    }

    public List<Pair<Long, Long>> getTransactionIdByCoordinateBe(String coordinateHost, int limit) {
        ArrayList<Pair<Long, Long>> txnInfos = new ArrayList<>();
        readLock();
        try {
            idToRunningTransactionState.values().stream()
                    .filter(t -> (t.getCoordinator().sourceType == TransactionState.TxnSourceType.BE
                            && t.getCoordinator().ip.equals(coordinateHost)))
                    .limit(limit)
                    .forEach(t -> txnInfos.add(new Pair<>(t.getDbId(), t.getTransactionId())));
        } finally {
            readUnlock();
        }
        return txnInfos;
    }

    public Long getTransactionNumByCoordinateBe(String coordinateHost) {
        readLock();
        try {
            return idToRunningTransactionState.values().stream()
                    .filter(t -> (t.getCoordinator().sourceType == TransactionState.TxnSourceType.BE
                            && t.getCoordinator().ip.equals(coordinateHost)))
                    .mapToLong(item -> 1).sum();
        } finally {
            readUnlock();
        }
    }

    // get show info of a specified txnId
    public List<List<String>> getSingleTranInfo(long dbId, long txnId) throws AnalysisException {
        List<List<String>> infos = new ArrayList<List<String>>();
        readLock();
        try {
            Database db = GlobalStateMgr.getCurrentState().getDb(dbId);
            if (db == null) {
                throw new AnalysisException("Database[" + dbId + "] does not exist");
            }

            TransactionState txnState = unprotectedGetTransactionState(txnId);
            if (txnState == null) {
                throw new AnalysisException("transaction with id " + txnId + " does not exist");
            }

            List<String> info = Lists.newArrayList();
            getTxnStateInfo(txnState, info);
            infos.add(info);
        } finally {
            readUnlock();
        }
        return infos;
    }

    protected void checkRunningTxnExceedLimit(TransactionState.LoadJobSourceType sourceType) throws RunningTxnExceedException {
        switch (sourceType) {
            case ROUTINE_LOAD_TASK:
                // no need to check limit for routine load task:
                // 1. the number of running routine load tasks is limited by Config.max_routine_load_task_num_per_be
                // 2. if we add routine load txn to runningTxnNums, runningTxnNums will always be occupied by routine load,
                //    and other txn may not be able to submitted.
                break;
            case LAKE_COMPACTION:
                // no need to check limit for cloud native table compaction.
                // high frequency and small batch loads may cause compaction execute rarely.
                break;
            default:
                if (runningTxnNums >= Config.max_running_txn_num_per_db) {
                    throw new RunningTxnExceedException("current running txns on db " + dbId + " is "
                            + runningTxnNums + ", larger than limit " + Config.max_running_txn_num_per_db);
                }
                break;
        }
    }

    private void updateCatalogAfterCommitted(TransactionState transactionState, Database db) {
        for (TableCommitInfo tableCommitInfo : transactionState.getIdToTableCommitInfos().values()) {
            long tableId = tableCommitInfo.getTableId();
            Table table = db.getTable(tableId);
            TransactionLogApplier applier = txnLogApplierFactory.create(table);
            applier.applyCommitLog(transactionState, tableCommitInfo);
        }
    }

    private boolean updateCatalogAfterVisible(TransactionState transactionState, Database db) {
        for (TableCommitInfo tableCommitInfo : transactionState.getIdToTableCommitInfos().values()) {
            Table table = db.getTable(tableCommitInfo.getTableId());
            // table may be dropped by force after transaction committed
            // so that it will be a visible edit log after drop table
            if (table == null) {
                continue;
            }
            TransactionLogApplier applier = txnLogApplierFactory.create(table);
            applier.applyVisibleLog(transactionState, tableCommitInfo, db);
        }
        try {
            GlobalStateMgr.getCurrentAnalyzeMgr().updateLoadRows(transactionState);
        } catch (Throwable t) {
            LOG.warn("update load rows failed for txn: {}", transactionState, t);
        }
        return true;
    }

    // the write lock of database has been hold
    private boolean updateCatalogAfterVisibleBatch(TransactionStateBatch transactionStateBatch, Database db) {
        Table table = db.getTable(transactionStateBatch.getTableId());
        if (table == null) {
            return true;
        }
        TransactionLogApplier applier = txnLogApplierFactory.create(table);
        ((LakeTableTxnLogApplier) applier).applyVisibleLogBatch(transactionStateBatch, db);
        return true;
    }

    public boolean isPreviousTransactionsFinished(long endTransactionId, List<Long> tableIdList) {
        readLock();
        try {
            for (Map.Entry<Long, TransactionState> entry : idToRunningTransactionState.entrySet()) {
                if (entry.getValue().getDbId() != dbId || !isIntersectionNotEmpty(entry.getValue().getTableIdList(),
                        tableIdList) || !entry.getValue().isRunning()) {
                    continue;
                }
                if (entry.getKey() <= endTransactionId) {
                    LOG.debug("find a running txn with txn_id: {} on db: {}, less than watermark txn_id {}",
                            entry.getKey(), dbId, endTransactionId);
                    return false;
                }
            }
        } finally {
            readUnlock();
        }
        return true;
    }

    /**
     * check if there exists a intersection between the source tableId list and target tableId list
     * if one of them is null or empty, that means that we don't know related tables in tableList,
     * we think the two lists may have intersection for right ordered txns
     */
    public boolean isIntersectionNotEmpty(List<Long> sourceTableIdList, List<Long> targetTableIdList) {
        if (CollectionUtils.isEmpty(sourceTableIdList) || CollectionUtils.isEmpty(targetTableIdList)) {
            return true;
        }
        for (Long srcValue : sourceTableIdList) {
            for (Long targetValue : targetTableIdList) {
                if (srcValue.equals(targetValue)) {
                    return true;
                }
            }
        }
        return false;
    }

    public List<Long> getTimeoutTxns(long currentMillis) {
        List<Long> timeoutTxns = Lists.newArrayList();
        readLock();
        try {
            for (TransactionState transactionState : idToRunningTransactionState.values()) {
                if (transactionState.isTimeout(currentMillis)) {
                    // txn is running but timeout, abort it.
                    timeoutTxns.add(transactionState.getTransactionId());
                }
            }
        } finally {
            readUnlock();
        }
        return timeoutTxns;
    }

    public void abortTimeoutTxns(long currentMillis) {
        List<Long> timeoutTxns = getTimeoutTxns(currentMillis);
        // abort timeout txns
        for (Long txnId : timeoutTxns) {
            try {
                abortTransaction(txnId, TXN_TIMEOUT_BY_MANAGER, null);
                LOG.info("transaction [" + txnId + "] is timeout, abort it by transaction manager");
            } catch (UserException e) {
                // abort may be failed. it is acceptable. just print a log
                LOG.warn("abort timeout txn {} failed. msg: {}", txnId, e.getMessage());
            }
        }
    }

    public void replayUpsertTransactionState(TransactionState transactionState) {
        writeLock();
        try {
            if (transactionState.getTransactionStatus() == TransactionStatus.UNKNOWN) {
                LOG.info("remove unknown transaction: {}", transactionState);
                return;
            }
            // set transaction status will call txn state change listener
            transactionState.replaySetTransactionStatus();
            Database db = globalStateMgr.getDb(transactionState.getDbId());
            if (transactionState.getTransactionStatus() == TransactionStatus.COMMITTED) {
                LOG.info("replay a committed transaction {}", transactionState);
                updateCatalogAfterCommitted(transactionState, db);
            } else if (transactionState.getTransactionStatus() == TransactionStatus.VISIBLE) {
                LOG.info("replay a visible transaction {}", transactionState);
                updateCatalogAfterVisible(transactionState, db);
            }
            unprotectUpsertTransactionState(transactionState, true);
            if (transactionState.isExpired(System.currentTimeMillis())) {
                LOG.info("remove expired transaction: {}", transactionState);
                deleteTransaction(transactionState);
            }
        } finally {
            writeUnlock();
        }
    }

    public void replayUpsertTransactionStateBatch(TransactionStateBatch transactionStateBatch) {
        writeLock();
        try {
            LOG.info("replay a transaction state batch{}", transactionStateBatch);
            Database db = globalStateMgr.getDb(transactionStateBatch.getDbId());
            updateCatalogAfterVisibleBatch(transactionStateBatch, db);

            unprotectSetTransactionStateBatch(transactionStateBatch, true);
        } finally {
            writeUnlock();
        }
    }

    public List<List<String>> getDbTransStateInfo() {
        List<List<String>> infos = Lists.newArrayList();
        readLock();
        try {
            infos.add(Lists.newArrayList("running", String.valueOf(
                    runningTxnNums + runningRoutineLoadTxnNums)));
            long finishedNum = getFinishedTxnNums();
            infos.add(Lists.newArrayList("finished", String.valueOf(finishedNum)));
        } finally {
            readUnlock();
        }
        return infos;
    }

    public void unprotectWriteAllTransactionStatesV2(SRMetaBlockWriter writer)
            throws IOException, SRMetaBlockException {
        for (TransactionState transactionState : idToRunningTransactionState.values()) {
            writer.writeJson(transactionState);
        }

        for (TransactionState transactionState : finalStatusTransactionStateDeque) {
            writer.writeJson(transactionState);
        }
    }

    GlobalStateMgr getGlobalStateMgr() {
        return globalStateMgr;
    }

    public void finishTransactionNew(TransactionState transactionState, Set<Long> publishErrorReplicas) throws UserException {
        Database db = globalStateMgr.getDb(transactionState.getDbId());
        if (db == null) {
            transactionState.writeLock();
            try {
                writeLock();
                try {
                    transactionState.setTransactionStatus(TransactionStatus.ABORTED);
                    transactionState.setReason("db is dropped");
                    LOG.warn("db is dropped during transaction, abort transaction {}", transactionState);
                    unprotectUpsertTransactionState(transactionState, false);
                } finally {
                    writeUnlock();
                }

                writeTransactionStateEditLog(transactionState);
                return;
            } finally {
                transactionState.writeUnlock();
            }
        }

        Span finishSpan = TraceManager.startSpan("finishTransaction", transactionState.getTxnSpan());
        Locker locker = new Locker();
        List<Long> tableIdList = transactionState.getTableIdList();
        locker.lockTables(db, tableIdList, LockType.WRITE);
        finishSpan.addEvent("db_lock");
        try {
            transactionState.writeLock();
            try {

                boolean txnOperated = false;
                writeLock();
                finishSpan.addEvent("txnmgr_lock");
                try {
                    transactionState.setErrorReplicas(publishErrorReplicas);
                    transactionState.setFinishTime(System.currentTimeMillis());
                    transactionState.clearErrorMsg();
                    transactionState.setNewFinish();
                    transactionState.setTransactionStatus(TransactionStatus.VISIBLE);
                    unprotectUpsertTransactionState(transactionState, false);
                    transactionState.notifyVisible();
                    txnOperated = true;
                } finally {
                    writeUnlock();
                    transactionState.afterStateTransform(TransactionStatus.VISIBLE, txnOperated);
                }
                writeTransactionStateEditLog(transactionState);

                Span updateCatalogSpan = TraceManager.startSpan("updateCatalogAfterVisible", finishSpan);
                try {
                    updateCatalogAfterVisible(transactionState, db);
                } finally {
                    updateCatalogSpan.end();
                }
            } finally {
                transactionState.writeUnlock();
            }
        } finally {
            locker.unLockTables(db, tableIdList, LockType.WRITE);
            finishSpan.end();
        }

        collectStatisticsForStreamLoadOnFirstLoad(transactionState, db);

        LOG.info("finish transaction {} successfully", transactionState);

    }

    public void finishTransactionBatch(TransactionStateBatch stateBatch, Set<Long> errorReplicaIds) {
        Database db = globalStateMgr.getDb(stateBatch.getDbId());
        if (db == null) {
            stateBatch.writeLock();
            try {
                writeLock();
                try {
                    stateBatch.setTransactionStatus(TransactionStatus.ABORTED);
                    LOG.warn("db is dropped during transaction batch, abort transaction {}", stateBatch);
                    unprotectSetTransactionStateBatch(stateBatch, false);
                } finally {
                    writeUnlock();
                }
                if (Config.use_lock_manager) {
                    long start = System.currentTimeMillis();
                    editLog.logInsertTransactionStateBatch(stateBatch);
                    LOG.debug("insert txn state visible for txnIds batch {}, cost: {}ms",
                            stateBatch.getTxnIds(), System.currentTimeMillis() - start);
                }
                return;
            } finally {
                stateBatch.writeUnlock();
            }
        }
        Locker locker = new Locker();
        locker.lockDatabase(db, LockType.WRITE);
        try {
            boolean txnOperated = false;
            stateBatch.writeLock();
            try {
                writeLock();
                try {
                    stateBatch.setTransactionVisibleInfo();
                    unprotectSetTransactionStateBatch(stateBatch, false);
                    txnOperated = true;
                } finally {
                    writeUnlock();
                    stateBatch.afterVisible(TransactionStatus.VISIBLE, txnOperated);
                }
                if (Config.use_lock_manager) {
                    long start = System.currentTimeMillis();
                    editLog.logInsertTransactionStateBatch(stateBatch);
                    LOG.debug("insert txn state visible for txnIds batch {}, cost: {}ms",
                            stateBatch.getTxnIds(), System.currentTimeMillis() - start);
                }

                updateCatalogAfterVisibleBatch(stateBatch, db);
            } finally {
                stateBatch.writeUnlock();
            }
        } finally {
            locker.unLockDatabase(db, LockType.WRITE);
        }

        collectStatisticsForStreamLoadOnFirstLoadBatch(stateBatch, db);

        LOG.info("finish transaction {} batch successfully", stateBatch);
    }

    private void collectStatisticsForStreamLoadOnFirstLoad(TransactionState txnState, Database db) {
        TransactionState.LoadJobSourceType sourceType = txnState.getSourceType();
        if (!TransactionState.LoadJobSourceType.FRONTEND_STREAMING.equals(sourceType)
                && !TransactionState.LoadJobSourceType.BACKEND_STREAMING.equals(sourceType)) {
            return;
        }
        List<Table> tables = txnState.getIdToTableCommitInfos().values().stream()
                .map(TableCommitInfo::getTableId)
                .distinct()
                .map(db::getTable)
                .filter(Objects::nonNull)
                .collect(Collectors.toList());

        for (Table table : tables) {
            StatisticUtils.triggerCollectionOnFirstLoad(txnState, db, table, false);
        }
    }

    private void collectStatisticsForStreamLoadOnFirstLoadBatch(TransactionStateBatch txnStateBatch, Database db) {
        for (TransactionState txnState : txnStateBatch.getTransactionStates()) {
            collectStatisticsForStreamLoadOnFirstLoad(txnState, db);
        }
    }

    public String getTxnPublishTimeoutDebugInfo(long txnId) {
        TransactionState transactionState = getTransactionState(txnId);
        if (transactionState == null) {
            return "";
        }
        return transactionState.getPublishTimeoutDebugInfo();
    }

    @NotNull
    private List<TransactionStateListener> populateTransactionStateListeners(@NotNull TransactionState transactionState,
                                                                             @NotNull Database database)
            throws TransactionException {
        List<TransactionStateListener> stateListeners = Lists.newArrayList();
        for (Long tableId : transactionState.getTableIdList()) {
            Table table = database.getTable(tableId);
            if (table == null) {
                // this can happen when tableId == -1 (tablet being dropping)
                // or table really not exist.
                continue;
            }
            TransactionStateListener listener = stateListenerFactory.create(this, table);
            if (listener == null) {
                throw new TransactionCommitFailedException(table.getName() + " does not support write");
            }
            stateListeners.add(listener);
        }
        return stateListeners;
    }

    public TTransactionStatus getTxnStatus(long txnId) {
        TransactionState transactionState;
        readLock();
        try {
            transactionState = unprotectedGetTransactionState(txnId);
        } finally {
            readUnlock();
        }
        if (transactionState == null) {
            return TTransactionStatus.UNKNOWN;
        }
        TransactionStatus status = transactionState.getTransactionStatus();

        switch (status.value()) {
            //UNKNOWN
            case 0:
                return TTransactionStatus.UNKNOWN;
            //PREPARE
            case 1:
                return TTransactionStatus.PREPARE;
            //COMMITTED
            case 2:
                return TTransactionStatus.COMMITTED;
            //VISIBLE
            case 3:
                return TTransactionStatus.VISIBLE;
            //ABORTED
            case 4:
                return TTransactionStatus.ABORTED;
            //PREPARED
            case 5:
                return TTransactionStatus.PREPARED;
            default:
                return TTransactionStatus.UNKNOWN;
        }
    }

<<<<<<< HEAD
    private void writeTransactionStateEditLog(TransactionState transactionState) {
        if (Config.use_lock_manager) {
            if (transactionState.getTransactionStatus() != TransactionStatus.PREPARE
                    || transactionState.getSourceType() == TransactionState.LoadJobSourceType.FRONTEND) {
                // if this is a prepared txn, and load source type is not FRONTEND
                // no need to persist it. if prepare txn lost, the following commit will just be failed.
                // user only need to retry this txn.
                // The FRONTEND type txn is committed and running asynchronously, so we have to persist it.
                long start = System.currentTimeMillis();
                editLog.logInsertTransactionState(transactionState);
                LOG.debug("insert txn state for txn {}, current state: {}, cost: {}ms",
                        transactionState.getTransactionId(), transactionState.getTransactionStatus(),
                        System.currentTimeMillis() - start);
            }
        }
=======
    private void checkDatabaseDataQuota() throws AnalysisException {
        Database db = globalStateMgr.getDb(dbId);
        if (db == null) {
            throw new AnalysisException("Database[" + dbId + "] does not exist");
        }

        if (usedQuotaDataBytes == -1) {
            usedQuotaDataBytes = db.getUsedDataQuotaWithLock();
        }

        long dataQuotaBytes = db.getDataQuota();
        if (usedQuotaDataBytes >= dataQuotaBytes) {
            Pair<Double, String> quotaUnitPair = DebugUtil.getByteUint(dataQuotaBytes);
            String readableQuota = DebugUtil.DECIMAL_FORMAT_SCALE_3.format(quotaUnitPair.first) + " " + quotaUnitPair.second;
            throw new AnalysisException("Database[" + db.getOriginName()
                    + "] data size exceeds quota[" + readableQuota + "]");
        }
    }

    public void updateDatabaseUsedQuotaData(long usedQuotaDataBytes) {
        this.usedQuotaDataBytes = usedQuotaDataBytes;
>>>>>>> a3b42fd9
    }
}<|MERGE_RESOLUTION|>--- conflicted
+++ resolved
@@ -271,97 +271,76 @@
         if (transactionState == null) {
             throw new TransactionNotFoundException(transactionId);
         }
-<<<<<<< HEAD
-=======
-        if (transactionState.getTransactionStatus() == TransactionStatus.ABORTED) {
-            throw new TransactionCommitFailedException(transactionState.getReason());
-        }
-        if (transactionState.getTransactionStatus() == TransactionStatus.VISIBLE) {
-            LOG.debug("transaction is already visible: {}", transactionId);
-            return;
-        }
-        if (transactionState.getTransactionStatus() == TransactionStatus.COMMITTED) {
-            LOG.debug("transaction is already committed: {}", transactionId);
-            return;
-        }
-        if (transactionState.getTransactionStatus() == TransactionStatus.PREPARED) {
-            LOG.debug("transaction is already prepared: {}", transactionId);
-            return;
-        }
-        // For compatible reason, the default behavior of empty load is still returning "all partitions have no load data" and abort transaction.
-        if (Config.empty_load_as_error && tabletCommitInfos.isEmpty()
-                && transactionState.getSourceType() != TransactionState.LoadJobSourceType.INSERT_STREAMING) {
-            throw new TransactionCommitFailedException(TransactionCommitFailedException.NO_DATA_TO_LOAD_MSG);
-        }
-
-        if (transactionState.getWriteEndTimeMs() < 0) {
-            transactionState.setWriteEndTimeMs(System.currentTimeMillis());
-        }
->>>>>>> a3b42fd9
 
         transactionState.writeLock();
         try {
             if (transactionState.getTransactionStatus() == TransactionStatus.ABORTED) {
                 throw new TransactionCommitFailedException(transactionState.getReason());
             }
-            VisibleStateWaiter waiter = new VisibleStateWaiter(transactionState);
             if (transactionState.getTransactionStatus() == TransactionStatus.VISIBLE) {
                 LOG.debug("transaction is already visible: {}", transactionId);
-                return waiter;
+                return;
             }
             if (transactionState.getTransactionStatus() == TransactionStatus.COMMITTED) {
                 LOG.debug("transaction is already committed: {}", transactionId);
-                return waiter;
+                return;
+            }
+            if (transactionState.getTransactionStatus() == TransactionStatus.PREPARED) {
+                LOG.debug("transaction is already prepared: {}", transactionId);
+                return;
             }
             // For compatible reason, the default behavior of empty load is still returning "all partitions have no load data" and abort transaction.
             if (Config.empty_load_as_error && tabletCommitInfos.isEmpty()
                     && transactionState.getSourceType() != TransactionState.LoadJobSourceType.INSERT_STREAMING) {
                 throw new TransactionCommitFailedException(TransactionCommitFailedException.NO_DATA_TO_LOAD_MSG);
             }
+
             if (transactionState.getWriteEndTimeMs() < 0) {
                 transactionState.setWriteEndTimeMs(System.currentTimeMillis());
             }
 
-<<<<<<< HEAD
             // update transaction state extra if exists
             if (txnCommitAttachment != null) {
                 transactionState.setTxnCommitAttachment(txnCommitAttachment);
             }
 
             Span txnSpan = transactionState.getTxnSpan();
-            txnSpan.setAttribute("db", db.getOriginName());
-            txnSpan.addEvent("commit_start");
+            txnSpan.setAttribute("db", db.getFullName());
+            txnSpan.addEvent("pre_commit_start");
 
             List<TransactionStateListener> stateListeners = populateTransactionStateListeners(transactionState, db);
-=======
-        Span txnSpan = transactionState.getTxnSpan();
-        txnSpan.setAttribute("db", db.getFullName());
-        txnSpan.addEvent("pre_commit_start");
-
-        List<TransactionStateListener> stateListeners = populateTransactionStateListeners(transactionState, db);
-        String tableNames = stateListeners.stream().map(TransactionStateListener::getTableName)
-                .collect(Collectors.joining(","));
-        txnSpan.setAttribute("tables", tableNames);
->>>>>>> a3b42fd9
-
             String tableNames = stateListeners.stream().map(TransactionStateListener::getTableName)
                     .collect(Collectors.joining(","));
             txnSpan.setAttribute("tables", tableNames);
 
-<<<<<<< HEAD
             for (TransactionStateListener listener : stateListeners) {
                 listener.preCommit(transactionState, tabletCommitInfos, tabletFailInfos);
             }
 
-            TxnStateChangeCallback callback = transactionState.beforeStateTransform(TransactionStatus.COMMITTED);
-            // transaction state transform
+            TxnStateChangeCallback callback = transactionState.beforeStateTransform(TransactionStatus.PREPARED);
             boolean txnOperated = false;
 
-            Span unprotectedCommitSpan = TraceManager.startSpan("unprotectedCommitTransaction", txnSpan);
+            Span unprotectedCommitSpan = TraceManager.startSpan("unprotectedPreparedTransaction", txnSpan);
 
             writeLock();
             try {
-                unprotectedCommitTransaction(transactionState, stateListeners);
+                // transaction state is modified during check if the transaction could commit
+                if (transactionState.getTransactionStatus() != TransactionStatus.PREPARE) {
+                    return;
+                }
+
+                // update transaction state version
+                transactionState.setTransactionStatus(TransactionStatus.PREPARED);
+
+                for (TransactionStateListener listener : stateListeners) {
+                    listener.preWriteCommitLog(transactionState);
+                }
+
+                // persist transactionState
+                if (writeEditLog) {
+                    unprotectUpsertTransactionState(transactionState, false);
+                }
+
                 txnOperated = true;
             } finally {
                 writeUnlock();
@@ -372,65 +351,15 @@
                 txnSpan.setAttribute("num_partition", numPartitions);
                 unprotectedCommitSpan.end();
                 // after state transform
-                transactionState.afterStateTransform(TransactionStatus.COMMITTED, txnOperated, callback, null);
+                transactionState.afterStateTransform(TransactionStatus.PREPARED, txnOperated, callback, null);
             }
 
             writeTransactionStateEditLog(transactionState);
 
-            transactionState.prepareFinishChecker(db);
-
-            // 6. update nextVersion because of the failure of persistent transaction resulting in error version
-            Span updateCatalogAfterCommittedSpan = TraceManager.startSpan("updateCatalogAfterCommitted", txnSpan);
-            try {
-                updateCatalogAfterCommitted(transactionState, db);
-            } finally {
-                updateCatalogAfterCommittedSpan.end();
-            }
-            LOG.info("transaction:[{}] successfully committed", transactionState);
-            return waiter;
+            LOG.info("transaction:[{}] successfully prepare", transactionState);
         } finally {
             transactionState.writeUnlock();
         }
-=======
-        TxnStateChangeCallback callback = transactionState.beforeStateTransform(TransactionStatus.PREPARED);
-        boolean txnOperated = false;
-
-        Span unprotectedCommitSpan = TraceManager.startSpan("unprotectedPreparedTransaction", txnSpan);
-
-        writeLock();
-        try {
-            // transaction state is modified during check if the transaction could commit
-            if (transactionState.getTransactionStatus() != TransactionStatus.PREPARE) {
-                return;
-            }
-
-            // update transaction state version
-            transactionState.setTransactionStatus(TransactionStatus.PREPARED);
-
-            for (TransactionStateListener listener : stateListeners) {
-                listener.preWriteCommitLog(transactionState);
-            }
-
-            // persist transactionState
-            if (writeEditLog) {
-                unprotectUpsertTransactionState(transactionState, false);
-            }
-
-            txnOperated = true;
-        } finally {
-            writeUnlock();
-            int numPartitions = 0;
-            for (Map.Entry<Long, TableCommitInfo> entry : transactionState.getIdToTableCommitInfos().entrySet()) {
-                numPartitions += entry.getValue().getIdToPartitionCommitInfo().size();
-            }
-            txnSpan.setAttribute("num_partition", numPartitions);
-            unprotectedCommitSpan.end();
-            // after state transform
-            transactionState.afterStateTransform(TransactionStatus.PREPARED, txnOperated, callback, null);
-        }
-
-        LOG.info("transaction:[{}] successfully prepare", transactionState);
->>>>>>> a3b42fd9
     }
 
     /**
@@ -460,56 +389,52 @@
         if (transactionState == null) {
             throw new TransactionNotFoundException(transactionId);
         }
-<<<<<<< HEAD
-
         transactionState.writeLock();
         try {
+
             if (transactionState.getTransactionStatus() == TransactionStatus.ABORTED) {
                 throw new TransactionCommitFailedException(transactionState.getReason());
             }
+            VisibleStateWaiter waiter = new VisibleStateWaiter(transactionState);
             if (transactionState.getTransactionStatus() == TransactionStatus.VISIBLE) {
                 LOG.debug("transaction is already visible: {}", transactionId);
-                return;
+                return waiter;
             }
             if (transactionState.getTransactionStatus() == TransactionStatus.COMMITTED) {
                 LOG.debug("transaction is already committed: {}", transactionId);
-                return;
-            }
-            if (transactionState.getTransactionStatus() == TransactionStatus.PREPARED) {
-                LOG.debug("transaction is already prepared: {}", transactionId);
-                return;
-            }
-            // For compatible reason, the default behavior of empty load is still returning "all partitions have no load data" and abort transaction.
-            if (Config.empty_load_as_error && (tabletCommitInfos == null || tabletCommitInfos.isEmpty())) {
-                throw new TransactionCommitFailedException(TransactionCommitFailedException.NO_DATA_TO_LOAD_MSG);
-            }
-
-            // update transaction state extra if exists
-            if (txnCommitAttachment != null) {
-                transactionState.setTxnCommitAttachment(txnCommitAttachment);
+                return waiter;
             }
 
             Span txnSpan = transactionState.getTxnSpan();
             txnSpan.setAttribute("db", db.getFullName());
-            txnSpan.addEvent("pre_commit_start");
-
-            List<TransactionStateListener> stateListeners = populateTransactionStateListeners(transactionState, db);
-            String tableNames = stateListeners.stream().map(TransactionStateListener::getTableName)
-                    .collect(Collectors.joining(","));
-            txnSpan.setAttribute("tables", tableNames);
-
-            for (TransactionStateListener listener : stateListeners) {
-                listener.preCommit(transactionState, tabletCommitInfos, tabletFailInfos);
-            }
-
-            TxnStateChangeCallback callback = transactionState.beforeStateTransform(TransactionStatus.PREPARED);
+            StringBuilder tableListString = new StringBuilder();
+            txnSpan.addEvent("commit_start");
+
+            for (Long tableId : transactionState.getTableIdList()) {
+                Table table = db.getTable(tableId);
+                if (table == null) {
+                    // this can happen when tableId == -1 (tablet being dropping)
+                    // or table really not exist.
+                    continue;
+                }
+                if (tableListString.length() != 0) {
+                    tableListString.append(',');
+                }
+                tableListString.append(table.getName());
+            }
+
+            txnSpan.setAttribute("tables", tableListString.toString());
+
+            // before state transform
+            TxnStateChangeCallback callback = transactionState.beforeStateTransform(TransactionStatus.COMMITTED);
+            // transaction state transform
             boolean txnOperated = false;
 
-            Span unprotectedCommitSpan = TraceManager.startSpan("unprotectedPreparedTransaction", txnSpan);
+            Span unprotectedCommitSpan = TraceManager.startSpan("unprotectedCommitPreparedTransaction", txnSpan);
 
             writeLock();
             try {
-                unprotectedPrepareTransaction(transactionState, stateListeners);
+                unprotectedCommitPreparedTransaction(transactionState, db);
                 txnOperated = true;
             } finally {
                 writeUnlock();
@@ -520,83 +445,24 @@
                 txnSpan.setAttribute("num_partition", numPartitions);
                 unprotectedCommitSpan.end();
                 // after state transform
-                transactionState.afterStateTransform(TransactionStatus.PREPARED, txnOperated, callback, null);
-            }
+                transactionState.afterStateTransform(TransactionStatus.COMMITTED, txnOperated, callback, null);
+            }
+            transactionState.prepareFinishChecker(db);
 
             writeTransactionStateEditLog(transactionState);
 
-            LOG.info("transaction:[{}] successfully prepare", transactionState);
+            // 6. update nextVersion because of the failure of persistent transaction resulting in error version
+            Span updateCatalogAfterCommittedSpan = TraceManager.startSpan("updateCatalogAfterCommitted", txnSpan);
+            try {
+                updateCatalogAfterCommitted(transactionState, db);
+            } finally {
+                updateCatalogAfterCommittedSpan.end();
+            }
+            LOG.info("transaction:[{}] successfully committed", transactionState);
+            return waiter;
         } finally {
             transactionState.writeUnlock();
         }
-=======
-        if (transactionState.getTransactionStatus() == TransactionStatus.ABORTED) {
-            throw new TransactionCommitFailedException(transactionState.getReason());
-        }
-        VisibleStateWaiter waiter = new VisibleStateWaiter(transactionState);
-        if (transactionState.getTransactionStatus() == TransactionStatus.VISIBLE) {
-            LOG.debug("transaction is already visible: {}", transactionId);
-            return waiter;
-        }
-        if (transactionState.getTransactionStatus() == TransactionStatus.COMMITTED) {
-            LOG.debug("transaction is already committed: {}", transactionId);
-            return waiter;
-        }
-
-        Span txnSpan = transactionState.getTxnSpan();
-        txnSpan.setAttribute("db", db.getFullName());
-        StringBuilder tableListString = new StringBuilder();
-        txnSpan.addEvent("commit_start");
-
-        for (Long tableId : transactionState.getTableIdList()) {
-            Table table = db.getTable(tableId);
-            if (table == null) {
-                // this can happen when tableId == -1 (tablet being dropping)
-                // or table really not exist.
-                continue;
-            }
-            if (tableListString.length() != 0) {
-                tableListString.append(',');
-            }
-            tableListString.append(table.getName());
-        }
-
-        txnSpan.setAttribute("tables", tableListString.toString());
-
-        // before state transform
-        TxnStateChangeCallback callback = transactionState.beforeStateTransform(TransactionStatus.COMMITTED);
-        // transaction state transform
-        boolean txnOperated = false;
-
-        Span unprotectedCommitSpan = TraceManager.startSpan("unprotectedCommitPreparedTransaction", txnSpan);
-
-        writeLock();
-        try {
-            unprotectedCommitPreparedTransaction(transactionState, db);
-            txnOperated = true;
-        } finally {
-            writeUnlock();
-            int numPartitions = 0;
-            for (Map.Entry<Long, TableCommitInfo> entry : transactionState.getIdToTableCommitInfos().entrySet()) {
-                numPartitions += entry.getValue().getIdToPartitionCommitInfo().size();
-            }
-            txnSpan.setAttribute("num_partition", numPartitions);
-            unprotectedCommitSpan.end();
-            // after state transform
-            transactionState.afterStateTransform(TransactionStatus.COMMITTED, txnOperated, callback, null);
-        }
-        transactionState.prepareFinishChecker(db);
-
-        // 6. update nextVersion because of the failure of persistent transaction resulting in error version
-        Span updateCatalogAfterCommittedSpan = TraceManager.startSpan("updateCatalogAfterCommitted", txnSpan);
-        try {
-            updateCatalogAfterCommitted(transactionState, db);
-        } finally {
-            updateCatalogAfterCommittedSpan.end();
-        }
-        LOG.info("transaction:[{}] successfully committed", transactionState);
-        return waiter;
->>>>>>> a3b42fd9
     }
 
     /**
@@ -645,80 +511,6 @@
             processNotFoundTxn(transactionId, reason, txnCommitAttachment);
             throw new TransactionNotFoundException(transactionId);
         }
-<<<<<<< HEAD
-        transactionState.writeLock();
-        try {
-
-            if (transactionState.getTransactionStatus() == TransactionStatus.ABORTED) {
-                throw new TransactionCommitFailedException(transactionState.getReason());
-            }
-            VisibleStateWaiter waiter = new VisibleStateWaiter(transactionState);
-            if (transactionState.getTransactionStatus() == TransactionStatus.VISIBLE) {
-                LOG.debug("transaction is already visible: {}", transactionId);
-                return waiter;
-            }
-            if (transactionState.getTransactionStatus() == TransactionStatus.COMMITTED) {
-                LOG.debug("transaction is already committed: {}", transactionId);
-                return waiter;
-            }
-
-            Span txnSpan = transactionState.getTxnSpan();
-            txnSpan.setAttribute("db", db.getFullName());
-            StringBuilder tableListString = new StringBuilder();
-            txnSpan.addEvent("commit_start");
-
-            for (Long tableId : transactionState.getTableIdList()) {
-                Table table = db.getTable(tableId);
-                if (table == null) {
-                    // this can happen when tableId == -1 (tablet being dropping)
-                    // or table really not exist.
-                    continue;
-                }
-                if (tableListString.length() != 0) {
-                    tableListString.append(',');
-                }
-                tableListString.append(table.getName());
-            }
-
-            txnSpan.setAttribute("tables", tableListString.toString());
-
-            // before state transform
-            TxnStateChangeCallback callback = transactionState.beforeStateTransform(TransactionStatus.COMMITTED);
-            // transaction state transform
-            boolean txnOperated = false;
-
-            Span unprotectedCommitSpan = TraceManager.startSpan("unprotectedCommitPreparedTransaction", txnSpan);
-
-            writeLock();
-            try {
-                unprotectedCommitPreparedTransaction(transactionState, db);
-                txnOperated = true;
-            } finally {
-                writeUnlock();
-                int numPartitions = 0;
-                for (Map.Entry<Long, TableCommitInfo> entry : transactionState.getIdToTableCommitInfos().entrySet()) {
-                    numPartitions += entry.getValue().getIdToPartitionCommitInfo().size();
-                }
-                txnSpan.setAttribute("num_partition", numPartitions);
-                unprotectedCommitSpan.end();
-                // after state transform
-                transactionState.afterStateTransform(TransactionStatus.COMMITTED, txnOperated, callback, null);
-            }
-
-            writeTransactionStateEditLog(transactionState);
-
-            // 6. update nextVersion because of the failure of persistent transaction resulting in error version
-            Span updateCatalogAfterCommittedSpan = TraceManager.startSpan("updateCatalogAfterCommitted", txnSpan);
-            try {
-                updateCatalogAfterCommitted(transactionState, db);
-            } finally {
-                updateCatalogAfterCommittedSpan.end();
-            }
-            LOG.info("transaction:[{}] successfully committed", transactionState);
-            return waiter;
-        } finally {
-            transactionState.writeUnlock();
-=======
 
         // update transaction state extra if exists
         if (txnCommitAttachment != null) {
@@ -728,12 +520,20 @@
         // before state transform
         TxnStateChangeCallback callback = transactionState.beforeStateTransform(TransactionStatus.ABORTED);
         boolean txnOperated = false;
-        writeLock();
-        try {
-            txnOperated = unprotectAbortTransaction(transactionId, abortPrepared, reason);
-        } finally {
-            writeUnlock();
-            transactionState.afterStateTransform(TransactionStatus.ABORTED, txnOperated, callback, reason);
+
+        transactionState.writeLock();
+        try {
+            writeLock();
+            try {
+                txnOperated = unprotectAbortTransaction(transactionId, abortPrepared, reason);
+            } finally {
+                writeUnlock();
+                transactionState.afterStateTransform(TransactionStatus.ABORTED, txnOperated, callback, reason);
+            }
+
+            writeTransactionStateEditLog(transactionState);
+        } finally {
+            transactionState.writeUnlock();
         }
 
         if (!txnOperated || transactionState.getTransactionStatus() != TransactionStatus.ABORTED) {
@@ -869,7 +669,6 @@
             return idToRunningTransactionState.keySet().stream().min(Comparator.comparing(Long::longValue));
         } finally {
             readUnlock();
->>>>>>> a3b42fd9
         }
     }
 
@@ -1049,7 +848,7 @@
 
         List<Long> tableIdList = txn.getTableIdList();
         Locker locker = new Locker();
-        locker.lockTables(db, tableIdList, LockType.READ);
+        locker.lockTablesWithIntensiveDbLock(db, tableIdList, LockType.READ);
         long currentTs = System.currentTimeMillis();
         try {
             // check each table involved in transaction
@@ -1174,7 +973,7 @@
 
         List<Long> tableIdList = transactionState.getTableIdList();
         Locker locker = new Locker();
-        locker.lockTables(db, tableIdList, LockType.WRITE);
+        locker.lockTablesWithIntensiveDbLock(db, tableIdList, LockType.WRITE);
         try {
             transactionState.writeUnlock();
             try {
@@ -1525,77 +1324,6 @@
         }
     }
 
-<<<<<<< HEAD
-    public void abortTransaction(long transactionId, boolean abortPrepared, String reason,
-                                 TxnCommitAttachment txnCommitAttachment, List<TabletFailInfo> failedTablets)
-            throws UserException {
-        if (transactionId < 0) {
-            LOG.info("transaction id is {}, less than 0, maybe this is an old type load job, ignore abort operation",
-                    transactionId);
-            return;
-        }
-        TransactionState transactionState = null;
-        readLock();
-        try {
-            transactionState = idToRunningTransactionState.get(transactionId);
-        } finally {
-            readUnlock();
-        }
-        if (transactionState == null) {
-            // If the transaction state does not exist, this task might have been aborted by
-            // the txntimeoutchecker thread. We need to perform some additional work.
-            processNotFoundTxn(transactionId, reason, txnCommitAttachment);
-            throw new TransactionNotFoundException(transactionId);
-        }
-
-        // update transaction state extra if exists
-        if (txnCommitAttachment != null) {
-            transactionState.setTxnCommitAttachment(txnCommitAttachment);
-        }
-
-        // before state transform
-        TxnStateChangeCallback callback = transactionState.beforeStateTransform(TransactionStatus.ABORTED);
-        boolean txnOperated = false;
-
-        transactionState.writeLock();
-        try {
-            writeLock();
-            try {
-                txnOperated = unprotectAbortTransaction(transactionId, abortPrepared, reason);
-            } finally {
-                writeUnlock();
-                transactionState.afterStateTransform(TransactionStatus.ABORTED, txnOperated, callback, reason);
-            }
-
-            writeTransactionStateEditLog(transactionState);
-        } finally {
-            transactionState.writeUnlock();
-        }
-
-        if (!txnOperated || transactionState.getTransactionStatus() != TransactionStatus.ABORTED) {
-            return;
-        }
-
-        LOG.info("transaction:[{}] successfully rollback", transactionState);
-
-        Database db = GlobalStateMgr.getCurrentState().getDb(dbId);
-        if (db == null) {
-            return;
-        }
-        for (Long tableId : transactionState.getTableIdList()) {
-            Table table = db.getTable(tableId);
-            if (table == null) {
-                continue;
-            }
-            TransactionStateListener listener = stateListenerFactory.create(this, table);
-            if (listener != null) {
-                listener.postAbort(transactionState, failedTablets);
-            }
-        }
-    }
-
-=======
->>>>>>> a3b42fd9
     private boolean unprotectAbortTransaction(long transactionId, boolean abortPrepared, String reason)
             throws UserException {
         TransactionState transactionState = unprotectedGetTransactionState(transactionId);
@@ -1991,7 +1719,7 @@
         Span finishSpan = TraceManager.startSpan("finishTransaction", transactionState.getTxnSpan());
         Locker locker = new Locker();
         List<Long> tableIdList = transactionState.getTableIdList();
-        locker.lockTables(db, tableIdList, LockType.WRITE);
+        locker.lockTablesWithIntensiveDbLock(db, tableIdList, LockType.WRITE);
         finishSpan.addEvent("db_lock");
         try {
             transactionState.writeLock();
@@ -2184,7 +1912,29 @@
         }
     }
 
-<<<<<<< HEAD
+    private void checkDatabaseDataQuota() throws AnalysisException {
+        Database db = globalStateMgr.getDb(dbId);
+        if (db == null) {
+            throw new AnalysisException("Database[" + dbId + "] does not exist");
+        }
+
+        if (usedQuotaDataBytes == -1) {
+            usedQuotaDataBytes = db.getUsedDataQuotaWithLock();
+        }
+
+        long dataQuotaBytes = db.getDataQuota();
+        if (usedQuotaDataBytes >= dataQuotaBytes) {
+            Pair<Double, String> quotaUnitPair = DebugUtil.getByteUint(dataQuotaBytes);
+            String readableQuota = DebugUtil.DECIMAL_FORMAT_SCALE_3.format(quotaUnitPair.first) + " " + quotaUnitPair.second;
+            throw new AnalysisException("Database[" + db.getOriginName()
+                    + "] data size exceeds quota[" + readableQuota + "]");
+        }
+    }
+
+    public void updateDatabaseUsedQuotaData(long usedQuotaDataBytes) {
+        this.usedQuotaDataBytes = usedQuotaDataBytes;
+    }
+
     private void writeTransactionStateEditLog(TransactionState transactionState) {
         if (Config.use_lock_manager) {
             if (transactionState.getTransactionStatus() != TransactionStatus.PREPARE
@@ -2200,28 +1950,5 @@
                         System.currentTimeMillis() - start);
             }
         }
-=======
-    private void checkDatabaseDataQuota() throws AnalysisException {
-        Database db = globalStateMgr.getDb(dbId);
-        if (db == null) {
-            throw new AnalysisException("Database[" + dbId + "] does not exist");
-        }
-
-        if (usedQuotaDataBytes == -1) {
-            usedQuotaDataBytes = db.getUsedDataQuotaWithLock();
-        }
-
-        long dataQuotaBytes = db.getDataQuota();
-        if (usedQuotaDataBytes >= dataQuotaBytes) {
-            Pair<Double, String> quotaUnitPair = DebugUtil.getByteUint(dataQuotaBytes);
-            String readableQuota = DebugUtil.DECIMAL_FORMAT_SCALE_3.format(quotaUnitPair.first) + " " + quotaUnitPair.second;
-            throw new AnalysisException("Database[" + db.getOriginName()
-                    + "] data size exceeds quota[" + readableQuota + "]");
-        }
-    }
-
-    public void updateDatabaseUsedQuotaData(long usedQuotaDataBytes) {
-        this.usedQuotaDataBytes = usedQuotaDataBytes;
->>>>>>> a3b42fd9
     }
 }