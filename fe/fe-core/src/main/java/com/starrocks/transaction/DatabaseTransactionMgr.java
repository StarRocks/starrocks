// Copyright 2021-present StarRocks, Inc. All rights reserved.
//
// Licensed under the Apache License, Version 2.0 (the "License");
// you may not use this file except in compliance with the License.
// You may obtain a copy of the License at
//
//     https://www.apache.org/licenses/LICENSE-2.0
//
// Unless required by applicable law or agreed to in writing, software
// distributed under the License is distributed on an "AS IS" BASIS,
// WITHOUT WARRANTIES OR CONDITIONS OF ANY KIND, either express or implied.
// See the License for the specific language governing permissions and
// limitations under the License.

// This file is based on code available under the Apache license here:
//   https://github.com/apache/incubator-doris/blob/master/fe/fe-core/src/main/java/org/apache/doris/transaction/DatabaseTransactionMgr.java

// Licensed to the Apache Software Foundation (ASF) under one
// or more contributor license agreements.  See the NOTICE file
// distributed with this work for additional information
// regarding copyright ownership.  The ASF licenses this file
// to you under the Apache License, Version 2.0 (the
// "License"); you may not use this file except in compliance
// with the License.  You may obtain a copy of the License at
//
//   http://www.apache.org/licenses/LICENSE-2.0
//
// Unless required by applicable law or agreed to in writing,
// software distributed under the License is distributed on an
// "AS IS" BASIS, WITHOUT WARRANTIES OR CONDITIONS OF ANY
// KIND, either express or implied.  See the License for the
// specific language governing permissions and limitations
// under the License.

package com.starrocks.transaction;

import com.google.common.annotations.VisibleForTesting;
import com.google.common.base.Joiner;
import com.google.common.base.Preconditions;
import com.google.common.collect.Lists;
import com.google.common.collect.Maps;
import com.google.common.collect.Sets;
import com.starrocks.catalog.Database;
import com.starrocks.catalog.LocalTablet;
import com.starrocks.catalog.MaterializedIndex;
import com.starrocks.catalog.OlapTable;
import com.starrocks.catalog.PartitionInfo;
import com.starrocks.catalog.PhysicalPartition;
import com.starrocks.catalog.Replica;
import com.starrocks.catalog.Table;
import com.starrocks.catalog.Tablet;
import com.starrocks.common.AnalysisException;
import com.starrocks.common.Config;
import com.starrocks.common.DuplicatedRequestException;
import com.starrocks.common.LabelAlreadyUsedException;
import com.starrocks.common.MetaNotFoundException;
import com.starrocks.common.Pair;
import com.starrocks.common.TraceManager;
import com.starrocks.common.UserException;
import com.starrocks.common.util.DebugUtil;
import com.starrocks.common.util.TimeUtils;
import com.starrocks.load.routineload.RLTaskTxnCommitAttachment;
import com.starrocks.meta.lock.LockType;
import com.starrocks.meta.lock.Locker;
import com.starrocks.metric.MetricRepo;
import com.starrocks.persist.EditLog;
import com.starrocks.persist.metablock.SRMetaBlockException;
import com.starrocks.persist.metablock.SRMetaBlockWriter;
import com.starrocks.server.GlobalStateMgr;
import com.starrocks.server.RunMode;
import com.starrocks.sql.analyzer.FeNameFormat;
import com.starrocks.statistic.StatisticUtils;
import com.starrocks.thrift.TTransactionStatus;
import com.starrocks.thrift.TUniqueId;
import io.opentelemetry.api.trace.Span;
import org.apache.commons.collections4.CollectionUtils;
import org.apache.logging.log4j.LogManager;
import org.apache.logging.log4j.Logger;

import java.io.IOException;
import java.util.ArrayDeque;
import java.util.ArrayList;
import java.util.Collection;
import java.util.Comparator;
import java.util.HashMap;
import java.util.Iterator;
import java.util.List;
import java.util.Map;
import java.util.Objects;
import java.util.Optional;
import java.util.OptionalLong;
import java.util.Set;
import java.util.concurrent.locks.ReentrantReadWriteLock;
import java.util.stream.Collectors;
import javax.annotation.Nullable;
import javax.validation.constraints.NotNull;

/**
 * Transaction Manager in database level, as a component in GlobalTransactionMgr
 * DatabaseTransactionMgr mainly be responsible for the following content:
 * 1. provide read/write lock in database level
 * 2. provide basic txn infos interface in database level to GlobalTransactionMgr
 * 3. do some transaction management, such as add/update/delete transaction.
 * Attention: all api in DatabaseTransactionMgr should be only invoked by GlobalTransactionMgr
 */

public class DatabaseTransactionMgr {
    public static final String TXN_TIMEOUT_BY_MANAGER = "timeout by txn manager";
    private static final Logger LOG = LogManager.getLogger(DatabaseTransactionMgr.class);
    private final TransactionStateListenerFactory stateListenerFactory = new TransactionStateListenerFactory();
    private final TransactionLogApplierFactory txnLogApplierFactory = new TransactionLogApplierFactory();
    private final GlobalStateMgr globalStateMgr;
    private final EditLog editLog;

    // The id of the database that shapeless.the current transaction manager is responsible for
    private final long dbId;

    // not realtime usedQuota value to make a fast check for database data quota
    private volatile long usedQuotaDataBytes = -1;

    /*
     * transactionLock is used to control the access to database transaction manager data
     * Modifications to the following multiple data structures must be protected by this lock
     * */
    private final ReentrantReadWriteLock transactionLock = new ReentrantReadWriteLock(true);

    // count the number of running transactions of database, except for shapeless.the routine load txn
    private int runningTxnNums = 0;

    // count only the number of running routine load transactions of database
    private int runningRoutineLoadTxnNums = 0;

    /*
     * idToRunningTransactionState: transactionId -> running TransactionState
     * idToFinalStatusTransactionState: transactionId -> final status TransactionState
     * finalStatusTransactionStateDeque: to store transactionStates with final status
     * */
    private final Map<Long, TransactionState> idToRunningTransactionState = Maps.newHashMap();
    private final Map<Long, TransactionState> idToFinalStatusTransactionState = Maps.newHashMap();
    private final ArrayDeque<TransactionState> finalStatusTransactionStateDeque = new ArrayDeque<>();

    // store committed transactions' dependency relationships
    private final TransactionGraph transactionGraph = new TransactionGraph();

    /*
     * `labelToTxnIds` is used for checking if label already used. map label to transaction id
     * One label may correspond to multiple transactions, and only one is success.
     */
    private final Map<String, Set<Long>> labelToTxnIds = Maps.newHashMap();
    private long maxCommitTs = 0;

    public DatabaseTransactionMgr(long dbId, GlobalStateMgr globalStateMgr) {
        this.dbId = dbId;
        this.globalStateMgr = globalStateMgr;
        this.editLog = globalStateMgr.getEditLog();
    }

    /**
     * begin transaction and return new transaction id
     * <p>
     *
     * @param requestId is used to judge that whether the request is a internal retry request
     *                  if label already exist, and requestId are equal, we return the exist tid,
     *                  and consider this 'begin' as success. requestId == null is for compatibility
     * @return transaction id
     * @throws RunningTxnExceedException  when running transaction exceed limit
     * @throws DuplicatedRequestException when duplicate label
     */
    public long beginTransaction(List<Long> tableIdList, String label, TUniqueId requestId,
                                 TransactionState.TxnCoordinator coordinator,
                                 TransactionState.LoadJobSourceType sourceType, long listenerId, long timeoutSecond)
            throws DuplicatedRequestException, LabelAlreadyUsedException, RunningTxnExceedException, AnalysisException {
        checkDatabaseDataQuota();
        writeLock();
        try {
            Preconditions.checkNotNull(coordinator);
            Preconditions.checkNotNull(label);
            FeNameFormat.checkLabel(label);

            /*
             * Check if label already used, by following steps
             * 1. get all existing transactions
             * 2. if there is a PREPARE transaction, check if this is a retry request. If yes, return the
             *    existing txn id.
             * 3. if there is a non-aborted transaction, throw label already used exception.
             */
            Set<Long> existingTxnIds = unprotectedGetTxnIdsByLabel(label);
            if (existingTxnIds != null && !existingTxnIds.isEmpty()) {
                List<TransactionState> notAbortedTxns = Lists.newArrayList();
                for (long txnId : existingTxnIds) {
                    TransactionState txn = unprotectedGetTransactionState(txnId);
                    Preconditions.checkNotNull(txn);
                    if (txn.getTransactionStatus() != TransactionStatus.ABORTED) {
                        notAbortedTxns.add(txn);
                    }
                }
                // there should be at most 1 txn in PREPARE/COMMITTED/VISIBLE status
                Preconditions.checkState(notAbortedTxns.size() <= 1, notAbortedTxns);
                if (!notAbortedTxns.isEmpty()) {
                    TransactionState notAbortedTxn = notAbortedTxns.get(0);
                    if (requestId != null && notAbortedTxn.getTransactionStatus() == TransactionStatus.PREPARE
                            && notAbortedTxn.getRequestId() != null && notAbortedTxn.getRequestId().equals(requestId)) {
                        // this may be a retry request for same job, just return existing txn id.
                        throw new DuplicatedRequestException(DebugUtil.printId(requestId),
                                notAbortedTxn.getTransactionId(), "");
                    }
                    throw new LabelAlreadyUsedException(label, notAbortedTxn.getTransactionStatus());
                }
            }

            checkRunningTxnExceedLimit(sourceType);

            long tid = globalStateMgr.getGlobalTransactionMgr().getTransactionIDGenerator().getNextTransactionId();
            LOG.info("begin transaction: txn_id: {} with label {} from coordinator {}, listener id: {}",
                    tid, label, coordinator, listenerId);
            TransactionState transactionState =
                    new TransactionState(dbId, tableIdList, tid, label, requestId, sourceType,
                            coordinator, listenerId, timeoutSecond * 1000);
            transactionState.setPrepareTime(System.currentTimeMillis());
            unprotectUpsertTransactionState(transactionState, false);

            if (MetricRepo.hasInit) {
                MetricRepo.COUNTER_TXN_BEGIN.increase(1L);
            }

            return tid;
        } catch (DuplicatedRequestException e) {
            throw e;
        } catch (Exception e) {
            if (MetricRepo.hasInit) {
                MetricRepo.COUNTER_TXN_REJECT.increase(1L);
            }
            throw e;
        } finally {
            writeUnlock();
        }
    }

    /**
     * Change the transaction status to Prepared, indicating that the data has been prepared and is waiting for commit
     * prepared transaction process as follows:
     * 1. validate whether `Load` is cancelled
     * 2. validate whether `Table` is deleted
     * 3. validate replicas consistency
     * 4. persistent transactionState
     *
     * @param transactionId     transactionId
     * @param tabletCommitInfos tabletCommitInfos
     */
    public void prepareTransaction(long transactionId, List<TabletCommitInfo> tabletCommitInfos,
                                   List<TabletFailInfo> tabletFailInfos,
                                   TxnCommitAttachment txnCommitAttachment,
                                   boolean writeEditLog)
            throws UserException {
        Preconditions.checkNotNull(tabletCommitInfos, "tabletCommitInfos is null");
        Preconditions.checkNotNull(tabletFailInfos, "tabletFailInfos is null");
        // 1. check status
        // the caller method already own db lock, we do not obtain db lock here
        Database db = globalStateMgr.getDb(dbId);
        if (null == db) {
            throw new MetaNotFoundException("could not find db [" + dbId + "]");
        }

        TransactionState transactionState = getTransactionState(transactionId);
        if (transactionState == null) {
            throw new TransactionNotFoundException(transactionId);
        }
        if (transactionState.getTransactionStatus() == TransactionStatus.ABORTED) {
            throw new TransactionCommitFailedException(transactionState.getReason());
        }
        if (transactionState.getTransactionStatus() == TransactionStatus.VISIBLE) {
            LOG.debug("transaction is already visible: {}", transactionId);
            return;
        }
        if (transactionState.getTransactionStatus() == TransactionStatus.COMMITTED) {
            LOG.debug("transaction is already committed: {}", transactionId);
            return;
        }
        if (transactionState.getTransactionStatus() == TransactionStatus.PREPARED) {
            LOG.debug("transaction is already prepared: {}", transactionId);
            return;
        }
        // For compatible reason, the default behavior of empty load is still returning "all partitions have no load data" and abort transaction.
        if (Config.empty_load_as_error && tabletCommitInfos.isEmpty()
                && transactionState.getSourceType() != TransactionState.LoadJobSourceType.INSERT_STREAMING) {
            throw new TransactionCommitFailedException(TransactionCommitFailedException.NO_DATA_TO_LOAD_MSG);
        }

        if (transactionState.getWriteEndTimeMs() < 0) {
            transactionState.setWriteEndTimeMs(System.currentTimeMillis());
        }

        // update transaction state extra if exists
        if (txnCommitAttachment != null) {
            transactionState.setTxnCommitAttachment(txnCommitAttachment);
        }

        Span txnSpan = transactionState.getTxnSpan();
        txnSpan.setAttribute("db", db.getFullName());
        txnSpan.addEvent("pre_commit_start");

        List<TransactionStateListener> stateListeners = populateTransactionStateListeners(transactionState, db);
        String tableNames = stateListeners.stream().map(TransactionStateListener::getTableName)
                .collect(Collectors.joining(","));
        txnSpan.setAttribute("tables", tableNames);

        for (TransactionStateListener listener : stateListeners) {
            listener.preCommit(transactionState, tabletCommitInfos, tabletFailInfos);
        }

        TxnStateChangeCallback callback = transactionState.beforeStateTransform(TransactionStatus.PREPARED);
        boolean txnOperated = false;

        Span unprotectedCommitSpan = TraceManager.startSpan("unprotectedPreparedTransaction", txnSpan);

        writeLock();
        try {
            // transaction state is modified during check if the transaction could commit
            if (transactionState.getTransactionStatus() != TransactionStatus.PREPARE) {
                return;
            }

            // update transaction state version
            transactionState.setTransactionStatus(TransactionStatus.PREPARED);

            for (TransactionStateListener listener : stateListeners) {
                listener.preWriteCommitLog(transactionState);
            }

            // persist transactionState
            if (writeEditLog) {
                unprotectUpsertTransactionState(transactionState, false);
            }

            txnOperated = true;
        } finally {
            writeUnlock();
            int numPartitions = 0;
            for (Map.Entry<Long, TableCommitInfo> entry : transactionState.getIdToTableCommitInfos().entrySet()) {
                numPartitions += entry.getValue().getIdToPartitionCommitInfo().size();
            }
            txnSpan.setAttribute("num_partition", numPartitions);
            unprotectedCommitSpan.end();
            // after state transform
            transactionState.afterStateTransform(TransactionStatus.PREPARED, txnOperated, callback, null);
        }

        LOG.info("transaction:[{}] successfully prepare", transactionState);
    }

    /**
     * Change the transaction status to COMMITTED, indicating that the transaction has been committed
     * <p>
     * commit transaction process as follows:
     * 1. validate whether `Load` is cancelled
     * 2. validate whether `Table` is deleted
     * 3. validate replicas consistency
     * 4. update transaction state version
     * 5. persistent transactionState
     * 6. update nextVersion because of the failure of persistent transaction resulting in error version
     *
     * @param transactionId transactionId
     * @return a {@link VisibleStateWaiter} object used to wait for the transaction become visible.
     */
    @NotNull
    public VisibleStateWaiter commitPreparedTransaction(long transactionId) throws UserException {
        // 1. check status
        // the caller method already own db lock, we do not obtain db lock here
        Database db = globalStateMgr.getDb(dbId);
        if (null == db) {
            throw new MetaNotFoundException("could not find db [" + dbId + "]");
        }

        TransactionState transactionState = getTransactionState(transactionId);
        if (transactionState == null) {
            throw new TransactionNotFoundException(transactionId);
        }
        if (transactionState.getTransactionStatus() == TransactionStatus.ABORTED) {
            throw new TransactionCommitFailedException(transactionState.getReason());
        }
        VisibleStateWaiter waiter = new VisibleStateWaiter(transactionState);
        if (transactionState.getTransactionStatus() == TransactionStatus.VISIBLE) {
            LOG.debug("transaction is already visible: {}", transactionId);
            return waiter;
        }
        if (transactionState.getTransactionStatus() == TransactionStatus.COMMITTED) {
            LOG.debug("transaction is already committed: {}", transactionId);
            return waiter;
        }

        Span txnSpan = transactionState.getTxnSpan();
        txnSpan.setAttribute("db", db.getFullName());
<<<<<<< HEAD
        StringBuilder tableListString = new StringBuilder();
        txnSpan.addEvent("commit_start");
=======
        txnSpan.addEvent("pre_commit_start");

        List<TransactionStateListener> stateListeners = populateTransactionStateListeners(transactionState, db);
        String tableNames = stateListeners.stream().map(TransactionStateListener::getTableName)
                .collect(Collectors.joining(","));
        txnSpan.setAttribute("tables", tableNames);
>>>>>>> c149a42d

        List<TransactionStateListener> stateListeners = Lists.newArrayList();
        for (Long tableId : transactionState.getTableIdList()) {
            Table table = db.getTable(tableId);
            if (table == null) {
                // this can happen when tableId == -1 (tablet being dropping)
                // or table really not exist.
                continue;
            }
            if (tableListString.length() != 0) {
                tableListString.append(',');
            }
            tableListString.append(table.getName());
        }

        txnSpan.setAttribute("tables", tableListString.toString());

        // before state transform
        TxnStateChangeCallback callback = transactionState.beforeStateTransform(TransactionStatus.COMMITTED);
        // transaction state transform
        boolean txnOperated = false;

        Span unprotectedCommitSpan = TraceManager.startSpan("unprotectedCommitPreparedTransaction", txnSpan);

        writeLock();
        try {
            unprotectedCommitPreparedTransaction(transactionState, db);
            txnOperated = true;
        } finally {
            writeUnlock();
            int numPartitions = 0;
            for (Map.Entry<Long, TableCommitInfo> entry : transactionState.getIdToTableCommitInfos().entrySet()) {
                numPartitions += entry.getValue().getIdToPartitionCommitInfo().size();
            }
            txnSpan.setAttribute("num_partition", numPartitions);
            unprotectedCommitSpan.end();
            // after state transform
            transactionState.afterStateTransform(TransactionStatus.COMMITTED, txnOperated, callback, null);
        }

        // 6. update nextVersion because of the failure of persistent transaction resulting in error version
        Span updateCatalogAfterCommittedSpan = TraceManager.startSpan("updateCatalogAfterCommitted", txnSpan);
        try {
            updateCatalogAfterCommitted(transactionState, db);
        } finally {
            updateCatalogAfterCommittedSpan.end();
        }
        LOG.info("transaction:[{}] successfully committed", transactionState);
        return waiter;
    }

    /**
     * Merge prepare and commit phases and automatically commit transactions
     *
     * @param transactionId     transactionId
     * @param tabletCommitInfos tabletCommitInfos
     * @return a {@link VisibleStateWaiter} object used to wait for the transaction become visible.
     * @throws TransactionCommitFailedException when commit transaction failed
     * @note callers should get db.write lock before call this api
     */
    @NotNull
    public VisibleStateWaiter commitTransaction(long transactionId,
                                                @NotNull List<TabletCommitInfo> tabletCommitInfos,
                                                @NotNull List<TabletFailInfo> tabletFailInfos,
                                                @Nullable TxnCommitAttachment txnCommitAttachment)
            throws UserException {
        prepareTransaction(transactionId, tabletCommitInfos, tabletFailInfos, txnCommitAttachment, false);
        return commitPreparedTransaction(transactionId);
    }

    /**
     * Abort transaction
     *
     * @param transactionId transactionId
     * @param reason        abort reason
     */
    public void abortTransaction(long transactionId, boolean abortPrepared, String reason,
                                 TxnCommitAttachment txnCommitAttachment, List<TabletFailInfo> failedTablets)
            throws UserException {
        if (transactionId < 0) {
            LOG.info("transaction id is {}, less than 0, maybe this is an old type load job, ignore abort operation",
                    transactionId);
            return;
        }
        TransactionState transactionState = null;
        readLock();
        try {
            transactionState = idToRunningTransactionState.get(transactionId);
        } finally {
            readUnlock();
        }
        if (transactionState == null) {
            // If the transaction state does not exist, this task might have been aborted by
            // the txntimeoutchecker thread. We need to perform some additional work.
            processNotFoundTxn(transactionId, reason, txnCommitAttachment);
            throw new TransactionNotFoundException(transactionId);
        }

        // update transaction state extra if exists
        if (txnCommitAttachment != null) {
            transactionState.setTxnCommitAttachment(txnCommitAttachment);
        }

        // before state transform
        TxnStateChangeCallback callback = transactionState.beforeStateTransform(TransactionStatus.ABORTED);
        boolean txnOperated = false;
        writeLock();
        try {
            txnOperated = unprotectAbortTransaction(transactionId, abortPrepared, reason);
        } finally {
            writeUnlock();
            transactionState.afterStateTransform(TransactionStatus.ABORTED, txnOperated, callback, reason);
        }

        if (!txnOperated || transactionState.getTransactionStatus() != TransactionStatus.ABORTED) {
            return;
        }

        LOG.info("transaction:[{}] successfully rollback", transactionState);

        Database db = GlobalStateMgr.getCurrentState().getDb(dbId);
        if (db == null) {
            return;
        }
        for (Long tableId : transactionState.getTableIdList()) {
            Table table = db.getTable(tableId);
            if (table == null) {
                continue;
            }
            TransactionStateListener listener = stateListenerFactory.create(this, table);
            if (listener != null) {
                listener.postAbort(transactionState, failedTablets);
            }
        }
    }

    /**
     * Delete transaction
     *
     * @param transactionState transactionState
     */
    public void deleteTransaction(TransactionState transactionState) {
        writeLock();
        try {
            // here we only delete the oldest element, so if element exist in finalStatusTransactionStateDeque,
            // it must at the front of the finalStatusTransactionStateDeque
            if (!finalStatusTransactionStateDeque.isEmpty() &&
                    transactionState.getTransactionId() ==
                            finalStatusTransactionStateDeque.getFirst().getTransactionId()) {
                finalStatusTransactionStateDeque.pop();
                clearTransactionState(transactionState);
            }
        } finally {
            writeUnlock();
        }
    }

    protected void readLock() {
        this.transactionLock.readLock().lock();
    }

    protected void readUnlock() {
        this.transactionLock.readLock().unlock();
    }

    protected void writeLock() {
        this.transactionLock.writeLock().lock();
    }

    protected void writeUnlock() {
        this.transactionLock.writeLock().unlock();
    }

    public long getDbId() {
        return dbId;
    }

    public TransactionState getTransactionState(Long transactionId) {
        readLock();
        try {
            return unprotectedGetTransactionState(transactionId);
        } finally {
            readUnlock();
        }
    }

<<<<<<< HEAD
    private TransactionState unprotectedGetTransactionState(Long transactionId) {
        TransactionState transactionState = idToRunningTransactionState.get(transactionId);
        if (transactionState != null) {
            return transactionState;
        } else {
            return idToFinalStatusTransactionState.get(transactionId);
=======
        for (Long tableId : transactionState.getTableIdList()) {
            Table table = db.getTable(tableId);
            if (table == null) {
                // this can happen when tableId == -1 (tablet being dropping)
                // or table really not exist.
                continue;
            }
            if (tableListString.length() != 0) {
                tableListString.append(',');
            }
            tableListString.append(table.getName());
>>>>>>> c149a42d
        }
    }

    @VisibleForTesting
    @Nullable
    protected Set<Long> unprotectedGetTxnIdsByLabel(String label) {
        return labelToTxnIds.get(label);
    }

    @VisibleForTesting
    protected int getRunningTxnNums() {
        return runningTxnNums;
    }

    @VisibleForTesting
    protected int getRunningRoutineLoadTxnNums() {
        return runningRoutineLoadTxnNums;
    }

    @VisibleForTesting
    protected int getFinishedTxnNums() {
        return finalStatusTransactionStateDeque.size();
    }

    public List<List<String>> getTxnStateInfoList(boolean running, int limit) {
        List<List<String>> infos = Lists.newArrayList();
        Collection<TransactionState> transactionStateCollection = null;
        readLock();
        try {
            if (running) {
                transactionStateCollection = idToRunningTransactionState.values();
            } else {
                transactionStateCollection = finalStatusTransactionStateDeque;
            }
            // get transaction order by txn id desc limit 'limit'
            transactionStateCollection.stream()
                    .sorted(TransactionState.TXN_ID_COMPARATOR)
                    .limit(limit)
                    .forEach(t -> {
                        List<String> info = Lists.newArrayList();
                        getTxnStateInfo(t, info);
                        infos.add(info);
                    });
        } finally {
            readUnlock();
        }
        return infos;
    }

    public Optional<Long> getMinActiveTxnId() {
        readLock();
        try {
            return idToRunningTransactionState.keySet().stream().min(Comparator.comparing(Long::longValue));
        } finally {
            readUnlock();
        }
    }

    public Optional<Long> getMinActiveCompactionTxnId() {
        readLock();
        try {
            OptionalLong minId = idToRunningTransactionState.values().stream()
                    .filter(state -> state.getSourceType() == TransactionState.LoadJobSourceType.LAKE_COMPACTION)
                    .mapToLong(TransactionState::getTransactionId).min();
            return minId.isPresent() ? Optional.of(minId.getAsLong()) : Optional.empty();
        } finally {
            readUnlock();
        }
    }

    private void getTxnStateInfo(TransactionState txnState, List<String> info) {
        info.add(String.valueOf(txnState.getTransactionId()));
        info.add(txnState.getLabel());
        info.add(txnState.getCoordinator().toString());
        info.add(txnState.getTransactionStatus().name());
        info.add(txnState.getSourceType().name());
        info.add(TimeUtils.longToTimeString(txnState.getPrepareTime()));
        info.add(TimeUtils.longToTimeString(txnState.getCommitTime()));
        info.add(TimeUtils.longToTimeString(txnState.getPublishVersionTime()));
        info.add(TimeUtils.longToTimeString(txnState.getFinishTime()));
        info.add(txnState.getReason());
        info.add(String.valueOf(txnState.getErrorReplicas().size()));
        info.add(String.valueOf(txnState.getCallbackId()));
        info.add(String.valueOf(txnState.getTimeoutMs()));
        info.add(txnState.getErrMsg());
    }

    public TransactionStatus getLabelState(String label) {
        readLock();
        try {
            Set<Long> existingTxnIds = unprotectedGetTxnIdsByLabel(label);
            if (existingTxnIds == null || existingTxnIds.isEmpty()) {
                return TransactionStatus.UNKNOWN;
            }
            // find the latest txn (which id is largest)
            long maxTxnId = existingTxnIds.stream().max(Comparator.comparingLong(Long::valueOf)).orElse(Long.MIN_VALUE);
            return unprotectedGetTransactionState(maxTxnId).getTransactionStatus();
        } finally {
            readUnlock();
        }
    }

    public TransactionState getLabelTransactionState(String label) {
        readLock();
        try {
            Set<Long> existingTxnIds = unprotectedGetTxnIdsByLabel(label);
            if (existingTxnIds == null || existingTxnIds.isEmpty()) {
                return null;
            }
            // find the latest txn (which id is largest)
            long maxTxnId = existingTxnIds.stream().max(Comparator.comparingLong(Long::valueOf)).orElse(Long.MIN_VALUE);
            return unprotectedGetTransactionState(maxTxnId);
        } finally {
            readUnlock();
        }
    }

    public Long getLabelTxnID(String label) {
        readLock();
        try {
            Set<Long> existingTxnIds = unprotectedGetTxnIdsByLabel(label);
            if (existingTxnIds == null || existingTxnIds.isEmpty()) {
                return (long) -1;
            }
            // find the latest txn (which id is largest)
            Optional<Long> v = existingTxnIds.stream().max(Comparator.comparingLong(Long::valueOf));
            if (v.isPresent()) {
                return v.get();
            } else {
                return (long) -1;
            }
        } finally {
            readUnlock();
        }
    }

    public List<TransactionState> getCommittedTxnList() {
        readLock();
        try {
            // only send task to committed transaction
            return idToRunningTransactionState.values().stream()
                    .filter(transactionState -> (transactionState.getTransactionStatus() ==
                            TransactionStatus.COMMITTED))
                    .sorted(Comparator.comparing(TransactionState::getCommitTime))
                    .collect(Collectors.toList());
        } finally {
            readUnlock();
        }
    }

    public List<TransactionState> getReadyToPublishTxnList() {
        readLock();
        try {
            List<Long> txnIds = transactionGraph.getTxnsWithoutDependency();
            return txnIds.stream().map(idToRunningTransactionState::get).collect(Collectors.toList());
        } finally {
            readUnlock();
        }
    }

    public List<TransactionStateBatch> getReadyToPublishTxnListBatch() {
        List<TransactionStateBatch> result = new ArrayList<>();
        readLock();

        try {
            List<Long> txnIds = transactionGraph.getTxnsWithoutDependency();
            for (long txnId : txnIds) {
                List<Long> txnsWithDependency = transactionGraph.getTxnsWithTxnDependencyBatch(
                        Config.lake_batch_publish_min_version_num,
                        Config.lake_batch_publish_max_version_num, txnId);
                List<TransactionState> states = txnsWithDependency.stream().map(idToRunningTransactionState::get)
                        .filter(Objects::nonNull)
                        .collect(Collectors.toList());
                if (states.isEmpty()) {
                    continue;
                }
                if (states.size() == 1) { // fast path: no batch
                    result.add(new TransactionStateBatch(states));
                    continue;
                }

                // Only single table transactions will be batched together.
                Preconditions.checkState(states.get(0).getTableIdList().size() == 1);

                long tableId = states.get(0).getTableIdList().get(0);

                // check whether version is consequent
                // for schema change will occupy a version
                Map<Long, PartitionCommitInfo> versions = new HashMap<>();

                outerLoop:
                for (int i = 0; i < states.size(); i++) {
                    TransactionState state = states.get(i);
                    TableCommitInfo tableInfo = state.getTableCommitInfo(tableId);
                    // TableCommitInfo could be null if the table has been dropped before this transaction is committed.
                    if (tableInfo == null) {
                        states = states.subList(0, Math.max(i, 1));
                        break;
                    }
                    Map<Long, PartitionCommitInfo> partitionInfoMap = tableInfo.getIdToPartitionCommitInfo();
                    for (Map.Entry<Long, PartitionCommitInfo> item : partitionInfoMap.entrySet()) {
                        PartitionCommitInfo currTxnInfo = item.getValue();
                        PartitionCommitInfo prevTxnInfo = versions.get(item.getKey());
                        if (prevTxnInfo != null && prevTxnInfo.getVersion() + 1 != currTxnInfo.getVersion()) {
                            assert i > 0;
                            // version is not consecutive
                            // may schema change occupy a version
                            states = states.subList(0, i);
                            break outerLoop;
                        }
                        versions.put(item.getKey(), currTxnInfo);
                    }
                }

                TransactionStateBatch batch = new TransactionStateBatch(states);
                result.add(batch);
            }
        } finally {
            readUnlock();
        }
        return result;
    }

    // check whether transaction can be finished or not
    // for each tablet of load txn, if most replicas version publish successed
    // the trasaction can be treated as successful and can be finished
    public boolean canTxnFinished(TransactionState txn, Set<Long> errReplicas, Set<Long> unfinishedBackends) {
        Database db = globalStateMgr.getDb(txn.getDbId());
        if (db == null) {
            return true;
        }
        Locker locker = new Locker();
        locker.lockDatabase(db, LockType.READ);
        long currentTs = System.currentTimeMillis();
        try {
            // check each table involved in transaction
            for (TableCommitInfo tableCommitInfo : txn.getIdToTableCommitInfos().values()) {
                long tableId = tableCommitInfo.getTableId();
                OlapTable table = (OlapTable) db.getTable(tableId);
                // table maybe dropped between commit and publish, ignore it
                // it will be processed in finishTransaction
                if (table == null) {
                    continue;
                }
                PartitionInfo partitionInfo = table.getPartitionInfo();
                for (PartitionCommitInfo partitionCommitInfo : tableCommitInfo.getIdToPartitionCommitInfo().values()) {
                    long partitionId = partitionCommitInfo.getPartitionId();
                    PhysicalPartition partition = table.getPhysicalPartition(partitionId);
                    // partition maybe dropped between commit and publish version, ignore it
                    if (partition == null) {
                        continue;
                    }

                    // The version of a replication transaction may not continuously
                    if (txn.getSourceType() != TransactionState.LoadJobSourceType.REPLICATION &&
                            partition.getVisibleVersion() != partitionCommitInfo.getVersion() - 1) {
                        return false;
                    }

                    List<MaterializedIndex> allIndices = txn.getPartitionLoadedTblIndexes(tableId, partition);
                    int quorumNum = partitionInfo.getQuorumNum(partitionId, table.writeQuorum());
                    int replicaNum = partitionInfo.getReplicationNum(partitionId);
                    for (MaterializedIndex index : allIndices) {
                        for (Tablet tablet : index.getTablets()) {
                            int successHealthyReplicaNum = 0;
                            // if most replica's version have been updated to version published
                            // which means publish version task finished in replica
                            for (Replica replica : ((LocalTablet) tablet).getImmutableReplicas()) {
                                if (!errReplicas.contains(replica.getId())) {
                                    // success healthy replica condition:
                                    // 1. version is equal to partition's visible version
                                    // 2. publish version task in this replica has finished
                                    if (replica.checkVersionCatchUp(partition.getVisibleVersion(), true)
                                            && replica.getLastFailedVersion() < 0
                                            && (unfinishedBackends == null
                                            || !unfinishedBackends.contains(replica.getBackendId()))) {
                                        ++successHealthyReplicaNum;
                                        // replica report version has greater cur transaction commit version
                                        // This can happen when the BE publish succeeds but fails to send a response to FE
                                    } else if (replica.getVersion() >= partitionCommitInfo.getVersion()) {
                                        ++successHealthyReplicaNum;
                                    } else if (unfinishedBackends != null
                                            && unfinishedBackends.contains(replica.getBackendId())) {
                                        errReplicas.add(replica.getId());
                                    }
                                } else if (replica.getVersion() >= partitionCommitInfo.getVersion()) {
                                    // the replica's version is larger than or equal to current transaction partition's version
                                    // the replica is normal, then remove it from error replica ids
                                    // this branch will be true if BE's replica reports it's version to FE
                                    // after publish version succeed in BE
                                    errReplicas.remove(replica.getId());
                                    ++successHealthyReplicaNum;
                                }
                            }
                            if (successHealthyReplicaNum < quorumNum) {
                                return false;
                            }
                            // quorum publish will make table unstable
                            // so that we wait quorum_publish_wait_time_ms util all backend publish finish
                            // before quorum publish
                            if (successHealthyReplicaNum != replicaNum
                                    && CollectionUtils.isNotEmpty(unfinishedBackends)
                                    && currentTs
                                    - txn.getCommitTime() < Config.quorum_publish_wait_time_ms) {

                                // if all unfinished backends already down through heartbeat detect, we don't need to wait anymore
                                for (Long backendID : unfinishedBackends) {
                                    if (GlobalStateMgr.getCurrentSystemInfo().checkBackendAlive(backendID)) {
                                        return false;
                                    }
                                }
                            }
                        }
                    }
                }
            }
        } finally {
            locker.unLockDatabase(db, LockType.READ);
        }
        return true;
    }

    public void finishTransaction(long transactionId, Set<Long> errorReplicaIds) throws UserException {
        TransactionState transactionState = getTransactionState(transactionId);
        // add all commit errors and publish errors to a single set
        if (errorReplicaIds == null) {
            errorReplicaIds = Sets.newHashSet();
        }
        Set<Long> originalErrorReplicas = transactionState.getErrorReplicas();
        if (originalErrorReplicas != null) {
            errorReplicaIds.addAll(originalErrorReplicas);
        }

        Database db = globalStateMgr.getDb(transactionState.getDbId());
        if (db == null) {
            writeLock();
            try {
                transactionState.setTransactionStatus(TransactionStatus.ABORTED);
                transactionState.setReason("db is dropped");
                LOG.warn("db is dropped during transaction, abort transaction {}", transactionState);
                unprotectUpsertTransactionState(transactionState, false);
                return;
            } finally {
                writeUnlock();
            }
        }
        Span finishSpan = TraceManager.startSpan("finishTransaction", transactionState.getTxnSpan());
        Locker locker = new Locker();
        locker.lockDatabase(db, LockType.WRITE);
        try {
            boolean hasError = false;
            for (TableCommitInfo tableCommitInfo : transactionState.getIdToTableCommitInfos().values()) {
                long tableId = tableCommitInfo.getTableId();
                OlapTable table = (OlapTable) db.getTable(tableId);
                // table maybe dropped between commit and publish, ignore this error
                if (table == null) {
                    transactionState.removeTable(tableId);
                    LOG.warn("table {} is dropped, skip version check and remove it from transaction state {}",
                            tableId,
                            transactionState);
                    continue;
                }
                PartitionInfo partitionInfo = table.getPartitionInfo();
                for (PartitionCommitInfo partitionCommitInfo : tableCommitInfo.getIdToPartitionCommitInfo().values()) {
                    long partitionId = partitionCommitInfo.getPartitionId();
                    PhysicalPartition partition = table.getPhysicalPartition(partitionId);
                    // partition maybe dropped between commit and publish version, ignore this error
                    if (partition == null) {
                        tableCommitInfo.removePartition(partitionId);
                        LOG.warn("partition {} is dropped, skip version check and remove it from transaction state {}",
                                partitionId,
                                transactionState);
                        continue;
                    }
                    // The version of a replication transaction may not continuously
                    if (transactionState.getSourceType() != TransactionState.LoadJobSourceType.REPLICATION &&
                            partition.getVisibleVersion() != partitionCommitInfo.getVersion() - 1) {
                        // prevent excessive logging
                        if (transactionState.getLastErrTimeMs() + 3000 < System.nanoTime() / 1000000) {
                            LOG.debug("transactionId {} partition commitInfo version {} is not equal with " +
                                            "partition visible version {} plus one, need wait",
                                    transactionId,
                                    partitionCommitInfo.getVersion(),
                                    partition.getVisibleVersion());
                        }
                        String errMsg =
                                String.format("wait for publishing partition %d version %d. self version: %d. table %d",
                                        partitionId, partition.getVisibleVersion() + 1,
                                        partitionCommitInfo.getVersion(), tableId);
                        transactionState.setErrorMsg(errMsg);
                        return;
                    }

                    if (table.isCloudNativeTableOrMaterializedView()) {
                        continue;
                    }

                    int quorumReplicaNum = partitionInfo.getQuorumNum(partitionId, table.writeQuorum());

                    List<MaterializedIndex> allIndices =
                            transactionState.getPartitionLoadedTblIndexes(tableId, partition);
                    for (MaterializedIndex index : allIndices) {
                        for (Tablet tablet : index.getTablets()) {
                            int healthReplicaNum = 0;
                            for (Replica replica : ((LocalTablet) tablet).getImmutableReplicas()) {
                                if (!errorReplicaIds.contains(replica.getId())
                                        && replica.getLastFailedVersion() < 0) {
                                    // if replica not commit yet, skip it. This may happen when it's just create by clone.
                                    if (!transactionState.tabletCommitInfosContainsReplica(tablet.getId(),
                                            replica.getBackendId(), replica.getState())) {
                                        continue;
                                    }
                                    // this means the replica is a healthy replica,
                                    // it is healthy in the past and does not have error in current load
                                    if (replica.checkVersionCatchUp(partition.getVisibleVersion(), true)) {
                                        // during rollup, the rollup replica's last failed version < 0,
                                        // it may be treated as a normal replica.

                                        // Here we still update the replica's info even if we failed to publish
                                        // this txn, for the following case:
                                        // replica A,B,C is successfully committed, but only A is successfully
                                        // published,
                                        // B and C is crashed, now we need a Clone task to repair this tablet.
                                        // So, here we update A's version info, so that clone task will clone
                                        // the latest version of data.

                                        replica.updateRowCount(partitionCommitInfo.getVersion(),
                                                replica.getDataSize(), replica.getRowCount());
                                        ++healthReplicaNum;
                                    } else {
                                        // this means the replica has error in the past, but we did not observe it
                                        // during upgrade, one job maybe in quorum finished state, for example, A,B,C 3 replica
                                        // A,B 's version is 10, C's version is 10 but C' 10 is abnormal should be rollback
                                        // then we will detect this and set C's last failed version to 10 and last success version to 11
                                        // this logic has to be replayed in checkpoint thread
                                        replica.updateVersionInfo(replica.getVersion(),
                                                partition.getVisibleVersion(),
                                                partitionCommitInfo.getVersion());
                                        LOG.warn("transaction state {} has error, the replica [{}] not appeared " +
                                                        "in error replica list and its version not equal to partition " +
                                                        "commit version or commit version - 1 if it's not a upgrade " +
                                                        "stage, its a fatal error. ",
                                                transactionState, replica);
                                    }
                                } else if (replica.getVersion() >= partitionCommitInfo.getVersion()) {
                                    // the replica's version is larger than or equal to current transaction partition's version
                                    // the replica is normal, then remove it from error replica ids
                                    errorReplicaIds.remove(replica.getId());
                                    ++healthReplicaNum;
                                }
                            }

                            if (healthReplicaNum < quorumReplicaNum) {
                                // prevent excessive logging
                                if (transactionState.getLastErrTimeMs() + 3000 < System.nanoTime() / 1000000) {
                                    LOG.info("publish version failed for transaction {} on tablet {}, with only {} " +
                                                    "replicas less than quorum {}", transactionState, tablet, healthReplicaNum,
                                            quorumReplicaNum);
                                }
                                String errMsg = String.format(
                                        "publish on tablet %d failed. succeed replica num %d less than quorum %d."
                                                + " table: %d, partition: %d, publish version: %d",
                                        tablet.getId(), healthReplicaNum, quorumReplicaNum, tableId, partitionId,
                                        partition.getVisibleVersion() + 1);
                                transactionState.setErrorMsg(errMsg);
                                hasError = true;
                            }
                        }
                    }
                }
            }
            if (hasError) {
                return;
            }
            boolean txnOperated = false;
            writeLock();
            try {
                transactionState.setErrorReplicas(errorReplicaIds);
                transactionState.setFinishTime(System.currentTimeMillis());
                transactionState.clearErrorMsg();
                transactionState.setTransactionStatus(TransactionStatus.VISIBLE);
                unprotectUpsertTransactionState(transactionState, false);
                transactionState.notifyVisible();
                txnOperated = true;
                // TODO(cmy): We found a very strange problem. When delete-related transactions are processed here,
                // subsequent `updateCatalogAfterVisible()` is called, but it does not seem to be executed here
                // (because the relevant editlog does not see the log of visible transactions).
                // So I add a log here for observation.
                LOG.debug("after set transaction {} to visible", transactionState);
            } finally {
                writeUnlock();
                transactionState.afterStateTransform(TransactionStatus.VISIBLE, txnOperated);
            }
            Span updateCatalogSpan = TraceManager.startSpan("updateCatalogAfterVisible", finishSpan);
            try {
                updateCatalogAfterVisible(transactionState, db);
            } finally {
                updateCatalogSpan.end();
            }
        } finally {
            locker.unLockDatabase(db, LockType.WRITE);
            finishSpan.end();
        }

        collectStatisticsForStreamLoadOnFirstLoad(transactionState, db);

        LOG.info("finish transaction {} successfully", transactionState);
    }

    protected void unprotectedCommitPreparedTransaction(TransactionState transactionState, Database db) {
        // transaction state is modified during check if the transaction could be committed
        if (transactionState.getTransactionStatus() != TransactionStatus.PREPARED) {
            return;
        }
        // commit timestamps needs to be strictly monotonically increasing
        long commitTs = Math.max(System.currentTimeMillis(), maxCommitTs + 1);
        transactionState.setCommitTime(commitTs);
        // update transaction state version
        transactionState.setTransactionStatus(TransactionStatus.COMMITTED);

        Iterator<TableCommitInfo> tableCommitInfoIterator = transactionState.getIdToTableCommitInfos().values().iterator();
        while (tableCommitInfoIterator.hasNext()) {
            TableCommitInfo tableCommitInfo = tableCommitInfoIterator.next();
            long tableId = tableCommitInfo.getTableId();
            OlapTable table = (OlapTable) db.getTable(tableId);
            // table maybe dropped between commit and publish, ignore this error
            if (table == null) {
                transactionState.removeTable(tableId);
                LOG.warn("table {} is dropped, skip version check and remove it from transaction state {}",
                        tableId,
                        transactionState);
                continue;
            }
            Iterator<PartitionCommitInfo> partitionCommitInfoIterator = tableCommitInfo.getIdToPartitionCommitInfo()
                    .values().iterator();
            while (partitionCommitInfoIterator.hasNext()) {
                PartitionCommitInfo partitionCommitInfo = partitionCommitInfoIterator.next();
                long partitionId = partitionCommitInfo.getPartitionId();
                PhysicalPartition partition = table.getPhysicalPartition(partitionId);
                // partition maybe dropped between commit and publish version, ignore this error
                if (partition == null) {
                    partitionCommitInfoIterator.remove();
                    LOG.warn("partition {} is dropped, skip and remove it from transaction state {}",
                            partitionId,
                            transactionState);
                    continue;
                }
                partitionCommitInfo.setVersion(partition.getNextVersion());
                partitionCommitInfo.setVersionTime(table.isCloudNativeTable() ? 0 : commitTs);
            }
        }

        // persist transactionState
        unprotectUpsertTransactionState(transactionState, false);
    }

    // for add/update/delete TransactionState
    protected void unprotectUpsertTransactionState(TransactionState transactionState, boolean isReplay) {
        // if this is a replay operation, we should not log it
        if (!isReplay) {
            if (transactionState.getTransactionStatus() != TransactionStatus.PREPARE
                    || transactionState.getSourceType() == TransactionState.LoadJobSourceType.FRONTEND) {
                // if this is a prepared txn, and load source type is not FRONTEND
                // no need to persist it. if prepare txn lost, the following commit will just be failed.
                // user only need to retry this txn.
                // The FRONTEND type txn is committed and running asynchronously, so we have to persist it.
                long start = System.currentTimeMillis();
                editLog.logInsertTransactionState(transactionState);
                LOG.debug("insert txn state for txn {}, current state: {}, cost: {}ms",
                        transactionState.getTransactionId(), transactionState.getTransactionStatus(),
                        System.currentTimeMillis() - start);
            }
        }
        // it's OK if getCommitTime() returns -1
        maxCommitTs = Math.max(maxCommitTs, transactionState.getCommitTime());
        if (!transactionState.getTransactionStatus().isFinalStatus()) {
            if (idToRunningTransactionState.put(transactionState.getTransactionId(), transactionState) == null) {
                if (transactionState.getSourceType() == TransactionState.LoadJobSourceType.ROUTINE_LOAD_TASK) {
                    runningRoutineLoadTxnNums++;
                } else {
                    runningTxnNums++;
                }
            }
            if ((Config.enable_new_publish_mechanism || RunMode.isSharedDataMode()) &&
                    transactionState.getTransactionStatus() == TransactionStatus.COMMITTED) {
                transactionGraph.add(transactionState.getTransactionId(), transactionState.getTableIdList());
            }
        } else {
            if (idToRunningTransactionState.remove(transactionState.getTransactionId()) != null) {
                if (transactionState.getSourceType() == TransactionState.LoadJobSourceType.ROUTINE_LOAD_TASK) {
                    runningRoutineLoadTxnNums--;
                } else {
                    runningTxnNums--;
                }
            }
            transactionGraph.remove(transactionState.getTransactionId());
            idToFinalStatusTransactionState.put(transactionState.getTransactionId(), transactionState);
            finalStatusTransactionStateDeque.add(transactionState);
        }
        updateTxnLabels(transactionState);
    }

    // The status of stateBach is VISIBLE or ABORTED
    public void unprotectSetTransactionStateBatch(TransactionStateBatch stateBatch, boolean isReplay) {
        if (!isReplay) {
            long start = System.currentTimeMillis();
            editLog.logInsertTransactionStateBatch(stateBatch);
            LOG.debug("insert txn state visible for txnIds batch {}, cost: {}ms",
                    stateBatch.getTxnIds(), System.currentTimeMillis() - start);
        }

        for (TransactionState transactionState : stateBatch.getTransactionStates()) {
            if (idToRunningTransactionState.remove(transactionState.getTransactionId()) != null) {
                if (transactionState.getSourceType() == TransactionState.LoadJobSourceType.ROUTINE_LOAD_TASK) {
                    runningRoutineLoadTxnNums--;
                } else {
                    runningTxnNums--;
                }
            }
            transactionGraph.remove(transactionState.getTransactionId());
            idToFinalStatusTransactionState.put(transactionState.getTransactionId(), transactionState);
            finalStatusTransactionStateDeque.add(transactionState);
            updateTxnLabels(transactionState);
        }
    }

    private void updateTxnLabels(TransactionState transactionState) {
        Set<Long> txnIds = labelToTxnIds.computeIfAbsent(transactionState.getLabel(), k -> Sets.newHashSet());
        txnIds.add(transactionState.getTransactionId());
    }

    public void abortTransaction(String label, String reason) throws UserException {
        Preconditions.checkNotNull(label);
        long transactionId = -1;
        readLock();
        try {
            Set<Long> existingTxns = unprotectedGetTxnIdsByLabel(label);
            if (existingTxns == null || existingTxns.isEmpty()) {
                throw new TransactionNotFoundException(label);
            }
            // find PREPARE txn. For one load label, there should be only one PREPARE txn.
            TransactionState prepareTxn = null;
            for (Long txnId : existingTxns) {
                TransactionState txn = unprotectedGetTransactionState(txnId);
                if (txn.getTransactionStatus() == TransactionStatus.PREPARE) {
                    prepareTxn = txn;
                    break;
                }
            }

            if (prepareTxn == null) {
                throw new TransactionNotFoundException(label);
            }

            transactionId = prepareTxn.getTransactionId();
        } finally {
            readUnlock();
        }
        abortTransaction(transactionId, reason, null);
    }

    public void abortAllRunningTransaction() throws UserException {
        for (Map.Entry<Long, TransactionState> entry : idToRunningTransactionState.entrySet()) {
            abortTransaction(entry.getKey(), "The cluster is under safe mode!", null);
        }
    }

    public void abortTransaction(long transactionId, String reason, TxnCommitAttachment txnCommitAttachment)
            throws UserException {
        abortTransaction(transactionId, true, reason, txnCommitAttachment, Lists.newArrayList());
    }

    private void processNotFoundTxn(long transactionId, String reason, TxnCommitAttachment txnCommitAttachment) {
        if (txnCommitAttachment == null) {
            return;
        }
        if (txnCommitAttachment instanceof RLTaskTxnCommitAttachment) {
            GlobalStateMgr.getCurrentState().getRoutineLoadMgr().setRoutineLoadJobOtherMsg(reason, txnCommitAttachment);
        }
    }

    private boolean unprotectAbortTransaction(long transactionId, boolean abortPrepared, String reason)
            throws UserException {
        TransactionState transactionState = unprotectedGetTransactionState(transactionId);
        if (transactionState == null) {
            throw new TransactionNotFoundException(transactionId);
        }
        if (transactionState.getTransactionStatus() == TransactionStatus.ABORTED) {
            return false;
        }
        if (transactionState.getTransactionStatus() == TransactionStatus.PREPARED && !abortPrepared) {
            return false;
        }
        if (transactionState.getTransactionStatus() == TransactionStatus.COMMITTED
                || transactionState.getTransactionStatus() == TransactionStatus.VISIBLE) {
            String msg = String.format("transaction %d state is %s, could not abort",
                    transactionId, transactionState.getTransactionStatus().toString());
            LOG.warn(msg);
            throw new TransactionAlreadyCommitException(msg);
        }
        transactionState.setFinishTime(System.currentTimeMillis());
        transactionState.setReason(reason);
        transactionState.setTransactionStatus(TransactionStatus.ABORTED);
        unprotectUpsertTransactionState(transactionState, false);
        return true;
    }

    protected List<List<Comparable>> getTableTransInfo(long txnId) throws AnalysisException {
        List<List<Comparable>> tableInfos = new ArrayList<>();
        readLock();
        try {
            TransactionState transactionState = unprotectedGetTransactionState(txnId);
            if (null == transactionState) {
                throw new AnalysisException("Transaction[" + txnId + "] does not exist.");
            }

            for (Map.Entry<Long, TableCommitInfo> entry : transactionState.getIdToTableCommitInfos().entrySet()) {
                List<Comparable> tableInfo = new ArrayList<>();
                tableInfo.add(entry.getKey());
                tableInfo.add(Joiner.on(", ").join(entry.getValue().getIdToPartitionCommitInfo().values().stream().map(
                        PartitionCommitInfo::getPartitionId).collect(Collectors.toList())));
                tableInfos.add(tableInfo);
            }
        } finally {
            readUnlock();
        }
        return tableInfos;
    }

    protected List<List<Comparable>> getPartitionTransInfo(long txnId, long tableId) throws AnalysisException {
        List<List<Comparable>> partitionInfos = new ArrayList<List<Comparable>>();
        readLock();
        try {
            TransactionState transactionState = unprotectedGetTransactionState(txnId);
            if (null == transactionState) {
                throw new AnalysisException("Transaction[" + txnId + "] does not exist.");
            }
            TableCommitInfo tableCommitInfo = transactionState.getIdToTableCommitInfos().get(tableId);
            Map<Long, PartitionCommitInfo> idToPartitionCommitInfo = tableCommitInfo.getIdToPartitionCommitInfo();
            for (Map.Entry<Long, PartitionCommitInfo> entry : idToPartitionCommitInfo.entrySet()) {
                List<Comparable> partitionInfo = new ArrayList<Comparable>();
                partitionInfo.add(entry.getKey());
                partitionInfo.add(entry.getValue().getVersion());
                partitionInfos.add(partitionInfo);
            }
        } finally {
            readUnlock();
        }
        return partitionInfos;
    }

    public void removeExpiredTxns(long currentMillis) {
        writeLock();
        try {
            StringBuilder expiredTxnMsgs = new StringBuilder(1024);
            String prefix = "";
            int numJobsToRemove = getTransactionNum() - Config.label_keep_max_num;
            while (!finalStatusTransactionStateDeque.isEmpty()) {
                TransactionState transactionState = finalStatusTransactionStateDeque.getFirst();
                if (transactionState.isExpired(currentMillis) || numJobsToRemove > 0) {
                    finalStatusTransactionStateDeque.pop();
                    clearTransactionState(transactionState);
                    --numJobsToRemove;
                    expiredTxnMsgs.append(prefix);
                    prefix = ", ";
                    expiredTxnMsgs.append(transactionState.getTransactionId());
                    if (expiredTxnMsgs.length() > 4096) {
                        LOG.info("transaction list [{}] are expired, remove them from transaction manager",
                                expiredTxnMsgs);
                        expiredTxnMsgs = new StringBuilder(1024);
                    }
                } else {
                    break;
                }
            }
            if (expiredTxnMsgs.length() > 0) {
                LOG.info("transaction list [{}] are expired, remove them from transaction manager",
                        expiredTxnMsgs);
            }
        } finally {
            writeUnlock();
        }
    }

    private void clearTransactionState(TransactionState transactionState) {
        idToFinalStatusTransactionState.remove(transactionState.getTransactionId());
        Set<Long> txnIds = unprotectedGetTxnIdsByLabel(transactionState.getLabel());
        txnIds.remove(transactionState.getTransactionId());
        if (txnIds.isEmpty()) {
            labelToTxnIds.remove(transactionState.getLabel());
        }
    }

    public int getTransactionNum() {
        try {
            readLock();
            return idToRunningTransactionState.size() + finalStatusTransactionStateDeque.size();
        } finally {
            readUnlock();
        }
    }

    public List<Pair<Long, Long>> getTransactionIdByCoordinateBe(String coordinateHost, int limit) {
        ArrayList<Pair<Long, Long>> txnInfos = new ArrayList<>();
        readLock();
        try {
            idToRunningTransactionState.values().stream()
                    .filter(t -> (t.getCoordinator().sourceType == TransactionState.TxnSourceType.BE
                            && t.getCoordinator().ip.equals(coordinateHost)))
                    .limit(limit)
                    .forEach(t -> txnInfos.add(new Pair<>(t.getDbId(), t.getTransactionId())));
        } finally {
            readUnlock();
        }
        return txnInfos;
    }

    public Long getTransactionNumByCoordinateBe(String coordinateHost) {
        readLock();
        try {
            return idToRunningTransactionState.values().stream()
                    .filter(t -> (t.getCoordinator().sourceType == TransactionState.TxnSourceType.BE
                            && t.getCoordinator().ip.equals(coordinateHost)))
                    .mapToLong(item -> 1).sum();
        } finally {
            readUnlock();
        }
    }

    // get show info of a specified txnId
    public List<List<String>> getSingleTranInfo(long dbId, long txnId) throws AnalysisException {
        List<List<String>> infos = new ArrayList<List<String>>();
        readLock();
        try {
            Database db = GlobalStateMgr.getCurrentState().getDb(dbId);
            if (db == null) {
                throw new AnalysisException("Database[" + dbId + "] does not exist");
            }

            TransactionState txnState = unprotectedGetTransactionState(txnId);
            if (txnState == null) {
                throw new AnalysisException("transaction with id " + txnId + " does not exist");
            }

            List<String> info = Lists.newArrayList();
            getTxnStateInfo(txnState, info);
            infos.add(info);
        } finally {
            readUnlock();
        }
        return infos;
    }

    protected void checkRunningTxnExceedLimit(TransactionState.LoadJobSourceType sourceType) throws RunningTxnExceedException {
        switch (sourceType) {
            case ROUTINE_LOAD_TASK:
                // no need to check limit for routine load task:
                // 1. the number of running routine load tasks is limited by Config.max_routine_load_task_num_per_be
                // 2. if we add routine load txn to runningTxnNums, runningTxnNums will always be occupied by routine load,
                //    and other txn may not be able to submitted.
                break;
            case LAKE_COMPACTION:
                // no need to check limit for cloud native table compaction.
                // high frequency and small batch loads may cause compaction execute rarely.
                break;
            default:
                if (runningTxnNums >= Config.max_running_txn_num_per_db) {
                    throw new RunningTxnExceedException("current running txns on db " + dbId + " is "
                            + runningTxnNums + ", larger than limit " + Config.max_running_txn_num_per_db);
                }
                break;
        }
    }

    private void updateCatalogAfterCommitted(TransactionState transactionState, Database db) {
        for (TableCommitInfo tableCommitInfo : transactionState.getIdToTableCommitInfos().values()) {
            long tableId = tableCommitInfo.getTableId();
            Table table = db.getTable(tableId);
            TransactionLogApplier applier = txnLogApplierFactory.create(table);
            applier.applyCommitLog(transactionState, tableCommitInfo);
        }
    }

    private boolean updateCatalogAfterVisible(TransactionState transactionState, Database db) {
        for (TableCommitInfo tableCommitInfo : transactionState.getIdToTableCommitInfos().values()) {
            Table table = db.getTable(tableCommitInfo.getTableId());
            // table may be dropped by force after transaction committed
            // so that it will be a visible edit log after drop table
            if (table == null) {
                continue;
            }
            TransactionLogApplier applier = txnLogApplierFactory.create(table);
            applier.applyVisibleLog(transactionState, tableCommitInfo, db);
        }
        try {
            GlobalStateMgr.getCurrentAnalyzeMgr().updateLoadRows(transactionState);
        } catch (Throwable t) {
            LOG.warn("update load rows failed for txn: {}", transactionState, t);
        }
        return true;
    }

    // the write lock of database has been hold
    private boolean updateCatalogAfterVisibleBatch(TransactionStateBatch transactionStateBatch, Database db) {
        Table table = db.getTable(transactionStateBatch.getTableId());
        if (table == null) {
            return true;
        }
        TransactionLogApplier applier = txnLogApplierFactory.create(table);
        ((LakeTableTxnLogApplier) applier).applyVisibleLogBatch(transactionStateBatch, db);
        return true;
    }

    public boolean isPreviousTransactionsFinished(long endTransactionId, List<Long> tableIdList) {
        readLock();
        try {
            for (Map.Entry<Long, TransactionState> entry : idToRunningTransactionState.entrySet()) {
                if (entry.getValue().getDbId() != dbId || !isIntersectionNotEmpty(entry.getValue().getTableIdList(),
                        tableIdList) || !entry.getValue().isRunning()) {
                    continue;
                }
                if (entry.getKey() <= endTransactionId) {
                    LOG.debug("find a running txn with txn_id: {} on db: {}, less than watermark txn_id {}",
                            entry.getKey(), dbId, endTransactionId);
                    return false;
                }
            }
        } finally {
            readUnlock();
        }
        return true;
    }

    /**
     * check if there exists a intersection between the source tableId list and target tableId list
     * if one of them is null or empty, that means that we don't know related tables in tableList,
     * we think the two lists may have intersection for right ordered txns
     */
    public boolean isIntersectionNotEmpty(List<Long> sourceTableIdList, List<Long> targetTableIdList) {
        if (CollectionUtils.isEmpty(sourceTableIdList) || CollectionUtils.isEmpty(targetTableIdList)) {
            return true;
        }
        for (Long srcValue : sourceTableIdList) {
            for (Long targetValue : targetTableIdList) {
                if (srcValue.equals(targetValue)) {
                    return true;
                }
            }
        }
        return false;
    }

    public List<Long> getTimeoutTxns(long currentMillis) {
        List<Long> timeoutTxns = Lists.newArrayList();
        readLock();
        try {
            for (TransactionState transactionState : idToRunningTransactionState.values()) {
                if (transactionState.isTimeout(currentMillis)) {
                    // txn is running but timeout, abort it.
                    timeoutTxns.add(transactionState.getTransactionId());
                }
            }
        } finally {
            readUnlock();
        }
        return timeoutTxns;
    }

    public void abortTimeoutTxns(long currentMillis) {
        List<Long> timeoutTxns = getTimeoutTxns(currentMillis);
        // abort timeout txns
        for (Long txnId : timeoutTxns) {
            try {
                abortTransaction(txnId, TXN_TIMEOUT_BY_MANAGER, null);
                LOG.info("transaction [" + txnId + "] is timeout, abort it by transaction manager");
            } catch (UserException e) {
                // abort may be failed. it is acceptable. just print a log
                LOG.warn("abort timeout txn {} failed. msg: {}", txnId, e.getMessage());
            }
        }
    }

    public void replayUpsertTransactionState(TransactionState transactionState) {
        writeLock();
        try {
            if (transactionState.getTransactionStatus() == TransactionStatus.UNKNOWN) {
                LOG.info("remove unknown transaction: {}", transactionState);
                return;
            }
            // set transaction status will call txn state change listener
            transactionState.replaySetTransactionStatus();
            Database db = globalStateMgr.getDb(transactionState.getDbId());
            if (transactionState.getTransactionStatus() == TransactionStatus.COMMITTED) {
                LOG.info("replay a committed transaction {}", transactionState);
                updateCatalogAfterCommitted(transactionState, db);
            } else if (transactionState.getTransactionStatus() == TransactionStatus.VISIBLE) {
                LOG.info("replay a visible transaction {}", transactionState);
                updateCatalogAfterVisible(transactionState, db);
            }
            unprotectUpsertTransactionState(transactionState, true);
            if (transactionState.isExpired(System.currentTimeMillis())) {
                LOG.info("remove expired transaction: {}", transactionState);
                deleteTransaction(transactionState);
            }
        } finally {
            writeUnlock();
        }
    }

    public void replayUpsertTransactionStateBatch(TransactionStateBatch transactionStateBatch) {
        writeLock();
        try {
            LOG.info("replay a transaction state batch{}", transactionStateBatch);
            Database db = globalStateMgr.getDb(transactionStateBatch.getDbId());
            updateCatalogAfterVisibleBatch(transactionStateBatch, db);

            unprotectSetTransactionStateBatch(transactionStateBatch, true);
        } finally {
            writeUnlock();
        }
    }

    public List<List<String>> getDbTransStateInfo() {
        List<List<String>> infos = Lists.newArrayList();
        readLock();
        try {
            infos.add(Lists.newArrayList("running", String.valueOf(
                    runningTxnNums + runningRoutineLoadTxnNums)));
            long finishedNum = getFinishedTxnNums();
            infos.add(Lists.newArrayList("finished", String.valueOf(finishedNum)));
        } finally {
            readUnlock();
        }
        return infos;
    }

    public void unprotectWriteAllTransactionStatesV2(SRMetaBlockWriter writer)
            throws IOException, SRMetaBlockException {
        for (TransactionState transactionState : idToRunningTransactionState.values()) {
            writer.writeJson(transactionState);
        }

        for (TransactionState transactionState : finalStatusTransactionStateDeque) {
            writer.writeJson(transactionState);
        }
    }

    GlobalStateMgr getGlobalStateMgr() {
        return globalStateMgr;
    }

    public void finishTransactionNew(TransactionState transactionState, Set<Long> publishErrorReplicas) throws UserException {
        Database db = globalStateMgr.getDb(transactionState.getDbId());
        if (db == null) {
            writeLock();
            try {
                transactionState.setTransactionStatus(TransactionStatus.ABORTED);
                transactionState.setReason("db is dropped");
                LOG.warn("db is dropped during transaction, abort transaction {}", transactionState);
                unprotectUpsertTransactionState(transactionState, false);
                return;
            } finally {
                writeUnlock();
            }
        }
        Span finishSpan = TraceManager.startSpan("finishTransaction", transactionState.getTxnSpan());
        Locker locker = new Locker();
        locker.lockDatabase(db, LockType.WRITE);
        finishSpan.addEvent("db_lock");
        try {
            boolean txnOperated = false;
            writeLock();
            finishSpan.addEvent("txnmgr_lock");
            try {
                transactionState.setErrorReplicas(publishErrorReplicas);
                transactionState.setFinishTime(System.currentTimeMillis());
                transactionState.clearErrorMsg();
                transactionState.setNewFinish();
                transactionState.setTransactionStatus(TransactionStatus.VISIBLE);
                unprotectUpsertTransactionState(transactionState, false);
                transactionState.notifyVisible();
                txnOperated = true;
            } finally {
                writeUnlock();
                transactionState.afterStateTransform(TransactionStatus.VISIBLE, txnOperated);
            }
            Span updateCatalogSpan = TraceManager.startSpan("updateCatalogAfterVisible", finishSpan);
            try {
                updateCatalogAfterVisible(transactionState, db);
            } finally {
                updateCatalogSpan.end();
            }
        } finally {
            locker.unLockDatabase(db, LockType.WRITE);
            finishSpan.end();
        }

        collectStatisticsForStreamLoadOnFirstLoad(transactionState, db);

        LOG.info("finish transaction {} successfully", transactionState);
    }

    public void finishTransactionBatch(TransactionStateBatch stateBatch, Set<Long> errorReplicaIds) {
        Database db = globalStateMgr.getDb(stateBatch.getDbId());
        if (db == null) {
            writeLock();
            try {
                stateBatch.setTransactionStatus(TransactionStatus.ABORTED);
                LOG.warn("db is dropped during transaction batch, abort transaction {}", stateBatch);
                unprotectSetTransactionStateBatch(stateBatch, false);
                return;
            } finally {
                writeUnlock();
            }
        }
        Locker locker = new Locker();
        locker.lockDatabase(db, LockType.WRITE);
        try {
            boolean txnOperated = false;
            writeLock();
            try {
                stateBatch.setTransactionVisibleInfo();
                unprotectSetTransactionStateBatch(stateBatch, false);
                txnOperated = true;
            } finally {
                writeUnlock();
                stateBatch.afterVisible(TransactionStatus.VISIBLE, txnOperated);
            }

            updateCatalogAfterVisibleBatch(stateBatch, db);

        } finally {
            locker.unLockDatabase(db, LockType.WRITE);
        }

        collectStatisticsForStreamLoadOnFirstLoadBatch(stateBatch, db);

        LOG.info("finish transaction {} batch successfully", stateBatch);
    }

    private void collectStatisticsForStreamLoadOnFirstLoad(TransactionState txnState, Database db) {
        TransactionState.LoadJobSourceType sourceType = txnState.getSourceType();
        if (!TransactionState.LoadJobSourceType.FRONTEND_STREAMING.equals(sourceType)
                && !TransactionState.LoadJobSourceType.BACKEND_STREAMING.equals(sourceType)) {
            return;
        }
        List<Table> tables = txnState.getIdToTableCommitInfos().values().stream()
                .map(TableCommitInfo::getTableId)
                .distinct()
                .map(db::getTable)
                .filter(Objects::nonNull)
                .collect(Collectors.toList());

        for (Table table : tables) {
            StatisticUtils.triggerCollectionOnFirstLoad(txnState, db, table, false);
        }
    }

    private void collectStatisticsForStreamLoadOnFirstLoadBatch(TransactionStateBatch txnStateBatch, Database db) {
        for (TransactionState txnState : txnStateBatch.getTransactionStates()) {
            collectStatisticsForStreamLoadOnFirstLoad(txnState, db);
        }
    }

    public String getTxnPublishTimeoutDebugInfo(long txnId) {
        TransactionState transactionState = getTransactionState(txnId);
        if (transactionState == null) {
            return "";
        }
        return transactionState.getPublishTimeoutDebugInfo();
    }

    @NotNull
    private List<TransactionStateListener> populateTransactionStateListeners(@NotNull TransactionState transactionState,
                                                                             @NotNull Database database)
            throws TransactionException {
        List<TransactionStateListener> stateListeners = Lists.newArrayList();
        for (Long tableId : transactionState.getTableIdList()) {
            Table table = database.getTable(tableId);
            if (table == null) {
                // this can happen when tableId == -1 (tablet being dropping)
                // or table really not exist.
                continue;
            }
            TransactionStateListener listener = stateListenerFactory.create(this, table);
            if (listener == null) {
                throw new TransactionCommitFailedException(table.getName() + " does not support write");
            }
            stateListeners.add(listener);
        }
        return stateListeners;
    }

    public TTransactionStatus getTxnStatus(long txnId) {
        TransactionState transactionState;
        readLock();
        try {
            transactionState = unprotectedGetTransactionState(txnId);
        } finally {
            readUnlock();
        }
        if (transactionState == null) {
            return TTransactionStatus.UNKNOWN;
        }
        TransactionStatus status = transactionState.getTransactionStatus();

        switch (status.value()) {
            //UNKNOWN
            case 0:
                return TTransactionStatus.UNKNOWN;
            //PREPARE
            case 1:
                return TTransactionStatus.PREPARE;
            //COMMITTED
            case 2:
                return TTransactionStatus.COMMITTED;
            //VISIBLE
            case 3:
                return TTransactionStatus.VISIBLE;
            //ABORTED
            case 4:
                return TTransactionStatus.ABORTED;
            //PREPARED
            case 5:
                return TTransactionStatus.PREPARED;
            default:
                return TTransactionStatus.UNKNOWN;
        }
    }

    private void checkDatabaseDataQuota() throws AnalysisException {
        Database db = globalStateMgr.getDb(dbId);
        if (db == null) {
            throw new AnalysisException("Database[" + dbId + "] does not exist");
        }

        if (usedQuotaDataBytes == -1) {
            usedQuotaDataBytes = db.getUsedDataQuotaWithLock();
        }

        long dataQuotaBytes = db.getDataQuota();
        if (usedQuotaDataBytes >= dataQuotaBytes) {
            Pair<Double, String> quotaUnitPair = DebugUtil.getByteUint(dataQuotaBytes);
            String readableQuota = DebugUtil.DECIMAL_FORMAT_SCALE_3.format(quotaUnitPair.first) + " " + quotaUnitPair.second;
            throw new AnalysisException("Database[" + db.getOriginName()
                    + "] data size exceeds quota[" + readableQuota + "]");
        }
    }

    public void updateDatabaseUsedQuotaData(long usedQuotaDataBytes) {
        this.usedQuotaDataBytes = usedQuotaDataBytes;
    }
}<|MERGE_RESOLUTION|>--- conflicted
+++ resolved
@@ -390,19 +390,9 @@
 
         Span txnSpan = transactionState.getTxnSpan();
         txnSpan.setAttribute("db", db.getFullName());
-<<<<<<< HEAD
         StringBuilder tableListString = new StringBuilder();
         txnSpan.addEvent("commit_start");
-=======
-        txnSpan.addEvent("pre_commit_start");
-
-        List<TransactionStateListener> stateListeners = populateTransactionStateListeners(transactionState, db);
-        String tableNames = stateListeners.stream().map(TransactionStateListener::getTableName)
-                .collect(Collectors.joining(","));
-        txnSpan.setAttribute("tables", tableNames);
->>>>>>> c149a42d
-
-        List<TransactionStateListener> stateListeners = Lists.newArrayList();
+
         for (Long tableId : transactionState.getTableIdList()) {
             Table table = db.getTable(tableId);
             if (table == null) {
@@ -440,6 +430,7 @@
             // after state transform
             transactionState.afterStateTransform(TransactionStatus.COMMITTED, txnOperated, callback, null);
         }
+        transactionState.prepareFinishChecker(db);
 
         // 6. update nextVersion because of the failure of persistent transaction resulting in error version
         Span updateCatalogAfterCommittedSpan = TraceManager.startSpan("updateCatalogAfterCommitted", txnSpan);
@@ -587,26 +578,12 @@
         }
     }
 
-<<<<<<< HEAD
     private TransactionState unprotectedGetTransactionState(Long transactionId) {
         TransactionState transactionState = idToRunningTransactionState.get(transactionId);
         if (transactionState != null) {
             return transactionState;
         } else {
             return idToFinalStatusTransactionState.get(transactionId);
-=======
-        for (Long tableId : transactionState.getTableIdList()) {
-            Table table = db.getTable(tableId);
-            if (table == null) {
-                // this can happen when tableId == -1 (tablet being dropping)
-                // or table really not exist.
-                continue;
-            }
-            if (tableListString.length() != 0) {
-                tableListString.append(',');
-            }
-            tableListString.append(table.getName());
->>>>>>> c149a42d
         }
     }
 
