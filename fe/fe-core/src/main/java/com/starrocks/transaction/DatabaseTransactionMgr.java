--- conflicted
+++ resolved
@@ -1252,13 +1252,26 @@
                     continue;
                 }
                 if (transactionState.getSourceType() == TransactionState.LoadJobSourceType.REPLICATION) {
-<<<<<<< HEAD
-                    Map<Long, Long> partitionVersions = ((ReplicationTxnCommitAttachment) transactionState
-                            .getTxnCommitAttachment()).getPartitionVersions();
-                    partitionCommitInfo.setVersion(partitionVersions.get(partitionCommitInfo.getPartitionId()));
+                    ReplicationTxnCommitAttachment replicationTxnAttachment = (ReplicationTxnCommitAttachment) transactionState
+                            .getTxnCommitAttachment();
+                    Map<Long, Long> partitionVersions = replicationTxnAttachment.getPartitionVersions();
+                    long newVersion = partitionVersions.get(partitionCommitInfo.getPartitionId());
+                    long versionDiff = newVersion - partition.getVisibleVersion();
+                    partitionCommitInfo.setVersion(newVersion);
+                    partitionCommitInfo.setDataVersion(partition.getDataVersion() + versionDiff);
+                    Map<Long, Long> partitionVersionEpochs = replicationTxnAttachment.getPartitionVersionEpochs();
+                    if (partitionVersionEpochs != null) {
+                        long newVersionEpoch = partitionVersionEpochs.get(partitionCommitInfo.getPartitionId());
+                        partitionCommitInfo.setVersionEpoch(newVersionEpoch);
+                    }
                 } else if (transactionState.isVersionOverwrite()) {
                     partitionCommitInfo.setVersion(((InsertTxnCommitAttachment) transactionState
                             .getTxnCommitAttachment()).getPartitionVersion());
+                    // reset data version to visible version
+                    partitionCommitInfo.setDataVersion(partitionCommitInfo.getVersion());
+                    if (partition.getVersionTxnType() == TransactionType.TXN_REPLICATION) {
+                        partitionCommitInfo.setVersionEpoch(partition.nextVersionEpoch());
+                    }
                 } else {
                     Map<Long, Long> doubleWritePartitions = table.getDoubleWritePartitions();
                     if (doubleWritePartitions != null && !doubleWritePartitions.isEmpty()) {
@@ -1275,30 +1288,14 @@
                     } else {
                         partitionCommitInfo.setVersion(partition.getNextVersion());
                     }
-                    LOG.debug("set partition {} version to {} in transaction {}",
-                            partitionId, partitionCommitInfo.getVersion(), transactionState);
-=======
-                    ReplicationTxnCommitAttachment replicationTxnAttachment = (ReplicationTxnCommitAttachment) transactionState
-                            .getTxnCommitAttachment();
-                    Map<Long, Long> partitionVersions = replicationTxnAttachment.getPartitionVersions();
-                    long newVersion = partitionVersions.get(partitionCommitInfo.getPartitionId());
-                    long versionDiff = newVersion - partition.getVisibleVersion();
-                    partitionCommitInfo.setVersion(newVersion);
-                    partitionCommitInfo.setDataVersion(partition.getDataVersion() + versionDiff);
-                    Map<Long, Long> partitionVersionEpochs = replicationTxnAttachment.getPartitionVersionEpochs();
-                    if (partitionVersionEpochs != null) {
-                        long newVersionEpoch = partitionVersionEpochs.get(partitionCommitInfo.getPartitionId());
-                        partitionCommitInfo.setVersionEpoch(newVersionEpoch);
-                    }
-                } else {
-                    partitionCommitInfo.setVersion(partition.getNextVersion());
                     // update data version
                     partitionCommitInfo.setDataVersion(partition.getNextDataVersion());
                     if (transactionState.getSourceType() != TransactionState.LoadJobSourceType.LAKE_COMPACTION &&
-                            partition.getVersionTxnType() == TransactionType.TXN_REPLICATION) {
+                            partition.getVersionTxnType() == TransactionType.TXN_REPLICATION) { 
                         partitionCommitInfo.setVersionEpoch(partition.nextVersionEpoch());
                     }
->>>>>>> 6e5573b8
+                    LOG.debug("set partition {} version to {} in transaction {}",
+                            partitionId, partitionCommitInfo.getVersion(), transactionState);
                 }
                 // versionTime has different meanings in shared data and shared nothing mode.
                 // In shared nothing mode, versionTime is the time when the transaction was
