--- conflicted
+++ resolved
@@ -109,25 +109,20 @@
                 continue;
             }
             LakeTablet tablet = (LakeTablet) tablets.get(0);
-<<<<<<< HEAD
+            try {
+                if (GlobalStateMgr.isCheckpointThread()) {
+                    throw new RuntimeException("Cannot call getShardInfo in checkpoint thread");
+                }
+                ShardInfo shardInfo = GlobalStateMgr.getCurrentState().getStarOSAgent().getShardInfo(tablet.getShardId(),
+                        StarOSAgent.DEFAULT_WORKER_GROUP_ID);
 
-            if (GlobalStateMgr.isCheckpointThread()) {
-                throw new RuntimeException("Cannot call getShardInfo in checkpoint thread");
-            }
-            ShardInfo shardInfo = GlobalStateMgr.getCurrentState().getStarOSAgent().getShardInfo(tablet.getShardId(),
-                    StarOSAgent.DEFAULT_WORKER_GROUP_ID);
-
-            return Optional.of(shardInfo);
-=======
-            try {
-                return Optional.of(tablet.getShardInfo());
+                return Optional.of(shardInfo);
             } catch (StarClientException e) {
                 if (e.getCode() != StatusCode.NOT_EXIST) {
                     throw e;
                 }
                 // Shard does not exist, ignore this shard
             }
->>>>>>> 4d224e13
         }
         return Optional.empty();
     }
