// This file is made available under Elastic License 2.0.
// This file is based on code available under the Apache license here:
//   https://github.com/apache/incubator-doris/blob/master/fe/fe-core/src/main/java/org/apache/doris/cluster/Cluster.java

// Licensed to the Apache Software Foundation (ASF) under one
// or more contributor license agreements.  See the NOTICE file
// distributed with this work for additional information
// regarding copyright ownership.  The ASF licenses this file
// to you under the Apache License, Version 2.0 (the
// "License"); you may not use this file except in compliance
// with the License.  You may obtain a copy of the License at
//
//   http://www.apache.org/licenses/LICENSE-2.0
//
// Unless required by applicable law or agreed to in writing,
// software distributed under the License is distributed on an
// "AS IS" BASIS, WITHOUT WARRANTIES OR CONDITIONS OF ANY
// KIND, either express or implied.  See the License for the
// specific language governing permissions and limitations
// under the License.

package com.starrocks.cluster;

import com.google.common.base.Preconditions;
import com.google.common.base.Strings;
import com.google.common.collect.Lists;
import com.starrocks.catalog.InfoSchemaDb;
import com.starrocks.common.io.Text;
import com.starrocks.common.io.Writable;
import com.starrocks.persist.LinkDbInfo;
import com.starrocks.system.SystemInfoService;
import org.apache.logging.log4j.LogManager;
import org.apache.logging.log4j.Logger;

import java.io.DataInput;
import java.io.DataOutput;
import java.io.IOException;
import java.util.List;
import java.util.Map;
import java.util.Set;
import java.util.concurrent.ConcurrentHashMap;
import java.util.concurrent.locks.ReentrantLock;

// Now Cluster don't have read interface, in order to be back compatible.
// We will remove the persistent format later.
public class Cluster implements Writable {
    private static final Logger LOG = LogManager.getLogger(Cluster.class);

    private Long id;
    private String name;
    // backend which cluster own
    private Set<Long> backendIdSet = ConcurrentHashMap.newKeySet();
    // compute node which cluster own
    private Set<Long> computeNodeIdSet = ConcurrentHashMap.newKeySet();

    private ConcurrentHashMap<String, LinkDbInfo> linkDbNames = new ConcurrentHashMap<>();
    private ConcurrentHashMap<Long, LinkDbInfo> linkDbIds = new ConcurrentHashMap<>();

    private Set<Long> dbIds = ConcurrentHashMap.newKeySet();
    private Set<String> dbNames = ConcurrentHashMap.newKeySet();
    private ConcurrentHashMap<String, Long> dbNameToIDs = new ConcurrentHashMap<>();

    // lock to perform atomic operations
    private ReentrantLock lock = new ReentrantLock(true);

    private Cluster() {
        // for persist
    }

    public Cluster(String name, long id) {
        this.name = name;
        this.id = id;
    }

    private void lock() {
        this.lock.lock();
    }

    private void unlock() {
        this.lock.unlock();
    }

    public Long getId() {
        return id;
    }

    public void addDb(String name, long id) {
        if (Strings.isNullOrEmpty(name)) {
            return;
        }
        lock();
        try {
            dbNames.add(name);
            dbIds.add(id);
            dbNameToIDs.put(name, id);
        } finally {
            unlock();
        }
    }

    public void removeDb(String name, long id) {
        lock();
        try {
            dbNames.remove(name);
            dbIds.remove(id);
        } finally {
            unlock();
        }
    }

    // Just for check
    public boolean isEmpty() {
        return backendIdSet == null || backendIdSet.isEmpty();
    }
    public boolean isDefaultCluster() {
        return SystemInfoService.DEFAULT_CLUSTER.equalsIgnoreCase(name);
    }

    public List<Long> getComputeNodeIdList() {
        return Lists.newArrayList(computeNodeIdSet);
    }

    public void setBackendIdList(List<Long> backendIdList) {
        if (backendIdList == null) {
            return;
        }
        backendIdSet = ConcurrentHashMap.newKeySet();
        backendIdSet.addAll(backendIdList);
    }

    public void addComputeNode(long computeNodeId) {
        computeNodeIdSet.add(computeNodeId);
    }

    public void addBackend(long backendId) {
        backendIdSet.add(backendId);
    }

    public void removeComputeNode(long removedComputeNodeId) {
        computeNodeIdSet.remove((Long) removedComputeNodeId);
    }

    public void removeBackend(long removedBackendId) {
        backendIdSet.remove((Long) removedBackendId);
    }

    public static Cluster read(DataInput in) throws IOException {
        Cluster cluster = new Cluster();
        cluster.readFields(in);
        return cluster;
    }

    @Override
    public void write(DataOutput out) throws IOException {
        out.writeLong(id);
        Text.writeString(out, name);

        out.writeLong(backendIdSet.size());
        for (Long id : backendIdSet) {
            out.writeLong(id);
        }

        int dbCount = dbIds.size();
        if (dbNames.contains(InfoSchemaDb.DATABASE_NAME)) {
            dbCount--;
        }

        out.writeInt(dbCount);
        // don't persist InfoSchemaDb meta
        for (String name : dbNames) {
            if (!name.equals(InfoSchemaDb.DATABASE_NAME)) {
<<<<<<< HEAD
                Text.writeString(out, ClusterNamespace.getFullName(name));
=======
                Text.writeString(out, name);
>>>>>>> 9f04b884
            } else {
                dbIds.remove(dbNameToIDs.get(name));
            }
        }

        String errMsg = String.format("%d vs %d, fatal error, Write cluster meta failed!",
                dbNames.size(), dbIds.size() + 1);
        // ensure we have removed InfoSchemaDb id
        Preconditions.checkState(dbNames.size() == dbIds.size() + 1, errMsg);

        out.writeInt(dbCount);
        for (long id : dbIds) {
            out.writeLong(id);
        }

        out.writeInt(linkDbNames.size());
        for (Map.Entry<String, LinkDbInfo> infoMap : linkDbNames.entrySet()) {
            Text.writeString(out, infoMap.getKey());
            infoMap.getValue().write(out);
        }

        out.writeInt(linkDbIds.size());
        for (Map.Entry<Long, LinkDbInfo> infoMap : linkDbIds.entrySet()) {
            out.writeLong(infoMap.getKey());
            infoMap.getValue().write(out);
        }
    }

    public void readFields(DataInput in) throws IOException {
        id = in.readLong();
        name = Text.readString(in);
        Long len = in.readLong();
        while (len-- > 0) {
            Long id = in.readLong();
            backendIdSet.add(id);
        }
        int count = in.readInt();
        while (count-- > 0) {
            dbNames.add(ClusterNamespace.getNameFromFullName(Text.readString(in)));
        }

        count = in.readInt();
        while (count-- > 0) {
            dbIds.add(in.readLong());
        }

        count = in.readInt();
        while (count-- > 0) {
            final String key = Text.readString(in);
            final LinkDbInfo value = new LinkDbInfo();
            value.readFields(in);
            linkDbNames.put(key, value);
        }

        count = in.readInt();
        while (count-- > 0) {
            final long key = in.readLong();
            final LinkDbInfo value = new LinkDbInfo();
            value.readFields(in);
            linkDbIds.put(key, value);
        }
    }
}<|MERGE_RESOLUTION|>--- conflicted
+++ resolved
@@ -169,11 +169,7 @@
         // don't persist InfoSchemaDb meta
         for (String name : dbNames) {
             if (!name.equals(InfoSchemaDb.DATABASE_NAME)) {
-<<<<<<< HEAD
                 Text.writeString(out, ClusterNamespace.getFullName(name));
-=======
-                Text.writeString(out, name);
->>>>>>> 9f04b884
             } else {
                 dbIds.remove(dbNameToIDs.get(name));
             }
