--- conflicted
+++ resolved
@@ -712,7 +712,6 @@
                 isRead = true;
                 break;
             }
-<<<<<<< HEAD
             case OperationType.OP_ALTER_USER_V2: {
                 data = AlterUserInfo.read(in);
                 isRead = true;
@@ -720,10 +719,11 @@
             }
             case OperationType.OP_DROP_USER_V2: {
                 data = UserIdentity.read(in);
-=======
+                isRead = true;
+                break;
+            }
             case OperationType.OP_UPDATE_USER_PRIVILEGE_V2: {
                 data = UserPrivilegeCollectionInfo.read(in);
->>>>>>> f05ed867
                 isRead = true;
                 break;
             }
