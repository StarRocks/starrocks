--- conflicted
+++ resolved
@@ -48,13 +48,13 @@
     private long toKey;
     private long currentKey;
     private BDBEnvironment environment;
-<<<<<<< HEAD
     // names of all local databases, will set on initialization, and will update every time `prelong()` is called
     protected List<Long> localDBNames = null;
     // index of next db to be opened
     protected int nextDbPositionIndex = -1;
     // the database of current log
     protected CloseSafeDatabase database = null;
+    private String prefix;
 
     /**
      * handle DatabaseException carefully
@@ -84,51 +84,24 @@
         return exception;
     }
 
+    public static BDBJournalCursor getJournalCursor(BDBEnvironment env, long fromKey, long toKey)
+            throws JournalException, JournalInconsistentException, InterruptedException {
+        return getJournalCursor(env, "", fromKey, toKey);
+    }
+
     /**
      * init journal cursor
      * if toKey = -1(CUROSR_END_KEY), it will automatically search the end.
      */
-    public static BDBJournalCursor getJournalCursor(BDBEnvironment env, long fromKey, long toKey)
+    public static BDBJournalCursor getJournalCursor(BDBEnvironment env, String prefix, long fromKey, long toKey)
             throws JournalException, JournalInconsistentException, InterruptedException {
         if (fromKey < 0  // fromKey must be a positive number
                 || (toKey > 0 && toKey < fromKey)  // if toKey is a positive number, it must be smaller than fromKey
                 || (toKey <= 0 && toKey != JournalCursor.CUROSR_END_KEY)  // if toKey is a negative number, it must be END
             ) {
             throw new JournalException(String.format("Invalid key range! fromKey %s toKey %s", fromKey, toKey));
-=======
-    private List<Long> dbNames;
-    private CloseSafeDatabase database;
-    private int nextDbPositionIndex;
-    private String prefix;
-
-    public static BDBJournalCursor getJournalCursor(BDBEnvironment env, long fromKey, long toKey) throws
-            JournalException {
-        return new BDBJournalCursor(env, "", fromKey, toKey);
-    }
-
-    public static BDBJournalCursor getJournalCursor(BDBEnvironment env, String prefix, long fromKey, long toKey) throws
-            JournalException {
-        if (toKey < fromKey || fromKey < 0) {
-            throw new JournalException(String.format("Invalid key range! fromKey %s toKey %s", fromKey, toKey));
-        }
-        return new BDBJournalCursor(env, prefix, fromKey, toKey);
-    }
-
-    protected BDBJournalCursor(BDBEnvironment env, long fromKey, long toKey) throws JournalException {
-        this(env, "", fromKey, toKey);
-    }
-
-    protected BDBJournalCursor(BDBEnvironment env, String prefix, long fromKey, long toKey) throws JournalException {
-        this.environment = env;
-        this.toKey = toKey;
-        this.currentKey = fromKey;
-        this.prefix = prefix;
-        this.dbNames = env.getDatabaseNamesWithPrefix(prefix);
-        if (dbNames == null) {
-            throw new JournalException("failed to get db names!");
->>>>>>> 7ee482c8
-        }
-        BDBJournalCursor cursor = new BDBJournalCursor(env, fromKey, toKey);
+        }
+        BDBJournalCursor cursor = new BDBJournalCursor(env, prefix, fromKey, toKey);
         cursor.refresh();
         return cursor;
     }
@@ -154,8 +127,9 @@
                 currentKey, database, nextDbPositionIndex);
     }
 
-    protected BDBJournalCursor(BDBEnvironment env, long fromKey, long toKey) {
+    protected BDBJournalCursor(BDBEnvironment env, String prefix, long fromKey, long toKey) {
         this.environment = env;
+        this.prefix = prefix;
         this.currentKey = fromKey;
         this.toKey = toKey;
     }
@@ -210,17 +184,13 @@
         if (!shouldOpenDatabase()) {
             return;
         }
-<<<<<<< HEAD
         // close previous db
         if (database != null) {
             database.close();
             database = null;
         }
-        String dbName = Long.toString(localDBNames.get(nextDbPositionIndex));
-=======
-
-        String dbName = prefix + Long.toString(dbNames.get(nextDbPositionIndex));
->>>>>>> 7ee482c8
+
+        String dbName = prefix + Long.toString(localDBNames.get(nextDbPositionIndex));
         JournalException exception = null;
         for (int i = 0; i < RETRY_TIME; ++ i) {
             try {
