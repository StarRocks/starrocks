// This file is made available under Elastic License 2.0.
// This file is based on code available under the Apache license here:
//   https://github.com/apache/incubator-doris/blob/master/fe/fe-core/src/main/java/org/apache/doris/journal/bdbje/BDBJEJournal.java

// Licensed to the Apache Software Foundation (ASF) under one
// or more contributor license agreements.  See the NOTICE file
// distributed with this work for additional information
// regarding copyright ownership.  The ASF licenses this file
// to you under the Apache License, Version 2.0 (the
// "License"); you may not use this file except in compliance
// with the License.  You may obtain a copy of the License at
//
//   http://www.apache.org/licenses/LICENSE-2.0
//
// Unless required by applicable law or agreed to in writing,
// software distributed under the License is distributed on an
// "AS IS" BASIS, WITHOUT WARRANTIES OR CONDITIONS OF ANY
// KIND, either express or implied.  See the License for the
// specific language governing permissions and limitations
// under the License.

package com.starrocks.journal.bdbje;

import com.google.common.annotations.VisibleForTesting;
import com.sleepycat.bind.tuple.TupleBinding;
import com.sleepycat.je.Database;
import com.sleepycat.je.DatabaseEntry;
import com.sleepycat.je.DatabaseException;
import com.sleepycat.je.OperationStatus;
import com.sleepycat.je.Transaction;
import com.starrocks.common.Pair;
import com.starrocks.common.io.DataOutputBuffer;
import com.starrocks.journal.Journal;
import com.starrocks.journal.JournalCursor;
import com.starrocks.journal.JournalException;
import com.starrocks.journal.JournalInconsistentException;
import com.starrocks.server.GlobalStateMgr;
import org.apache.logging.log4j.LogManager;
import org.apache.logging.log4j.Logger;

import java.util.ArrayList;
import java.util.List;

/*
 * This is the bdb implementation of Journal interface.
 * First, we open() this journal, then read from or write to the bdb environment
 * We can also get journal id information by calling get***Id functions.
 * Finally, close this journal.
 * This class encapsulates the read, write APIs of bdbje
 */
public class BDBJEJournal implements Journal {
    public static final Logger LOG = LogManager.getLogger(BDBJEJournal.class);
    static int RETRY_TIME = 3;
    static int SLEEP_INTERVAL_SEC = 5;

    private BDBEnvironment bdbEnvironment = null;
    protected CloseSafeDatabase currentJournalDB = null;
    protected Transaction currentTrasaction = null;
    // used to distinguish different module's db in BDB, must be empty or end with '_'
    private final String prefix;

    // store uncommitted kv, used for rebuilding txn on commit fails
    private List<Pair<DatabaseEntry, DatabaseEntry>> uncommitedDatas = new ArrayList<>();

    @VisibleForTesting
    public BDBJEJournal(BDBEnvironment bdbEnvironment, CloseSafeDatabase currentJournalDB) {
        this.bdbEnvironment = bdbEnvironment;
        this.currentJournalDB = currentJournalDB;
        this.prefix = "";
    }

    public BDBJEJournal(BDBEnvironment bdbEnvironment) {
        this(bdbEnvironment, "" /* prefix */);
    }

    public BDBJEJournal(BDBEnvironment bdbEnvironment, String prefix) {
        this.bdbEnvironment = bdbEnvironment;
        assert prefix.isEmpty() || prefix.charAt(prefix.length() - 1) == '_';
        this.prefix = prefix;
    }

    public String getPrefix() {
        return prefix;
    }

    /*
     * Database is named by its minimum journal id.
     * For example:
     * One database contains journal 100 to journal 200, its name is 100.
     * The next database's name is 201
     */
    @Override
    public void rollJournal(long newName) throws JournalException {
        // Doesn't need to roll if current database contains no journals
        if (currentJournalDB.getDb().count() == 0) {
            return;
        }

        String currentDbName = currentJournalDB.getDb().getDatabaseName();
        String currentIdStr = currentDbName;
        if (!prefix.isEmpty()) { // remove prefix
            currentIdStr = currentDbName.substring(prefix.length());
        }
        long currentName = Long.parseLong(currentIdStr);
        long newNameVerify = currentName + currentJournalDB.getDb().count();
        if (newName == newNameVerify) {
<<<<<<< HEAD
            LOG.info("roll edit log. new db name is {}", newName);
            currentJournalDB.close();
            currentJournalDB = bdbEnvironment.openDatabase(Long.toString(newName));
=======
            String newDbName = getFullDatabaseName(newName);
            LOG.info("roll edit log. new db name is {}", newDbName);
            currentJournalDB = bdbEnvironment.openDatabase(newDbName);
>>>>>>> 7ee482c8
        } else {
            String msg = String.format("roll journal error! journalId and db journal numbers is not match. "
                            + "journal id: %d, current db: %s, expected db count: %d",
                    newName, currentDbName, newNameVerify);
            LOG.error(msg);
            throw new JournalException(msg);
        }
    }

    @Override
<<<<<<< HEAD
    public JournalCursor read(long fromKey, long toKey)
            throws JournalException, JournalInconsistentException, InterruptedException {
        return BDBJournalCursor.getJournalCursor(bdbEnvironment, fromKey, toKey);
=======
    public JournalCursor read(long fromKey, long toKey) throws JournalException {
        return BDBJournalCursor.getJournalCursor(bdbEnvironment, prefix, fromKey, toKey);
>>>>>>> 7ee482c8
    }

    @Override
    public long getMaxJournalId() {
        long ret = -1;
        if (bdbEnvironment == null) {
            return ret;
        }
        List<Long> dbNames = bdbEnvironment.getDatabaseNamesWithPrefix(prefix);
        if (dbNames == null || dbNames.size() == 0) {
            return ret;
        }

        int index = dbNames.size() - 1;
        String dbName = getFullDatabaseName(dbNames.get(index));
        long dbNumberName = dbNames.get(index);
        // open database temporarily and close after count
        Database database = bdbEnvironment.openDatabase(dbName).getDb();
<<<<<<< HEAD
        try {
            ret = dbNumberName + database.count() - 1;
        } finally {
            database.close();
=======
        ret = dbNumberName + database.count() - 1;

        return ret;
    }

    @Override
    public long getMinJournalId() {
        long ret = -1;
        if (bdbEnvironment == null) {
            return ret;
        }
        List<Long> dbNames = bdbEnvironment.getDatabaseNamesWithPrefix(prefix);
        if (dbNames == null || dbNames.size() == 0) {
            return ret;
        }

        String dbName = getFullDatabaseName(dbNames.get(0));
        Database database = bdbEnvironment.openDatabase(dbName).getDb();
        // The database is empty
        if (database.count() == 0) {
            return ret;
>>>>>>> 7ee482c8
        }

        return ret;
    }

    @Override
    public void close() {
        if (currentJournalDB != null) {
            currentJournalDB.close();
            currentJournalDB = null;
        }
    }

    /**
     * open the bdbje environment, and get the current journal database
     * This function is only called if master is transfered, and is used for write journal
     * So there's no need to catch RestartRequiredException
     */
    @Override
    public void open() throws InterruptedException, JournalException {
        // Open a new journal database or get last existing one as current journal database
        List<Long> dbNames = null;
        JournalException exception = null;
        for (int i = 0; i < RETRY_TIME; i++) {
            try {
                // sleep for retry
                if (i > 0) {
                    Thread.sleep(SLEEP_INTERVAL_SEC * 1000L);
                }

                dbNames = bdbEnvironment.getDatabaseNamesWithPrefix(prefix);
                if (dbNames == null) {  // bdb environment is closing
                    throw new JournalException("fail to get dbNames while open bdbje journal. will exit");
                }
                String dbName = null;
                if (dbNames.size() == 0) {
                    /*
                     *  This is the very first time to open. Usually, we will open a new database named "1".
                     *  But when we start cluster with an image file copied from other cluster,
                     *  here we should open database with name image max journal id + 1.
                     *  (default GlobalStateMgr.getCurrentState().getReplayedJournalId() is 0)
                     */
                    dbName = getFullDatabaseName(GlobalStateMgr.getCurrentState().getReplayedJournalId() + 1);
                    LOG.info("the very first time to open bdb, dbname is {}", dbName);
                } else {
                    // get last database as current journal database
                    dbName = getFullDatabaseName(dbNames.get(dbNames.size() - 1));
                }

                if (currentJournalDB != null) {
                    currentJournalDB.close();
                }
                currentJournalDB = bdbEnvironment.openDatabase(dbName);
                if (currentJournalDB == null) {
                    LOG.warn("fail to open database {}. retried {} times", dbName, i);
                    continue;
                }
                return;
            } catch (DatabaseException e) {
                String errMsg = String.format("catch exception after retried %d times", i + 1);
                LOG.warn(errMsg, e);
                exception = new JournalException(errMsg);
                exception.initCause(e);
            }
        }

        // failed after retry
        throw exception;
    }

    /**
     * delete all journals that < deleteToJournalId
     */
    @Override
    public void deleteJournals(long deleteToJournalId) {
        List<Long> dbNames = bdbEnvironment.getDatabaseNamesWithPrefix(prefix);
        if (dbNames == null) {
            LOG.info("delete database names is null.");
            return;
        }

        String msg = "existing database names: ";
        for (long name : dbNames) {
            msg += name + " ";
        }
        msg += ", deleteToJournalId is " + deleteToJournalId;
        LOG.info(msg);

        for (int i = 1; i < dbNames.size(); i++) {
            if (deleteToJournalId >= dbNames.get(i)) {
                long name = dbNames.get(i - 1);
                String dbName = getFullDatabaseName(name);
                LOG.info("delete database name {}", dbName);
                bdbEnvironment.removeDatabase(dbName);
            } else {
                LOG.info("database name {} is larger than deleteToJournalId {}, not delete",
                        dbNames.get(i), deleteToJournalId);
                break;
            }
        }
    }

    @Override
    public long getFinalizedJournalId() {
        List<Long> dbNames = bdbEnvironment.getDatabaseNamesWithPrefix(prefix);
        assert (dbNames != null);

        String msg = "database names: ";
        for (long name : dbNames) {
            msg += name + " ";
        }
        LOG.info(msg);

        if (dbNames.size() < 2) {
            return 0;
        }

        return dbNames.get(dbNames.size() - 1) - 1;
    }

    @Override
    public List<Long> getDatabaseNames() {
        if (bdbEnvironment == null) {
            return null;
        }

        return bdbEnvironment.getDatabaseNamesWithPrefix(prefix);
    }

    public BDBEnvironment getBdbEnvironment() {
        return bdbEnvironment;
    }

    /**
     * start batch write
     * for BDB: start transaction.
     */
    @Override
    public void batchWriteBegin() throws InterruptedException, JournalException {
        if (currentTrasaction != null) {
            throw new JournalException(String.format(
                    "failed to begin batch write because has running txn = %s", currentTrasaction));
        }

        JournalException exception = null;
        for (int i = 0; i < RETRY_TIME; i++) {
            try {
                // sleep before retry
                if (i != 0) {
                    Thread.sleep(SLEEP_INTERVAL_SEC * 1000);
                }

                currentTrasaction = currentJournalDB.getDb().getEnvironment().beginTransaction(
                        null, bdbEnvironment.getTxnConfig());
                return;
            } catch (DatabaseException e) {
                String errMsg = String.format("failed to begin txn after retried %d times! db = %s",
                        i + 1, currentJournalDB);
                LOG.error(errMsg, e);
                exception = new JournalException(errMsg);
                exception.initCause(e);
            }
        }
        // failed after retried
        throw exception;
    }

    /**
     * append buffer to current batch
     * for bdb: write to transaction, no commit
     */
    @Override
    public void batchWriteAppend(long journalId, DataOutputBuffer buffer) throws InterruptedException, JournalException {
        if (currentTrasaction == null) {
            throw new JournalException("failed to append because no running txn!");
        }
        // id is the key
        DatabaseEntry theKey = new DatabaseEntry();
        TupleBinding<Long> idBinding = TupleBinding.getPrimitiveBinding(Long.class);
        idBinding.objectToEntry(journalId, theKey);
        // entity is the value
        DatabaseEntry theData = new DatabaseEntry(buffer.getData(), 0, buffer.getLength());

        JournalException exception = null;
        for (int i = 0; i < RETRY_TIME; i++) {
            try {
                // sleep before retry
                if (i != 0) {
                    Thread.sleep(SLEEP_INTERVAL_SEC * 1000);
                }

                OperationStatus status = currentJournalDB.put(currentTrasaction, theKey, theData);
                if (status != OperationStatus.SUCCESS) {
                    throw new JournalException(String.format(
                            "failed to append journal after retried %d times! status[%s] db[%s] key[%s] data[%s]",
                            i + 1, status, currentJournalDB, theKey, theData));
                }
                // success
                uncommitedDatas.add(Pair.create(theKey, theData));
                return;
            } catch (DatabaseException e) {
                String errMsg = String.format(
                        "failed to append journal after retried %d times! key[%s] value[%s] txn[%s] db[%s]",
                        i + 1, theKey, theData, currentTrasaction, currentJournalDB);
                LOG.error(errMsg, e);
                exception = new JournalException(errMsg);
                exception.initCause(e);
            } catch (JournalException e) {
                LOG.error("failed to write journal", e);
                exception = e;
            }
        }
        // failed after retried
        throw exception;
    }

    /**
     * persist current batch
     * for bdb: commit current transaction
     * notice that if commit fail, the transaction may not be valid.
     * we should rebuild the transaction and retry.
     */
    @Override
    public void batchWriteCommit() throws InterruptedException, JournalException {
        if (currentTrasaction == null) {
            throw new JournalException("failed to commit because no running txn!");
        }

        JournalException exception = null;
        try {
            for (int i = 0; i < RETRY_TIME; i++) {
                // retry cleanups
                if (i != 0) {
                    Thread.sleep(SLEEP_INTERVAL_SEC * 1000);

                    if (currentTrasaction == null || !currentTrasaction.isValid()) {
                        try {
                            rebuildCurrentTransaction();
                        } catch (JournalException e) {
                            // failed to rebuild txn, will continune to next attempt
                            LOG.warn("failed to commit journal after retried {} times! failed to rebuild txn",
                                    i + 1, e);
                            currentTrasaction = null;
                            exception = e;
                            continue;
                        }
                    }
                } // if i != 0

                // commit
                try {
                    currentTrasaction.commit();
                    return;
                } catch (DatabaseException e) {
                    String errMsg = String.format("failed to commit journal after retried %d times! txn[%s] db[%s]",
                            i + 1, currentTrasaction, currentJournalDB);
                    LOG.error(errMsg, e);
                    exception = new JournalException(errMsg);
                    exception.initCause(e);
                }
            }
            // failed after retried
            throw exception;
        } finally {
            // always reset current txn
            currentTrasaction = null;
            uncommitedDatas.clear();
        }
    }

    /**
     * txn can be invalid if commit fails on exception
     * in this case, we rebuild the current transaction with `uncommitedDatas`
     * there's no need to retry while we were rebuilding since we have retried outside this function
     */
    private void rebuildCurrentTransaction() throws JournalException {
        LOG.warn("transaction is invalid, rebuild the txn with {} kvs", uncommitedDatas.size());

        try {
            //  begin transaction
            currentTrasaction = currentJournalDB.getDb().getEnvironment().beginTransaction(
                    null, bdbEnvironment.getTxnConfig());
            // append
            for (Pair<DatabaseEntry, DatabaseEntry> kvPair : uncommitedDatas) {
                DatabaseEntry theKey = kvPair.first;
                DatabaseEntry theData = kvPair.second;
                OperationStatus status = currentJournalDB.put(currentTrasaction, theKey, theData);
                if (status != OperationStatus.SUCCESS) {
                    String msg = String.format(
                            "failed to append journal! status[%s] db[%s] key[%s] data[%s]",
                            status, currentJournalDB, theKey, theData);
                    LOG.warn(msg);
                    throw new JournalException(msg);
                }
            }
            LOG.info("rebuild txn succeed. new txn {}", currentTrasaction);
        } catch (DatabaseException e) {
            String errMsg = String.format("failed to rebuild txn! txn[%s] db[%s]", currentTrasaction, currentJournalDB);
            LOG.error(errMsg, e);
            JournalException exception = new JournalException(errMsg);
            exception.initCause(e);
            throw exception;
        }
    }

    /**
     * abort current transaction
     * for bdb: abort current transaction.
     */
    @Override
    public void batchWriteAbort() throws InterruptedException, JournalException {
        if (currentTrasaction == null) {
            LOG.warn("failed to abort transaction because no running transaction, will just ignore and return.");
            return;
        }
        try {
            currentTrasaction.abort();
        } catch (DatabaseException e) {
            JournalException exception = new JournalException(String.format(
                    "failed to abort batch write! txn[%s] db[%s]", currentTrasaction, currentJournalDB));
            exception.initCause(e);
            throw exception;
        } finally {
            currentTrasaction = null;
        }
    }

    private String getFullDatabaseName(long dbId) {
        return prefix + Long.toString(dbId);
    }
}<|MERGE_RESOLUTION|>--- conflicted
+++ resolved
@@ -104,15 +104,10 @@
         long currentName = Long.parseLong(currentIdStr);
         long newNameVerify = currentName + currentJournalDB.getDb().count();
         if (newName == newNameVerify) {
-<<<<<<< HEAD
-            LOG.info("roll edit log. new db name is {}", newName);
-            currentJournalDB.close();
-            currentJournalDB = bdbEnvironment.openDatabase(Long.toString(newName));
-=======
             String newDbName = getFullDatabaseName(newName);
             LOG.info("roll edit log. new db name is {}", newDbName);
+            currentJournalDB.close();
             currentJournalDB = bdbEnvironment.openDatabase(newDbName);
->>>>>>> 7ee482c8
         } else {
             String msg = String.format("roll journal error! journalId and db journal numbers is not match. "
                             + "journal id: %d, current db: %s, expected db count: %d",
@@ -123,14 +118,9 @@
     }
 
     @Override
-<<<<<<< HEAD
     public JournalCursor read(long fromKey, long toKey)
             throws JournalException, JournalInconsistentException, InterruptedException {
-        return BDBJournalCursor.getJournalCursor(bdbEnvironment, fromKey, toKey);
-=======
-    public JournalCursor read(long fromKey, long toKey) throws JournalException {
         return BDBJournalCursor.getJournalCursor(bdbEnvironment, prefix, fromKey, toKey);
->>>>>>> 7ee482c8
     }
 
     @Override
@@ -149,34 +139,10 @@
         long dbNumberName = dbNames.get(index);
         // open database temporarily and close after count
         Database database = bdbEnvironment.openDatabase(dbName).getDb();
-<<<<<<< HEAD
         try {
             ret = dbNumberName + database.count() - 1;
         } finally {
             database.close();
-=======
-        ret = dbNumberName + database.count() - 1;
-
-        return ret;
-    }
-
-    @Override
-    public long getMinJournalId() {
-        long ret = -1;
-        if (bdbEnvironment == null) {
-            return ret;
-        }
-        List<Long> dbNames = bdbEnvironment.getDatabaseNamesWithPrefix(prefix);
-        if (dbNames == null || dbNames.size() == 0) {
-            return ret;
-        }
-
-        String dbName = getFullDatabaseName(dbNames.get(0));
-        Database database = bdbEnvironment.openDatabase(dbName).getDb();
-        // The database is empty
-        if (database.count() == 0) {
-            return ret;
->>>>>>> 7ee482c8
         }
 
         return ret;
