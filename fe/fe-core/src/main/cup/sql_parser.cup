// Licensed to the Apache Software Foundation (ASF) under one
// or more contributor license agreements.  See the NOTICE file
// distributed with this work for additional information
// regarding copyright ownership.  The ASF licenses this file
// to you under the Apache License, Version 2.0 (the
// "License"); you may not use this file except in compliance
// with the License.  You may obtain a copy of the License at
//
//   http://www.apache.org/licenses/LICENSE-2.0
//
// Unless required by applicable law or agreed to in writing,
// software distributed under the License is distributed on an
// "AS IS" BASIS, WITHOUT WARRANTIES OR CONDITIONS OF ANY
// KIND, either express or implied.  See the License for the
// specific language governing permissions and limitations
// under the License.

package com.starrocks.analysis;

import java.math.BigDecimal;
import java.util.ArrayList;
import java.util.HashSet;
import java.util.HashMap;
import java.util.List;
import java.util.Map;

import com.starrocks.catalog.AccessPrivilege;
import com.starrocks.catalog.AggregateType;
import com.starrocks.catalog.ArrayType;
import com.starrocks.catalog.KeysType;
import com.starrocks.catalog.PrimitiveType;
import com.starrocks.catalog.ScalarType;
import com.starrocks.catalog.Type;
import com.starrocks.catalog.View;
import com.starrocks.common.AnalysisException;
import com.starrocks.common.Version;
import com.starrocks.mysql.MysqlPassword;

import com.google.common.collect.Lists;
import com.google.common.collect.Maps;

import java_cup.runtime.Symbol;

// Commented by Zhao Chun
// Now we have 2 shift/reduce conflict
// between TIMESTAMP "20100101" and TIMESTAMP "alias"
// between DATE "20100101" and DATE "alias"

parser code {:
    private Symbol errorToken;
    public boolean isVerbose = false;
    public String wild;
    public Expr where;

    // List of expected tokens ids from current parsing state for generating syntax error message
    private final List<Integer> expectedTokenIds = Lists.newArrayList();

    // To avoid reporting trivial tokens as expected tokens in error messages
    private boolean reportExpectedToken(Integer tokenId) {
        if (SqlScanner.isKeyword(tokenId) ||
                tokenId.intValue() == SqlParserSymbols.COMMA ||
                tokenId.intValue() == SqlParserSymbols.IDENT) {
            return true;
        } else {
            return false;
        }
    }

    private String getErrorTypeMessage(int lastTokenId) {
        String msg = null;
        switch(lastTokenId) {
            case SqlParserSymbols.UNMATCHED_STRING_LITERAL:
                msg = "Unmatched string literal";
                break;
            case SqlParserSymbols.NUMERIC_OVERFLOW:
                msg = "Numeric overflow";
                break;
            default:
                msg = "Syntax error";
                break;
        }
        return msg;
    }

    // Override to save error token, just update error information.
    @Override
    public void syntax_error(Symbol token) {
        errorToken = token;

        // derive expected tokens from current parsing state
        expectedTokenIds.clear();
        int state = ((Symbol)stack.peek()).parse_state;
        // get row of actions table corresponding to current parsing state
        // the row consists of pairs of <tokenId, actionId>
        // a pair is stored as row[i] (tokenId) and row[i+1] (actionId)
        // the last pair is a special error action
        short[] row = action_tab[state];
        short tokenId;
        // the expected tokens are all the symbols with a
        // corresponding action from the current parsing state
        for (int i = 0; i < row.length-2; ++i) {
            // Get tokenId and skip actionId
            tokenId = row[i++];
            expectedTokenIds.add(Integer.valueOf(tokenId));
        }
    }

    // Override to keep it from calling report_fatal_error()
    // This exception is not AnalysisException because we don't want this report to client.
    @Override
    public void unrecovered_syntax_error(Symbol cur_token) throws AnalysisException {
        throw new AnalysisException(getErrorTypeMessage(cur_token.sym));
    }


    // Manually throw a parse error on a given symbol for special circumstances.
    public void parseError(String symbolName, int symbolId) throws AnalysisException {
        Symbol errorToken = getSymbolFactory().newSymbol(symbolName, symbolId,
                ((Symbol) stack.peek()), ((Symbol) stack.peek()), null);
        // Call syntax error to gather information about expected tokens, etc.
        // syntax_error does not throw an exception
        syntax_error(errorToken);

        unrecovered_syntax_error(errorToken);
    }

    // Returns error string, consisting of the original
    // stmt with a '^' under the offending token. Assumes
    // that parse() has been called and threw an exception
    public String getErrorMsg(String stmt) {
        if (errorToken == null || stmt == null) {
            return null;
        }
        String[] lines = stmt.split("\n", -1);
        StringBuffer result = new StringBuffer();
        result.append(getErrorTypeMessage(errorToken.sym) + " in line ");
        result.append(errorToken.left);
        result.append(":\n");

        // errorToken_.left is the line number of error.
        // errorToken_.right is the column number of the error.
        // index is start from 0, so "minus 1" is the real error line idx
        String errorLine = lines[errorToken.left - 1];
        // If the error is that additional tokens are expected past the end,
        // errorToken_.right will be past the end of the string.
        int lastCharIndex = Math.min(errorLine.length(), errorToken.right);
        int maxPrintLength = 60;
        int errorLoc = 0;
        if (errorLine.length() <= maxPrintLength) {
            // The line is short. Print the entire line.
            result.append(errorLine);
            result.append('\n');
            errorLoc = errorToken.right;
        } else {
            // The line is too long. Print maxPrintLength/2 characters before the error and
            // after the error.
            int contextLength = maxPrintLength / 2 - 3;
            String leftSubStr;
            if (errorToken.right > maxPrintLength / 2) {
                leftSubStr = "..." + errorLine.substring(errorToken.right - contextLength,
                        lastCharIndex);
            } else {
                leftSubStr = errorLine.substring(0, errorToken.right);
            }
            errorLoc = leftSubStr.length();
            result.append(leftSubStr);
            if (errorLine.length() - errorToken.right > maxPrintLength / 2) {
                result.append(errorLine.substring(errorToken.right,
                            errorToken.right + contextLength) + "...");
            } else {
                result.append(errorLine.substring(lastCharIndex));
            }
            result.append("\n");
        }

        // print error indicator
        for (int i = 0; i < errorLoc - 1; ++i) {
            result.append(' ');
        }
        result.append("^\n");

        // only report encountered and expected tokens for syntax errors
        if (errorToken.sym == SqlParserSymbols.UNMATCHED_STRING_LITERAL ||
                errorToken.sym == SqlParserSymbols.NUMERIC_OVERFLOW) {
            return result.toString();
        }

        // append last encountered token
        result.append("Encountered: ");
        String lastToken = SqlScanner.tokenIdMap.get(Integer.valueOf(errorToken.sym));
        if (lastToken != null) {
            result.append(lastToken);
        } else if (SqlScanner.isKeyword((String) errorToken.value)) {
            result.append("A reserved word cannot be used as an identifier: ").append((String) errorToken.value);
        } else {
            result.append("Unknown last token with id: " + errorToken.sym);
        }

        // Append expected tokens
        result.append('\n');
        result.append("Expected: ");
        String expectedToken = null;
        Integer tokenId = null;
        for (int i = 0; i < expectedTokenIds.size(); ++i) {
            tokenId = expectedTokenIds.get(i);
            // keywords hints
            if (SqlScanner.isKeyword(lastToken) && tokenId.intValue() == SqlParserSymbols.IDENT) {
                result.append(String.format("%s is keyword, maybe `%s`", lastToken, lastToken) + ", ");
                continue;
            }

            if (reportExpectedToken(tokenId)) {
                expectedToken = SqlScanner.tokenIdMap.get(tokenId);
                result.append(expectedToken + ", ");
            }
        }
        // remove trailing ", "
        result.delete(result.length() - 2, result.length());
        result.append('\n');

        return result.toString();
    }

:};

// Total keywords of starrocks
terminal String KW_ADD, KW_AFTER, KW_AGGREGATE, KW_ALL, KW_ALTER, KW_AND, KW_ARRAY, KW_AS, KW_ASC, KW_AUTHORS,
    KW_BACKEND, KW_BACKUP, KW_BETWEEN, KW_BEGIN, KW_BIGINT, KW_BITMAP, KW_BITMAP_UNION, KW_BOOLEAN, KW_BROKER, KW_BACKENDS, KW_BY, KW_BUILTIN,
    KW_CANCEL, KW_CASE, KW_CAST, KW_CHAIN, KW_CHAR, KW_CHARSET, KW_CHECK, KW_CLUSTER, KW_CLUSTERS,
    KW_COLLATE, KW_COLLATION, KW_COLUMNS, KW_COMMENT, KW_COMMIT, KW_COMMITTED,
    KW_CONFIG, KW_CONNECTION, KW_CONNECTION_ID, KW_CONSISTENT, KW_COUNT, KW_CREATE, KW_CURRENT, KW_CURRENT_TIMESTAMP, KW_CURRENT_USER,
    KW_DATA, KW_DATABASE, KW_DATABASES, KW_DATE, KW_DATETIME, KW_DAY, KW_DECIMAL, KW_DECIMALV2, KW_DECIMAL32, KW_DECIMAL64, KW_DECIMAL128, KW_DECOMMISSION, KW_DEFAULT, KW_DESC,
    KW_DELETE, KW_DISTINCT, KW_DISTINCTPC, KW_DISTINCTPCSA, KW_DYNAMIC, KW_BUCKETS, KW_DIV, KW_DOUBLE, KW_DROP,
    KW_ELSE, KW_END, KW_ENGINE, KW_ENGINES, KW_ERRORS, KW_EVENTS, KW_EXISTS, KW_EXPORT,
    KW_EXTERNAL, KW_EXTRACT,
    KW_FALSE, KW_FOLLOWING, KW_FREE, KW_FROM, KW_FILE, KW_FIRST, KW_FLOAT, KW_FOR, KW_FORMAT, KW_FRONTENDS, KW_FULL, KW_FN, KW_FUNCTION,
    KW_GLOBAL, KW_GRANT, KW_GRANTS, KW_GROUPING,
    KW_HASH, KW_HELP,KW_HLL, KW_HLL_UNION, KW_HOUR, KW_HUB,
    KW_IDENTIFIED, KW_IF, KW_IN, KW_INDEXES, KW_INSTALL,
    KW_INT, KW_SIGNED, KW_INTERVAL, KW_IS, KW_ISNULL, KW_ISOLATION,
    KW_JSON,
    KW_LABEL, KW_LARGEINT, KW_LAST, KW_LEFT, KW_LESS, KW_LEVEL, KW_LIKE, KW_LIMIT, KW_LINK, KW_LIST, KW_LOAD,
    KW_LOCAL, KW_LOCATION, KW_LOGICAL,
    KW_MAX, KW_MERGE, KW_MIN, KW_MINUTE, KW_MODIFY, KW_MONTH,
    KW_NAME, KW_NAMES, KW_NEGATIVE, KW_NO, KW_NOT, KW_NULL, KW_NULLS,
    KW_OFFSET, KW_ON, KW_ONLY, KW_OPEN, KW_OR, KW_ORDER, KW_OVER,
    KW_PARTITION, KW_PARTITIONS, KW_PASSWORD, KW_PATH, KW_PAUSE, KW_PIPE, KW_PRECEDING,
    KW_PLUGIN, KW_PLUGINS,
    KW_PROC, KW_PROPERTIES, KW_PROPERTY, KW_PERCENTILE, KW_PERCENTILE_UNION,
    KW_QUERY, KW_QUOTA,
    KW_RANDOM, KW_RANGE, KW_READ, KW_RECOVER, KW_REGEXP, KW_RELEASE,
    KW_REPEATABLE, KW_REPOSITORY, KW_REPOSITORIES, KW_REPLACE, KW_REPLACE_IF_NOT_NULL, KW_RESOURCE, KW_RESOURCES, KW_RESTORE, KW_RETURNS, KW_RESUME, KW_REVOKE,
    KW_RIGHT, KW_ROLE, KW_ROLES, KW_ROLLBACK, KW_ROLLUP, KW_ROUTINE, KW_ROW, KW_ROWS,
    KW_SCHEMA, KW_SCHEMAS, KW_SECOND, KW_SERIALIZABLE, KW_SESSION, KW_SET, KW_SHOW,
    KW_SMALLINT, KW_SNAPSHOT, KW_SONAME, KW_SPLIT, KW_START, KW_STATUS, KW_STOP, KW_STORAGE, KW_STRING,
    KW_SUM, KW_SUPERUSER, KW_SYNC,
    KW_TABLE, KW_TABLES, KW_TABLET, KW_TASK, KW_TEMPORARY, KW_TERMINATED, KW_THAN, KW_TIME, KW_THEN, KW_TIMESTAMP, KW_TINYINT,
    KW_TO, KW_TRANSACTION, KW_TRIGGERS, KW_TRIM, KW_TRUE, KW_TRUNCATE, KW_TYPE, KW_TYPES,
    KW_UNCOMMITTED, KW_UNBOUNDED, KW_USER, KW_UNINSTALL,
    KW_VALUE, KW_VARCHAR, KW_VARIABLES, KW_VERBOSE, KW_VIEW,
    KW_WARNINGS, KW_WEEK, KW_WHEN, KW_SQLBLACKLIST, KW_WHITELIST, KW_WHERE, KW_WITH, KW_WORK, KW_WRITE,
    KW_YEAR;

terminal COMMA, DOT, AT, STAR, LPAREN, RPAREN, COLON, SEMICOLON, LBRACE, RBRACE, LBRACKET, RBRACKET, DIVIDE, MOD, ADD, SUBTRACT;
terminal BITAND, BITOR, BITXOR, BITNOT;
terminal EQUAL, NOT, LESSTHAN, GREATERTHAN, SET_VAR;
terminal COMMENTED_PLAN_HINT_START, COMMENTED_PLAN_HINT_END;
terminal ARROW;
terminal String IDENT;
terminal String NUMERIC_OVERFLOW;
terminal Long INTEGER_LITERAL;
terminal String LARGE_INTEGER_LITERAL;
terminal Double FLOATINGPOINT_LITERAL;
terminal BigDecimal DECIMAL_LITERAL;
terminal String STRING_LITERAL;
terminal String UNMATCHED_STRING_LITERAL;

// Statement that the result of this parser.
nonterminal List<StatementBase> stmts;
nonterminal StatementBase stmt, show_stmt, show_param, help_stmt, create_routine_load_stmt, pause_routine_load_stmt, resume_routine_load_stmt, stop_routine_load_stmt,
    show_routine_load_stmt, show_routine_load_task_stmt, alter_stmt,
    drop_stmt, grant_stmt, revoke_stmt, create_stmt, set_stmt, sync_stmt, cancel_stmt, cancel_param, delete_stmt,
    unsupported_stmt, export_stmt,
    import_columns_stmt, import_where_stmt, install_plugin_stmt, uninstall_plugin_stmt;

nonterminal ImportColumnDesc import_column_desc;
nonterminal List<ImportColumnDesc> import_column_descs;

// unsupported statement
nonterminal opt_with_consistent_snapshot, opt_work, opt_chain, opt_release;

// No return.
nonterminal opt_full, from_or_in, opt_storage, opt_wild_where,
            charset, equal, transaction_characteristics, isolation_level,
            transaction_access_mode, isolation_types;

// String
nonterminal UserIdentity user_identity;

// Description of user
nonterminal UserDesc grant_user;

nonterminal BackupStmt backup_stmt;
nonterminal RestoreStmt restore_stmt;

nonterminal Expr expr, non_pred_expr, arithmetic_expr, timestamp_arithmetic_expr;
nonterminal Expr array_expr, array_subscript, array_slice;
nonterminal Expr set_expr_or_default;
nonterminal Expr arrow_expr;
nonterminal ArrayList<Expr> expr_list;
nonterminal ArrayList<Expr> func_arg_list;
nonterminal ArrayList<Expr> expr_pipe_list;
nonterminal String opt_table_alias;
nonterminal ArrayList<String> ident_list;
nonterminal PartitionNames opt_partition_names, partition_names;
nonterminal ArrayList<Long> opt_tablet_list, tablet_list;
nonterminal TableName table_name, opt_table_name;
nonterminal FunctionName function_name;
nonterminal Expr where_clause;
nonterminal Predicate predicate, between_predicate, comparison_predicate,
  compound_predicate, in_predicate, like_predicate, exists_predicate;
nonterminal ArrayList<Expr> opt_partition_by_clause;
nonterminal ArrayList<OrderByElement> order_by_elements, order_by_clause;
nonterminal OrderByElement order_by_element;
nonterminal Boolean opt_order_param;
nonterminal Boolean opt_nulls_order_param;
nonterminal LimitElement limit_clause;
nonterminal TypeDef type_def;
nonterminal Type type, array_def;
nonterminal Expr cast_expr, case_else_clause, analytic_expr;
nonterminal LiteralExpr literal;
nonterminal CaseExpr case_expr;
nonterminal ArrayList<CaseWhenClause> case_when_clause_list;
nonterminal FunctionParams function_params;
nonterminal Expr function_call_expr;
nonterminal AnalyticWindow opt_window_clause;
nonterminal AnalyticWindow.Type window_type;
nonterminal AnalyticWindow.Boundary window_boundary;
nonterminal SlotRef column_ref;
nonterminal ArrayList<TableRef> base_table_ref_list;
nonterminal TableRef base_table_ref;
nonterminal Subquery subquery;
nonterminal Expr sign_chain_expr;
nonterminal ArrayList<String> opt_common_hints;

// Set type
nonterminal SetType option_type, opt_var_type, var_ident_type;

// Set variable
nonterminal SetVar option_value, option_value_follow_option_type, option_value_no_option_type;

// List of set variable
nonterminal List<SetVar> option_value_list, option_value_list_continued, start_option_value_list,
        start_option_value_list_following_option_type;

nonterminal Map<String, String> key_value_map, opt_properties;
nonterminal Long opt_field_length;

nonterminal List<AccessPrivilege> privilege_list;
nonterminal List<String> string_list;
nonterminal List<Long> integer_list;
nonterminal AccessPrivilege privilege_type;

nonterminal LabelName job_label;
nonterminal BrokerDesc opt_broker;
nonterminal List<String> opt_col_list;
nonterminal ColumnSeparator column_separator;
nonterminal RowDelimiter row_delimiter;
nonterminal String opt_user_role;
nonterminal TablePattern tbl_pattern;
nonterminal ResourcePattern resource_pattern;
nonterminal String ident_or_star;

// Routine load
nonterminal ParseNode load_property;
nonterminal List<ParseNode> opt_load_property_list;

// Boolean
nonterminal Boolean opt_read_only;

nonterminal String keyword, ident, ident_or_text, variable_name, text_or_password,
        charset_name_or_default, old_or_new_charset_name_or_default, opt_collate,
        collation_name_or_default, type_func_name_keyword, type_function_name, time_unit;

nonterminal String opt_db;
nonterminal Boolean opt_if_exists, opt_if_not_exists;

nonterminal RoutineLoadDataSourceProperties opt_datasource_properties;

precedence nonassoc COMMA;
precedence nonassoc STRING_LITERAL;
precedence nonassoc KW_COLUMNS;
precedence nonassoc KW_WITH;

precedence left KW_FULL, KW_MERGE;
precedence left DOT;
precedence left SET_VAR;
precedence left KW_OR;
precedence left KW_AND;
precedence left KW_NOT, NOT;
precedence left KW_BETWEEN, KW_IN, KW_IS, KW_EXISTS;
precedence left KW_LIKE, KW_REGEXP;
precedence left EQUAL, LESSTHAN, GREATERTHAN;
precedence left ADD, SUBTRACT;
precedence left AT, STAR, DIVIDE, MOD, KW_DIV;
precedence left BITAND, BITOR, BITXOR;
precedence left KW_PIPE;
precedence left BITNOT;
precedence left KW_ORDER, KW_BY, KW_LIMIT;
precedence left ARROW;
precedence right KW_PROPERTIES;
precedence left LPAREN, RPAREN;
// Support chaining of timestamp arithmetic exprs.
precedence left KW_INTERVAL;
precedence left KW_OVER;
precedence left KW_COLLATE;
precedence left KW_PARTITION;
precedence left KW_PARTITIONS;
precedence right KW_TEMPORARY;
precedence right LBRACKET;
// fix conflict in create table function
// http://tryitnw.blogspot.com/2012/02/tip-avoiding-shiftreduce-conflict.html
precedence left KW_FUNCTION;

start with stmts;

stmts ::=
    stmt:stmt
    {:
        RESULT = Lists.newArrayList(stmt);
    :}
    | stmts:stmts SEMICOLON stmt:stmt
    {:
        stmts.add(stmt);
        RESULT = stmts;
    :}
    | import_columns_stmt:stmt
    {:
        RESULT = Lists.newArrayList(stmt);
    :}
    | import_where_stmt:stmt
    {:
        RESULT = Lists.newArrayList(stmt);
    :}
    ;

import_columns_stmt ::=
    KW_COLUMNS LPAREN import_column_descs:columns RPAREN
    {:
        RESULT = new ImportColumnsStmt(columns);
    :}
    ;

import_column_descs ::=
    import_column_desc:column
    {:
        RESULT = Lists.newArrayList(column);
    :}
    | import_column_descs:columns COMMA import_column_desc:column
    {:
        columns.add(column);
        RESULT = columns;
    :}
    ;

import_column_desc ::=
    ident:name
    {:
        RESULT = new ImportColumnDesc(name, null);
    :}
    | ident:name EQUAL expr:expr
    {:
        RESULT = new ImportColumnDesc(name, expr);
    :}
    ;

import_where_stmt ::=
    KW_WHERE expr:expr
    {:
        RESULT = new ImportWhereStmt(expr);
    :}
    ;

stmt ::=
     alter_stmt:stmt
    {: RESULT = stmt; :}
    | create_stmt:query
    {: RESULT = query; :}
    | drop_stmt:stmt
    {: RESULT = stmt; :}
    | set_stmt:set
    {: RESULT = set; :}
    | KW_ADD KW_SQLBLACKLIST STRING_LITERAL:sql
    {: RESULT = new AddSqlBlackListStmt(sql); :}
    | show_stmt:show
    {: RESULT = show; :}
    | grant_stmt:grant
    {: RESULT = grant; :}
    | revoke_stmt:revoke
    {: RESULT = revoke; :}
    | help_stmt : stmt
    {: RESULT = stmt; :}
    | create_routine_load_stmt : stmt
    {: RESULT = stmt; :}
    | pause_routine_load_stmt : stmt
    {: RESULT = stmt; :}
    | resume_routine_load_stmt : stmt
    {: RESULT = stmt; :}
    | stop_routine_load_stmt : stmt
    {: RESULT = stmt; :}
    | show_routine_load_stmt : stmt
    {: RESULT = stmt; :}
    | show_routine_load_task_stmt : stmt
    {: RESULT = stmt; :}
    | cancel_stmt : stmt
    {: RESULT = stmt; :}
    | delete_stmt : stmt
    {: RESULT = stmt; :}
    | sync_stmt : stmt
    {: RESULT = stmt; :}
    | backup_stmt : stmt
    {: RESULT = stmt; :}
	| restore_stmt : stmt
    {: RESULT = stmt; :}
    | unsupported_stmt : stmt
    {: RESULT = stmt; :}
    | export_stmt : stmt
    {: RESULT = stmt; :}
    | install_plugin_stmt : stmt
    {: RESULT = stmt; :}
    | uninstall_plugin_stmt : stmt
    {: RESULT = stmt; :}
    | /* empty: query only has comments */
    {:
        RESULT = new EmptyStmt();
    :}
    ;

// plugin statement
install_plugin_stmt ::=
    KW_INSTALL KW_PLUGIN KW_FROM ident_or_text:source opt_properties:properties
    {:
        RESULT = new InstallPluginStmt(source, properties);
    :}
    ;

uninstall_plugin_stmt ::=
    KW_UNINSTALL KW_PLUGIN ident_or_text:name
    {:
        RESULT = new UninstallPluginStmt(name);
    :}
    ;

// Alter Statement
alter_stmt ::=
     KW_ALTER KW_ROUTINE KW_LOAD KW_FOR job_label:jobLabel
      opt_load_property_list:loadPropertyList
      opt_properties:jobProperties
      opt_datasource_properties:datasourceProperties
    {:
        RESULT = new AlterRoutineLoadStmt(jobLabel, loadPropertyList, jobProperties, datasourceProperties);
    :}
    ;

opt_datasource_properties ::=
    // empty
    {:
        RESULT = new RoutineLoadDataSourceProperties();
    :}
    | KW_FROM ident:type LPAREN key_value_map:customProperties RPAREN
    {:
        RESULT = new RoutineLoadDataSourceProperties(type, customProperties);
    :}
    ;

// Sync Stmt
sync_stmt ::=
    KW_SYNC
    {:
        RESULT = new SyncStmt();
    :}
    ;

// Create Statement
create_stmt ::=
    /* User */
    KW_CREATE KW_USER opt_if_not_exists:ifNotExists grant_user:user opt_user_role:userRole
    {:
        RESULT = new CreateUserStmt(ifNotExists, user, userRole);
    :}
    | KW_CREATE opt_read_only:isReadOnly KW_REPOSITORY ident:repoName KW_WITH KW_BROKER ident:brokerName
      KW_ON KW_LOCATION STRING_LITERAL:location
      opt_properties:properties
    {:
        RESULT = new CreateRepositoryStmt(isReadOnly, repoName, brokerName, location, properties);
    :}
    | KW_CREATE opt_read_only:isReadOnly KW_REPOSITORY ident:repoName KW_WITH KW_BROKER
      KW_ON KW_LOCATION STRING_LITERAL:location
      opt_properties:properties
    {:
        RESULT = new CreateRepositoryStmt(isReadOnly, repoName, null, location, properties);
    :}
    | KW_CREATE KW_ROLE ident_or_text:role
    {:
        RESULT = new CreateRoleStmt(role);
    :}
    | KW_CREATE KW_FILE STRING_LITERAL:fileName opt_db:db KW_PROPERTIES LPAREN key_value_map:properties RPAREN
    {:
        RESULT = new CreateFileStmt(fileName, db, properties);
    :}
    ;

opt_read_only ::=
    {:
        RESULT = false;
    :}
    | KW_READ KW_ONLY
    {:
        RESULT = true;
    :}
    ;

grant_user ::=
    user_identity:user_id
    {:
        /* No password */
        RESULT = new UserDesc(user_id);
    :}
    | user_identity:user_id KW_IDENTIFIED KW_BY STRING_LITERAL:password
    {:
        /* plain text password */
        RESULT = new UserDesc(user_id, password, true);
    :}
    | user_identity:user_id KW_IDENTIFIED KW_BY KW_PASSWORD STRING_LITERAL:password
    {:
        /* hashed password */
        RESULT = new UserDesc(user_id, password, false);
    :}
    | user_identity:user_id KW_IDENTIFIED KW_WITH IDENT:auth_plugin
    {:
        /* with auth plugin */
        RESULT = new UserDesc(user_id, auth_plugin);
    :}
    | user_identity:user_id KW_IDENTIFIED KW_WITH IDENT:auth_plugin KW_AS STRING_LITERAL:auth_string
    {:
        /* with auth plugin and auth string, encrypted if auth string is password */
        RESULT = new UserDesc(user_id, auth_plugin, auth_string, false);
    :}
    | user_identity:user_id KW_IDENTIFIED KW_WITH IDENT:auth_plugin KW_BY STRING_LITERAL:auth_string
    {:
        /* with auth plugin and auth string, plain text if auth string is password */
        RESULT = new UserDesc(user_id, auth_plugin, auth_string, true);
    :}
    ;

opt_user_role ::=
    /* Empty */
    {:
        RESULT = null;
    :}
    | KW_SUPERUSER /* for forward compatibility*/
    {:
        RESULT = "superuser";
    :}
    | KW_DEFAULT KW_ROLE STRING_LITERAL:role
    {:
        RESULT = role;
    :}
    ;

user_identity ::=
    ident_or_text:user
    {:
        RESULT = new UserIdentity(user, "%", false);
    :}
    | ident_or_text:user AT ident_or_text:host
    {:
        RESULT = new UserIdentity(user, host, false);
    :}
    | ident_or_text:user AT LBRACKET ident_or_text:host RBRACKET
    {:
        RESULT = new UserIdentity(user, host, true);
    :}
    ;

// Help statement
help_stmt ::=
    KW_HELP ident_or_text:mark
    {:
        RESULT = new HelpStmt(mark);
    :}
    ;

// Export statement
export_stmt ::=
    KW_EXPORT KW_TABLE base_table_ref:tblRef opt_col_list:cols
    KW_TO STRING_LITERAL:path
    opt_properties:properties
    opt_broker:broker
    {:
        RESULT = new ExportStmt(tblRef, cols, path, properties, broker);
    :}
    ;

job_label ::=
    ident:label
    {:
        RESULT = new LabelName("", label);
    :}
    | ident:db DOT ident:label
    {:
        RESULT = new LabelName(db, label);
    :}
    ;

column_separator ::=
    KW_COLUMNS KW_TERMINATED KW_BY STRING_LITERAL:sep
    {:
        RESULT = new ColumnSeparator(sep);
    :}
    ;

row_delimiter::=
    KW_ROWS KW_TERMINATED KW_BY STRING_LITERAL:delimiter
    {:
        RESULT = new RowDelimiter(delimiter);
    :}
    ;

opt_col_list ::=
    {:
        RESULT = null;
    :}
    | LPAREN ident_list:colList RPAREN
    {:
        RESULT = colList;
    :}
    ;

opt_broker ::=
    {:
        RESULT = null;
    :}
    | KW_WITH KW_BROKER
    {:
        RESULT = new BrokerDesc(null);
    :}
    | KW_WITH KW_BROKER LPAREN key_value_map:properties RPAREN
    {:
        RESULT = new BrokerDesc(properties);
    :}
    | KW_WITH KW_BROKER ident_or_text:name
    {:
        RESULT = new BrokerDesc(name, null);
    :}
    | KW_WITH KW_BROKER ident_or_text:name LPAREN key_value_map:properties RPAREN
    {:
        RESULT = new BrokerDesc(name, properties);
    :}
    ;

// Routine load statement
create_routine_load_stmt ::=
    KW_CREATE KW_ROUTINE KW_LOAD job_label:jobLabel KW_ON ident:tableName
    opt_load_property_list:loadPropertyList
    opt_properties:properties
    KW_FROM ident:type LPAREN key_value_map:customProperties RPAREN
    {:
        RESULT = new CreateRoutineLoadStmt(jobLabel, tableName, loadPropertyList, properties, type, customProperties);
    :}
    ;

opt_load_property_list ::=
    {:
        RESULT = null;
    :}
    | load_property:loadProperty
    {:
        RESULT = Lists.newArrayList(loadProperty);
    :}
    | opt_load_property_list:list COMMA load_property:loadProperty
    {:
        list.add(loadProperty);
        RESULT = list;
    :}
    ;

load_property ::=
    column_separator:colSep
    {:
        RESULT = colSep;
    :}
    | row_delimiter:rowDelimiter
    {:
        RESULT = rowDelimiter;
    :}
    | import_columns_stmt:columnsInfo
    {:
        RESULT = columnsInfo;
    :}
    | import_where_stmt:wherePredicate
    {:
        RESULT = wherePredicate;
    :}
    | partition_names:partitionNames
    {:
        RESULT = partitionNames;
    :}
    ;

pause_routine_load_stmt ::=
    KW_PAUSE KW_ROUTINE KW_LOAD KW_FOR job_label:jobLabel
    {:
        RESULT = new PauseRoutineLoadStmt(jobLabel);
    :}
    ;

resume_routine_load_stmt ::=
    KW_RESUME KW_ROUTINE KW_LOAD KW_FOR job_label:jobLabel
    {:
        RESULT = new ResumeRoutineLoadStmt(jobLabel);
    :}
    ;

stop_routine_load_stmt ::=
    KW_STOP KW_ROUTINE KW_LOAD KW_FOR job_label:jobLabel
    {:
        RESULT = new StopRoutineLoadStmt(jobLabel);
    :}
    ;

show_routine_load_stmt ::=
    KW_SHOW KW_ROUTINE KW_LOAD KW_FOR job_label:jobLabel
    {:
        RESULT = new ShowRoutineLoadStmt(jobLabel, false);
    :}
    | KW_SHOW KW_ALL KW_ROUTINE KW_LOAD KW_FOR job_label:jobLabel
    {:
        RESULT = new ShowRoutineLoadStmt(jobLabel, true);
    :}
    | KW_SHOW KW_ROUTINE KW_LOAD opt_db:dbName opt_wild_where order_by_clause:orderByClause limit_clause:limitClause
    {:
        RESULT = new ShowRoutineLoadStmt(new LabelName(dbName, null), false, parser.where, orderByClause, limitClause);
    :}
    | KW_SHOW KW_ALL KW_ROUTINE KW_LOAD opt_db:dbName opt_wild_where order_by_clause:orderByClause limit_clause:limitClause
    {:
        RESULT = new ShowRoutineLoadStmt(new LabelName(dbName, null), true, parser.where, orderByClause, limitClause);
    :}
    ;

show_routine_load_task_stmt ::=
    KW_SHOW KW_ROUTINE KW_LOAD KW_TASK opt_db:dbName opt_wild_where
    {:
        RESULT = new ShowRoutineLoadTaskStmt(dbName, parser.where);
    :}
    ;

// Grant statement
grant_stmt ::=
    KW_GRANT privilege_list:privs KW_ON tbl_pattern:tblPattern KW_TO user_identity:userId
    {:
        RESULT = new GrantStmt(userId, null, tblPattern, privs);
    :}
    | KW_GRANT privilege_list:privs KW_ON tbl_pattern:tblPattern KW_TO KW_ROLE STRING_LITERAL:role
    {:
        RESULT = new GrantStmt(null, role, tblPattern, privs);
    :}
    | KW_GRANT privilege_list:privs KW_ON KW_RESOURCE resource_pattern:resourcePattern KW_TO user_identity:userId
    {:
        RESULT = new GrantStmt(userId, null, resourcePattern, privs);
    :}
    | KW_GRANT privilege_list:privs KW_ON KW_RESOURCE resource_pattern:resourcePattern KW_TO KW_ROLE STRING_LITERAL:role
    {:
        RESULT = new GrantStmt(null, role, resourcePattern, privs);
    :}
    ;

tbl_pattern ::=
    ident_or_star:db
    {:
        RESULT = new TablePattern(db, "*");
    :}
    | ident_or_star:db DOT ident_or_star:tbl
    {:
        RESULT = new TablePattern(db, tbl);
    :}
    ;

resource_pattern ::=
    ident_or_star:resourceName
    {:
        RESULT = new ResourcePattern(resourceName);
    :}
    | STRING_LITERAL:resourceName
    {:
        RESULT = new ResourcePattern(resourceName);
    :}
    ;

ident_or_star ::=
    STAR
    {:
        RESULT = "*";
    :}
    | ident:ident
    {:
        RESULT = ident;
    :}
    ;

// Revoke statement
revoke_stmt ::=
    KW_REVOKE privilege_list:privs KW_ON tbl_pattern:tblPattern KW_FROM user_identity:userId
    {:
        RESULT = new RevokeStmt(userId, null, tblPattern, privs);
    :}
    | KW_REVOKE privilege_list:privs KW_ON tbl_pattern:tblPattern KW_FROM KW_ROLE STRING_LITERAL:role
    {:
        RESULT = new RevokeStmt(null, role, tblPattern, privs);
    :}
    | KW_REVOKE privilege_list:privs KW_ON KW_RESOURCE resource_pattern:resourcePattern KW_FROM user_identity:userId
    {:
        RESULT = new RevokeStmt(userId, null, resourcePattern, privs);
    :}
    | KW_REVOKE privilege_list:privs KW_ON KW_RESOURCE resource_pattern:resourcePattern KW_FROM KW_ROLE STRING_LITERAL:role
    {:
        RESULT = new RevokeStmt(null, role, resourcePattern, privs);
    :}
    ;

// Drop statement
drop_stmt ::=
    /* User */
    KW_DROP KW_USER user_identity:userId
    {:
        RESULT = new DropUserStmt(userId);
    :}
    | KW_DROP KW_REPOSITORY ident:repoName
    {:
        RESULT = new DropRepositoryStmt(repoName);
    :}
    | KW_DROP KW_ROLE ident_or_text:role
    {:
        RESULT = new DropRoleStmt(role);
    :}
    | KW_DROP KW_FILE STRING_LITERAL:fileName opt_db:dbName KW_PROPERTIES LPAREN key_value_map:properties RPAREN
    {:
        RESULT = new DropFileStmt(fileName, dbName, properties);
    :}
<<<<<<< HEAD
    | KW_DROP KW_RESOURCE ident_or_text:resourceName
    {:
        RESULT = new DropResourceStmt(resourceName);
=======
    | KW_DROP KW_MATERIALIZED KW_VIEW opt_if_exists:ifExists table_name:dbMvName opt_table_name:dbTblName
    {:
        RESULT = new DropMaterializedViewStmt(ifExists, dbMvName, dbTblName);
>>>>>>> 383a79c8
    :}
    ;

key_value_map ::=
    STRING_LITERAL:name EQUAL STRING_LITERAL:value
    {:
    RESULT = Maps.newHashMap();
    RESULT.put(name, value);
    :}
    | key_value_map:map COMMA STRING_LITERAL:name EQUAL STRING_LITERAL:value
    {:
    map.put(name, value);
    RESULT = map;
    :}
    ;

opt_properties ::=
    {:
    RESULT = null;
    :}
    | KW_PROPERTIES LPAREN key_value_map:map RPAREN
    {:
    RESULT = map;
    :}
    ;

opt_if_exists ::=
    {:
        RESULT = false;
    :}
    | KW_IF KW_EXISTS
    {:
        RESULT = true;
    :}
    ;

opt_if_not_exists ::=
    {:
        RESULT = false;
    :}
    | KW_IF KW_NOT KW_EXISTS
    {:
        RESULT = true;
    :}
    ;

// Show statement
show_stmt ::=
    KW_SHOW show_param:stmt
    {:
        RESULT = stmt;
    :}
    ;

show_param ::=
    // show sqlblacklist
    KW_SQLBLACKLIST
    {:
        RESULT = new ShowSqlBlackListStmt();
    :}
    | KW_WHITELIST
    {:
        RESULT = new ShowWhiteListStmt();
    :}
<<<<<<< HEAD
    /* show variables */
    | opt_var_type:type KW_VARIABLES opt_wild_where
    {:
        RESULT = new ShowVariablesStmt(type, parser.wild, parser.where);
    :}
    /* triggers */
    | opt_full KW_TRIGGERS opt_db:db opt_wild_where
    {:
        RESULT = new ShowTriggersStmt();
    :}
    /* events */
    | KW_EVENTS opt_db:db opt_wild_where
    {:
        RESULT = new ShowEventsStmt();
    :}
    /* plugins */
    | KW_PLUGINS
    {:
        RESULT = new ShowPluginsStmt();
    :}
    /* engines */
    | opt_storage KW_ENGINES
    {:
        RESULT = new ShowEnginesStmt();
    :}
    /* Authors */
    | KW_AUTHORS
    {:
        RESULT = new ShowAuthorStmt();
    :}
    /* Database */
    | KW_DATABASES opt_wild_where
    {:
        RESULT = new ShowDbStmt(parser.wild, parser.where);
    :}
    | KW_SCHEMAS opt_wild_where
    {:
        RESULT = new ShowDbStmt(parser.wild, parser.where);
    :}
    /* collation */
    | KW_COLLATION opt_wild_where
    {:
        RESULT = new ShowCollationStmt(parser.wild);
    :}
    | KW_WARNINGS limit_clause
    {:
        RESULT = new ShowWarningStmt();
    :}
    | KW_ERRORS limit_clause
    {:
        RESULT = new ShowWarningStmt();
=======
    /* show materialized view */
    | KW_MATERIALIZED KW_VIEW opt_db:db
    {:
        RESULT = new ShowMaterializedViewStmt(db);
>>>>>>> 383a79c8
    :}
    /* Show export statement */
    | KW_EXPORT opt_db:db opt_wild_where order_by_clause:orderByClause limit_clause:limitClause
    {:
        RESULT = new ShowExportStmt(db, parser.where, orderByClause, limitClause);
    :}
    | KW_RESTORE opt_db:db opt_wild_where
    {:
        RESULT = new ShowRestoreStmt(db, parser.where);
    :}
    | KW_SNAPSHOT KW_ON ident:repo opt_wild_where
    {:
        RESULT = new ShowSnapshotStmt(repo, parser.where);
    :}
    | KW_ALL KW_GRANTS
    {:
        RESULT = new ShowGrantsStmt(null, true);
    :}
    | KW_GRANTS
    {:
        RESULT = new ShowGrantsStmt(null, false);
    :}
    | KW_GRANTS KW_FOR user_identity:userIdent
    {:
        RESULT = new ShowGrantsStmt(userIdent, false);
    :}
    | KW_ROLES
    {:
        RESULT = new ShowRolesStmt();
    :}
    | KW_FILE opt_db:dbName
    {:
        RESULT = new ShowSmallFilesStmt(dbName);
    :}
    | KW_TRANSACTION opt_db:dbName opt_wild_where
    {:
        RESULT = new ShowTransactionStmt(dbName, parser.where);
    :}
    ;

opt_db ::=
    /* empty */
    {:
        RESULT = null;
    :}
    | from_or_in ident:db
    {:
        RESULT = db;
    :}
    ;

opt_table_name ::=
     /* empty */
     {:
         RESULT = null;
     :}
     | from_or_in table_name:table
     {:
         RESULT = table;
     :}
     ;

charset ::=
    KW_CHAR KW_SET
    | KW_CHARSET
    ;

charset_name_or_default ::=
    ident_or_text:id
    {:
        RESULT = id;
    :}
    | KW_DEFAULT
    {:
        RESULT = null;
    :}
    ;

old_or_new_charset_name_or_default ::=
    ident_or_text:id
    {:
        RESULT = id;
    :}
    | KW_DEFAULT
    {:
        RESULT = null;
    :}
    ;

opt_collate ::=
    /* Empty */
    {:
        RESULT = null;
    :}
    | KW_COLLATE collation_name_or_default:collate
    {:
        RESULT = collate;
    :}
    ;

collation_name_or_default ::=
    ident_or_text:id
    {:
        RESULT = id;
    :}
    | KW_DEFAULT
    {:
        RESULT = null;
    :}
    ;

opt_storage ::=
    /* Empty */
    | KW_STORAGE
    ;

from_or_in ::=
    KW_FROM
    | KW_IN
    ;

opt_full ::=
    /* empty */
    {:
        parser.isVerbose = false;
    :}
    | KW_FULL
    {:
        parser.isVerbose = true;
    :}
    ;

opt_wild_where ::=
    /* empty */
    | KW_LIKE STRING_LITERAL:wild
    {:
        parser.wild = wild;
    :}
    | KW_WHERE expr:where
    {:
        parser.where = where;
    :}
    ;

// Cancel statement
cancel_stmt ::=
    KW_CANCEL cancel_param:stmt
    {:
        RESULT = stmt;
    :}
    ;

cancel_param ::=
    | KW_DECOMMISSION KW_BACKEND string_list:hostPorts
    {:
        RESULT = new CancelAlterSystemStmt(hostPorts);
    :}
    | KW_BACKUP opt_db:db
    {:
        RESULT = new CancelBackupStmt(db, false);
    :}
    | KW_RESTORE opt_db:db
    {:
        RESULT = new CancelBackupStmt(db, true);
    :}
    | KW_EXPORT opt_db:db opt_wild_where
    {:
        RESULT = new CancelExportStmt(db, parser.where);
    :}
    ;

// Delete stmt
delete_stmt ::=
    KW_DELETE KW_FROM table_name:table opt_partition_names:partitionNames where_clause:wherePredicate
    {:
        RESULT = new DeleteStmt(table, partitionNames, wherePredicate);
    :}
    | KW_DELETE KW_SQLBLACKLIST integer_list:ids
    {:
        RESULT = new DelSqlBlackListStmt(ids);
    :}
    ;

// Restore statement
restore_stmt ::=
    KW_RESTORE KW_SNAPSHOT job_label:label
    KW_FROM ident:repoName
	KW_ON LPAREN base_table_ref_list:tbls RPAREN
    opt_properties:properties
    {:
        RESULT = new RestoreStmt(label, repoName, tbls, properties);
    :}
    ;

// TODO(zhaochun): stolen from MySQL. Why not use value list, maybe avoid shift/reduce conflict
// Set statement
set_stmt ::=
    KW_SET start_option_value_list:list
    {:
        RESULT = new SetStmt(list);
    :}
    ;

// Start of set value list
start_option_value_list ::=
    /* Variable starts with keyword and have no option */
    option_value_no_option_type:value option_value_list_continued:list
    {:
        if (list == null) {
            list = Lists.newArrayList(value);
        } else {
            list.add(value);
        }
        RESULT = list;
    :}
    /* Do not support transaction, return null */
    | KW_TRANSACTION transaction_characteristics
    {:
        RESULT = Lists.newArrayList((SetVar) new SetTransaction());
    :}
    | option_type:type start_option_value_list_following_option_type:list
    {:
        if (list == null || list.isEmpty()) {
        } else {
            list.get(0).setType(type);
        }
        RESULT = list;
    :}
    ;

// Following the start of value list with option
start_option_value_list_following_option_type ::=
    option_value_follow_option_type:var option_value_list_continued:list
    {:
        list.add(var);
        RESULT = list;
    :}
    | KW_TRANSACTION transaction_characteristics
    {:
        RESULT = Lists.newArrayList((SetVar) new SetTransaction());
    :}
    ;

// option values after first value;
option_value_list_continued ::=
    /* empty */
    {:
        RESULT = Lists.newArrayList();
    :}
    | COMMA option_value_list:list
    {:
        RESULT = list;
    :}
    ;

option_value_list ::=
    option_value:var
    {:
        RESULT = Lists.newArrayList(var);
    :}
    | option_value_list:list COMMA option_value:item
    {:
        list.add(item);
        RESULT = list;
    :}
    ;

option_value ::=
    option_type:type option_value_follow_option_type:var
    {:
        var.setType(type);
        RESULT = var;
    :}
    | option_value_no_option_type:var
    {:
        RESULT = var;
    :}
    ;

option_value_follow_option_type ::=
    variable_name:variable equal set_expr_or_default:expr
    {:
        RESULT = new SetVar(variable, expr);
    :}
    ;

option_value_no_option_type ::=
    /* Normal set value */
    variable_name:variable equal set_expr_or_default:expr
    {:
        RESULT = new SetVar(variable, expr);
    :}
    | AT ident_or_text:var equal literal:expr
    {:
        RESULT = new SetVar(var, expr);
    :}
    /* Ident */
    | AT AT variable_name:variable equal set_expr_or_default:expr
    {:
        RESULT = new SetVar(variable, expr);
    :}
    | AT AT var_ident_type:type variable_name:variable equal set_expr_or_default:expr
    {:
        RESULT = new SetVar(type, variable, expr);
    :}
    /* charset */
    | charset old_or_new_charset_name_or_default:charset
    {:
        RESULT = new SetNamesVar(charset);
    :}
    | KW_NAMES equal expr
    {:
        parser.parseError("names", SqlParserSymbols.KW_NAMES);
    :}
    | KW_NAMES charset_name_or_default:charset opt_collate:collate
    {:
        RESULT = new SetNamesVar(charset, collate);
    :}
    /* Password */
    | KW_PASSWORD equal text_or_password:passwd
    {:
        RESULT = new SetPassVar(null, passwd);
    :}
    | KW_PASSWORD KW_FOR user_identity:userId equal text_or_password:passwd
    {:
        RESULT = new SetPassVar(userId, passwd);
    :}
    ;

variable_name ::=
    ident:name
    {:
        RESULT = name;
    :}
    ;

text_or_password ::=
    STRING_LITERAL:text
    {:
        // This is hashed text
        RESULT = text;
    :}
    | KW_PASSWORD LPAREN STRING_LITERAL:passwd RPAREN
    {:
        // This is plain text
        RESULT = new String(MysqlPassword.makeScrambledPassword(passwd));
    :}
    ;

option_type ::=
    KW_GLOBAL
    {:
        RESULT = SetType.GLOBAL;
    :}
    | KW_LOCAL
    {:
        RESULT = SetType.SESSION;
    :}
    | KW_SESSION
    {:
        RESULT = SetType.SESSION;
    :}
    ;

opt_var_type ::=
    /* empty */
    {: RESULT = SetType.DEFAULT; :}
    | KW_GLOBAL
    {: RESULT = SetType.GLOBAL; :}
    | KW_LOCAL
    {: RESULT = SetType.SESSION; :}
    | KW_SESSION
    {: RESULT = SetType.SESSION; :}
    ;

var_ident_type ::=
    KW_GLOBAL DOT
    {:
        RESULT = SetType.GLOBAL;
    :}
    | KW_LOCAL DOT
    {:
        RESULT = SetType.SESSION;
    :}
    | KW_SESSION DOT
    {:
        RESULT = SetType.SESSION;
    :}
    ;

equal ::=
    EQUAL
    | SET_VAR
    ;

transaction_characteristics ::=
    transaction_access_mode
    | isolation_level
    | transaction_access_mode COMMA isolation_level
    | isolation_level COMMA transaction_access_mode
    ;

transaction_access_mode ::=
    KW_READ KW_ONLY
    | KW_READ KW_WRITE
    ;

isolation_level ::=
    KW_ISOLATION KW_LEVEL isolation_types
    ;

isolation_types ::=
    KW_READ KW_UNCOMMITTED
    | KW_READ KW_COMMITTED
    | KW_REPEATABLE KW_READ
    | KW_SERIALIZABLE
    ;

set_expr_or_default ::=
    KW_DEFAULT
    {:
        RESULT = null;
    :}
    | KW_ON
    {:
        RESULT = new StringLiteral("ON");
    :}
    | KW_ALL
    {:
        RESULT = new StringLiteral("ALL");
    :}
    | expr:expr
    {:
        RESULT = expr;
    :}
    ;

table_name ::=
    ident:tbl
    {: RESULT = new TableName(null, tbl); :}
    | ident:db DOT ident:tbl
    {: RESULT = new TableName(db, tbl); :}
    ;

function_name ::=
    type_function_name:fn
    {: RESULT = new FunctionName(null, fn); :}
    | ident:db DOT type_function_name:fn
    {: RESULT = new FunctionName(db, fn); :}
    ;

type_function_name ::=
    ident:id
    {: RESULT = id; :}
    | type_func_name_keyword:id
    {: RESULT = id; :}
    ;

base_table_ref_list ::=
  base_table_ref:tbl
  {:
    ArrayList<TableRef> list = new ArrayList<TableRef>();
    list.add(tbl);
    RESULT = list;
  :}
  | base_table_ref_list:list COMMA base_table_ref:tbl
  {:
    list.add(tbl);
    RESULT = list;
  :}
  ;

base_table_ref ::=
    table_name:name opt_partition_names:partitionNames opt_tablet_list:tabletIds opt_table_alias:alias opt_common_hints:commonHints
    {:
        RESULT = new TableRef(name, alias, partitionNames, tabletIds, commonHints);
    :}
    ;

opt_common_hints ::=
    COMMENTED_PLAN_HINT_START ident_list:l COMMENTED_PLAN_HINT_END
    {:
        RESULT = l;
    :}
    | LBRACKET ident_list:l RBRACKET
    {:
        RESULT = l;
    :}
    |
    {:
        RESULT = null;
    :}
    ;

opt_table_alias ::=
    /* empty */
    {:
        RESULT = null;
    :}
    | ident:alias
    {:
        RESULT = alias;
    :}
    | KW_AS ident:alias
    {:
        RESULT = alias;
    :}
    | EQUAL ident:alias
    {:
        RESULT = alias;
    :}
    ;

opt_partition_names ::=
    /* empty */
    {:
        RESULT = null;
    :}
    | partition_names:partitionNames
    {:
        RESULT = partitionNames;
    :}
    ;

partition_names ::=
    KW_PARTITION LPAREN ident_list:partitions RPAREN
    {:
        RESULT = new PartitionNames(false, partitions);
    :}
    | KW_PARTITION LPAREN string_list:partitions RPAREN
    {:
        RESULT = new PartitionNames(false, partitions);
    :}
    | KW_TEMPORARY KW_PARTITION LPAREN ident_list:partitions RPAREN
    {:
        RESULT = new PartitionNames(true, partitions);
    :}
    | KW_TEMPORARY KW_PARTITION LPAREN string_list:partitions RPAREN
    {:
        RESULT = new PartitionNames(true, partitions);
    :}
    | KW_PARTITIONS LPAREN ident_list:partitions RPAREN
    {:
        RESULT = new PartitionNames(false, partitions);
    :}
    | KW_PARTITIONS LPAREN string_list:partitions RPAREN
    {:
        RESULT = new PartitionNames(false, partitions);
    :}
    | KW_TEMPORARY KW_PARTITIONS LPAREN ident_list:partitions RPAREN
    {:
        RESULT = new PartitionNames(true, partitions);
    :}
    | KW_TEMPORARY KW_PARTITIONS LPAREN string_list:partitions RPAREN
    {:
        RESULT = new PartitionNames(true, partitions);
    :}
    | KW_PARTITION ident:partName
    {:
        RESULT = new PartitionNames(false, Lists.newArrayList(partName));
    :}
    | KW_PARTITION STRING_LITERAL:partName
    {:
        RESULT = new PartitionNames(false, Lists.newArrayList(partName));
    :}
    | KW_TEMPORARY KW_PARTITION ident:partName
    {:
        RESULT = new PartitionNames(true, Lists.newArrayList(partName));
    :}
    | KW_TEMPORARY KW_PARTITION STRING_LITERAL:partName
    {:
        RESULT = new PartitionNames(true, Lists.newArrayList(partName));
    :}
    ;

opt_tablet_list ::=
    /* empty */
    {:
        RESULT = null;
    :}
    | tablet_list:tabletList
    {:
        RESULT = tabletList;
    :}
    ;

tablet_list ::=
    KW_TABLET LPAREN integer_list:tabletIds RPAREN
    {:
        RESULT = Lists.newArrayList(tabletIds);
    :}
    ;

ident_list ::=
    ident:ident
    {:
      ArrayList<String> list = new ArrayList<String>();
      list.add(ident);
      RESULT = list;
    :}
    | ident_list:list COMMA ident:ident
    {:
      list.add(ident);
      RESULT = list;
    :}
    ;

expr_list ::=
  expr:e
  {:
    ArrayList<Expr> list = new ArrayList<Expr>();
    list.add(e);
    RESULT = list;
  :}
  | expr_list:list COMMA expr:e
  {:
    list.add(e);
    RESULT = list;
  :}
  ;

where_clause ::=
   /* empty */
  {: RESULT = null; :}
  | KW_WHERE expr:e
  {: RESULT = e; :}
  ;


order_by_clause ::=
  KW_ORDER KW_BY order_by_elements:l
  {: RESULT = l; :}
  | /* empty */
  {: RESULT = null; :}
  ;

order_by_elements ::=
  order_by_element:e
  {:
    ArrayList<OrderByElement> list = new ArrayList<OrderByElement>();
    list.add(e);
    RESULT = list;
  :}
  | order_by_elements:list COMMA order_by_element:e
  {:
    list.add(e);
    RESULT = list;
  :}
  ;

order_by_element ::=
  expr:e opt_order_param:o opt_nulls_order_param:n
  {:
     if (n == null) {
       RESULT = new OrderByElement(e, o, o);
     } else {
       RESULT = new OrderByElement(e, o, n);
     }
   :}
  ;

opt_order_param ::=
  KW_ASC
  {: RESULT = true; :}
  | KW_DESC
  {: RESULT = false; :}
  | /* empty */
  {: RESULT = true; :}
  ;

opt_nulls_order_param ::=
  KW_NULLS KW_FIRST
  {: RESULT = true; :}
  | KW_NULLS KW_LAST
  {: RESULT = false; :}
  | /* empty */
  {: RESULT = null; :}
  ;

limit_clause ::=
  KW_LIMIT INTEGER_LITERAL:limit
  {: RESULT = new LimitElement(limit.longValue()); :}
  | /* empty */
  {: RESULT = LimitElement.NO_LIMIT; :}
  | KW_LIMIT INTEGER_LITERAL:offset COMMA INTEGER_LITERAL:limit
  {: RESULT = new LimitElement(offset.longValue(), limit.longValue()); :}
  | KW_LIMIT INTEGER_LITERAL:limit KW_OFFSET INTEGER_LITERAL:offset
  {: RESULT = new LimitElement(offset.longValue(), limit.longValue()); :}
  ;

type ::=
  KW_TINYINT opt_field_length
  {: RESULT = Type.TINYINT; :}
  | KW_SMALLINT opt_field_length
  {: RESULT = Type.SMALLINT; :}
  | KW_INT opt_field_length
  {: RESULT = Type.INT; :}
  | KW_SIGNED
  {: RESULT = Type.INT; :}
  | KW_SIGNED KW_INT
  {: RESULT = Type.INT; :}
  | KW_BIGINT opt_field_length
  {: RESULT = Type.BIGINT; :}
  | KW_LARGEINT opt_field_length
  {: RESULT = Type.LARGEINT; :}
  | KW_BOOLEAN
  {: RESULT = Type.BOOLEAN; :}
  | KW_FLOAT
  {: RESULT = Type.FLOAT; :}
  | KW_DOUBLE
  {: RESULT = Type.DOUBLE; :}
  | KW_DATE
  {: RESULT = Type.DATE; :}
  | KW_DATETIME
  {: RESULT = Type.DATETIME; :}
  | KW_TIME
  {: RESULT = Type.TIME; :}
  | KW_BITMAP
  {: RESULT = Type.BITMAP; :}
  | KW_PERCENTILE
  {: RESULT = Type.PERCENTILE; :}
  | KW_JSON
  {: RESULT = Type.JSON; :}
  | KW_STRING
  {: ScalarType type = ScalarType.createVarcharType(ScalarType.DEFAULT_STRING_LENGTH);
     type.setAssignedStrLenInColDefinition();
     RESULT = type;
  :}
  | KW_VARCHAR LPAREN INTEGER_LITERAL:len RPAREN
  {: ScalarType type = ScalarType.createVarcharType(len.intValue());
     type.setAssignedStrLenInColDefinition();
     RESULT = type;
  :}
  | KW_VARCHAR
  {: RESULT = ScalarType.createVarcharType(-1); :}
  | KW_CHAR LPAREN INTEGER_LITERAL:len RPAREN
  {: ScalarType type = ScalarType.createCharType(len.intValue());
     type.setAssignedStrLenInColDefinition();
     RESULT = type;
  :}
  | KW_CHAR
  {: RESULT = ScalarType.createCharType(-1); :}
  | KW_DECIMAL LPAREN INTEGER_LITERAL:precision RPAREN
  {: RESULT = ScalarType.createUnifiedDecimalType(precision.intValue()); :}
  | KW_DECIMAL LPAREN INTEGER_LITERAL:precision COMMA INTEGER_LITERAL:scale RPAREN
  {: RESULT = ScalarType.createUnifiedDecimalType(precision.intValue(), scale.intValue()); :}
  | KW_DECIMAL
  {: RESULT = ScalarType.createUnifiedDecimalType(10, 0); :}
  | KW_DECIMALV2 LPAREN INTEGER_LITERAL:precision RPAREN
  {: RESULT = ScalarType.createDecimalV2Type(precision.intValue()); :}
  | KW_DECIMALV2 LPAREN INTEGER_LITERAL:precision COMMA INTEGER_LITERAL:scale RPAREN
  {: RESULT = ScalarType.createDecimalV2Type(precision.intValue(), scale.intValue()); :}
  | KW_DECIMALV2
  {: RESULT = ScalarType.createDecimalV2Type(); :}
  | KW_DECIMAL32 LPAREN INTEGER_LITERAL:precision RPAREN
  {:
     ScalarType.checkEnableDecimalV3();
     RESULT = ScalarType.createDecimalV3Type(PrimitiveType.DECIMAL32, precision.intValue());
  :}
  | KW_DECIMAL32 LPAREN INTEGER_LITERAL:precision COMMA INTEGER_LITERAL:scale RPAREN
  {:
     ScalarType.checkEnableDecimalV3();
     RESULT = ScalarType.createDecimalV3Type(PrimitiveType.DECIMAL32, precision.intValue(), scale.intValue());
  :}
  | KW_DECIMAL32
  {:
     ScalarType.checkEnableDecimalV3();
     RESULT = ScalarType.createDecimalV3Type(PrimitiveType.DECIMAL32);
  :}
  | KW_DECIMAL64 LPAREN INTEGER_LITERAL:precision RPAREN
  {:
     ScalarType.checkEnableDecimalV3();
     RESULT = ScalarType.createDecimalV3Type(PrimitiveType.DECIMAL64, precision.intValue());
  :}
  | KW_DECIMAL64 LPAREN INTEGER_LITERAL:precision COMMA INTEGER_LITERAL:scale RPAREN
  {:
     ScalarType.checkEnableDecimalV3();
     RESULT = ScalarType.createDecimalV3Type(PrimitiveType.DECIMAL64, precision.intValue(), scale.intValue());
  :}
  | KW_DECIMAL64
  {:
     ScalarType.checkEnableDecimalV3();
     RESULT = ScalarType.createDecimalV3Type(PrimitiveType.DECIMAL64);
  :}
  | KW_DECIMAL128 LPAREN INTEGER_LITERAL:precision RPAREN
  {:
     ScalarType.checkEnableDecimalV3();
     RESULT = ScalarType.createDecimalV3Type(PrimitiveType.DECIMAL128, precision.intValue());
  :}
  | KW_DECIMAL128 LPAREN INTEGER_LITERAL:precision COMMA INTEGER_LITERAL:scale RPAREN
  {:
     ScalarType.checkEnableDecimalV3();
     RESULT = ScalarType.createDecimalV3Type(PrimitiveType.DECIMAL128, precision.intValue(), scale.intValue());
  :}
  | KW_DECIMAL128
  {:
     ScalarType.checkEnableDecimalV3();
     RESULT = ScalarType.createDecimalV3Type(PrimitiveType.DECIMAL128);
  :}
  | KW_HLL
  {: ScalarType type = ScalarType.createHllType();
     type.setAssignedStrLenInColDefinition();
     RESULT = type;
  :}
  ;

array_def ::=
   KW_ARRAY LESSTHAN type:item_type GREATERTHAN
   {: RESULT = new ArrayType(item_type); :}
   | KW_ARRAY LESSTHAN array_def:sub_array GREATERTHAN
   {: RESULT = new ArrayType(sub_array); :}
   ;

opt_field_length ::=
  LPAREN INTEGER_LITERAL:length RPAREN
  {: RESULT = length; :}
  |
  {: RESULT = null; :}
  ;

type_def ::=
  type:t
  {: RESULT = new TypeDef(t); :}
  | array_def:t
  {: RESULT = new TypeDef(t); :}
  ;

cast_expr ::=
  KW_CAST LPAREN expr:e KW_AS type_def:targetType RPAREN
  {: RESULT = new CastExpr(targetType, e); :}
  ;

case_expr ::=
  KW_CASE expr:caseExpr
    case_when_clause_list:whenClauseList
    case_else_clause:elseExpr
    KW_END
  {: RESULT = new CaseExpr(caseExpr, whenClauseList, elseExpr); :}
  | KW_CASE
    case_when_clause_list:whenClauseList
    case_else_clause:elseExpr
    KW_END
  {: RESULT = new CaseExpr(null, whenClauseList, elseExpr); :}
  ;

case_when_clause_list ::=
  KW_WHEN expr:whenExpr KW_THEN expr:thenExpr
  {:
    ArrayList<CaseWhenClause> list = new ArrayList<CaseWhenClause>();
    list.add(new CaseWhenClause(whenExpr, thenExpr));
    RESULT = list;
  :}
  | case_when_clause_list:list KW_WHEN expr:whenExpr
    KW_THEN expr:thenExpr
  {:
    list.add(new CaseWhenClause(whenExpr, thenExpr));
    RESULT = list;
  :}
  ;

case_else_clause ::=
  KW_ELSE expr:e
  {: RESULT = e; :}
  | /* emtpy */
  {: RESULT = null; :}
  ;

sign_chain_expr ::=
  SUBTRACT expr:e
  {:
    // integrate signs into literals
    if (e.isLiteral() && e.getType().isNumericType()) {
      ((LiteralExpr)e).swapSign();
      RESULT = e;
    } else {
      RESULT = new ArithmeticExpr(ArithmeticExpr.Operator.MULTIPLY, new IntLiteral((long)-1), e);
    }
  :}
  | ADD expr:e
  {: RESULT = e; :}
  ;

expr ::=
  non_pred_expr:e opt_collate:collate
  {: RESULT = e; :}
  | predicate:p
  {: RESULT = p; :}
  | LBRACE KW_FN function_call_expr:fn RBRACE
    {:
      OdbcScalarFunctionCall ofn = new OdbcScalarFunctionCall(fn);
      RESULT = ofn.mappingFunction();
    :}
  | LBRACE KW_FN KW_EXTRACT LPAREN function_name:fn_name KW_FROM func_arg_list:exprs RPAREN RBRACE
    {:
      FunctionCallExpr fn = new FunctionCallExpr(fn_name, exprs);
      OdbcScalarFunctionCall ofn = new OdbcScalarFunctionCall(fn);
      RESULT = ofn.mappingFunction();
    :}
  ;

array_expr ::=
  LBRACKET expr_list:items RBRACKET
  {: RESULT = new ArrayExpr(null, items); :}
  | array_def:t LBRACKET expr_list:items RBRACKET
  {: RESULT = new ArrayExpr(t, items); :}
  | array_def:t LBRACKET RBRACKET
  {: RESULT = new ArrayExpr(t, new ArrayList<Expr>()); :}
  | LBRACKET RBRACKET
  {: RESULT = new ArrayExpr(null, new ArrayList<Expr>()); :}
  ;

array_subscript ::=
  expr:e LBRACKET expr:subscript RBRACKET
  {: RESULT = new ArrayElementExpr(e, subscript); :}
  ;

array_slice ::=
  expr:e LBRACKET expr:l COLON expr:r RBRACKET
  {: RESULT = new ArraySliceExpr(e, l, r); :}
  | expr:e LBRACKET COLON expr:r RBRACKET
  {: RESULT = new ArraySliceExpr(e, new IntLiteral(0), r); :}
  | expr:e LBRACKET expr:l COLON RBRACKET
  {: RESULT = new ArraySliceExpr(e, l, new IntLiteral(-1)); :}
  | expr:e LBRACKET COLON RBRACKET
  {: RESULT = new ArraySliceExpr(e, new IntLiteral(0), new IntLiteral(-1)); :}
  ;

arrow_expr ::=
   expr:l ARROW expr:r
   {: RESULT = new ArrowExpr(l, r); :}
   ;

function_call_expr ::=
  function_name:fn_name LPAREN RPAREN
  {: RESULT = new FunctionCallExpr(fn_name, new ArrayList<Expr>()); :}
  | function_name:fn_name LPAREN function_params:params RPAREN
  {:
    if ("grouping".equalsIgnoreCase(fn_name.getFunction())) {
      if (params.exprs().size() > 1) {
        throw new AnalysisException("GROUPING requires exactly one column parameter.");
      }
      RESULT = new GroupingFunctionCallExpr(fn_name, params);
    } else if ("grouping_id".equalsIgnoreCase(fn_name.getFunction())) {
      RESULT = new GroupingFunctionCallExpr(fn_name, params);
    } else {
      RESULT = new FunctionCallExpr(fn_name, params);
    }
  :}
  ;

exists_predicate ::=
  KW_EXISTS subquery:s
  {: RESULT = new ExistsPredicate(s, false); :}
  ;

non_pred_expr ::=
  sign_chain_expr:e
  {: RESULT = e; :}
  | AT AT ident:l
  {:
    RESULT = new VariableExpr(l);
  :}
  | AT AT var_ident_type:type ident:l
  {:
    RESULT = new VariableExpr(l, type);
  :}
  | literal:l
  {: RESULT = l; :}
  | function_call_expr:e
  {: RESULT = e; :}
  | KW_DATE STRING_LITERAL:l
  {: RESULT = new StringLiteral(l); :}
  | KW_TIMESTAMP STRING_LITERAL:l
  {: RESULT = new StringLiteral(l); :}
  | KW_EXTRACT LPAREN function_name:fn_name KW_FROM func_arg_list:exprs RPAREN
  {: RESULT = new FunctionCallExpr(fn_name, exprs); :}
  //| function_name:fn_name LPAREN RPAREN
  //{: RESULT = new FunctionCallExpr(fn_name, new ArrayList<Expr>()); :}
  //| function_name:fn_name LPAREN function_params:params RPAREN
  //{: RESULT = new FunctionCallExpr(fn_name, params); :}
  | analytic_expr:e
  {: RESULT = e; :}
  /* Since "IF" is a keyword, need to special case this function */
  | KW_IF LPAREN expr_list:exprs RPAREN
  {: RESULT = new FunctionCallExpr("if", exprs); :}
  /* For the case like e1 || e2 || e3 ... */
  | expr_pipe_list:exprs
  {:
    RESULT = new FunctionCallExpr("concat", exprs);
  :}
  | cast_expr:c
  {: RESULT = c; :}
  | case_expr:c
  {: RESULT = c; :}
  | column_ref:c
  {: RESULT = c; :}
  | timestamp_arithmetic_expr:e
  {: RESULT = e; :}
  | arithmetic_expr:e
  {: RESULT = e; :}
  | LPAREN non_pred_expr:e RPAREN
  {:
    e.setPrintSqlInParens(true);
    RESULT = e;
  :}
  /* TODO(zc): add other trim function */
  | KW_TRIM:id LPAREN function_params:params RPAREN
  {: RESULT = new FunctionCallExpr(new FunctionName(null, id), params); :}
  | KW_DATABASE LPAREN RPAREN
  {: RESULT = new InformationFunction("DATABASE"); :}
  | KW_SCHEMA LPAREN RPAREN
  {: RESULT = new InformationFunction("SCHEMA"); :}
  | KW_USER LPAREN RPAREN
  {: RESULT = new InformationFunction("USER"); :}
  | KW_CURRENT_USER LPAREN RPAREN
  {: RESULT = new InformationFunction("CURRENT_USER"); :}
  | KW_CONNECTION_ID LPAREN RPAREN
  {: RESULT = new InformationFunction("CONNECTION_ID"); :}
  | KW_PASSWORD LPAREN STRING_LITERAL:text RPAREN
  {:
    RESULT = new StringLiteral(new String(MysqlPassword.makeScrambledPassword(text)));
  :}
  | subquery:s
  {: RESULT = s; :}
  |  KW_NULL KW_IS KW_NULL
  {: RESULT = new BoolLiteral(true); :}
  | KW_NULL KW_IS KW_NOT KW_NULL
  {: RESULT = new BoolLiteral(false); :}
  | array_expr:e
  {: RESULT = e; :}
  | array_subscript:e
  {: RESULT = e; :}
  | array_slice:e
  {: RESULT = e; :}
  | arrow_expr:e
  {: RESULT = e; :}
  ;

expr_pipe_list ::=
  expr:e1 KW_PIPE expr:e2
  {:
    ArrayList<Expr> list = new ArrayList<Expr>();
    list.add(e1);
    list.add(e2);
    RESULT = list;
  :}
  | expr_pipe_list:list KW_PIPE expr:e
  {:
    list.add(e);
    RESULT = list;
  :}
  ;

func_arg_list ::=
  expr:item
  {:
    ArrayList<Expr> list = new ArrayList<Expr>();
    list.add(item);
    RESULT = list;
  :}
  | func_arg_list:list COMMA expr:item
  {:
    list.add(item);
    RESULT = list;
  :}
  ;

analytic_expr ::=
  function_call_expr:e KW_OVER LPAREN opt_partition_by_clause:p order_by_clause:o opt_window_clause:w RPAREN
  {:
    // Handle cases where function_call_expr resulted in a plain Expr
    if (!(e instanceof FunctionCallExpr)) {
      parser.parseError("over", SqlParserSymbols.KW_OVER);
    }
    FunctionCallExpr f = (FunctionCallExpr)e;
    f.setIsAnalyticFnCall(true);
    RESULT = new AnalyticExpr(f, p, o, w);
  :}
  %prec KW_OVER
  ;

opt_partition_by_clause ::=
  KW_PARTITION KW_BY expr_list:l
  {: RESULT = l; :}
  | /* empty */
  {: RESULT = null; :}
  ;

opt_window_clause ::=
  window_type:t window_boundary:b
  {: RESULT = new AnalyticWindow(t, b); :}
  | window_type:t KW_BETWEEN window_boundary:l KW_AND window_boundary:r
  {: RESULT = new AnalyticWindow(t, l, r); :}
  | /* empty */
  {: RESULT = null; :}
  ;

window_type ::=
  KW_ROWS
  {: RESULT = AnalyticWindow.Type.ROWS; :}
  | KW_RANGE
  {: RESULT = AnalyticWindow.Type.RANGE; :}
  ;

window_boundary ::=
  KW_UNBOUNDED KW_PRECEDING
  {:
    RESULT = new AnalyticWindow.Boundary(
        AnalyticWindow.BoundaryType.UNBOUNDED_PRECEDING, null);
  :}
  | KW_UNBOUNDED KW_FOLLOWING
  {:
    RESULT = new AnalyticWindow.Boundary(
        AnalyticWindow.BoundaryType.UNBOUNDED_FOLLOWING, null);
  :}
  | KW_CURRENT KW_ROW
  {:
    RESULT = new AnalyticWindow.Boundary(AnalyticWindow.BoundaryType.CURRENT_ROW, null);
  :}
  | expr:e KW_PRECEDING
  {: RESULT = new AnalyticWindow.Boundary(AnalyticWindow.BoundaryType.PRECEDING, e); :}
  | expr:e KW_FOLLOWING
  {: RESULT = new AnalyticWindow.Boundary(AnalyticWindow.BoundaryType.FOLLOWING, e); :}
  ;

arithmetic_expr ::=
  expr:e1 STAR expr:e2
  {: RESULT = new ArithmeticExpr(ArithmeticExpr.Operator.MULTIPLY, e1, e2); :}
  | expr:e1 DIVIDE expr:e2
  {: RESULT = new ArithmeticExpr(ArithmeticExpr.Operator.DIVIDE, e1, e2); :}
  | expr:e1 MOD expr:e2
  {: RESULT = new ArithmeticExpr(ArithmeticExpr.Operator.MOD, e1, e2); :}
  | expr:e1 KW_DIV expr:e2
  {: RESULT = new ArithmeticExpr(ArithmeticExpr.Operator.INT_DIVIDE, e1, e2); :}
  | expr:e1 ADD expr:e2
  {: RESULT = new ArithmeticExpr(ArithmeticExpr.Operator.ADD, e1, e2); :}
  | expr:e1 SUBTRACT expr:e2
  {: RESULT = new ArithmeticExpr(ArithmeticExpr.Operator.SUBTRACT, e1, e2); :}
  | expr:e1 BITAND expr:e2
  {: RESULT = new ArithmeticExpr(ArithmeticExpr.Operator.BITAND, e1, e2); :}
  | expr:e1 BITOR expr:e2
  {: RESULT = new ArithmeticExpr(ArithmeticExpr.Operator.BITOR, e1, e2); :}
  | expr:e1 BITXOR expr:e2
  {: RESULT = new ArithmeticExpr(ArithmeticExpr.Operator.BITXOR, e1, e2); :}
  | BITNOT expr:e
  {: RESULT = new ArithmeticExpr(ArithmeticExpr.Operator.BITNOT, e, null); :}
  ;

// We use IDENT for the temporal unit to avoid making DAY, YEAR, etc. keywords.
// This way we do not need to change existing uses of IDENT.
// We chose not to make DATE_ADD and DATE_SUB keywords for the same reason.
timestamp_arithmetic_expr ::=
  KW_INTERVAL expr:v ident:u ADD expr:t
  {: RESULT = new TimestampArithmeticExpr(ArithmeticExpr.Operator.ADD, t, v, u, true); :}
  | expr:t ADD KW_INTERVAL expr:v ident:u
  {:
    RESULT = new TimestampArithmeticExpr(ArithmeticExpr.Operator.ADD, t, v, u, false);
  :}
  // Set precedence to KW_INTERVAL (which is higher than ADD) for chaining.
  %prec KW_INTERVAL
  | expr:t SUBTRACT KW_INTERVAL expr:v ident:u
  {:
    RESULT =
        new TimestampArithmeticExpr(ArithmeticExpr.Operator.SUBTRACT, t, v, u, false);
  :}
  // Set precedence to KW_INTERVAL (which is higher than ADD) for chaining.
  %prec KW_INTERVAL
  // Timestamp arithmetic expr that looks like a function call.
  // We use func_arg_list instead of expr to avoid a shift/reduce conflict with
  // func_arg_list on COMMA, and report an error if the list contains more than one expr.
  // Although we don't want to accept function names as the expr, we can't parse it
  // it as just an IDENT due to the precedence conflict with function_name.
  | function_name:functionName LPAREN expr_list:l COMMA
    KW_INTERVAL expr:v ident:u RPAREN
  {:
    if (l.size() > 1) {
      // Report parsing failure on keyword interval.
      parser.parseError("interval", SqlParserSymbols.KW_INTERVAL);
    }
    if (functionName.getDb() != null) {
      // This function should not fully qualified
      throw new Exception("interval should not be qualified by database name");
    }

    RESULT = new TimestampArithmeticExpr(functionName.getFunction(), l.get(0), v, u);
  :}
  | function_name:functionName LPAREN time_unit:u COMMA expr:e1 COMMA expr:e2 RPAREN
  {:
    RESULT = new TimestampArithmeticExpr(functionName.getFunction(), e2, e1, u);
  :}
  ;

literal ::=
  INTEGER_LITERAL:l
  {: RESULT = new IntLiteral(l); :}
  | LARGE_INTEGER_LITERAL:l
  {: RESULT = new LargeIntLiteral(l); :}
  | FLOATINGPOINT_LITERAL:l
  {: RESULT = new FloatLiteral(l); :}
  | DECIMAL_LITERAL:l
  {: RESULT = new DecimalLiteral(l); :}
  | STRING_LITERAL:l
  // for support mysql embedded quotation e.g. SELECT "Pat O""Hanrahan & <Matthew Eldridge]""";
  {: RESULT = new StringLiteral(l.replaceAll("\"\"", "\"")); :}
  | KW_TRUE
  {: RESULT = new BoolLiteral(true); :}
  | KW_FALSE
  {: RESULT = new BoolLiteral(false); :}
  | KW_NULL
  {: RESULT = new NullLiteral(); :}
  | UNMATCHED_STRING_LITERAL:l expr:e
  {:
    // we have an unmatched string literal.
    // to correctly report the root cause of this syntax error
    // we must force parsing to fail at this point,
    // and generate an unmatched string literal symbol
    // to be passed as the last seen token in the
    // error handling routine (otherwise some other token could be reported)
    parser.parseError("literal", SqlParserSymbols.UNMATCHED_STRING_LITERAL);
  :}
  | NUMERIC_OVERFLOW:l
  {:
    // similar to the unmatched string literal case
    // we must terminate parsing at this point
    // and generate a corresponding symbol to be reported
    parser.parseError("literal", SqlParserSymbols.NUMERIC_OVERFLOW);
  :}
  ;

function_params ::=
  STAR
  {: RESULT = FunctionParams.createStarParam(); :}
  | KW_ALL STAR
  {: RESULT = FunctionParams.createStarParam(); :}
  | expr_list:exprs
  {: RESULT = new FunctionParams(false, exprs); :}
  | KW_ALL expr_list:exprs
  {: RESULT = new FunctionParams(false, exprs); :}
  | KW_DISTINCT:distinct expr_list:exprs
  {: RESULT = new FunctionParams(true, exprs); :}
  ;

predicate ::=
  expr:e KW_IS KW_NULL
  {: RESULT = new IsNullPredicate(e, false); :}
  | KW_ISNULL LPAREN expr:e RPAREN
  {: RESULT = new IsNullPredicate(e, false); :}
  | expr:e KW_IS KW_NOT KW_NULL
  {: RESULT = new IsNullPredicate(e, true); :}
  | between_predicate:p
  {: RESULT = p; :}
  | comparison_predicate:p
  {: RESULT = p; :}
  | compound_predicate:p
  {: RESULT = p; :}
  | in_predicate:p
  {: RESULT = p; :}
  | exists_predicate:p
  {: RESULT = p; :}
  | like_predicate:p
  {: RESULT = p; :}
  | LPAREN predicate:p RPAREN
  {:
    p.setPrintSqlInParens(true);
    RESULT = p;
  :}
  ;

comparison_predicate ::=
  expr:e1 EQUAL:op expr:e2
  {: RESULT = new BinaryPredicate(BinaryPredicate.Operator.EQ, e1, e2); :}
  | expr:e1 NOT EQUAL:op expr:e2
  {: RESULT = new BinaryPredicate(BinaryPredicate.Operator.NE, e1, e2); :}
  | expr:e1 LESSTHAN GREATERTHAN:op expr:e2
  {: RESULT = new BinaryPredicate(BinaryPredicate.Operator.NE, e1, e2); :}
  | expr:e1 LESSTHAN EQUAL:op expr:e2
  {: RESULT = new BinaryPredicate(BinaryPredicate.Operator.LE, e1, e2); :}
  | expr:e1 GREATERTHAN EQUAL:op expr:e2
  {: RESULT = new BinaryPredicate(BinaryPredicate.Operator.GE, e1, e2); :}
  | expr:e1 LESSTHAN:op expr:e2
  {: RESULT = new BinaryPredicate(BinaryPredicate.Operator.LT, e1, e2); :}
  | expr:e1 GREATERTHAN:op expr:e2
  {: RESULT = new BinaryPredicate(BinaryPredicate.Operator.GT, e1, e2); :}
  | expr:e1 LESSTHAN EQUAL GREATERTHAN:op expr:e2
  {: RESULT = new BinaryPredicate(BinaryPredicate.Operator.EQ_FOR_NULL, e1, e2); :}
  ;

like_predicate ::=
  expr:e1 KW_LIKE expr:e2
  {: RESULT = new LikePredicate(LikePredicate.Operator.LIKE, e1, e2); :}
  | expr:e1 KW_REGEXP expr:e2
  {: RESULT = new LikePredicate(LikePredicate.Operator.REGEXP, e1, e2); :}
  | expr:e1 KW_NOT KW_LIKE expr:e2
  {: RESULT = new CompoundPredicate(CompoundPredicate.Operator.NOT,
    new LikePredicate(LikePredicate.Operator.LIKE, e1, e2), null); :}
  | expr:e1 KW_NOT KW_REGEXP expr:e2
  {: RESULT = new CompoundPredicate(CompoundPredicate.Operator.NOT,
    new LikePredicate(LikePredicate.Operator.REGEXP, e1, e2), null); :}
  ;

// Avoid a reduce/reduce conflict with compound_predicate by explicitly
// using non_pred_expr and predicate separately instead of expr.
between_predicate ::=
  expr:e1 KW_BETWEEN non_pred_expr:e2 KW_AND expr:e3
  {: RESULT = new BetweenPredicate(e1, e2, e3, false); :}
  | expr:e1 KW_BETWEEN predicate:e2 KW_AND expr:e3
  {: RESULT = new BetweenPredicate(e1, e2, e3, false); :}
  | expr:e1 KW_NOT KW_BETWEEN non_pred_expr:e2 KW_AND expr:e3
  {: RESULT = new BetweenPredicate(e1, e2, e3, true); :}
  | expr:e1 KW_NOT KW_BETWEEN predicate:e2 KW_AND expr:e3
  {: RESULT = new BetweenPredicate(e1, e2, e3, true); :}
  ;

in_predicate ::=
  expr:e KW_IN LPAREN expr_list:l RPAREN
  {: RESULT = new InPredicate(e, l, false); :}
  | expr:e KW_NOT KW_IN LPAREN expr_list:l RPAREN
  {: RESULT = new InPredicate(e, l, true); :}
  | expr:e KW_IN subquery:s
  {: RESULT = new InPredicate(e, s, false); :}
  | expr:e KW_NOT KW_IN subquery:s
  {: RESULT = new InPredicate(e, s, true); :}
  ;

subquery ::=
  LPAREN subquery:query RPAREN
  {: RESULT = query; :}
  ;

compound_predicate ::=
  expr:e1 KW_AND expr:e2
  {: RESULT = new CompoundPredicate(CompoundPredicate.Operator.AND, e1, e2); :}
  | expr:e1 KW_OR expr:e2
  {: RESULT = new CompoundPredicate(CompoundPredicate.Operator.OR, e1, e2); :}
  | KW_NOT expr:e
  {: RESULT = new CompoundPredicate(CompoundPredicate.Operator.NOT, e, null); :}
  | NOT expr:e
  {: RESULT = new CompoundPredicate(CompoundPredicate.Operator.NOT, e, null); :}
  ;

column_ref ::=
  ident:col
  {: RESULT = new SlotRef(null, col); :}
  // table_name:tblName DOT IDENT:col causes reduce/reduce conflicts
  | ident:tbl DOT ident:col
  {: RESULT = new SlotRef(new TableName(null, tbl), col); :}
  | ident:db DOT ident:tbl DOT ident:col
  {: RESULT = new SlotRef(new TableName(db, tbl), col); :}
  ;

privilege_type ::=
    ident:name
    {:
        RESULT = AccessPrivilege.fromName(name);
        if (RESULT == null) {
            throw new AnalysisException("Unknown privilege type " + name);
        }
    :}
    | KW_ALL:id
    {:
        RESULT = AccessPrivilege.ALL;
    :}
    ;

privilege_list ::=
    privilege_list:l COMMA privilege_type:priv
    {:
        l.add(priv);
        RESULT = l;
    :}
    | privilege_type:priv
    {:
        RESULT = Lists.newArrayList(priv);
    :}
    ;

string_list ::=
    string_list:l COMMA STRING_LITERAL:item
    {:
        l.add(item);
        RESULT = l;
    :}
    | STRING_LITERAL:item
    {:
        RESULT = Lists.newArrayList(item);
    :}
    ;

integer_list ::=
    integer_list:l COMMA INTEGER_LITERAL:item
    {:
        l.add(item);
        RESULT = l;
    :}
    | INTEGER_LITERAL:item
    {:
        RESULT = Lists.newArrayList(item);
    :}
    ;

unsupported_stmt ::=
    KW_START KW_TRANSACTION opt_with_consistent_snapshot:v
    {:
        RESULT = new UnsupportedStmt();
    :}
    | KW_BEGIN opt_work:work
    {:
        RESULT = new UnsupportedStmt();
    :}
    | KW_COMMIT opt_work opt_chain opt_release
    {:
        RESULT = new UnsupportedStmt();
    :}
    | KW_ROLLBACK opt_work opt_chain opt_release
    {:
        RESULT = new UnsupportedStmt();
    :}
    ;

opt_with_consistent_snapshot ::=
    {:
        RESULT = null;
    :}
    | KW_WITH KW_CONSISTENT KW_SNAPSHOT
    {:
        RESULT = null;
    :}
    ;

opt_work ::=
    {:
        RESULT = null;
    :}
    | KW_WORK
    {:
        RESULT = null;
    :}
    ;

opt_chain ::=
    {:
        RESULT = null;
    :}
    | KW_AND KW_NO KW_CHAIN
    {:
        RESULT = null;
    :}
    | KW_AND KW_CHAIN
    {:
        RESULT = null;
    :}
    ;

opt_release ::=
    {:
        RESULT = null;
    :}
    | KW_RELEASE
    {:
        RESULT = null;
    :}
    | KW_NO KW_RELEASE
    {:
        RESULT = null;
    :}
    ;

type_func_name_keyword ::=
    KW_LEFT:id
    {: RESULT = id; :}
    | KW_RIGHT:id
    {: RESULT = id; :}
    ;

// Keyword that we allow for identifiers
keyword ::=
    KW_AFTER:id
    {: RESULT = id; :}
    | KW_AGGREGATE:id
    {: RESULT = id; :}
    | KW_AUTHORS:id
    {: RESULT = id; :}
    | KW_BACKUP:id
    {: RESULT = id; :}
    | KW_BEGIN:id
    {: RESULT = id; :}
    | KW_BITMAP:id
    {: RESULT = id; :}
    | KW_JSON:id
    {: RESULT = id; :}
    | KW_BITMAP_UNION:id
    {: RESULT = id; :}
    | KW_BOOLEAN:id
    {: RESULT = id; :}
    | KW_BROKER:id
    {: RESULT = id; :}
    | KW_BACKENDS:id
    {: RESULT = id; :}
    | KW_BUILTIN:id
    {: RESULT = id; :}
    | KW_CHAIN:id
    {: RESULT = id; :}
    | KW_CHARSET:id
    {: RESULT = id; :}
    | KW_CHECK:id
    {: RESULT = id; :}
    | KW_COLUMNS:id
    {: RESULT = id; :}
    | KW_COMMENT:id
    {: RESULT = id; :}
    | KW_COMMITTED:id
    {: RESULT = id; :}
    | KW_CONSISTENT:id
    {: RESULT = id; :}
    | KW_COLLATION:id
    {: RESULT = id; :}
    | KW_COMMIT:id
    {: RESULT = id; :}
    | KW_CONFIG:id
    {: RESULT = id; :}
    | KW_CONNECTION:id
    {: RESULT = id; :}
    | KW_CONNECTION_ID:id
    {: RESULT = id; :}
    | KW_DATA:id
    {: RESULT = id; :}
    | KW_DATE:id
    {: RESULT = id; :}
    | KW_DATETIME:id
    {: RESULT = id; :}
    | KW_DISTINCTPC:id
    {: RESULT = id; :}
    | KW_DISTINCTPCSA:id
    {: RESULT = id; :}
    | KW_BUCKETS:id
    {: RESULT = id; :}
    | KW_FILE:id
    {: RESULT = id; :}
    | KW_FIRST:id
    {: RESULT = id; :}
    | KW_FORMAT:id
    {: RESULT = id; :}
    | KW_HLL_UNION:id
    {: RESULT = id; :}
    | KW_PATH:id
    {: RESULT = id; :}
    | KW_FUNCTION:id
    {: RESULT = id; :}
    | KW_END:id
    {: RESULT = id; :}
    | KW_ENGINE:id
    {: RESULT = id; :}
    | KW_ENGINES:id
    {: RESULT = id; :}
    | KW_ERRORS:id
    {: RESULT = id; :}
    | KW_EVENTS:id
    {: RESULT = id; :}
    | KW_EXTERNAL:id
    {: RESULT = id; :}
    | KW_GLOBAL:id
    {: RESULT = id; :}
    | KW_HASH:id
    {: RESULT = id; :}
    | KW_HELP:id
    {: RESULT = id; :}
    | KW_HUB:id
    {: RESULT = id; :}
    | KW_IDENTIFIED:id
    {: RESULT = id; :}
    | KW_INDEXES:id
    {: RESULT = id; :}
    | KW_ISNULL:id
    {: RESULT = id; :}
    | KW_ISOLATION:id
    {: RESULT = id; :}
    | KW_LABEL:id
    {: RESULT = id; :}
    | KW_LAST:id
    {: RESULT = id; :}
    | KW_LESS:id
    {: RESULT = id; :}
    | KW_LEVEL:id
    {: RESULT = id; :}
    | KW_LIST:id
    {: RESULT = id; :}
    | KW_LOCAL:id
    {: RESULT = id; :}
    | KW_LOCATION:id
    {: RESULT = id; :}
    | KW_LOGICAL:id
    {: RESULT = id; :}
    | KW_MERGE:id
    {: RESULT = id; :}
    | KW_MODIFY:id
    {: RESULT = id; :}
    | KW_NAME:id
    {: RESULT = id; :}
    | KW_NAMES:id
    {: RESULT = id; :}
    | KW_NEGATIVE:id
    {: RESULT = id; :}
    | KW_NO:id
    {: RESULT = id; :}
    | KW_NULLS:id
    {: RESULT = id; :}
    | KW_OFFSET:id
    {: RESULT = id; :}
    | KW_ONLY:id
    {: RESULT = id; :}
    | KW_OPEN:id
    {: RESULT = id; :}
    | KW_PARTITIONS:id
    {: RESULT = id; :}
    | KW_PASSWORD:id
    {: RESULT = id; :}
    | KW_PERCENTILE:id
    {: RESULT = id; :}
    | KW_PERCENTILE_UNION:id
    {: RESULT = id; :}
    | KW_PLUGIN:id
    {: RESULT = id; :}
    | KW_PLUGINS:id
    {: RESULT = id; :}
    | KW_PROC:id
    {: RESULT = id; :}
    | KW_PROPERTIES:id
    {: RESULT = id; :}
    | KW_PROPERTY:id
    {: RESULT = id; :}
    | KW_QUERY:id
    {: RESULT = id; :}
    | KW_QUOTA:id
    {: RESULT = id; :}
    | KW_RANDOM:id
    {: RESULT = id; :}
    | KW_RECOVER:id
    {: RESULT = id; :}
    | KW_REPEATABLE:id
    {: RESULT = id; :}
    | KW_REPLACE_IF_NOT_NULL:id
    {: RESULT = id; :}
    | KW_REPOSITORY:id
    {: RESULT = id; :}
    | KW_REPOSITORIES:id
    {: RESULT = id; :}
    | KW_RESOURCE:id
    {: RESULT = id; :}
    | KW_RESOURCES:id
    {: RESULT = id; :}
    | KW_RESTORE:id
    {: RESULT = id; :}
    | KW_RETURNS:id
    {: RESULT = id; :}
    | KW_ROLE:id
    {: RESULT = id; :}
    | KW_ROLLBACK:id
    {: RESULT = id; :}
    | KW_ROLLUP:id
    {: RESULT = id; :}
    | KW_SCHEMA:id
    {: RESULT = id; :}
    | KW_SERIALIZABLE:id
    {: RESULT = id; :}
    | KW_SESSION:id
    {: RESULT = id; :}
    | KW_SNAPSHOT:id
    {: RESULT = id; :}
    | KW_SONAME:id
    {: RESULT = id; :}
    | KW_SPLIT:id
    {: RESULT = id; :}
    | KW_START:id
    {: RESULT = id; :}
    | KW_STATUS:id
    {: RESULT = id; :}
    | KW_STORAGE:id
    {: RESULT = id; :}
    | KW_STRING:id
    {: RESULT = id; :}
    | KW_TABLES:id
    {: RESULT = id; :}
    | KW_TEMPORARY:id
    {: RESULT = id; :}
    | KW_THAN:id
    {: RESULT = id; :}
    | KW_TIMESTAMP:id
    {: RESULT = id; :}
    | KW_TRANSACTION:id
    {: RESULT = id; :}
    | KW_TRIGGERS:id
    {: RESULT = id; :}
    | KW_TRUNCATE:id
    {: RESULT = id; :}
    | KW_TYPE:id
    {: RESULT = id; :}
    | KW_TYPES:id
    {: RESULT = id; :}
    | KW_UNCOMMITTED:id
    {: RESULT = id; :}
    | KW_USER:id
    {: RESULT = id; :}
    | KW_VARIABLES:id
    {: RESULT = id; :}
    | KW_VALUE:id
    {: RESULT = id; :}
    | KW_VERBOSE:id
    {: RESULT = id; :}
    | KW_VIEW:id
    {: RESULT = id; :}
    | KW_WARNINGS:id
    {: RESULT = id; :}
    | KW_WORK:id
    {: RESULT = id; :}
    | KW_CLUSTER:id
    {: RESULT = id; :}
    | KW_CLUSTERS:id
    {: RESULT = id; :}
    | KW_LINK:id
    {: RESULT = id; :}
    | KW_COUNT:id
    {: RESULT = id; :}
    | KW_SUM:id
    {: RESULT = id; :}
    | KW_MIN:id
    {: RESULT = id; :}
    | KW_MAX:id
    {: RESULT = id; :}
    | KW_FREE:id
    {: RESULT = id; :}
    | KW_TASK:id
    {: RESULT = id; :}
    | KW_ROUTINE:id
    {: RESULT = id; :}
    | KW_PAUSE:id
    {: RESULT = id; :}
    | KW_RESUME:id
    {: RESULT = id; :}
    | KW_STOP:id
    {: RESULT = id; :}
    | KW_GROUPING:id
    {: RESULT = id; :}
    | KW_DYNAMIC:id
    {: RESULT = id; :}
    | time_unit:id
    {: RESULT = id; :}
    | KW_FN:id
    {: RESULT = id; :}
    | KW_DATABASE:id
    {: RESULT = id; :}
    | KW_CURRENT_USER:id
    {: RESULT = id; :}
    | KW_REPLACE:id
    {: RESULT = id; :}
    | KW_CHAR:id
    {: RESULT = id; :}
    | KW_CURRENT_TIMESTAMP:id
    {: RESULT = id; :}
    ;

// Identifier that contain keyword
ident ::=
    IDENT:id
    {:
        RESULT = id;
    :}
    | keyword:id
    {:
        RESULT = id;
    :}
    ;

// Identifier or text
ident_or_text ::=
    ident:id
    {:
        RESULT = id;
    :}
    | STRING_LITERAL:text
    {:
        RESULT = text;
    :}
    ;

time_unit ::=
    KW_YEAR:id
    {: RESULT = id; :}
    | KW_MONTH:id
    {: RESULT = id; :}
    | KW_WEEK:id
    {: RESULT = id; :}
    | KW_DAY:id
    {: RESULT = id; :}
    | KW_HOUR:id
    {: RESULT = id; :}
    | KW_MINUTE:id
    {: RESULT = id; :}
    | KW_SECOND:id
    {: RESULT = id; :}
    ;<|MERGE_RESOLUTION|>--- conflicted
+++ resolved
@@ -279,7 +279,7 @@
 nonterminal List<StatementBase> stmts;
 nonterminal StatementBase stmt, show_stmt, show_param, help_stmt, create_routine_load_stmt, pause_routine_load_stmt, resume_routine_load_stmt, stop_routine_load_stmt,
     show_routine_load_stmt, show_routine_load_task_stmt, alter_stmt,
-    drop_stmt, grant_stmt, revoke_stmt, create_stmt, set_stmt, sync_stmt, cancel_stmt, cancel_param, delete_stmt,
+    drop_stmt, grant_stmt, revoke_stmt, create_stmt, set_stmt, cancel_stmt, cancel_param, delete_stmt,
     unsupported_stmt, export_stmt,
     import_columns_stmt, import_where_stmt, install_plugin_stmt, uninstall_plugin_stmt;
 
@@ -516,8 +516,6 @@
     {: RESULT = stmt; :}
     | delete_stmt : stmt
     {: RESULT = stmt; :}
-    | sync_stmt : stmt
-    {: RESULT = stmt; :}
     | backup_stmt : stmt
     {: RESULT = stmt; :}
 	| restore_stmt : stmt
@@ -573,14 +571,6 @@
     :}
     ;
 
-// Sync Stmt
-sync_stmt ::=
-    KW_SYNC
-    {:
-        RESULT = new SyncStmt();
-    :}
-    ;
-
 // Create Statement
 create_stmt ::=
     /* User */
@@ -947,16 +937,6 @@
     {:
         RESULT = new DropFileStmt(fileName, dbName, properties);
     :}
-<<<<<<< HEAD
-    | KW_DROP KW_RESOURCE ident_or_text:resourceName
-    {:
-        RESULT = new DropResourceStmt(resourceName);
-=======
-    | KW_DROP KW_MATERIALIZED KW_VIEW opt_if_exists:ifExists table_name:dbMvName opt_table_name:dbTblName
-    {:
-        RESULT = new DropMaterializedViewStmt(ifExists, dbMvName, dbTblName);
->>>>>>> 383a79c8
-    :}
     ;
 
 key_value_map ::=
@@ -1019,65 +999,6 @@
     | KW_WHITELIST
     {:
         RESULT = new ShowWhiteListStmt();
-    :}
-<<<<<<< HEAD
-    /* show variables */
-    | opt_var_type:type KW_VARIABLES opt_wild_where
-    {:
-        RESULT = new ShowVariablesStmt(type, parser.wild, parser.where);
-    :}
-    /* triggers */
-    | opt_full KW_TRIGGERS opt_db:db opt_wild_where
-    {:
-        RESULT = new ShowTriggersStmt();
-    :}
-    /* events */
-    | KW_EVENTS opt_db:db opt_wild_where
-    {:
-        RESULT = new ShowEventsStmt();
-    :}
-    /* plugins */
-    | KW_PLUGINS
-    {:
-        RESULT = new ShowPluginsStmt();
-    :}
-    /* engines */
-    | opt_storage KW_ENGINES
-    {:
-        RESULT = new ShowEnginesStmt();
-    :}
-    /* Authors */
-    | KW_AUTHORS
-    {:
-        RESULT = new ShowAuthorStmt();
-    :}
-    /* Database */
-    | KW_DATABASES opt_wild_where
-    {:
-        RESULT = new ShowDbStmt(parser.wild, parser.where);
-    :}
-    | KW_SCHEMAS opt_wild_where
-    {:
-        RESULT = new ShowDbStmt(parser.wild, parser.where);
-    :}
-    /* collation */
-    | KW_COLLATION opt_wild_where
-    {:
-        RESULT = new ShowCollationStmt(parser.wild);
-    :}
-    | KW_WARNINGS limit_clause
-    {:
-        RESULT = new ShowWarningStmt();
-    :}
-    | KW_ERRORS limit_clause
-    {:
-        RESULT = new ShowWarningStmt();
-=======
-    /* show materialized view */
-    | KW_MATERIALIZED KW_VIEW opt_db:db
-    {:
-        RESULT = new ShowMaterializedViewStmt(db);
->>>>>>> 383a79c8
     :}
     /* Show export statement */
     | KW_EXPORT opt_db:db opt_wild_where order_by_clause:orderByClause limit_clause:limitClause
