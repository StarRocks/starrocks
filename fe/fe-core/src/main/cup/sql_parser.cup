--- conflicted
+++ resolved
@@ -278,9 +278,8 @@
 
 // Statement that the result of this parser.
 nonterminal List<StatementBase> stmts;
-nonterminal StatementBase stmt, show_stmt, show_param, help_stmt, create_routine_load_stmt, pause_routine_load_stmt, resume_routine_load_stmt, stop_routine_load_stmt,
-    show_routine_load_stmt, show_routine_load_task_stmt, alter_stmt,
-    drop_stmt, create_stmt, set_stmt, cancel_stmt, cancel_param, delete_stmt,
+nonterminal StatementBase stmt, show_stmt, show_param, help_stmt, alter_stmt,
+    drop_stmt, create_stmt, set_stmt, delete_stmt,
     unsupported_stmt,
     import_columns_stmt, import_where_stmt, install_plugin_stmt, uninstall_plugin_stmt;
 
@@ -291,7 +290,7 @@
 nonterminal opt_with_consistent_snapshot, opt_work, opt_chain, opt_release;
 
 // No return.
-nonterminal from_or_in, opt_wild_where,
+nonterminal from_or_in,
             charset, equal, transaction_characteristics, isolation_level,
             transaction_access_mode, isolation_types;
 
@@ -314,7 +313,6 @@
 nonterminal OrderByElement order_by_element;
 nonterminal Boolean opt_order_param;
 nonterminal Boolean opt_nulls_order_param;
-nonterminal LimitElement limit_clause;
 nonterminal TypeDef type_def;
 nonterminal Type type, array_def;
 nonterminal Expr cast_expr, case_else_clause, analytic_expr;
@@ -327,10 +325,6 @@
 nonterminal AnalyticWindow.Type window_type;
 nonterminal AnalyticWindow.Boundary window_boundary;
 nonterminal SlotRef column_ref;
-<<<<<<< HEAD
-=======
-nonterminal TableRef base_table_ref;
->>>>>>> 20a5181f
 nonterminal Subquery subquery;
 nonterminal Expr sign_chain_expr;
 
@@ -349,24 +343,11 @@
 
 nonterminal List<String> string_list;
 
-nonterminal LabelName job_label;
-nonterminal ColumnSeparator column_separator;
-nonterminal RowDelimiter row_delimiter;
-
-// Routine load
-nonterminal ParseNode load_property;
-nonterminal List<ParseNode> opt_load_property_list;
-
-// Boolean
-nonterminal Boolean opt_read_only;
-
 nonterminal String keyword, ident, ident_or_text, variable_name,
         charset_name_or_default, old_or_new_charset_name_or_default, opt_collate,
         collation_name_or_default, type_func_name_keyword, type_function_name, time_unit;
 
 nonterminal String opt_db;
-
-nonterminal RoutineLoadDataSourceProperties opt_datasource_properties;
 
 precedence nonassoc COMMA;
 precedence nonassoc STRING_LITERAL;
@@ -475,19 +456,6 @@
     {: RESULT = show; :}
     | help_stmt : stmt
     {: RESULT = stmt; :}
-    | create_routine_load_stmt : stmt
-    {: RESULT = stmt; :}
-    | pause_routine_load_stmt : stmt
-    {: RESULT = stmt; :}
-    | resume_routine_load_stmt : stmt
-    {: RESULT = stmt; :}
-    | stop_routine_load_stmt : stmt
-    {: RESULT = stmt; :}
-    | show_routine_load_stmt : stmt
-    {: RESULT = stmt; :}
-    | show_routine_load_task_stmt : stmt
-    {: RESULT = stmt; :}
-    | cancel_stmt : stmt
     {: RESULT = stmt; :}
     | delete_stmt : stmt
     {: RESULT = stmt; :}
@@ -518,66 +486,11 @@
     :}
     ;
 
-// Alter Statement
-alter_stmt ::=
-     KW_ALTER KW_ROUTINE KW_LOAD KW_FOR job_label:jobLabel
-      opt_load_property_list:loadPropertyList
-      opt_properties:jobProperties
-      opt_datasource_properties:datasourceProperties
-    {:
-        RESULT = new AlterRoutineLoadStmt(jobLabel, loadPropertyList, jobProperties, datasourceProperties);
-    :}
-    ;
-
-opt_datasource_properties ::=
-    // empty
-    {:
-        RESULT = new RoutineLoadDataSourceProperties();
-    :}
-    | KW_FROM ident:type LPAREN key_value_map:customProperties RPAREN
-    {:
-        RESULT = new RoutineLoadDataSourceProperties(type, customProperties);
-    :}
-    ;
-
 // Create Statement
 create_stmt ::=
-<<<<<<< HEAD
-    KW_CREATE opt_read_only:isReadOnly KW_REPOSITORY ident:repoName KW_WITH KW_BROKER ident:brokerName
-      KW_ON KW_LOCATION STRING_LITERAL:location
-      opt_properties:properties
-    {:
-        RESULT = new CreateRepositoryStmt(isReadOnly, repoName, brokerName, location, properties);
-    :}
-    | KW_CREATE opt_read_only:isReadOnly KW_REPOSITORY ident:repoName KW_WITH KW_BROKER
-      KW_ON KW_LOCATION STRING_LITERAL:location
-      opt_properties:properties
-    {:
-        RESULT = new CreateRepositoryStmt(isReadOnly, repoName, null, location, properties);
-=======
-    /* User */
-    KW_CREATE KW_USER opt_if_not_exists:ifNotExists grant_user:user opt_user_role:userRole
-    {:
-        RESULT = new CreateUserStmt(ifNotExists, user, userRole);
-    :}
-    | KW_CREATE KW_ROLE ident_or_text:role
-    {:
-        RESULT = new CreateRoleStmt(role);
->>>>>>> 20a5181f
-    :}
-    | KW_CREATE KW_FILE STRING_LITERAL:fileName opt_db:db KW_PROPERTIES LPAREN key_value_map:properties RPAREN
+    KW_CREATE KW_FILE STRING_LITERAL:fileName opt_db:db KW_PROPERTIES LPAREN key_value_map:properties RPAREN
     {:
         RESULT = new CreateFileStmt(fileName, db, properties);
-    :}
-    ;
-
-opt_read_only ::=
-    {:
-        RESULT = false;
-    :}
-    | KW_READ KW_ONLY
-    {:
-        RESULT = true;
     :}
     ;
 
@@ -589,127 +502,6 @@
     :}
     ;
 
-job_label ::=
-    ident:label
-    {:
-        RESULT = new LabelName("", label);
-    :}
-    | ident:db DOT ident:label
-    {:
-        RESULT = new LabelName(db, label);
-    :}
-    ;
-
-column_separator ::=
-    KW_COLUMNS KW_TERMINATED KW_BY STRING_LITERAL:sep
-    {:
-        RESULT = new ColumnSeparator(sep);
-    :}
-    ;
-
-row_delimiter::=
-    KW_ROWS KW_TERMINATED KW_BY STRING_LITERAL:delimiter
-    {:
-        RESULT = new RowDelimiter(delimiter);
-    :}
-    ;
-
-// Routine load statement
-create_routine_load_stmt ::=
-    KW_CREATE KW_ROUTINE KW_LOAD job_label:jobLabel KW_ON ident:tableName
-    opt_load_property_list:loadPropertyList
-    opt_properties:properties
-    KW_FROM ident:type LPAREN key_value_map:customProperties RPAREN
-    {:
-        RESULT = new CreateRoutineLoadStmt(jobLabel, tableName, loadPropertyList, properties, type, customProperties);
-    :}
-    ;
-
-opt_load_property_list ::=
-    {:
-        RESULT = null;
-    :}
-    | load_property:loadProperty
-    {:
-        RESULT = Lists.newArrayList(loadProperty);
-    :}
-    | opt_load_property_list:list COMMA load_property:loadProperty
-    {:
-        list.add(loadProperty);
-        RESULT = list;
-    :}
-    ;
-
-load_property ::=
-    column_separator:colSep
-    {:
-        RESULT = colSep;
-    :}
-    | row_delimiter:rowDelimiter
-    {:
-        RESULT = rowDelimiter;
-    :}
-    | import_columns_stmt:columnsInfo
-    {:
-        RESULT = columnsInfo;
-    :}
-    | import_where_stmt:wherePredicate
-    {:
-        RESULT = wherePredicate;
-    :}
-    | partition_names:partitionNames
-    {:
-        RESULT = partitionNames;
-    :}
-    ;
-
-pause_routine_load_stmt ::=
-    KW_PAUSE KW_ROUTINE KW_LOAD KW_FOR job_label:jobLabel
-    {:
-        RESULT = new PauseRoutineLoadStmt(jobLabel);
-    :}
-    ;
-
-resume_routine_load_stmt ::=
-    KW_RESUME KW_ROUTINE KW_LOAD KW_FOR job_label:jobLabel
-    {:
-        RESULT = new ResumeRoutineLoadStmt(jobLabel);
-    :}
-    ;
-
-stop_routine_load_stmt ::=
-    KW_STOP KW_ROUTINE KW_LOAD KW_FOR job_label:jobLabel
-    {:
-        RESULT = new StopRoutineLoadStmt(jobLabel);
-    :}
-    ;
-
-show_routine_load_stmt ::=
-    KW_SHOW KW_ROUTINE KW_LOAD KW_FOR job_label:jobLabel
-    {:
-        RESULT = new ShowRoutineLoadStmt(jobLabel, false);
-    :}
-    | KW_SHOW KW_ALL KW_ROUTINE KW_LOAD KW_FOR job_label:jobLabel
-    {:
-        RESULT = new ShowRoutineLoadStmt(jobLabel, true);
-    :}
-    | KW_SHOW KW_ROUTINE KW_LOAD opt_db:dbName opt_wild_where order_by_clause:orderByClause limit_clause:limitClause
-    {:
-        RESULT = new ShowRoutineLoadStmt(new LabelName(dbName, null), false, parser.where, orderByClause, limitClause);
-    :}
-    | KW_SHOW KW_ALL KW_ROUTINE KW_LOAD opt_db:dbName opt_wild_where order_by_clause:orderByClause limit_clause:limitClause
-    {:
-        RESULT = new ShowRoutineLoadStmt(new LabelName(dbName, null), true, parser.where, orderByClause, limitClause);
-    :}
-    ;
-
-show_routine_load_task_stmt ::=
-    KW_SHOW KW_ROUTINE KW_LOAD KW_TASK opt_db:dbName opt_wild_where
-    {:
-        RESULT = new ShowRoutineLoadTaskStmt(dbName, parser.where);
-    :}
-    ;
-
 // Drop statement
 drop_stmt ::=
     KW_DROP KW_REPOSITORY ident:repoName
@@ -823,41 +615,6 @@
 from_or_in ::=
     KW_FROM
     | KW_IN
-    ;
-
-opt_wild_where ::=
-    /* empty */
-    | KW_LIKE STRING_LITERAL:wild
-    {:
-        parser.wild = wild;
-    :}
-    | KW_WHERE expr:where
-    {:
-        parser.where = where;
-    :}
-    ;
-
-// Cancel statement
-cancel_stmt ::=
-    KW_CANCEL cancel_param:stmt
-    {:
-        RESULT = stmt;
-    :}
-    ;
-
-cancel_param ::=
-    | KW_DECOMMISSION KW_BACKEND string_list:hostPorts
-    {:
-        RESULT = new CancelAlterSystemStmt(hostPorts);
-    :}
-    | KW_BACKUP opt_db:db
-    {:
-        RESULT = new CancelBackupStmt(db, false);
-    :}
-    | KW_RESTORE opt_db:db
-    {:
-        RESULT = new CancelBackupStmt(db, true);
-    :}
     ;
 
 // Delete stmt
@@ -1099,50 +856,6 @@
     {: RESULT = id; :}
     ;
 
-<<<<<<< HEAD
-=======
-base_table_ref ::=
-    table_name:name opt_partition_names:partitionNames opt_tablet_list:tabletIds opt_table_alias:alias opt_common_hints:commonHints
-    {:
-        RESULT = new TableRef(name, alias, partitionNames, tabletIds, commonHints);
-    :}
-    ;
-
-opt_common_hints ::=
-    COMMENTED_PLAN_HINT_START ident_list:l COMMENTED_PLAN_HINT_END
-    {:
-        RESULT = l;
-    :}
-    | LBRACKET ident_list:l RBRACKET
-    {:
-        RESULT = l;
-    :}
-    |
-    {:
-        RESULT = null;
-    :}
-    ;
-
-opt_table_alias ::=
-    /* empty */
-    {:
-        RESULT = null;
-    :}
-    | ident:alias
-    {:
-        RESULT = alias;
-    :}
-    | KW_AS ident:alias
-    {:
-        RESULT = alias;
-    :}
-    | EQUAL ident:alias
-    {:
-        RESULT = alias;
-    :}
-    ;
-
->>>>>>> 20a5181f
 opt_partition_names ::=
     /* empty */
     {:
@@ -1289,17 +1002,6 @@
   {: RESULT = false; :}
   | /* empty */
   {: RESULT = null; :}
-  ;
-
-limit_clause ::=
-  KW_LIMIT INTEGER_LITERAL:limit
-  {: RESULT = new LimitElement(limit.longValue()); :}
-  | /* empty */
-  {: RESULT = LimitElement.NO_LIMIT; :}
-  | KW_LIMIT INTEGER_LITERAL:offset COMMA INTEGER_LITERAL:limit
-  {: RESULT = new LimitElement(offset.longValue(), limit.longValue()); :}
-  | KW_LIMIT INTEGER_LITERAL:limit KW_OFFSET INTEGER_LITERAL:offset
-  {: RESULT = new LimitElement(offset.longValue(), limit.longValue()); :}
   ;
 
 type ::=
