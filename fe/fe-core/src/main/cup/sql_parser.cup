--- conflicted
+++ resolved
@@ -2236,14 +2236,10 @@
     {:
         RESULT = new ShowExportStmt(db, parser.where, orderByClause, limitClause);
     :}
-<<<<<<< HEAD
-
     | KW_PROPERTY opt_user:user opt_wild_where
     {:
         RESULT = new ShowUserPropertyStmt(user, parser.wild);
     :}
-=======
->>>>>>> d4d7c4fb
     | KW_BACKUP opt_db:db
     {:
         RESULT = new ShowBackupStmt(db);
