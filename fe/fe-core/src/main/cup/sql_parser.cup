// Licensed to the Apache Software Foundation (ASF) under one
// or more contributor license agreements.  See the NOTICE file
// distributed with this work for additional information
// regarding copyright ownership.  The ASF licenses this file
// to you under the Apache License, Version 2.0 (the
// "License"); you may not use this file except in compliance
// with the License.  You may obtain a copy of the License at
//
//   http://www.apache.org/licenses/LICENSE-2.0
//
// Unless required by applicable law or agreed to in writing,
// software distributed under the License is distributed on an
// "AS IS" BASIS, WITHOUT WARRANTIES OR CONDITIONS OF ANY
// KIND, either express or implied.  See the License for the
// specific language governing permissions and limitations
// under the License.

package com.starrocks.analysis;

import java.math.BigDecimal;
import java.util.ArrayList;
import java.util.HashSet;
import java.util.HashMap;
import java.util.List;
import java.util.Map;

import com.starrocks.catalog.AccessPrivilege;
import com.starrocks.catalog.AggregateType;
import com.starrocks.catalog.ArrayType;
import com.starrocks.catalog.KeysType;
import com.starrocks.catalog.PrimitiveType;
import com.starrocks.catalog.ScalarType;
import com.starrocks.catalog.Type;
import com.starrocks.catalog.View;
import com.starrocks.common.AnalysisException;
import com.starrocks.common.Version;
import com.starrocks.mysql.MysqlPassword;

import com.google.common.collect.Lists;
import com.google.common.collect.Maps;

import java_cup.runtime.Symbol;

// Commented by Zhao Chun
// Now we have 2 shift/reduce conflict
// between TIMESTAMP "20100101" and TIMESTAMP "alias"
// between DATE "20100101" and DATE "alias"

parser code {:
    private Symbol errorToken;
    public boolean isVerbose = false;
    public String wild;
    public Expr where;

    // List of expected tokens ids from current parsing state for generating syntax error message
    private final List<Integer> expectedTokenIds = Lists.newArrayList();

    // To avoid reporting trivial tokens as expected tokens in error messages
    private boolean reportExpectedToken(Integer tokenId) {
        if (SqlScanner.isKeyword(tokenId) ||
                tokenId.intValue() == SqlParserSymbols.COMMA ||
                tokenId.intValue() == SqlParserSymbols.IDENT) {
            return true;
        } else {
            return false;
        }
    }

    private String getErrorTypeMessage(int lastTokenId) {
        String msg = null;
        switch(lastTokenId) {
            case SqlParserSymbols.UNMATCHED_STRING_LITERAL:
                msg = "Unmatched string literal";
                break;
            case SqlParserSymbols.NUMERIC_OVERFLOW:
                msg = "Numeric overflow";
                break;
            default:
                msg = "Syntax error";
                break;
        }
        return msg;
    }

    // Override to save error token, just update error information.
    @Override
    public void syntax_error(Symbol token) {
        errorToken = token;

        // derive expected tokens from current parsing state
        expectedTokenIds.clear();
        int state = ((Symbol)stack.peek()).parse_state;
        // get row of actions table corresponding to current parsing state
        // the row consists of pairs of <tokenId, actionId>
        // a pair is stored as row[i] (tokenId) and row[i+1] (actionId)
        // the last pair is a special error action
        short[] row = action_tab[state];
        short tokenId;
        // the expected tokens are all the symbols with a
        // corresponding action from the current parsing state
        for (int i = 0; i < row.length-2; ++i) {
            // Get tokenId and skip actionId
            tokenId = row[i++];
            expectedTokenIds.add(Integer.valueOf(tokenId));
        }
    }

    // Override to keep it from calling report_fatal_error()
    // This exception is not AnalysisException because we don't want this report to client.
    @Override
    public void unrecovered_syntax_error(Symbol cur_token) throws AnalysisException {
        throw new AnalysisException(getErrorTypeMessage(cur_token.sym));
    }


    // Manually throw a parse error on a given symbol for special circumstances.
    public void parseError(String symbolName, int symbolId) throws AnalysisException {
        Symbol errorToken = getSymbolFactory().newSymbol(symbolName, symbolId,
                ((Symbol) stack.peek()), ((Symbol) stack.peek()), null);
        // Call syntax error to gather information about expected tokens, etc.
        // syntax_error does not throw an exception
        syntax_error(errorToken);

        unrecovered_syntax_error(errorToken);
    }

    // Returns error string, consisting of the original
    // stmt with a '^' under the offending token. Assumes
    // that parse() has been called and threw an exception
    public String getErrorMsg(String stmt) {
        if (errorToken == null || stmt == null) {
            return null;
        }
        String[] lines = stmt.split("\n", -1);
        StringBuffer result = new StringBuffer();
        result.append(getErrorTypeMessage(errorToken.sym) + " in line ");
        result.append(errorToken.left);
        result.append(":\n");

        // errorToken_.left is the line number of error.
        // errorToken_.right is the column number of the error.
        // index is start from 0, so "minus 1" is the real error line idx
        String errorLine = lines[errorToken.left - 1];
        // If the error is that additional tokens are expected past the end,
        // errorToken_.right will be past the end of the string.
        int lastCharIndex = Math.min(errorLine.length(), errorToken.right);
        int maxPrintLength = 60;
        int errorLoc = 0;
        if (errorLine.length() <= maxPrintLength) {
            // The line is short. Print the entire line.
            result.append(errorLine);
            result.append('\n');
            errorLoc = errorToken.right;
        } else {
            // The line is too long. Print maxPrintLength/2 characters before the error and
            // after the error.
            int contextLength = maxPrintLength / 2 - 3;
            String leftSubStr;
            if (errorToken.right > maxPrintLength / 2) {
                leftSubStr = "..." + errorLine.substring(errorToken.right - contextLength,
                        lastCharIndex);
            } else {
                leftSubStr = errorLine.substring(0, errorToken.right);
            }
            errorLoc = leftSubStr.length();
            result.append(leftSubStr);
            if (errorLine.length() - errorToken.right > maxPrintLength / 2) {
                result.append(errorLine.substring(errorToken.right,
                            errorToken.right + contextLength) + "...");
            } else {
                result.append(errorLine.substring(lastCharIndex));
            }
            result.append("\n");
        }

        // print error indicator
        for (int i = 0; i < errorLoc - 1; ++i) {
            result.append(' ');
        }
        result.append("^\n");

        // only report encountered and expected tokens for syntax errors
        if (errorToken.sym == SqlParserSymbols.UNMATCHED_STRING_LITERAL ||
                errorToken.sym == SqlParserSymbols.NUMERIC_OVERFLOW) {
            return result.toString();
        }

        // append last encountered token
        result.append("Encountered: ");
        String lastToken = SqlScanner.tokenIdMap.get(Integer.valueOf(errorToken.sym));
        if (lastToken != null) {
            result.append(lastToken);
        } else if (SqlScanner.isKeyword((String) errorToken.value)) {
            result.append("A reserved word cannot be used as an identifier: ").append((String) errorToken.value);
        } else {
            result.append("Unknown last token with id: " + errorToken.sym);
        }

        // Append expected tokens
        result.append('\n');
        result.append("Expected: ");
        String expectedToken = null;
        Integer tokenId = null;
        for (int i = 0; i < expectedTokenIds.size(); ++i) {
            tokenId = expectedTokenIds.get(i);
            // keywords hints
            if (SqlScanner.isKeyword(lastToken) && tokenId.intValue() == SqlParserSymbols.IDENT) {
                result.append(String.format("%s is keyword, maybe `%s`", lastToken, lastToken) + ", ");
                continue;
            }

            if (reportExpectedToken(tokenId)) {
                expectedToken = SqlScanner.tokenIdMap.get(tokenId);
                result.append(expectedToken + ", ");
            }
        }
        // remove trailing ", "
        result.delete(result.length() - 2, result.length());
        result.append('\n');

        return result.toString();
    }

:};

// Total keywords of starrocks
terminal String KW_ADD, KW_AFTER, KW_AGGREGATE, KW_ALL, KW_ALTER, KW_AND, KW_ARRAY, KW_AS, KW_ASC, KW_AUTHORS,
    KW_BACKEND, KW_BACKUP, KW_BETWEEN, KW_BEGIN, KW_BIGINT, KW_BITMAP, KW_BITMAP_UNION, KW_BOOLEAN, KW_BROKER, KW_BACKENDS, KW_BY, KW_BUILTIN,
    KW_CANCEL, KW_CASE, KW_CAST, KW_CHAIN, KW_CHAR, KW_CHARSET, KW_CHECK, KW_CLUSTER, KW_CLUSTERS,
    KW_COLLATE, KW_COLLATION, KW_COLUMNS, KW_COMMENT, KW_COMMIT, KW_COMMITTED,
    KW_CONFIG, KW_CONNECTION, KW_CONNECTION_ID, KW_CONSISTENT, KW_COUNT, KW_CREATE, KW_CURRENT, KW_CURRENT_TIMESTAMP, KW_CURRENT_USER,
    KW_DATA, KW_DATABASE, KW_DATABASES, KW_DATE, KW_DATETIME, KW_DAY, KW_DECIMAL, KW_DECIMALV2, KW_DECIMAL32, KW_DECIMAL64, KW_DECIMAL128, KW_DECOMMISSION, KW_DEFAULT, KW_DESC,
    KW_DELETE, KW_DISTINCT, KW_DISTINCTPC, KW_DISTINCTPCSA, KW_DYNAMIC, KW_BUCKETS, KW_DIV, KW_DOUBLE, KW_DROP,
    KW_ELSE, KW_END, KW_ENGINE, KW_ENGINES, KW_ERRORS, KW_EVENTS, KW_EXISTS, KW_EXPORT,
    KW_EXTERNAL, KW_EXTRACT,
    KW_FALSE, KW_FOLLOWING, KW_FREE, KW_FROM, KW_FILE, KW_FIRST, KW_FLOAT, KW_FOR, KW_FORMAT, KW_FRONTENDS, KW_FULL, KW_FN, KW_FUNCTION,
    KW_GLOBAL, KW_GRANT, KW_GRANTS, KW_GROUPING,
    KW_HASH, KW_HELP,KW_HLL, KW_HLL_UNION, KW_HOUR, KW_HUB,
    KW_IDENTIFIED, KW_IF, KW_IN, KW_INDEXES, KW_INSTALL,
    KW_INT, KW_SIGNED, KW_INTERVAL, KW_IS, KW_ISNULL, KW_ISOLATION,
    KW_JSON,
    KW_LABEL, KW_LARGEINT, KW_LAST, KW_LEFT, KW_LESS, KW_LEVEL, KW_LIKE, KW_LIMIT, KW_LINK, KW_LIST, KW_LOAD,
<<<<<<< HEAD
    KW_LOCAL, KW_LOCATION, KW_LATERAL, KW_LOGICAL,
    KW_MAX, KW_MERGE, KW_MIN, KW_MINUTE, KW_MINUS, KW_MODIFY, KW_MONTH,
=======
    KW_LOCAL, KW_LOCATION, KW_LOGICAL,
    KW_MATERIALIZED, KW_MAX, KW_MERGE, KW_MIN, KW_MINUTE, KW_MODIFY, KW_MONTH,
>>>>>>> 05ebd023
    KW_NAME, KW_NAMES, KW_NEGATIVE, KW_NO, KW_NOT, KW_NULL, KW_NULLS,
    KW_OFFSET, KW_ON, KW_ONLY, KW_OPEN, KW_OR, KW_ORDER, KW_OVER,
    KW_PARTITION, KW_PARTITIONS, KW_PASSWORD, KW_PATH, KW_PAUSE, KW_PIPE, KW_PRECEDING,
    KW_PLUGIN, KW_PLUGINS,
    KW_PROC, KW_PROPERTIES, KW_PROPERTY, KW_PERCENTILE, KW_PERCENTILE_UNION,
    KW_QUERY, KW_QUOTA,
    KW_RANDOM, KW_RANGE, KW_READ, KW_RECOVER, KW_REGEXP, KW_RELEASE,
    KW_REPEATABLE, KW_REPOSITORY, KW_REPOSITORIES, KW_REPLACE, KW_REPLACE_IF_NOT_NULL, KW_RESOURCE, KW_RESOURCES, KW_RESTORE, KW_RETURNS, KW_RESUME, KW_REVOKE,
    KW_RIGHT, KW_ROLE, KW_ROLES, KW_ROLLBACK, KW_ROLLUP, KW_ROUTINE, KW_ROW, KW_ROWS,
    KW_SCHEMA, KW_SCHEMAS, KW_SECOND, KW_SERIALIZABLE, KW_SESSION, KW_SET, KW_SHOW,
    KW_SMALLINT, KW_SNAPSHOT, KW_SONAME, KW_SPLIT, KW_START, KW_STATUS, KW_STOP, KW_STORAGE, KW_STRING,
    KW_SUM, KW_SUPERUSER, KW_SYNC,
    KW_TABLE, KW_TABLES, KW_TABLET, KW_TASK, KW_TEMPORARY, KW_TERMINATED, KW_THAN, KW_TIME, KW_THEN, KW_TIMESTAMP, KW_TINYINT,
    KW_TO, KW_TRANSACTION, KW_TRIGGERS, KW_TRIM, KW_TRUE, KW_TRUNCATE, KW_TYPE, KW_TYPES,
    KW_UNCOMMITTED, KW_UNBOUNDED, KW_USER, KW_UNINSTALL,
    KW_VALUE, KW_VARCHAR, KW_VARIABLES, KW_VERBOSE, KW_VIEW,
    KW_WARNINGS, KW_WEEK, KW_WHEN, KW_SQLBLACKLIST, KW_WHITELIST, KW_WHERE, KW_WITH, KW_WORK, KW_WRITE,
    KW_YEAR;

terminal COMMA, DOT, AT, STAR, LPAREN, RPAREN, COLON, SEMICOLON, LBRACE, RBRACE, LBRACKET, RBRACKET, DIVIDE, MOD, ADD, SUBTRACT;
terminal BITAND, BITOR, BITXOR, BITNOT;
terminal EQUAL, NOT, LESSTHAN, GREATERTHAN, SET_VAR;
terminal COMMENTED_PLAN_HINT_START, COMMENTED_PLAN_HINT_END;
terminal ARROW;
terminal String IDENT;
terminal String NUMERIC_OVERFLOW;
terminal Long INTEGER_LITERAL;
terminal String LARGE_INTEGER_LITERAL;
terminal Double FLOATINGPOINT_LITERAL;
terminal BigDecimal DECIMAL_LITERAL;
terminal String STRING_LITERAL;
terminal String UNMATCHED_STRING_LITERAL;

// Statement that the result of this parser.
nonterminal List<StatementBase> stmts;
nonterminal StatementBase stmt, show_stmt, show_param, help_stmt, create_routine_load_stmt, pause_routine_load_stmt, resume_routine_load_stmt, stop_routine_load_stmt,
    show_routine_load_stmt, show_routine_load_task_stmt, alter_stmt,
    drop_stmt, grant_stmt, revoke_stmt, create_stmt, set_stmt, sync_stmt, cancel_stmt, cancel_param, delete_stmt,
    unsupported_stmt, export_stmt,
    import_columns_stmt, import_where_stmt, install_plugin_stmt, uninstall_plugin_stmt,
    alter_resource_group_stmt;

nonterminal ImportColumnDesc import_column_desc;
nonterminal List<ImportColumnDesc> import_column_descs;

// unsupported statement
nonterminal opt_with_consistent_snapshot, opt_work, opt_chain, opt_release;

// No return.
nonterminal opt_full, from_or_in, opt_storage, opt_wild_where,
            charset, equal, transaction_characteristics, isolation_level,
            transaction_access_mode, isolation_types;

// String
nonterminal UserIdentity user_identity;

// Description of user
nonterminal UserDesc grant_user;

nonterminal BackupStmt backup_stmt;
nonterminal RestoreStmt restore_stmt;

nonterminal Expr expr, non_pred_expr, arithmetic_expr, timestamp_arithmetic_expr;
nonterminal Expr array_expr, array_subscript, array_slice;
nonterminal Expr set_expr_or_default;
nonterminal Expr arrow_expr;
nonterminal ArrayList<Expr> expr_list;
nonterminal ArrayList<Expr> func_arg_list;
nonterminal ArrayList<Expr> expr_pipe_list;
nonterminal String opt_table_alias;
nonterminal ArrayList<String> ident_list;
nonterminal PartitionNames opt_partition_names, partition_names;
nonterminal ArrayList<Long> opt_tablet_list, tablet_list;
nonterminal TableName table_name, opt_table_name;
nonterminal FunctionName function_name;
nonterminal Expr where_clause;
nonterminal Predicate predicate, between_predicate, comparison_predicate,
  compound_predicate, in_predicate, like_predicate, exists_predicate;
nonterminal ArrayList<Expr> opt_partition_by_clause;
nonterminal ArrayList<OrderByElement> order_by_elements, order_by_clause;
nonterminal OrderByElement order_by_element;
nonterminal Boolean opt_order_param;
nonterminal Boolean opt_nulls_order_param;
nonterminal LimitElement limit_clause;
nonterminal TypeDef type_def;
nonterminal Type type, array_def;
nonterminal Expr cast_expr, case_else_clause, analytic_expr;
nonterminal LiteralExpr literal;
nonterminal CaseExpr case_expr;
nonterminal ArrayList<CaseWhenClause> case_when_clause_list;
nonterminal FunctionParams function_params;
nonterminal Expr function_call_expr;
nonterminal AnalyticWindow opt_window_clause;
nonterminal AnalyticWindow.Type window_type;
nonterminal AnalyticWindow.Boundary window_boundary;
nonterminal SlotRef column_ref;
nonterminal ArrayList<TableRef> base_table_ref_list;
nonterminal TableRef base_table_ref;
nonterminal Subquery subquery;
nonterminal Expr sign_chain_expr;
nonterminal ArrayList<String> opt_common_hints;

// Set type
nonterminal SetType option_type, opt_var_type, var_ident_type;

// Set variable
nonterminal SetVar option_value, option_value_follow_option_type, option_value_no_option_type;

// List of set variable
nonterminal List<SetVar> option_value_list, option_value_list_continued, start_option_value_list,
        start_option_value_list_following_option_type;

nonterminal Map<String, String> key_value_map, opt_properties;
nonterminal Long opt_field_length;

nonterminal List<AccessPrivilege> privilege_list;
nonterminal List<String> string_list;
nonterminal List<Long> integer_list;
nonterminal AccessPrivilege privilege_type;

nonterminal LabelName job_label;
nonterminal BrokerDesc opt_broker;
nonterminal List<String> opt_col_list;
nonterminal ColumnSeparator column_separator;
nonterminal RowDelimiter row_delimiter;
nonterminal String opt_user_role;
nonterminal TablePattern tbl_pattern;
nonterminal ResourcePattern resource_pattern;
nonterminal String ident_or_star;

// Routine load
nonterminal ParseNode load_property;
nonterminal List<ParseNode> opt_load_property_list;

// Boolean
nonterminal Boolean opt_read_only;

nonterminal String keyword, ident, ident_or_text, variable_name, text_or_password,
        charset_name_or_default, old_or_new_charset_name_or_default, opt_collate,
        collation_name_or_default, type_func_name_keyword, type_function_name, time_unit;

nonterminal String opt_db;
nonterminal Boolean opt_if_exists, opt_if_not_exists;
nonterminal Boolean externalable_resource;

nonterminal RoutineLoadDataSourceProperties opt_datasource_properties;

precedence nonassoc COMMA;
precedence nonassoc STRING_LITERAL;
precedence nonassoc KW_COLUMNS;
precedence nonassoc KW_WITH;

precedence left KW_FULL, KW_MERGE;
precedence left DOT;
precedence left SET_VAR;
precedence left KW_OR;
precedence left KW_AND;
precedence left KW_NOT, NOT;
precedence left KW_BETWEEN, KW_IN, KW_IS, KW_EXISTS;
precedence left KW_LIKE, KW_REGEXP;
precedence left EQUAL, LESSTHAN, GREATERTHAN;
precedence left ADD, SUBTRACT;
precedence left AT, STAR, DIVIDE, MOD, KW_DIV;
precedence left BITAND, BITOR, BITXOR;
precedence left KW_PIPE;
precedence left BITNOT;
precedence left KW_ORDER, KW_BY, KW_LIMIT;
precedence left ARROW;
precedence right KW_PROPERTIES;
precedence left LPAREN, RPAREN;
// Support chaining of timestamp arithmetic exprs.
precedence left KW_INTERVAL;
precedence left KW_OVER;
precedence left KW_COLLATE;
precedence left KW_PARTITION;
precedence left KW_PARTITIONS;
precedence right KW_TEMPORARY;
precedence right LBRACKET;
// fix conflict in create table function
// http://tryitnw.blogspot.com/2012/02/tip-avoiding-shiftreduce-conflict.html
precedence left KW_FUNCTION;

start with stmts;

stmts ::=
    stmt:stmt
    {:
        RESULT = Lists.newArrayList(stmt);
    :}
    | stmts:stmts SEMICOLON stmt:stmt
    {:
        stmts.add(stmt);
        RESULT = stmts;
    :}
    | import_columns_stmt:stmt
    {:
        RESULT = Lists.newArrayList(stmt);
    :}
    | import_where_stmt:stmt
    {:
        RESULT = Lists.newArrayList(stmt);
    :}
    ;

import_columns_stmt ::=
    KW_COLUMNS LPAREN import_column_descs:columns RPAREN
    {:
        RESULT = new ImportColumnsStmt(columns);
    :}
    ;

import_column_descs ::=
    import_column_desc:column
    {:
        RESULT = Lists.newArrayList(column);
    :}
    | import_column_descs:columns COMMA import_column_desc:column
    {:
        columns.add(column);
        RESULT = columns;
    :}
    ;

import_column_desc ::=
    ident:name
    {:
        RESULT = new ImportColumnDesc(name, null);
    :}
    | ident:name EQUAL expr:expr
    {:
        RESULT = new ImportColumnDesc(name, expr);
    :}
    ;

import_where_stmt ::=
    KW_WHERE expr:expr
    {:
        RESULT = new ImportWhereStmt(expr);
    :}
    ;

stmt ::=
     alter_stmt:stmt
    {: RESULT = stmt; :}
    | create_stmt:query
    {: RESULT = query; :}
    | drop_stmt:stmt
    {: RESULT = stmt; :}
    | set_stmt:set
    {: RESULT = set; :}
    | KW_ADD KW_SQLBLACKLIST STRING_LITERAL:sql
    {: RESULT = new AddSqlBlackListStmt(sql); :}
    | show_stmt:show
    {: RESULT = show; :}
    | grant_stmt:grant
    {: RESULT = grant; :}
    | revoke_stmt:revoke
    {: RESULT = revoke; :}
    | help_stmt : stmt
    {: RESULT = stmt; :}
    | create_routine_load_stmt : stmt
    {: RESULT = stmt; :}
    | pause_routine_load_stmt : stmt
    {: RESULT = stmt; :}
    | resume_routine_load_stmt : stmt
    {: RESULT = stmt; :}
    | stop_routine_load_stmt : stmt
    {: RESULT = stmt; :}
    | show_routine_load_stmt : stmt
    {: RESULT = stmt; :}
    | show_routine_load_task_stmt : stmt
    {: RESULT = stmt; :}
    | cancel_stmt : stmt
    {: RESULT = stmt; :}
    | delete_stmt : stmt
    {: RESULT = stmt; :}
    | sync_stmt : stmt
    {: RESULT = stmt; :}
    | backup_stmt : stmt
    {: RESULT = stmt; :}
	| restore_stmt : stmt
    {: RESULT = stmt; :}
    | unsupported_stmt : stmt
    {: RESULT = stmt; :}
    | export_stmt : stmt
    {: RESULT = stmt; :}
    | install_plugin_stmt : stmt
    {: RESULT = stmt; :}
    | uninstall_plugin_stmt : stmt
    {: RESULT = stmt; :}
    | /* empty: query only has comments */
    {:
        RESULT = new EmptyStmt();
    :}
    ;

// plugin statement
install_plugin_stmt ::=
    KW_INSTALL KW_PLUGIN KW_FROM ident_or_text:source opt_properties:properties
    {:
        RESULT = new InstallPluginStmt(source, properties);
    :}
    ;

uninstall_plugin_stmt ::=
    KW_UNINSTALL KW_PLUGIN ident_or_text:name
    {:
        RESULT = new UninstallPluginStmt(name);
    :}
    ;

// Alter Statement
alter_stmt ::=
     KW_ALTER KW_ROUTINE KW_LOAD KW_FOR job_label:jobLabel
      opt_load_property_list:loadPropertyList
      opt_properties:jobProperties
      opt_datasource_properties:datasourceProperties
    {:
        RESULT = new AlterRoutineLoadStmt(jobLabel, loadPropertyList, jobProperties, datasourceProperties);
    :}
    /* resource */
    | KW_ALTER KW_RESOURCE ident_or_text:resourceName KW_SET opt_properties:properties
    {:
        RESULT = new AlterResourceStmt(resourceName, properties);
    :}
    | alter_resource_group_stmt:stmt
    {:
        RESULT = stmt;
    :}
    ;

opt_datasource_properties ::=
    // empty
    {:
        RESULT = new RoutineLoadDataSourceProperties();
    :}
    | KW_FROM ident:type LPAREN key_value_map:customProperties RPAREN
    {:
        RESULT = new RoutineLoadDataSourceProperties(type, customProperties);
    :}
    ;

// Sync Stmt
sync_stmt ::=
    KW_SYNC
    {:
        RESULT = new SyncStmt();
    :}
    ;

// Create Statement
create_stmt ::=
    /* User */
    KW_CREATE KW_USER opt_if_not_exists:ifNotExists grant_user:user opt_user_role:userRole
    {:
        RESULT = new CreateUserStmt(ifNotExists, user, userRole);
    :}
    | KW_CREATE opt_read_only:isReadOnly KW_REPOSITORY ident:repoName KW_WITH KW_BROKER ident:brokerName
      KW_ON KW_LOCATION STRING_LITERAL:location
      opt_properties:properties
    {:
        RESULT = new CreateRepositoryStmt(isReadOnly, repoName, brokerName, location, properties);
    :}
    | KW_CREATE opt_read_only:isReadOnly KW_REPOSITORY ident:repoName KW_WITH KW_BROKER
      KW_ON KW_LOCATION STRING_LITERAL:location
      opt_properties:properties
    {:
        RESULT = new CreateRepositoryStmt(isReadOnly, repoName, null, location, properties);
    :}
    | KW_CREATE KW_ROLE ident_or_text:role
    {:
        RESULT = new CreateRoleStmt(role);
    :}
    | KW_CREATE KW_FILE STRING_LITERAL:fileName opt_db:db KW_PROPERTIES LPAREN key_value_map:properties RPAREN
    {:
        RESULT = new CreateFileStmt(fileName, db, properties);
    :}
<<<<<<< HEAD
    | KW_CREATE KW_INDEX ident:indexName KW_ON table_name:tableName LPAREN ident_list:cols RPAREN opt_index_type:indexType opt_comment:comment
    {:
        RESULT = new AlterTableStmt(tableName, Lists.newArrayList(new CreateIndexClause(tableName, new IndexDef(indexName, cols, indexType, comment), false)));
    :}
=======
>>>>>>> 05ebd023
    /* resource */
    | KW_CREATE externalable_resource:isExternal ident_or_text:resourceName opt_properties:properties
    {:
        RESULT = new CreateResourceStmt(isExternal, resourceName, properties);
    :}
    ;

opt_read_only ::=
    {:
        RESULT = false;
    :}
    | KW_READ KW_ONLY
    {:
        RESULT = true;
    :}
    ;

grant_user ::=
    user_identity:user_id
    {:
        /* No password */
        RESULT = new UserDesc(user_id);
    :}
    | user_identity:user_id KW_IDENTIFIED KW_BY STRING_LITERAL:password
    {:
        /* plain text password */
        RESULT = new UserDesc(user_id, password, true);
    :}
    | user_identity:user_id KW_IDENTIFIED KW_BY KW_PASSWORD STRING_LITERAL:password
    {:
        /* hashed password */
        RESULT = new UserDesc(user_id, password, false);
    :}
    | user_identity:user_id KW_IDENTIFIED KW_WITH IDENT:auth_plugin
    {:
        /* with auth plugin */
        RESULT = new UserDesc(user_id, auth_plugin);
    :}
    | user_identity:user_id KW_IDENTIFIED KW_WITH IDENT:auth_plugin KW_AS STRING_LITERAL:auth_string
    {:
        /* with auth plugin and auth string, encrypted if auth string is password */
        RESULT = new UserDesc(user_id, auth_plugin, auth_string, false);
    :}
    | user_identity:user_id KW_IDENTIFIED KW_WITH IDENT:auth_plugin KW_BY STRING_LITERAL:auth_string
    {:
        /* with auth plugin and auth string, plain text if auth string is password */
        RESULT = new UserDesc(user_id, auth_plugin, auth_string, true);
    :}
    ;

opt_user_role ::=
    /* Empty */
    {:
        RESULT = null;
    :}
    | KW_SUPERUSER /* for forward compatibility*/
    {:
        RESULT = "superuser";
    :}
    | KW_DEFAULT KW_ROLE STRING_LITERAL:role
    {:
        RESULT = role;
    :}
    ;

user_identity ::=
    ident_or_text:user
    {:
        RESULT = new UserIdentity(user, "%", false);
    :}
    | ident_or_text:user AT ident_or_text:host
    {:
        RESULT = new UserIdentity(user, host, false);
    :}
    | ident_or_text:user AT LBRACKET ident_or_text:host RBRACKET
    {:
        RESULT = new UserIdentity(user, host, true);
    :}
    ;

// Help statement
help_stmt ::=
    KW_HELP ident_or_text:mark
    {:
        RESULT = new HelpStmt(mark);
    :}
    ;

// Export statement
export_stmt ::=
    KW_EXPORT KW_TABLE base_table_ref:tblRef opt_col_list:cols
    KW_TO STRING_LITERAL:path
    opt_properties:properties
    opt_broker:broker
    {:
        RESULT = new ExportStmt(tblRef, cols, path, properties, broker);
    :}
    ;

job_label ::=
    ident:label
    {:
        RESULT = new LabelName("", label);
    :}
    | ident:db DOT ident:label
    {:
        RESULT = new LabelName(db, label);
    :}
    ;

column_separator ::=
    KW_COLUMNS KW_TERMINATED KW_BY STRING_LITERAL:sep
    {:
        RESULT = new ColumnSeparator(sep);
    :}
    ;

row_delimiter::=
    KW_ROWS KW_TERMINATED KW_BY STRING_LITERAL:delimiter
    {:
        RESULT = new RowDelimiter(delimiter);
    :}
    ;

opt_col_list ::=
    {:
        RESULT = null;
    :}
    | LPAREN ident_list:colList RPAREN
    {:
        RESULT = colList;
    :}
    ;

opt_broker ::=
    {:
        RESULT = null;
    :}
    | KW_WITH KW_BROKER
    {:
        RESULT = new BrokerDesc(null);
    :}
    | KW_WITH KW_BROKER LPAREN key_value_map:properties RPAREN
    {:
        RESULT = new BrokerDesc(properties);
    :}
    | KW_WITH KW_BROKER ident_or_text:name
    {:
        RESULT = new BrokerDesc(name, null);
    :}
    | KW_WITH KW_BROKER ident_or_text:name LPAREN key_value_map:properties RPAREN
    {:
        RESULT = new BrokerDesc(name, properties);
    :}
    ;

// Routine load statement
create_routine_load_stmt ::=
    KW_CREATE KW_ROUTINE KW_LOAD job_label:jobLabel KW_ON ident:tableName
    opt_load_property_list:loadPropertyList
    opt_properties:properties
    KW_FROM ident:type LPAREN key_value_map:customProperties RPAREN
    {:
        RESULT = new CreateRoutineLoadStmt(jobLabel, tableName, loadPropertyList, properties, type, customProperties);
    :}
    ;

opt_load_property_list ::=
    {:
        RESULT = null;
    :}
    | load_property:loadProperty
    {:
        RESULT = Lists.newArrayList(loadProperty);
    :}
    | opt_load_property_list:list COMMA load_property:loadProperty
    {:
        list.add(loadProperty);
        RESULT = list;
    :}
    ;

load_property ::=
    column_separator:colSep
    {:
        RESULT = colSep;
    :}
    | row_delimiter:rowDelimiter
    {:
        RESULT = rowDelimiter;
    :}
    | import_columns_stmt:columnsInfo
    {:
        RESULT = columnsInfo;
    :}
    | import_where_stmt:wherePredicate
    {:
        RESULT = wherePredicate;
    :}
    | partition_names:partitionNames
    {:
        RESULT = partitionNames;
    :}
    ;

pause_routine_load_stmt ::=
    KW_PAUSE KW_ROUTINE KW_LOAD KW_FOR job_label:jobLabel
    {:
        RESULT = new PauseRoutineLoadStmt(jobLabel);
    :}
    ;

resume_routine_load_stmt ::=
    KW_RESUME KW_ROUTINE KW_LOAD KW_FOR job_label:jobLabel
    {:
        RESULT = new ResumeRoutineLoadStmt(jobLabel);
    :}
    ;

stop_routine_load_stmt ::=
    KW_STOP KW_ROUTINE KW_LOAD KW_FOR job_label:jobLabel
    {:
        RESULT = new StopRoutineLoadStmt(jobLabel);
    :}
    ;

show_routine_load_stmt ::=
    KW_SHOW KW_ROUTINE KW_LOAD KW_FOR job_label:jobLabel
    {:
        RESULT = new ShowRoutineLoadStmt(jobLabel, false);
    :}
    | KW_SHOW KW_ALL KW_ROUTINE KW_LOAD KW_FOR job_label:jobLabel
    {:
        RESULT = new ShowRoutineLoadStmt(jobLabel, true);
    :}
    | KW_SHOW KW_ROUTINE KW_LOAD opt_db:dbName opt_wild_where order_by_clause:orderByClause limit_clause:limitClause
    {:
        RESULT = new ShowRoutineLoadStmt(new LabelName(dbName, null), false, parser.where, orderByClause, limitClause);
    :}
    | KW_SHOW KW_ALL KW_ROUTINE KW_LOAD opt_db:dbName opt_wild_where order_by_clause:orderByClause limit_clause:limitClause
    {:
        RESULT = new ShowRoutineLoadStmt(new LabelName(dbName, null), true, parser.where, orderByClause, limitClause);
    :}
    ;

show_routine_load_task_stmt ::=
    KW_SHOW KW_ROUTINE KW_LOAD KW_TASK opt_db:dbName opt_wild_where
    {:
        RESULT = new ShowRoutineLoadTaskStmt(dbName, parser.where);
    :}
    ;

// Grant statement
grant_stmt ::=
    KW_GRANT privilege_list:privs KW_ON tbl_pattern:tblPattern KW_TO user_identity:userId
    {:
        RESULT = new GrantStmt(userId, null, tblPattern, privs);
    :}
    | KW_GRANT privilege_list:privs KW_ON tbl_pattern:tblPattern KW_TO KW_ROLE STRING_LITERAL:role
    {:
        RESULT = new GrantStmt(null, role, tblPattern, privs);
    :}
    | KW_GRANT privilege_list:privs KW_ON KW_RESOURCE resource_pattern:resourcePattern KW_TO user_identity:userId
    {:
        RESULT = new GrantStmt(userId, null, resourcePattern, privs);
    :}
    | KW_GRANT privilege_list:privs KW_ON KW_RESOURCE resource_pattern:resourcePattern KW_TO KW_ROLE STRING_LITERAL:role
    {:
        RESULT = new GrantStmt(null, role, resourcePattern, privs);
    :}
    ;

tbl_pattern ::=
    ident_or_star:db
    {:
        RESULT = new TablePattern(db, "*");
    :}
    | ident_or_star:db DOT ident_or_star:tbl
    {:
        RESULT = new TablePattern(db, tbl);
    :}
    ;

resource_pattern ::=
    ident_or_star:resourceName
    {:
        RESULT = new ResourcePattern(resourceName);
    :}
    | STRING_LITERAL:resourceName
    {:
        RESULT = new ResourcePattern(resourceName);
    :}
    ;

ident_or_star ::=
    STAR
    {:
        RESULT = "*";
    :}
    | ident:ident
    {:
        RESULT = ident;
    :}
    ;

// Revoke statement
revoke_stmt ::=
    KW_REVOKE privilege_list:privs KW_ON tbl_pattern:tblPattern KW_FROM user_identity:userId
    {:
        RESULT = new RevokeStmt(userId, null, tblPattern, privs);
    :}
    | KW_REVOKE privilege_list:privs KW_ON tbl_pattern:tblPattern KW_FROM KW_ROLE STRING_LITERAL:role
    {:
        RESULT = new RevokeStmt(null, role, tblPattern, privs);
    :}
    | KW_REVOKE privilege_list:privs KW_ON KW_RESOURCE resource_pattern:resourcePattern KW_FROM user_identity:userId
    {:
        RESULT = new RevokeStmt(userId, null, resourcePattern, privs);
    :}
    | KW_REVOKE privilege_list:privs KW_ON KW_RESOURCE resource_pattern:resourcePattern KW_FROM KW_ROLE STRING_LITERAL:role
    {:
        RESULT = new RevokeStmt(null, role, resourcePattern, privs);
    :}
    ;

// Drop statement
drop_stmt ::=
    /* User */
    KW_DROP KW_USER user_identity:userId
    {:
        RESULT = new DropUserStmt(userId);
    :}
    | KW_DROP KW_REPOSITORY ident:repoName
    {:
        RESULT = new DropRepositoryStmt(repoName);
    :}
    | KW_DROP KW_ROLE ident_or_text:role
    {:
        RESULT = new DropRoleStmt(role);
    :}
    | KW_DROP KW_FILE STRING_LITERAL:fileName opt_db:dbName KW_PROPERTIES LPAREN key_value_map:properties RPAREN
    {:
        RESULT = new DropFileStmt(fileName, dbName, properties);
    :}
<<<<<<< HEAD
    | KW_DROP KW_INDEX ident:indexName KW_ON table_name:tableName
    {:
        RESULT = new AlterTableStmt(tableName, Lists.newArrayList(new DropIndexClause(indexName, tableName, false)));
=======
    | KW_DROP KW_MATERIALIZED KW_VIEW opt_if_exists:ifExists table_name:dbMvName opt_table_name:dbTblName
    {:
        RESULT = new DropMaterializedViewStmt(ifExists, dbMvName, dbTblName);
>>>>>>> 05ebd023
    :}
    | KW_DROP KW_RESOURCE ident_or_text:resourceName
    {:
        RESULT = new DropResourceStmt(resourceName);
    :}
    ;

key_value_map ::=
    STRING_LITERAL:name EQUAL STRING_LITERAL:value
    {:
    RESULT = Maps.newHashMap();
    RESULT.put(name, value);
    :}
    | key_value_map:map COMMA STRING_LITERAL:name EQUAL STRING_LITERAL:value
    {:
    map.put(name, value);
    RESULT = map;
    :}
    ;

opt_properties ::=
    {:
    RESULT = null;
    :}
    | KW_PROPERTIES LPAREN key_value_map:map RPAREN
    {:
    RESULT = map;
    :}
    ;

opt_if_exists ::=
    {:
        RESULT = false;
    :}
    | KW_IF KW_EXISTS
    {:
        RESULT = true;
    :}
    ;

opt_if_not_exists ::=
    {:
        RESULT = false;
    :}
    | KW_IF KW_NOT KW_EXISTS
    {:
        RESULT = true;
    :}
    ;

externalable_resource ::=
    KW_RESOURCE
    {:
        RESULT = false;
    :}
    | KW_EXTERNAL KW_RESOURCE
    {:
        RESULT = true;
    :}
    ;

// Show statement
show_stmt ::=
    KW_SHOW show_param:stmt
    {:
        RESULT = stmt;
    :}
    ;

show_param ::=
    // show sqlblacklist
    KW_SQLBLACKLIST
    {:
        RESULT = new ShowSqlBlackListStmt();
    :}
    | KW_WHITELIST
    {:
        RESULT = new ShowWhiteListStmt();
    :}
    /* show variables */
    | opt_var_type:type KW_VARIABLES opt_wild_where
    {:
        RESULT = new ShowVariablesStmt(type, parser.wild, parser.where);
    :}
    /* triggers */
    | opt_full KW_TRIGGERS opt_db:db opt_wild_where
    {:
        RESULT = new ShowTriggersStmt();
    :}
    /* events */
    | KW_EVENTS opt_db:db opt_wild_where
    {:
        RESULT = new ShowEventsStmt();
    :}
    /* plugins */
    | KW_PLUGINS
    {:
        RESULT = new ShowPluginsStmt();
    :}
    /* engines */
    | opt_storage KW_ENGINES
    {:
        RESULT = new ShowEnginesStmt();
    :}
    /* Authors */
    | KW_AUTHORS
    {:
        RESULT = new ShowAuthorStmt();
    :}
    /* Database */
    | KW_DATABASES opt_wild_where
    {:
        RESULT = new ShowDbStmt(parser.wild, parser.where);
    :}
    | KW_SCHEMAS opt_wild_where
    {:
        RESULT = new ShowDbStmt(parser.wild, parser.where);
    :}
    /* collation */
    | KW_COLLATION opt_wild_where
    {:
        RESULT = new ShowCollationStmt(parser.wild);
    :}
    | KW_WARNINGS limit_clause
    {:
        RESULT = new ShowWarningStmt();
    :}
    | KW_ERRORS limit_clause
    {:
        RESULT = new ShowWarningStmt();
    :}
    /* Show export statement */
    | KW_EXPORT opt_db:db opt_wild_where order_by_clause:orderByClause limit_clause:limitClause
    {:
        RESULT = new ShowExportStmt(db, parser.where, orderByClause, limitClause);
    :}
    | KW_RESTORE opt_db:db opt_wild_where
    {:
        RESULT = new ShowRestoreStmt(db, parser.where);
    :}
    | KW_RESOURCES
    {:
        RESULT = new ShowResourcesStmt();
    :}
    | KW_BACKENDS
    {:
        RESULT = new ShowBackendsStmt();
    :}
    | KW_FRONTENDS
    {:
        RESULT = new ShowFrontendsStmt();
    :}
    | KW_USER
    {:
        RESULT = new ShowUserStmt();
    :}
    | KW_REPOSITORIES
    {:
       RESULT = new ShowRepositoriesStmt();
    :}
    | KW_SNAPSHOT KW_ON ident:repo opt_wild_where
    {:
        RESULT = new ShowSnapshotStmt(repo, parser.where);
    :}
    | KW_ALL KW_GRANTS
    {:
        RESULT = new ShowGrantsStmt(null, true);
    :}
    | KW_GRANTS
    {:
        RESULT = new ShowGrantsStmt(null, false);
    :}
    | KW_GRANTS KW_FOR user_identity:userIdent
    {:
        RESULT = new ShowGrantsStmt(userIdent, false);
    :}
    | KW_ROLES
    {:
        RESULT = new ShowRolesStmt();
    :}
    | KW_FILE opt_db:dbName
    {:
        RESULT = new ShowSmallFilesStmt(dbName);
    :}
    | KW_TRANSACTION opt_db:dbName opt_wild_where
    {:
        RESULT = new ShowTransactionStmt(dbName, parser.where);
    :}
    ;

opt_db ::=
    /* empty */
    {:
        RESULT = null;
    :}
    | from_or_in ident:db
    {:
        RESULT = db;
    :}
    ;

opt_table_name ::=
     /* empty */
     {:
         RESULT = null;
     :}
     | from_or_in table_name:table
     {:
         RESULT = table;
     :}
     ;

charset ::=
    KW_CHAR KW_SET
    | KW_CHARSET
    ;

charset_name_or_default ::=
    ident_or_text:id
    {:
        RESULT = id;
    :}
    | KW_DEFAULT
    {:
        RESULT = null;
    :}
    ;

old_or_new_charset_name_or_default ::=
    ident_or_text:id
    {:
        RESULT = id;
    :}
    | KW_DEFAULT
    {:
        RESULT = null;
    :}
    ;

opt_collate ::=
    /* Empty */
    {:
        RESULT = null;
    :}
    | KW_COLLATE collation_name_or_default:collate
    {:
        RESULT = collate;
    :}
    ;

collation_name_or_default ::=
    ident_or_text:id
    {:
        RESULT = id;
    :}
    | KW_DEFAULT
    {:
        RESULT = null;
    :}
    ;

opt_storage ::=
    /* Empty */
    | KW_STORAGE
    ;

from_or_in ::=
    KW_FROM
    | KW_IN
    ;

opt_full ::=
    /* empty */
    {:
        parser.isVerbose = false;
    :}
    | KW_FULL
    {:
        parser.isVerbose = true;
    :}
    ;

opt_wild_where ::=
    /* empty */
    | KW_LIKE STRING_LITERAL:wild
    {:
        parser.wild = wild;
    :}
    | KW_WHERE expr:where
    {:
        parser.where = where;
    :}
    ;

// Cancel statement
cancel_stmt ::=
    KW_CANCEL cancel_param:stmt
    {:
        RESULT = stmt;
    :}
    ;

cancel_param ::=
    | KW_DECOMMISSION KW_BACKEND string_list:hostPorts
    {:
        RESULT = new CancelAlterSystemStmt(hostPorts);
    :}
    | KW_BACKUP opt_db:db
    {:
        RESULT = new CancelBackupStmt(db, false);
    :}
    | KW_RESTORE opt_db:db
    {:
        RESULT = new CancelBackupStmt(db, true);
    :}
    | KW_EXPORT opt_db:db opt_wild_where
    {:
        RESULT = new CancelExportStmt(db, parser.where);
    :}
    ;

// Delete stmt
delete_stmt ::=
    KW_DELETE KW_FROM table_name:table opt_partition_names:partitionNames where_clause:wherePredicate
    {:
        RESULT = new DeleteStmt(table, partitionNames, wherePredicate);
    :}
    | KW_DELETE KW_SQLBLACKLIST integer_list:ids
    {:
        RESULT = new DelSqlBlackListStmt(ids);
    :}
    ;

// Restore statement
restore_stmt ::=
    KW_RESTORE KW_SNAPSHOT job_label:label
    KW_FROM ident:repoName
	KW_ON LPAREN base_table_ref_list:tbls RPAREN
    opt_properties:properties
    {:
        RESULT = new RestoreStmt(label, repoName, tbls, properties);
    :}
    ;

// TODO(zhaochun): stolen from MySQL. Why not use value list, maybe avoid shift/reduce conflict
// Set statement
set_stmt ::=
    KW_SET start_option_value_list:list
    {:
        RESULT = new SetStmt(list);
    :}
    ;

// Start of set value list
start_option_value_list ::=
    /* Variable starts with keyword and have no option */
    option_value_no_option_type:value option_value_list_continued:list
    {:
        if (list == null) {
            list = Lists.newArrayList(value);
        } else {
            list.add(value);
        }
        RESULT = list;
    :}
    /* Do not support transaction, return null */
    | KW_TRANSACTION transaction_characteristics
    {:
        RESULT = Lists.newArrayList((SetVar) new SetTransaction());
    :}
    | option_type:type start_option_value_list_following_option_type:list
    {:
        if (list == null || list.isEmpty()) {
        } else {
            list.get(0).setType(type);
        }
        RESULT = list;
    :}
    ;

// Following the start of value list with option
start_option_value_list_following_option_type ::=
    option_value_follow_option_type:var option_value_list_continued:list
    {:
        list.add(var);
        RESULT = list;
    :}
    | KW_TRANSACTION transaction_characteristics
    {:
        RESULT = Lists.newArrayList((SetVar) new SetTransaction());
    :}
    ;

// option values after first value;
option_value_list_continued ::=
    /* empty */
    {:
        RESULT = Lists.newArrayList();
    :}
    | COMMA option_value_list:list
    {:
        RESULT = list;
    :}
    ;

option_value_list ::=
    option_value:var
    {:
        RESULT = Lists.newArrayList(var);
    :}
    | option_value_list:list COMMA option_value:item
    {:
        list.add(item);
        RESULT = list;
    :}
    ;

option_value ::=
    option_type:type option_value_follow_option_type:var
    {:
        var.setType(type);
        RESULT = var;
    :}
    | option_value_no_option_type:var
    {:
        RESULT = var;
    :}
    ;

option_value_follow_option_type ::=
    variable_name:variable equal set_expr_or_default:expr
    {:
        RESULT = new SetVar(variable, expr);
    :}
    ;

option_value_no_option_type ::=
    /* Normal set value */
    variable_name:variable equal set_expr_or_default:expr
    {:
        RESULT = new SetVar(variable, expr);
    :}
    | AT ident_or_text:var equal literal:expr
    {:
        RESULT = new SetVar(var, expr);
    :}
    /* Ident */
    | AT AT variable_name:variable equal set_expr_or_default:expr
    {:
        RESULT = new SetVar(variable, expr);
    :}
    | AT AT var_ident_type:type variable_name:variable equal set_expr_or_default:expr
    {:
        RESULT = new SetVar(type, variable, expr);
    :}
    /* charset */
    | charset old_or_new_charset_name_or_default:charset
    {:
        RESULT = new SetNamesVar(charset);
    :}
    | KW_NAMES equal expr
    {:
        parser.parseError("names", SqlParserSymbols.KW_NAMES);
    :}
    | KW_NAMES charset_name_or_default:charset opt_collate:collate
    {:
        RESULT = new SetNamesVar(charset, collate);
    :}
    /* Password */
    | KW_PASSWORD equal text_or_password:passwd
    {:
        RESULT = new SetPassVar(null, passwd);
    :}
    | KW_PASSWORD KW_FOR user_identity:userId equal text_or_password:passwd
    {:
        RESULT = new SetPassVar(userId, passwd);
    :}
    ;

variable_name ::=
    ident:name
    {:
        RESULT = name;
    :}
    ;

text_or_password ::=
    STRING_LITERAL:text
    {:
        // This is hashed text
        RESULT = text;
    :}
    | KW_PASSWORD LPAREN STRING_LITERAL:passwd RPAREN
    {:
        // This is plain text
        RESULT = new String(MysqlPassword.makeScrambledPassword(passwd));
    :}
    ;

option_type ::=
    KW_GLOBAL
    {:
        RESULT = SetType.GLOBAL;
    :}
    | KW_LOCAL
    {:
        RESULT = SetType.SESSION;
    :}
    | KW_SESSION
    {:
        RESULT = SetType.SESSION;
    :}
    ;

opt_var_type ::=
    /* empty */
    {: RESULT = SetType.DEFAULT; :}
    | KW_GLOBAL
    {: RESULT = SetType.GLOBAL; :}
    | KW_LOCAL
    {: RESULT = SetType.SESSION; :}
    | KW_SESSION
    {: RESULT = SetType.SESSION; :}
    ;

var_ident_type ::=
    KW_GLOBAL DOT
    {:
        RESULT = SetType.GLOBAL;
    :}
    | KW_LOCAL DOT
    {:
        RESULT = SetType.SESSION;
    :}
    | KW_SESSION DOT
    {:
        RESULT = SetType.SESSION;
    :}
    ;

equal ::=
    EQUAL
    | SET_VAR
    ;

transaction_characteristics ::=
    transaction_access_mode
    | isolation_level
    | transaction_access_mode COMMA isolation_level
    | isolation_level COMMA transaction_access_mode
    ;

transaction_access_mode ::=
    KW_READ KW_ONLY
    | KW_READ KW_WRITE
    ;

isolation_level ::=
    KW_ISOLATION KW_LEVEL isolation_types
    ;

isolation_types ::=
    KW_READ KW_UNCOMMITTED
    | KW_READ KW_COMMITTED
    | KW_REPEATABLE KW_READ
    | KW_SERIALIZABLE
    ;

set_expr_or_default ::=
    KW_DEFAULT
    {:
        RESULT = null;
    :}
    | KW_ON
    {:
        RESULT = new StringLiteral("ON");
    :}
    | KW_ALL
    {:
        RESULT = new StringLiteral("ALL");
    :}
    | expr:expr
    {:
        RESULT = expr;
    :}
    ;

table_name ::=
    ident:tbl
    {: RESULT = new TableName(null, tbl); :}
    | ident:db DOT ident:tbl
    {: RESULT = new TableName(db, tbl); :}
    ;

function_name ::=
    type_function_name:fn
    {: RESULT = new FunctionName(null, fn); :}
    | ident:db DOT type_function_name:fn
    {: RESULT = new FunctionName(db, fn); :}
    ;

type_function_name ::=
    ident:id
    {: RESULT = id; :}
    | type_func_name_keyword:id
    {: RESULT = id; :}
    ;

base_table_ref_list ::=
  base_table_ref:tbl
  {:
    ArrayList<TableRef> list = new ArrayList<TableRef>();
    list.add(tbl);
    RESULT = list;
  :}
  | base_table_ref_list:list COMMA base_table_ref:tbl
  {:
    list.add(tbl);
    RESULT = list;
  :}
  ;

base_table_ref ::=
    table_name:name opt_partition_names:partitionNames opt_tablet_list:tabletIds opt_table_alias:alias opt_common_hints:commonHints
    {:
        RESULT = new TableRef(name, alias, partitionNames, tabletIds, commonHints);
    :}
    ;

opt_common_hints ::=
    COMMENTED_PLAN_HINT_START ident_list:l COMMENTED_PLAN_HINT_END
    {:
        RESULT = l;
    :}
    | LBRACKET ident_list:l RBRACKET
    {:
        RESULT = l;
    :}
    |
    {:
        RESULT = null;
    :}
    ;

opt_table_alias ::=
    /* empty */
    {:
        RESULT = null;
    :}
    | ident:alias
    {:
        RESULT = alias;
    :}
    | KW_AS ident:alias
    {:
        RESULT = alias;
    :}
    | EQUAL ident:alias
    {:
        RESULT = alias;
    :}
    ;

opt_partition_names ::=
    /* empty */
    {:
        RESULT = null;
    :}
    | partition_names:partitionNames
    {:
        RESULT = partitionNames;
    :}
    ;

partition_names ::=
    KW_PARTITION LPAREN ident_list:partitions RPAREN
    {:
        RESULT = new PartitionNames(false, partitions);
    :}
    | KW_PARTITION LPAREN string_list:partitions RPAREN
    {:
        RESULT = new PartitionNames(false, partitions);
    :}
    | KW_TEMPORARY KW_PARTITION LPAREN ident_list:partitions RPAREN
    {:
        RESULT = new PartitionNames(true, partitions);
    :}
    | KW_TEMPORARY KW_PARTITION LPAREN string_list:partitions RPAREN
    {:
        RESULT = new PartitionNames(true, partitions);
    :}
    | KW_PARTITIONS LPAREN ident_list:partitions RPAREN
    {:
        RESULT = new PartitionNames(false, partitions);
    :}
    | KW_PARTITIONS LPAREN string_list:partitions RPAREN
    {:
        RESULT = new PartitionNames(false, partitions);
    :}
    | KW_TEMPORARY KW_PARTITIONS LPAREN ident_list:partitions RPAREN
    {:
        RESULT = new PartitionNames(true, partitions);
    :}
    | KW_TEMPORARY KW_PARTITIONS LPAREN string_list:partitions RPAREN
    {:
        RESULT = new PartitionNames(true, partitions);
    :}
    | KW_PARTITION ident:partName
    {:
        RESULT = new PartitionNames(false, Lists.newArrayList(partName));
    :}
    | KW_PARTITION STRING_LITERAL:partName
    {:
        RESULT = new PartitionNames(false, Lists.newArrayList(partName));
    :}
    | KW_TEMPORARY KW_PARTITION ident:partName
    {:
        RESULT = new PartitionNames(true, Lists.newArrayList(partName));
    :}
    | KW_TEMPORARY KW_PARTITION STRING_LITERAL:partName
    {:
        RESULT = new PartitionNames(true, Lists.newArrayList(partName));
    :}
    ;

opt_tablet_list ::=
    /* empty */
    {:
        RESULT = null;
    :}
    | tablet_list:tabletList
    {:
        RESULT = tabletList;
    :}
    ;

tablet_list ::=
    KW_TABLET LPAREN integer_list:tabletIds RPAREN
    {:
        RESULT = Lists.newArrayList(tabletIds);
    :}
    ;

ident_list ::=
    ident:ident
    {:
      ArrayList<String> list = new ArrayList<String>();
      list.add(ident);
      RESULT = list;
    :}
    | ident_list:list COMMA ident:ident
    {:
      list.add(ident);
      RESULT = list;
    :}
    ;

expr_list ::=
  expr:e
  {:
    ArrayList<Expr> list = new ArrayList<Expr>();
    list.add(e);
    RESULT = list;
  :}
  | expr_list:list COMMA expr:e
  {:
    list.add(e);
    RESULT = list;
  :}
  ;

where_clause ::=
   /* empty */
  {: RESULT = null; :}
  | KW_WHERE expr:e
  {: RESULT = e; :}
  ;


order_by_clause ::=
  KW_ORDER KW_BY order_by_elements:l
  {: RESULT = l; :}
  | /* empty */
  {: RESULT = null; :}
  ;

order_by_elements ::=
  order_by_element:e
  {:
    ArrayList<OrderByElement> list = new ArrayList<OrderByElement>();
    list.add(e);
    RESULT = list;
  :}
  | order_by_elements:list COMMA order_by_element:e
  {:
    list.add(e);
    RESULT = list;
  :}
  ;

order_by_element ::=
  expr:e opt_order_param:o opt_nulls_order_param:n
  {:
     if (n == null) {
       RESULT = new OrderByElement(e, o, o);
     } else {
       RESULT = new OrderByElement(e, o, n);
     }
   :}
  ;

opt_order_param ::=
  KW_ASC
  {: RESULT = true; :}
  | KW_DESC
  {: RESULT = false; :}
  | /* empty */
  {: RESULT = true; :}
  ;

opt_nulls_order_param ::=
  KW_NULLS KW_FIRST
  {: RESULT = true; :}
  | KW_NULLS KW_LAST
  {: RESULT = false; :}
  | /* empty */
  {: RESULT = null; :}
  ;

limit_clause ::=
  KW_LIMIT INTEGER_LITERAL:limit
  {: RESULT = new LimitElement(limit.longValue()); :}
  | /* empty */
  {: RESULT = LimitElement.NO_LIMIT; :}
  | KW_LIMIT INTEGER_LITERAL:offset COMMA INTEGER_LITERAL:limit
  {: RESULT = new LimitElement(offset.longValue(), limit.longValue()); :}
  | KW_LIMIT INTEGER_LITERAL:limit KW_OFFSET INTEGER_LITERAL:offset
  {: RESULT = new LimitElement(offset.longValue(), limit.longValue()); :}
  ;

type ::=
  KW_TINYINT opt_field_length
  {: RESULT = Type.TINYINT; :}
  | KW_SMALLINT opt_field_length
  {: RESULT = Type.SMALLINT; :}
  | KW_INT opt_field_length
  {: RESULT = Type.INT; :}
  | KW_SIGNED
  {: RESULT = Type.INT; :}
  | KW_SIGNED KW_INT
  {: RESULT = Type.INT; :}
  | KW_BIGINT opt_field_length
  {: RESULT = Type.BIGINT; :}
  | KW_LARGEINT opt_field_length
  {: RESULT = Type.LARGEINT; :}
  | KW_BOOLEAN
  {: RESULT = Type.BOOLEAN; :}
  | KW_FLOAT
  {: RESULT = Type.FLOAT; :}
  | KW_DOUBLE
  {: RESULT = Type.DOUBLE; :}
  | KW_DATE
  {: RESULT = Type.DATE; :}
  | KW_DATETIME
  {: RESULT = Type.DATETIME; :}
  | KW_TIME
  {: RESULT = Type.TIME; :}
  | KW_BITMAP
  {: RESULT = Type.BITMAP; :}
  | KW_PERCENTILE
  {: RESULT = Type.PERCENTILE; :}
  | KW_JSON
  {: RESULT = Type.JSON; :}
  | KW_STRING
  {: ScalarType type = ScalarType.createVarcharType(ScalarType.DEFAULT_STRING_LENGTH);
     type.setAssignedStrLenInColDefinition();
     RESULT = type;
  :}
  | KW_VARCHAR LPAREN INTEGER_LITERAL:len RPAREN
  {: ScalarType type = ScalarType.createVarcharType(len.intValue());
     type.setAssignedStrLenInColDefinition();
     RESULT = type;
  :}
  | KW_VARCHAR
  {: RESULT = ScalarType.createVarcharType(-1); :}
  | KW_CHAR LPAREN INTEGER_LITERAL:len RPAREN
  {: ScalarType type = ScalarType.createCharType(len.intValue());
     type.setAssignedStrLenInColDefinition();
     RESULT = type;
  :}
  | KW_CHAR
  {: RESULT = ScalarType.createCharType(-1); :}
  | KW_DECIMAL LPAREN INTEGER_LITERAL:precision RPAREN
  {: RESULT = ScalarType.createUnifiedDecimalType(precision.intValue()); :}
  | KW_DECIMAL LPAREN INTEGER_LITERAL:precision COMMA INTEGER_LITERAL:scale RPAREN
  {: RESULT = ScalarType.createUnifiedDecimalType(precision.intValue(), scale.intValue()); :}
  | KW_DECIMAL
  {: RESULT = ScalarType.createUnifiedDecimalType(10, 0); :}
  | KW_DECIMALV2 LPAREN INTEGER_LITERAL:precision RPAREN
  {: RESULT = ScalarType.createDecimalV2Type(precision.intValue()); :}
  | KW_DECIMALV2 LPAREN INTEGER_LITERAL:precision COMMA INTEGER_LITERAL:scale RPAREN
  {: RESULT = ScalarType.createDecimalV2Type(precision.intValue(), scale.intValue()); :}
  | KW_DECIMALV2
  {: RESULT = ScalarType.createDecimalV2Type(); :}
  | KW_DECIMAL32 LPAREN INTEGER_LITERAL:precision RPAREN
  {:
     ScalarType.checkEnableDecimalV3();
     RESULT = ScalarType.createDecimalV3Type(PrimitiveType.DECIMAL32, precision.intValue());
  :}
  | KW_DECIMAL32 LPAREN INTEGER_LITERAL:precision COMMA INTEGER_LITERAL:scale RPAREN
  {:
     ScalarType.checkEnableDecimalV3();
     RESULT = ScalarType.createDecimalV3Type(PrimitiveType.DECIMAL32, precision.intValue(), scale.intValue());
  :}
  | KW_DECIMAL32
  {:
     ScalarType.checkEnableDecimalV3();
     RESULT = ScalarType.createDecimalV3Type(PrimitiveType.DECIMAL32);
  :}
  | KW_DECIMAL64 LPAREN INTEGER_LITERAL:precision RPAREN
  {:
     ScalarType.checkEnableDecimalV3();
     RESULT = ScalarType.createDecimalV3Type(PrimitiveType.DECIMAL64, precision.intValue());
  :}
  | KW_DECIMAL64 LPAREN INTEGER_LITERAL:precision COMMA INTEGER_LITERAL:scale RPAREN
  {:
     ScalarType.checkEnableDecimalV3();
     RESULT = ScalarType.createDecimalV3Type(PrimitiveType.DECIMAL64, precision.intValue(), scale.intValue());
  :}
  | KW_DECIMAL64
  {:
     ScalarType.checkEnableDecimalV3();
     RESULT = ScalarType.createDecimalV3Type(PrimitiveType.DECIMAL64);
  :}
  | KW_DECIMAL128 LPAREN INTEGER_LITERAL:precision RPAREN
  {:
     ScalarType.checkEnableDecimalV3();
     RESULT = ScalarType.createDecimalV3Type(PrimitiveType.DECIMAL128, precision.intValue());
  :}
  | KW_DECIMAL128 LPAREN INTEGER_LITERAL:precision COMMA INTEGER_LITERAL:scale RPAREN
  {:
     ScalarType.checkEnableDecimalV3();
     RESULT = ScalarType.createDecimalV3Type(PrimitiveType.DECIMAL128, precision.intValue(), scale.intValue());
  :}
  | KW_DECIMAL128
  {:
     ScalarType.checkEnableDecimalV3();
     RESULT = ScalarType.createDecimalV3Type(PrimitiveType.DECIMAL128);
  :}
  | KW_HLL
  {: ScalarType type = ScalarType.createHllType();
     type.setAssignedStrLenInColDefinition();
     RESULT = type;
  :}
  ;

array_def ::=
   KW_ARRAY LESSTHAN type:item_type GREATERTHAN
   {: RESULT = new ArrayType(item_type); :}
   | KW_ARRAY LESSTHAN array_def:sub_array GREATERTHAN
   {: RESULT = new ArrayType(sub_array); :}
   ;

opt_field_length ::=
  LPAREN INTEGER_LITERAL:length RPAREN
  {: RESULT = length; :}
  |
  {: RESULT = null; :}
  ;

type_def ::=
  type:t
  {: RESULT = new TypeDef(t); :}
  | array_def:t
  {: RESULT = new TypeDef(t); :}
  ;

cast_expr ::=
  KW_CAST LPAREN expr:e KW_AS type_def:targetType RPAREN
  {: RESULT = new CastExpr(targetType, e); :}
  ;

case_expr ::=
  KW_CASE expr:caseExpr
    case_when_clause_list:whenClauseList
    case_else_clause:elseExpr
    KW_END
  {: RESULT = new CaseExpr(caseExpr, whenClauseList, elseExpr); :}
  | KW_CASE
    case_when_clause_list:whenClauseList
    case_else_clause:elseExpr
    KW_END
  {: RESULT = new CaseExpr(null, whenClauseList, elseExpr); :}
  ;

case_when_clause_list ::=
  KW_WHEN expr:whenExpr KW_THEN expr:thenExpr
  {:
    ArrayList<CaseWhenClause> list = new ArrayList<CaseWhenClause>();
    list.add(new CaseWhenClause(whenExpr, thenExpr));
    RESULT = list;
  :}
  | case_when_clause_list:list KW_WHEN expr:whenExpr
    KW_THEN expr:thenExpr
  {:
    list.add(new CaseWhenClause(whenExpr, thenExpr));
    RESULT = list;
  :}
  ;

case_else_clause ::=
  KW_ELSE expr:e
  {: RESULT = e; :}
  | /* emtpy */
  {: RESULT = null; :}
  ;

sign_chain_expr ::=
  SUBTRACT expr:e
  {:
    // integrate signs into literals
    if (e.isLiteral() && e.getType().isNumericType()) {
      ((LiteralExpr)e).swapSign();
      RESULT = e;
    } else {
      RESULT = new ArithmeticExpr(ArithmeticExpr.Operator.MULTIPLY, new IntLiteral((long)-1), e);
    }
  :}
  | ADD expr:e
  {: RESULT = e; :}
  ;

expr ::=
  non_pred_expr:e opt_collate:collate
  {: RESULT = e; :}
  | predicate:p
  {: RESULT = p; :}
  | LBRACE KW_FN function_call_expr:fn RBRACE
    {:
      OdbcScalarFunctionCall ofn = new OdbcScalarFunctionCall(fn);
      RESULT = ofn.mappingFunction();
    :}
  | LBRACE KW_FN KW_EXTRACT LPAREN function_name:fn_name KW_FROM func_arg_list:exprs RPAREN RBRACE
    {:
      FunctionCallExpr fn = new FunctionCallExpr(fn_name, exprs);
      OdbcScalarFunctionCall ofn = new OdbcScalarFunctionCall(fn);
      RESULT = ofn.mappingFunction();
    :}
  ;

array_expr ::=
  LBRACKET expr_list:items RBRACKET
  {: RESULT = new ArrayExpr(null, items); :}
  | array_def:t LBRACKET expr_list:items RBRACKET
  {: RESULT = new ArrayExpr(t, items); :}
  | array_def:t LBRACKET RBRACKET
  {: RESULT = new ArrayExpr(t, new ArrayList<Expr>()); :}
  | LBRACKET RBRACKET
  {: RESULT = new ArrayExpr(null, new ArrayList<Expr>()); :}
  ;

array_subscript ::=
  expr:e LBRACKET expr:subscript RBRACKET
  {: RESULT = new ArrayElementExpr(e, subscript); :}
  ;

array_slice ::=
  expr:e LBRACKET expr:l COLON expr:r RBRACKET
  {: RESULT = new ArraySliceExpr(e, l, r); :}
  | expr:e LBRACKET COLON expr:r RBRACKET
  {: RESULT = new ArraySliceExpr(e, new IntLiteral(0), r); :}
  | expr:e LBRACKET expr:l COLON RBRACKET
  {: RESULT = new ArraySliceExpr(e, l, new IntLiteral(-1)); :}
  | expr:e LBRACKET COLON RBRACKET
  {: RESULT = new ArraySliceExpr(e, new IntLiteral(0), new IntLiteral(-1)); :}
  ;

arrow_expr ::=
   expr:l ARROW expr:r
   {: RESULT = new ArrowExpr(l, r); :}
   ;

function_call_expr ::=
  function_name:fn_name LPAREN RPAREN
  {: RESULT = new FunctionCallExpr(fn_name, new ArrayList<Expr>()); :}
  | function_name:fn_name LPAREN function_params:params RPAREN
  {:
    if ("grouping".equalsIgnoreCase(fn_name.getFunction())) {
      if (params.exprs().size() > 1) {
        throw new AnalysisException("GROUPING requires exactly one column parameter.");
      }
      RESULT = new GroupingFunctionCallExpr(fn_name, params);
    } else if ("grouping_id".equalsIgnoreCase(fn_name.getFunction())) {
      RESULT = new GroupingFunctionCallExpr(fn_name, params);
    } else {
      RESULT = new FunctionCallExpr(fn_name, params);
    }
  :}
  ;

exists_predicate ::=
  KW_EXISTS subquery:s
  {: RESULT = new ExistsPredicate(s, false); :}
  ;

non_pred_expr ::=
  sign_chain_expr:e
  {: RESULT = e; :}
  | AT AT ident:l
  {:
    RESULT = new VariableExpr(l);
  :}
  | AT AT var_ident_type:type ident:l
  {:
    RESULT = new VariableExpr(l, type);
  :}
  | literal:l
  {: RESULT = l; :}
  | function_call_expr:e
  {: RESULT = e; :}
  | KW_DATE STRING_LITERAL:l
  {: RESULT = new StringLiteral(l); :}
  | KW_TIMESTAMP STRING_LITERAL:l
  {: RESULT = new StringLiteral(l); :}
  | KW_EXTRACT LPAREN function_name:fn_name KW_FROM func_arg_list:exprs RPAREN
  {: RESULT = new FunctionCallExpr(fn_name, exprs); :}
  //| function_name:fn_name LPAREN RPAREN
  //{: RESULT = new FunctionCallExpr(fn_name, new ArrayList<Expr>()); :}
  //| function_name:fn_name LPAREN function_params:params RPAREN
  //{: RESULT = new FunctionCallExpr(fn_name, params); :}
  | analytic_expr:e
  {: RESULT = e; :}
  /* Since "IF" is a keyword, need to special case this function */
  | KW_IF LPAREN expr_list:exprs RPAREN
  {: RESULT = new FunctionCallExpr("if", exprs); :}
  /* For the case like e1 || e2 || e3 ... */
  | expr_pipe_list:exprs
  {:
    RESULT = new FunctionCallExpr("concat", exprs);
  :}
  | cast_expr:c
  {: RESULT = c; :}
  | case_expr:c
  {: RESULT = c; :}
  | column_ref:c
  {: RESULT = c; :}
  | timestamp_arithmetic_expr:e
  {: RESULT = e; :}
  | arithmetic_expr:e
  {: RESULT = e; :}
  | LPAREN non_pred_expr:e RPAREN
  {:
    e.setPrintSqlInParens(true);
    RESULT = e;
  :}
  /* TODO(zc): add other trim function */
  | KW_TRIM:id LPAREN function_params:params RPAREN
  {: RESULT = new FunctionCallExpr(new FunctionName(null, id), params); :}
  | KW_DATABASE LPAREN RPAREN
  {: RESULT = new InformationFunction("DATABASE"); :}
  | KW_SCHEMA LPAREN RPAREN
  {: RESULT = new InformationFunction("SCHEMA"); :}
  | KW_USER LPAREN RPAREN
  {: RESULT = new InformationFunction("USER"); :}
  | KW_CURRENT_USER LPAREN RPAREN
  {: RESULT = new InformationFunction("CURRENT_USER"); :}
  | KW_CONNECTION_ID LPAREN RPAREN
  {: RESULT = new InformationFunction("CONNECTION_ID"); :}
  | KW_PASSWORD LPAREN STRING_LITERAL:text RPAREN
  {:
    RESULT = new StringLiteral(new String(MysqlPassword.makeScrambledPassword(text)));
  :}
  | subquery:s
  {: RESULT = s; :}
  |  KW_NULL KW_IS KW_NULL
  {: RESULT = new BoolLiteral(true); :}
  | KW_NULL KW_IS KW_NOT KW_NULL
  {: RESULT = new BoolLiteral(false); :}
  | array_expr:e
  {: RESULT = e; :}
  | array_subscript:e
  {: RESULT = e; :}
  | array_slice:e
  {: RESULT = e; :}
  | arrow_expr:e
  {: RESULT = e; :}
  ;

expr_pipe_list ::=
  expr:e1 KW_PIPE expr:e2
  {:
    ArrayList<Expr> list = new ArrayList<Expr>();
    list.add(e1);
    list.add(e2);
    RESULT = list;
  :}
  | expr_pipe_list:list KW_PIPE expr:e
  {:
    list.add(e);
    RESULT = list;
  :}
  ;

func_arg_list ::=
  expr:item
  {:
    ArrayList<Expr> list = new ArrayList<Expr>();
    list.add(item);
    RESULT = list;
  :}
  | func_arg_list:list COMMA expr:item
  {:
    list.add(item);
    RESULT = list;
  :}
  ;

analytic_expr ::=
  function_call_expr:e KW_OVER LPAREN opt_partition_by_clause:p order_by_clause:o opt_window_clause:w RPAREN
  {:
    // Handle cases where function_call_expr resulted in a plain Expr
    if (!(e instanceof FunctionCallExpr)) {
      parser.parseError("over", SqlParserSymbols.KW_OVER);
    }
    FunctionCallExpr f = (FunctionCallExpr)e;
    f.setIsAnalyticFnCall(true);
    RESULT = new AnalyticExpr(f, p, o, w);
  :}
  %prec KW_OVER
  ;

opt_partition_by_clause ::=
  KW_PARTITION KW_BY expr_list:l
  {: RESULT = l; :}
  | /* empty */
  {: RESULT = null; :}
  ;

opt_window_clause ::=
  window_type:t window_boundary:b
  {: RESULT = new AnalyticWindow(t, b); :}
  | window_type:t KW_BETWEEN window_boundary:l KW_AND window_boundary:r
  {: RESULT = new AnalyticWindow(t, l, r); :}
  | /* empty */
  {: RESULT = null; :}
  ;

window_type ::=
  KW_ROWS
  {: RESULT = AnalyticWindow.Type.ROWS; :}
  | KW_RANGE
  {: RESULT = AnalyticWindow.Type.RANGE; :}
  ;

window_boundary ::=
  KW_UNBOUNDED KW_PRECEDING
  {:
    RESULT = new AnalyticWindow.Boundary(
        AnalyticWindow.BoundaryType.UNBOUNDED_PRECEDING, null);
  :}
  | KW_UNBOUNDED KW_FOLLOWING
  {:
    RESULT = new AnalyticWindow.Boundary(
        AnalyticWindow.BoundaryType.UNBOUNDED_FOLLOWING, null);
  :}
  | KW_CURRENT KW_ROW
  {:
    RESULT = new AnalyticWindow.Boundary(AnalyticWindow.BoundaryType.CURRENT_ROW, null);
  :}
  | expr:e KW_PRECEDING
  {: RESULT = new AnalyticWindow.Boundary(AnalyticWindow.BoundaryType.PRECEDING, e); :}
  | expr:e KW_FOLLOWING
  {: RESULT = new AnalyticWindow.Boundary(AnalyticWindow.BoundaryType.FOLLOWING, e); :}
  ;

arithmetic_expr ::=
  expr:e1 STAR expr:e2
  {: RESULT = new ArithmeticExpr(ArithmeticExpr.Operator.MULTIPLY, e1, e2); :}
  | expr:e1 DIVIDE expr:e2
  {: RESULT = new ArithmeticExpr(ArithmeticExpr.Operator.DIVIDE, e1, e2); :}
  | expr:e1 MOD expr:e2
  {: RESULT = new ArithmeticExpr(ArithmeticExpr.Operator.MOD, e1, e2); :}
  | expr:e1 KW_DIV expr:e2
  {: RESULT = new ArithmeticExpr(ArithmeticExpr.Operator.INT_DIVIDE, e1, e2); :}
  | expr:e1 ADD expr:e2
  {: RESULT = new ArithmeticExpr(ArithmeticExpr.Operator.ADD, e1, e2); :}
  | expr:e1 SUBTRACT expr:e2
  {: RESULT = new ArithmeticExpr(ArithmeticExpr.Operator.SUBTRACT, e1, e2); :}
  | expr:e1 BITAND expr:e2
  {: RESULT = new ArithmeticExpr(ArithmeticExpr.Operator.BITAND, e1, e2); :}
  | expr:e1 BITOR expr:e2
  {: RESULT = new ArithmeticExpr(ArithmeticExpr.Operator.BITOR, e1, e2); :}
  | expr:e1 BITXOR expr:e2
  {: RESULT = new ArithmeticExpr(ArithmeticExpr.Operator.BITXOR, e1, e2); :}
  | BITNOT expr:e
  {: RESULT = new ArithmeticExpr(ArithmeticExpr.Operator.BITNOT, e, null); :}
  ;

// We use IDENT for the temporal unit to avoid making DAY, YEAR, etc. keywords.
// This way we do not need to change existing uses of IDENT.
// We chose not to make DATE_ADD and DATE_SUB keywords for the same reason.
timestamp_arithmetic_expr ::=
  KW_INTERVAL expr:v ident:u ADD expr:t
  {: RESULT = new TimestampArithmeticExpr(ArithmeticExpr.Operator.ADD, t, v, u, true); :}
  | expr:t ADD KW_INTERVAL expr:v ident:u
  {:
    RESULT = new TimestampArithmeticExpr(ArithmeticExpr.Operator.ADD, t, v, u, false);
  :}
  // Set precedence to KW_INTERVAL (which is higher than ADD) for chaining.
  %prec KW_INTERVAL
  | expr:t SUBTRACT KW_INTERVAL expr:v ident:u
  {:
    RESULT =
        new TimestampArithmeticExpr(ArithmeticExpr.Operator.SUBTRACT, t, v, u, false);
  :}
  // Set precedence to KW_INTERVAL (which is higher than ADD) for chaining.
  %prec KW_INTERVAL
  // Timestamp arithmetic expr that looks like a function call.
  // We use func_arg_list instead of expr to avoid a shift/reduce conflict with
  // func_arg_list on COMMA, and report an error if the list contains more than one expr.
  // Although we don't want to accept function names as the expr, we can't parse it
  // it as just an IDENT due to the precedence conflict with function_name.
  | function_name:functionName LPAREN expr_list:l COMMA
    KW_INTERVAL expr:v ident:u RPAREN
  {:
    if (l.size() > 1) {
      // Report parsing failure on keyword interval.
      parser.parseError("interval", SqlParserSymbols.KW_INTERVAL);
    }
    if (functionName.getDb() != null) {
      // This function should not fully qualified
      throw new Exception("interval should not be qualified by database name");
    }

    RESULT = new TimestampArithmeticExpr(functionName.getFunction(), l.get(0), v, u);
  :}
  | function_name:functionName LPAREN time_unit:u COMMA expr:e1 COMMA expr:e2 RPAREN
  {:
    RESULT = new TimestampArithmeticExpr(functionName.getFunction(), e2, e1, u);
  :}
  ;

literal ::=
  INTEGER_LITERAL:l
  {: RESULT = new IntLiteral(l); :}
  | LARGE_INTEGER_LITERAL:l
  {: RESULT = new LargeIntLiteral(l); :}
  | FLOATINGPOINT_LITERAL:l
  {: RESULT = new FloatLiteral(l); :}
  | DECIMAL_LITERAL:l
  {: RESULT = new DecimalLiteral(l); :}
  | STRING_LITERAL:l
  // for support mysql embedded quotation e.g. SELECT "Pat O""Hanrahan & <Matthew Eldridge]""";
  {: RESULT = new StringLiteral(l.replaceAll("\"\"", "\"")); :}
  | KW_TRUE
  {: RESULT = new BoolLiteral(true); :}
  | KW_FALSE
  {: RESULT = new BoolLiteral(false); :}
  | KW_NULL
  {: RESULT = new NullLiteral(); :}
  | UNMATCHED_STRING_LITERAL:l expr:e
  {:
    // we have an unmatched string literal.
    // to correctly report the root cause of this syntax error
    // we must force parsing to fail at this point,
    // and generate an unmatched string literal symbol
    // to be passed as the last seen token in the
    // error handling routine (otherwise some other token could be reported)
    parser.parseError("literal", SqlParserSymbols.UNMATCHED_STRING_LITERAL);
  :}
  | NUMERIC_OVERFLOW:l
  {:
    // similar to the unmatched string literal case
    // we must terminate parsing at this point
    // and generate a corresponding symbol to be reported
    parser.parseError("literal", SqlParserSymbols.NUMERIC_OVERFLOW);
  :}
  ;

function_params ::=
  STAR
  {: RESULT = FunctionParams.createStarParam(); :}
  | KW_ALL STAR
  {: RESULT = FunctionParams.createStarParam(); :}
  | expr_list:exprs
  {: RESULT = new FunctionParams(false, exprs); :}
  | KW_ALL expr_list:exprs
  {: RESULT = new FunctionParams(false, exprs); :}
  | KW_DISTINCT:distinct expr_list:exprs
  {: RESULT = new FunctionParams(true, exprs); :}
  ;

predicate ::=
  expr:e KW_IS KW_NULL
  {: RESULT = new IsNullPredicate(e, false); :}
  | KW_ISNULL LPAREN expr:e RPAREN
  {: RESULT = new IsNullPredicate(e, false); :}
  | expr:e KW_IS KW_NOT KW_NULL
  {: RESULT = new IsNullPredicate(e, true); :}
  | between_predicate:p
  {: RESULT = p; :}
  | comparison_predicate:p
  {: RESULT = p; :}
  | compound_predicate:p
  {: RESULT = p; :}
  | in_predicate:p
  {: RESULT = p; :}
  | exists_predicate:p
  {: RESULT = p; :}
  | like_predicate:p
  {: RESULT = p; :}
  | LPAREN predicate:p RPAREN
  {:
    p.setPrintSqlInParens(true);
    RESULT = p;
  :}
  ;

comparison_predicate ::=
  expr:e1 EQUAL:op expr:e2
  {: RESULT = new BinaryPredicate(BinaryPredicate.Operator.EQ, e1, e2); :}
  | expr:e1 NOT EQUAL:op expr:e2
  {: RESULT = new BinaryPredicate(BinaryPredicate.Operator.NE, e1, e2); :}
  | expr:e1 LESSTHAN GREATERTHAN:op expr:e2
  {: RESULT = new BinaryPredicate(BinaryPredicate.Operator.NE, e1, e2); :}
  | expr:e1 LESSTHAN EQUAL:op expr:e2
  {: RESULT = new BinaryPredicate(BinaryPredicate.Operator.LE, e1, e2); :}
  | expr:e1 GREATERTHAN EQUAL:op expr:e2
  {: RESULT = new BinaryPredicate(BinaryPredicate.Operator.GE, e1, e2); :}
  | expr:e1 LESSTHAN:op expr:e2
  {: RESULT = new BinaryPredicate(BinaryPredicate.Operator.LT, e1, e2); :}
  | expr:e1 GREATERTHAN:op expr:e2
  {: RESULT = new BinaryPredicate(BinaryPredicate.Operator.GT, e1, e2); :}
  | expr:e1 LESSTHAN EQUAL GREATERTHAN:op expr:e2
  {: RESULT = new BinaryPredicate(BinaryPredicate.Operator.EQ_FOR_NULL, e1, e2); :}
  ;

like_predicate ::=
  expr:e1 KW_LIKE expr:e2
  {: RESULT = new LikePredicate(LikePredicate.Operator.LIKE, e1, e2); :}
  | expr:e1 KW_REGEXP expr:e2
  {: RESULT = new LikePredicate(LikePredicate.Operator.REGEXP, e1, e2); :}
  | expr:e1 KW_NOT KW_LIKE expr:e2
  {: RESULT = new CompoundPredicate(CompoundPredicate.Operator.NOT,
    new LikePredicate(LikePredicate.Operator.LIKE, e1, e2), null); :}
  | expr:e1 KW_NOT KW_REGEXP expr:e2
  {: RESULT = new CompoundPredicate(CompoundPredicate.Operator.NOT,
    new LikePredicate(LikePredicate.Operator.REGEXP, e1, e2), null); :}
  ;

// Avoid a reduce/reduce conflict with compound_predicate by explicitly
// using non_pred_expr and predicate separately instead of expr.
between_predicate ::=
  expr:e1 KW_BETWEEN non_pred_expr:e2 KW_AND expr:e3
  {: RESULT = new BetweenPredicate(e1, e2, e3, false); :}
  | expr:e1 KW_BETWEEN predicate:e2 KW_AND expr:e3
  {: RESULT = new BetweenPredicate(e1, e2, e3, false); :}
  | expr:e1 KW_NOT KW_BETWEEN non_pred_expr:e2 KW_AND expr:e3
  {: RESULT = new BetweenPredicate(e1, e2, e3, true); :}
  | expr:e1 KW_NOT KW_BETWEEN predicate:e2 KW_AND expr:e3
  {: RESULT = new BetweenPredicate(e1, e2, e3, true); :}
  ;

in_predicate ::=
  expr:e KW_IN LPAREN expr_list:l RPAREN
  {: RESULT = new InPredicate(e, l, false); :}
  | expr:e KW_NOT KW_IN LPAREN expr_list:l RPAREN
  {: RESULT = new InPredicate(e, l, true); :}
  | expr:e KW_IN subquery:s
  {: RESULT = new InPredicate(e, s, false); :}
  | expr:e KW_NOT KW_IN subquery:s
  {: RESULT = new InPredicate(e, s, true); :}
  ;

subquery ::=
  LPAREN subquery:query RPAREN
  {: RESULT = query; :}
  ;

compound_predicate ::=
  expr:e1 KW_AND expr:e2
  {: RESULT = new CompoundPredicate(CompoundPredicate.Operator.AND, e1, e2); :}
  | expr:e1 KW_OR expr:e2
  {: RESULT = new CompoundPredicate(CompoundPredicate.Operator.OR, e1, e2); :}
  | KW_NOT expr:e
  {: RESULT = new CompoundPredicate(CompoundPredicate.Operator.NOT, e, null); :}
  | NOT expr:e
  {: RESULT = new CompoundPredicate(CompoundPredicate.Operator.NOT, e, null); :}
  ;

column_ref ::=
  ident:col
  {: RESULT = new SlotRef(null, col); :}
  // table_name:tblName DOT IDENT:col causes reduce/reduce conflicts
  | ident:tbl DOT ident:col
  {: RESULT = new SlotRef(new TableName(null, tbl), col); :}
  | ident:db DOT ident:tbl DOT ident:col
  {: RESULT = new SlotRef(new TableName(db, tbl), col); :}
  ;

privilege_type ::=
    ident:name
    {:
        RESULT = AccessPrivilege.fromName(name);
        if (RESULT == null) {
            throw new AnalysisException("Unknown privilege type " + name);
        }
    :}
    | KW_ALL:id
    {:
        RESULT = AccessPrivilege.ALL;
    :}
    ;

privilege_list ::=
    privilege_list:l COMMA privilege_type:priv
    {:
        l.add(priv);
        RESULT = l;
    :}
    | privilege_type:priv
    {:
        RESULT = Lists.newArrayList(priv);
    :}
    ;

string_list ::=
    string_list:l COMMA STRING_LITERAL:item
    {:
        l.add(item);
        RESULT = l;
    :}
    | STRING_LITERAL:item
    {:
        RESULT = Lists.newArrayList(item);
    :}
    ;

integer_list ::=
    integer_list:l COMMA INTEGER_LITERAL:item
    {:
        l.add(item);
        RESULT = l;
    :}
    | INTEGER_LITERAL:item
    {:
        RESULT = Lists.newArrayList(item);
    :}
    ;

unsupported_stmt ::=
    KW_START KW_TRANSACTION opt_with_consistent_snapshot:v
    {:
        RESULT = new UnsupportedStmt();
    :}
    | KW_BEGIN opt_work:work
    {:
        RESULT = new UnsupportedStmt();
    :}
    | KW_COMMIT opt_work opt_chain opt_release
    {:
        RESULT = new UnsupportedStmt();
    :}
    | KW_ROLLBACK opt_work opt_chain opt_release
    {:
        RESULT = new UnsupportedStmt();
    :}
    ;

opt_with_consistent_snapshot ::=
    {:
        RESULT = null;
    :}
    | KW_WITH KW_CONSISTENT KW_SNAPSHOT
    {:
        RESULT = null;
    :}
    ;

opt_work ::=
    {:
        RESULT = null;
    :}
    | KW_WORK
    {:
        RESULT = null;
    :}
    ;

opt_chain ::=
    {:
        RESULT = null;
    :}
    | KW_AND KW_NO KW_CHAIN
    {:
        RESULT = null;
    :}
    | KW_AND KW_CHAIN
    {:
        RESULT = null;
    :}
    ;

opt_release ::=
    {:
        RESULT = null;
    :}
    | KW_RELEASE
    {:
        RESULT = null;
    :}
    | KW_NO KW_RELEASE
    {:
        RESULT = null;
    :}
    ;

type_func_name_keyword ::=
    KW_LEFT:id
    {: RESULT = id; :}
    | KW_RIGHT:id
    {: RESULT = id; :}
    ;

// Keyword that we allow for identifiers
keyword ::=
    KW_AFTER:id
    {: RESULT = id; :}
    | KW_AGGREGATE:id
    {: RESULT = id; :}
    | KW_AUTHORS:id
    {: RESULT = id; :}
    | KW_BACKUP:id
    {: RESULT = id; :}
    | KW_BEGIN:id
    {: RESULT = id; :}
    | KW_BITMAP:id
    {: RESULT = id; :}
    | KW_JSON:id
    {: RESULT = id; :}
    | KW_BITMAP_UNION:id
    {: RESULT = id; :}
    | KW_BOOLEAN:id
    {: RESULT = id; :}
    | KW_BROKER:id
    {: RESULT = id; :}
    | KW_BACKENDS:id
    {: RESULT = id; :}
    | KW_BUILTIN:id
    {: RESULT = id; :}
    | KW_CHAIN:id
    {: RESULT = id; :}
    | KW_CHARSET:id
    {: RESULT = id; :}
    | KW_CHECK:id
    {: RESULT = id; :}
    | KW_COLUMNS:id
    {: RESULT = id; :}
    | KW_COMMENT:id
    {: RESULT = id; :}
    | KW_COMMITTED:id
    {: RESULT = id; :}
    | KW_CONSISTENT:id
    {: RESULT = id; :}
    | KW_COLLATION:id
    {: RESULT = id; :}
    | KW_COMMIT:id
    {: RESULT = id; :}
    | KW_CONFIG:id
    {: RESULT = id; :}
    | KW_CONNECTION:id
    {: RESULT = id; :}
    | KW_CONNECTION_ID:id
    {: RESULT = id; :}
    | KW_DATA:id
    {: RESULT = id; :}
    | KW_DATE:id
    {: RESULT = id; :}
    | KW_DATETIME:id
    {: RESULT = id; :}
    | KW_DISTINCTPC:id
    {: RESULT = id; :}
    | KW_DISTINCTPCSA:id
    {: RESULT = id; :}
    | KW_BUCKETS:id
    {: RESULT = id; :}
    | KW_FILE:id
    {: RESULT = id; :}
    | KW_FIRST:id
    {: RESULT = id; :}
    | KW_FORMAT:id
    {: RESULT = id; :}
    | KW_HLL_UNION:id
    {: RESULT = id; :}
    | KW_PATH:id
    {: RESULT = id; :}
    | KW_FUNCTION:id
    {: RESULT = id; :}
    | KW_END:id
    {: RESULT = id; :}
    | KW_ENGINE:id
    {: RESULT = id; :}
    | KW_ENGINES:id
    {: RESULT = id; :}
    | KW_ERRORS:id
    {: RESULT = id; :}
    | KW_EVENTS:id
    {: RESULT = id; :}
    | KW_EXTERNAL:id
    {: RESULT = id; :}
    | KW_GLOBAL:id
    {: RESULT = id; :}
    | KW_HASH:id
    {: RESULT = id; :}
    | KW_HELP:id
    {: RESULT = id; :}
    | KW_HUB:id
    {: RESULT = id; :}
    | KW_IDENTIFIED:id
    {: RESULT = id; :}
    | KW_INDEXES:id
    {: RESULT = id; :}
    | KW_ISNULL:id
    {: RESULT = id; :}
    | KW_ISOLATION:id
    {: RESULT = id; :}
    | KW_LABEL:id
    {: RESULT = id; :}
    | KW_LAST:id
    {: RESULT = id; :}
    | KW_LESS:id
    {: RESULT = id; :}
    | KW_LEVEL:id
    {: RESULT = id; :}
    | KW_LIST:id
    {: RESULT = id; :}
    | KW_LOCAL:id
    {: RESULT = id; :}
    | KW_LOCATION:id
    {: RESULT = id; :}
    | KW_LOGICAL:id
    {: RESULT = id; :}
    | KW_MERGE:id
    {: RESULT = id; :}
    | KW_MODIFY:id
    {: RESULT = id; :}
    | KW_NAME:id
    {: RESULT = id; :}
    | KW_NAMES:id
    {: RESULT = id; :}
    | KW_NEGATIVE:id
    {: RESULT = id; :}
    | KW_NO:id
    {: RESULT = id; :}
    | KW_NULLS:id
    {: RESULT = id; :}
    | KW_OFFSET:id
    {: RESULT = id; :}
    | KW_ONLY:id
    {: RESULT = id; :}
    | KW_OPEN:id
    {: RESULT = id; :}
    | KW_PARTITIONS:id
    {: RESULT = id; :}
    | KW_PASSWORD:id
    {: RESULT = id; :}
    | KW_PERCENTILE:id
    {: RESULT = id; :}
    | KW_PERCENTILE_UNION:id
    {: RESULT = id; :}
    | KW_PLUGIN:id
    {: RESULT = id; :}
    | KW_PLUGINS:id
    {: RESULT = id; :}
    | KW_PROC:id
    {: RESULT = id; :}
    | KW_PROPERTIES:id
    {: RESULT = id; :}
    | KW_PROPERTY:id
    {: RESULT = id; :}
    | KW_QUERY:id
    {: RESULT = id; :}
    | KW_QUOTA:id
    {: RESULT = id; :}
    | KW_RANDOM:id
    {: RESULT = id; :}
    | KW_RECOVER:id
    {: RESULT = id; :}
    | KW_REPEATABLE:id
    {: RESULT = id; :}
    | KW_REPLACE_IF_NOT_NULL:id
    {: RESULT = id; :}
    | KW_REPOSITORY:id
    {: RESULT = id; :}
    | KW_REPOSITORIES:id
    {: RESULT = id; :}
    | KW_RESOURCE:id
    {: RESULT = id; :}
    | KW_RESOURCES:id
    {: RESULT = id; :}
    | KW_RESTORE:id
    {: RESULT = id; :}
    | KW_RETURNS:id
    {: RESULT = id; :}
    | KW_ROLE:id
    {: RESULT = id; :}
    | KW_ROLLBACK:id
    {: RESULT = id; :}
    | KW_ROLLUP:id
    {: RESULT = id; :}
    | KW_SCHEMA:id
    {: RESULT = id; :}
    | KW_SERIALIZABLE:id
    {: RESULT = id; :}
    | KW_SESSION:id
    {: RESULT = id; :}
    | KW_SNAPSHOT:id
    {: RESULT = id; :}
    | KW_SONAME:id
    {: RESULT = id; :}
    | KW_SPLIT:id
    {: RESULT = id; :}
    | KW_START:id
    {: RESULT = id; :}
    | KW_STATUS:id
    {: RESULT = id; :}
    | KW_STORAGE:id
    {: RESULT = id; :}
    | KW_STRING:id
    {: RESULT = id; :}
    | KW_TABLES:id
    {: RESULT = id; :}
    | KW_TEMPORARY:id
    {: RESULT = id; :}
    | KW_THAN:id
    {: RESULT = id; :}
    | KW_TIMESTAMP:id
    {: RESULT = id; :}
    | KW_TRANSACTION:id
    {: RESULT = id; :}
    | KW_TRIGGERS:id
    {: RESULT = id; :}
    | KW_TRUNCATE:id
    {: RESULT = id; :}
    | KW_TYPE:id
    {: RESULT = id; :}
    | KW_TYPES:id
    {: RESULT = id; :}
    | KW_UNCOMMITTED:id
    {: RESULT = id; :}
    | KW_USER:id
    {: RESULT = id; :}
    | KW_VARIABLES:id
    {: RESULT = id; :}
    | KW_VALUE:id
    {: RESULT = id; :}
    | KW_VERBOSE:id
    {: RESULT = id; :}
    | KW_VIEW:id
    {: RESULT = id; :}
    | KW_WARNINGS:id
    {: RESULT = id; :}
    | KW_WORK:id
    {: RESULT = id; :}
    | KW_CLUSTER:id
    {: RESULT = id; :}
    | KW_CLUSTERS:id
    {: RESULT = id; :}
    | KW_LINK:id
    {: RESULT = id; :}
    | KW_COUNT:id
    {: RESULT = id; :}
    | KW_SUM:id
    {: RESULT = id; :}
    | KW_MIN:id
    {: RESULT = id; :}
    | KW_MAX:id
    {: RESULT = id; :}
    | KW_FREE:id
    {: RESULT = id; :}
    | KW_TASK:id
    {: RESULT = id; :}
    | KW_ROUTINE:id
    {: RESULT = id; :}
    | KW_PAUSE:id
    {: RESULT = id; :}
    | KW_RESUME:id
    {: RESULT = id; :}
    | KW_STOP:id
    {: RESULT = id; :}
    | KW_GROUPING:id
    {: RESULT = id; :}
    | KW_DYNAMIC:id
    {: RESULT = id; :}
    | time_unit:id
    {: RESULT = id; :}
    | KW_FN:id
    {: RESULT = id; :}
    | KW_DATABASE:id
    {: RESULT = id; :}
    | KW_CURRENT_USER:id
    {: RESULT = id; :}
    | KW_REPLACE:id
    {: RESULT = id; :}
    | KW_CHAR:id
    {: RESULT = id; :}
    | KW_CURRENT_TIMESTAMP:id
    {: RESULT = id; :}
    ;

// Identifier that contain keyword
ident ::=
    IDENT:id
    {:
        RESULT = id;
    :}
    | keyword:id
    {:
        RESULT = id;
    :}
    ;

// Identifier or text
ident_or_text ::=
    ident:id
    {:
        RESULT = id;
    :}
    | STRING_LITERAL:text
    {:
        RESULT = text;
    :}
    ;

time_unit ::=
    KW_YEAR:id
    {: RESULT = id; :}
    | KW_MONTH:id
    {: RESULT = id; :}
    | KW_WEEK:id
    {: RESULT = id; :}
    | KW_DAY:id
    {: RESULT = id; :}
    | KW_HOUR:id
    {: RESULT = id; :}
    | KW_MINUTE:id
    {: RESULT = id; :}
    | KW_SECOND:id
    {: RESULT = id; :}
    ;<|MERGE_RESOLUTION|>--- conflicted
+++ resolved
@@ -240,13 +240,8 @@
     KW_INT, KW_SIGNED, KW_INTERVAL, KW_IS, KW_ISNULL, KW_ISOLATION,
     KW_JSON,
     KW_LABEL, KW_LARGEINT, KW_LAST, KW_LEFT, KW_LESS, KW_LEVEL, KW_LIKE, KW_LIMIT, KW_LINK, KW_LIST, KW_LOAD,
-<<<<<<< HEAD
-    KW_LOCAL, KW_LOCATION, KW_LATERAL, KW_LOGICAL,
-    KW_MAX, KW_MERGE, KW_MIN, KW_MINUTE, KW_MINUS, KW_MODIFY, KW_MONTH,
-=======
     KW_LOCAL, KW_LOCATION, KW_LOGICAL,
-    KW_MATERIALIZED, KW_MAX, KW_MERGE, KW_MIN, KW_MINUTE, KW_MODIFY, KW_MONTH,
->>>>>>> 05ebd023
+    KW_MAX, KW_MERGE, KW_MIN, KW_MINUTE, KW_MODIFY, KW_MONTH,
     KW_NAME, KW_NAMES, KW_NEGATIVE, KW_NO, KW_NOT, KW_NULL, KW_NULLS,
     KW_OFFSET, KW_ON, KW_ONLY, KW_OPEN, KW_OR, KW_ORDER, KW_OVER,
     KW_PARTITION, KW_PARTITIONS, KW_PASSWORD, KW_PATH, KW_PAUSE, KW_PIPE, KW_PRECEDING,
@@ -624,13 +619,6 @@
     {:
         RESULT = new CreateFileStmt(fileName, db, properties);
     :}
-<<<<<<< HEAD
-    | KW_CREATE KW_INDEX ident:indexName KW_ON table_name:tableName LPAREN ident_list:cols RPAREN opt_index_type:indexType opt_comment:comment
-    {:
-        RESULT = new AlterTableStmt(tableName, Lists.newArrayList(new CreateIndexClause(tableName, new IndexDef(indexName, cols, indexType, comment), false)));
-    :}
-=======
->>>>>>> 05ebd023
     /* resource */
     | KW_CREATE externalable_resource:isExternal ident_or_text:resourceName opt_properties:properties
     {:
@@ -974,16 +962,6 @@
     | KW_DROP KW_FILE STRING_LITERAL:fileName opt_db:dbName KW_PROPERTIES LPAREN key_value_map:properties RPAREN
     {:
         RESULT = new DropFileStmt(fileName, dbName, properties);
-    :}
-<<<<<<< HEAD
-    | KW_DROP KW_INDEX ident:indexName KW_ON table_name:tableName
-    {:
-        RESULT = new AlterTableStmt(tableName, Lists.newArrayList(new DropIndexClause(indexName, tableName, false)));
-=======
-    | KW_DROP KW_MATERIALIZED KW_VIEW opt_if_exists:ifExists table_name:dbMvName opt_table_name:dbTblName
-    {:
-        RESULT = new DropMaterializedViewStmt(ifExists, dbMvName, dbTblName);
->>>>>>> 05ebd023
     :}
     | KW_DROP KW_RESOURCE ident_or_text:resourceName
     {:
