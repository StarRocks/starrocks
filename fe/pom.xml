--- conflicted
+++ resolved
@@ -48,13 +48,8 @@
         <jackson.version>2.15.2</jackson.version>
         <spark.version>3.4.1</spark.version>
         <tomcat.version>8.5.70</tomcat.version>
-<<<<<<< HEAD
         <parquet.version>1.12.3</parquet.version>
-        <hadoop.version>3.3.6</hadoop.version>
-=======
-        <parquet.version>1.10.1</parquet.version>
         <hadoop.version>3.4.0</hadoop.version>
->>>>>>> e44dbd90
         <gcs.connector.version>hadoop3-2.2.11</gcs.connector.version>
         <skip.plugin>false</skip.plugin>
         <hudi.version>0.14.1</hudi.version>
