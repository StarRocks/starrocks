--- conflicted
+++ resolved
@@ -1009,13 +1009,12 @@
                         <artifactId>hadoop-hdfs</artifactId>
                     </exclusion>
                     <exclusion>
-<<<<<<< HEAD
                         <groupId>org.apache.hbase</groupId>
                         <artifactId>hbase-http</artifactId>
-=======
+                    </exclusion>
+                    <exclusion>
                         <groupId>org.apache.hbase.thirdparty</groupId>
                         <artifactId>hbase-shaded-jetty</artifactId>
->>>>>>> af460c42
                     </exclusion>
                 </exclusions>
             </dependency>
