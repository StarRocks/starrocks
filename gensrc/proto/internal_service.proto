--- conflicted
+++ resolved
@@ -194,13 +194,10 @@
     optional int64 immutable_tablet_size = 33 [default = 0];
     optional PLoadChannelProfileConfig load_channel_profile_config = 34;
     optional LakeTabletParams lake_tablet_params = 35;
-<<<<<<< HEAD
-    optional InsertMode insert_mode = 36;
-=======
 
     // for multi olap table sink
     optional int64 sink_id = 36 [default = 0];
->>>>>>> 16acc239
+    optional InsertMode insert_mode = 37;
 };
 
 message PTabletWriterOpenResult {
