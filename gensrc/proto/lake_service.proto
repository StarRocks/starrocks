// This file is licensed under the Elastic License 2.0. Copyright 2021-present, StarRocks Limited.

syntax="proto2";

package starrocks.lake;
option java_package = "com.starrocks.lake.proto";

option cc_generic_services = true;

message PublishVersionRequest {
    repeated int64 tablet_ids = 1;
    repeated int64 txn_ids = 2;
    // |base_version| would be |new_version - txn_ids_size()| now, define
    // it explicitly for more clarity and better forward compatibility.
    optional int64 base_version = 3;
    optional int64 new_version = 4;
}

message PublishVersionResponse {
    repeated int64 failed_tablets = 1;
}

message AbortTxnRequest {
    repeated int64 tablet_ids = 1;
    repeated int64 txn_ids = 2;    
}

message AbortTxnResponse {
    repeated int64 failed_tablets = 1;
}

<<<<<<< HEAD
message DropTabletRequest {
    repeated int64 tablet_ids = 1;
}

message DropTabletResponse {
    repeated int64 succ_tablets = 2;
=======
message CompactRequest {
    repeated int64 tablet_ids = 1;
    optional int64 txn_id = 2;
    optional int64 version = 3;
}

message CompactResponse {
    repeated int64 failed_tablets = 1;
>>>>>>> 0bb2f482
}

service LakeService {
    rpc publish_version(PublishVersionRequest) returns (PublishVersionResponse);
    rpc abort_txn(AbortTxnRequest) returns (AbortTxnResponse);
<<<<<<< HEAD
    rpc drop_tablet(DropTabletRequest) returns (DropTabletResponse);
=======
    rpc compact(CompactRequest) returns (CompactResponse);
>>>>>>> 0bb2f482
}
<|MERGE_RESOLUTION|>--- conflicted
+++ resolved
@@ -29,14 +29,15 @@
     repeated int64 failed_tablets = 1;
 }
 
-<<<<<<< HEAD
 message DropTabletRequest {
     repeated int64 tablet_ids = 1;
 }
 
 message DropTabletResponse {
     repeated int64 succ_tablets = 2;
-=======
+
+}
+
 message CompactRequest {
     repeated int64 tablet_ids = 1;
     optional int64 txn_id = 2;
@@ -45,15 +46,11 @@
 
 message CompactResponse {
     repeated int64 failed_tablets = 1;
->>>>>>> 0bb2f482
 }
 
 service LakeService {
     rpc publish_version(PublishVersionRequest) returns (PublishVersionResponse);
     rpc abort_txn(AbortTxnRequest) returns (AbortTxnResponse);
-<<<<<<< HEAD
     rpc drop_tablet(DropTabletRequest) returns (DropTabletResponse);
-=======
     rpc compact(CompactRequest) returns (CompactResponse);
->>>>>>> 0bb2f482
 }
