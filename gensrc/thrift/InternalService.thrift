--- conflicted
+++ resolved
@@ -175,7 +175,6 @@
 
   71: optional bool hudi_mor_force_jni_reader;
 
-<<<<<<< HEAD
   72: optional i64 rpc_http_min_size;
 
   // some experimental parameter for spill
@@ -186,17 +185,8 @@
   77: optional i64 spill_operator_max_bytes;
   85: optional TSpillMode spill_mode;
   
-  83: optional i32 io_tasks_per_scan_operator = 4;
-=======
-  72: optional i32 spill_mem_table_size;
-  73: optional i32 spill_mem_table_num;
-  74: optional double spill_mem_limit_threshold;
-  75: optional i64 spill_operator_min_bytes;
-  76: optional TSpillMode spill_mode;
-  77: optional i64 rpc_http_min_size;
-  78: optional i32 io_tasks_per_scan_operator = 4;
-  79: optional i32 connector_io_tasks_per_scan_operator = 16;
->>>>>>> 2e350c9b
+  86: optional i32 io_tasks_per_scan_operator = 4;
+  87: optional i32 connector_io_tasks_per_scan_operator = 16;
 }
 
 
