// Copyright 2021-present StarRocks, Inc. All rights reserved.
//
// Licensed under the Apache License, Version 2.0 (the "License");
// you may not use this file except in compliance with the License.
// You may obtain a copy of the License at
//
//     https://www.apache.org/licenses/LICENSE-2.0
//
// Unless required by applicable law or agreed to in writing, software
// distributed under the License is distributed on an "AS IS" BASIS,
// WITHOUT WARRANTIES OR CONDITIONS OF ANY KIND, either express or implied.
// See the License for the specific language governing permissions and
// limitations under the License.
//
// This file is based on code available under the Apache license here:
//   https://github.com/apache/incubator-doris/blob/master/gensrc/thrift/PlanNodes.thrift

// Licensed to the Apache Software Foundation (ASF) under one
// or more contributor license agreements.  See the NOTICE file
// distributed with this work for additional information
// regarding copyright ownership.  The ASF licenses this file
// to you under the Apache License, Version 2.0 (the
// "License"); you may not use this file except in compliance
// with the License.  You may obtain a copy of the License at
//
//   http://www.apache.org/licenses/LICENSE-2.0
//
// Unless required by applicable law or agreed to in writing,
// software distributed under the License is distributed on an
// "AS IS" BASIS, WITHOUT WARRANTIES OR CONDITIONS OF ANY
// KIND, either express or implied.  See the License for the
// specific language governing permissions and limitations
// under the License.

namespace cpp starrocks
namespace java com.starrocks.thrift

include "Exprs.thrift"
include "Types.thrift"
include "Opcodes.thrift"
include "Descriptors.thrift"
include "Partitions.thrift"
include "RuntimeFilter.thrift"
include "CloudConfiguration.thrift"

enum TPlanNodeType {
  OLAP_SCAN_NODE,
  MYSQL_SCAN_NODE,
  CSV_SCAN_NODE,
  SCHEMA_SCAN_NODE,
  HASH_JOIN_NODE,
  MERGE_JOIN_NODE,
  AGGREGATION_NODE,
  PRE_AGGREGATION_NODE,
  SORT_NODE,
  EXCHANGE_NODE,
  MERGE_NODE,
  SELECT_NODE,
  CROSS_JOIN_NODE,
  META_SCAN_NODE,
  ANALYTIC_EVAL_NODE,
  OLAP_REWRITE_NODE,
  KUDU_SCAN_NODE, // Deprecated
  FILE_SCAN_NODE,
  EMPTY_SET_NODE,
  UNION_NODE,
  ES_SCAN_NODE,
  ES_HTTP_SCAN_NODE,
  REPEAT_NODE,
  ASSERT_NUM_ROWS_NODE,
  INTERSECT_NODE,
  EXCEPT_NODE,
  ADAPTER_NODE,
  HDFS_SCAN_NODE,
  PROJECT_NODE,
  TABLE_FUNCTION_NODE,
  DECODE_NODE,
  JDBC_SCAN_NODE,
  LAKE_SCAN_NODE,
  NESTLOOP_JOIN_NODE,
  
  STREAM_SCAN_NODE,
  STREAM_JOIN_NODE,
  STREAM_AGG_NODE,
  LAKE_META_SCAN_NODE,
}

// phases of an execution node
enum TExecNodePhase {
  PREPARE,
  OPEN,
  GETNEXT,
  CLOSE,
  INVALID
}

// what to do when hitting a debug point (TQueryOptions.DEBUG_ACTION)
enum TDebugAction {
  WAIT,
  FAIL
}

struct TKeyRange {
  1: required i64 begin_key
  2: required i64 end_key
  3: required Types.TPrimitiveType column_type
  4: required string column_name
}

// The information contained in subclasses of ScanNode captured in two separate
// Thrift structs:
// - TScanRange: the data range that's covered by the scan (which varies with the
//   particular partition of the plan fragment of which the scan node is a part)
// - T<subclass>: all other operational parameters that are the same across
//   all plan fragments

struct TInternalScanRange {
  1: required list<Types.TNetworkAddress> hosts
  2: required string schema_hash
  3: required string version
  4: required string version_hash // Deprecated
  5: required Types.TTabletId tablet_id
  6: required string db_name
  7: optional list<TKeyRange> partition_column_ranges
  8: optional string index_name
  9: optional string table_name 
  10: optional i64 partition_id
  11: optional i64 row_count
  // Allow this query to cache remote data on local disks or not.
  // Only the cloud native tablet will respect this field.
  12: optional bool fill_data_cache = true;
  // used for per-bucket compute optimize
  13: optional i32 bucket_sequence
}

enum TFileFormatType {
    FORMAT_UNKNOWN = -1,
    FORMAT_CSV_PLAIN = 0,
    FORMAT_CSV_GZ = 1,
    FORMAT_CSV_LZO = 2, // Deprecated
    FORMAT_CSV_BZ2 = 3,
    FORMAT_CSV_LZ4_FRAME = 4,
    FORMAT_CSV_LZOP = 5, // Deprecated
    FORMAT_PARQUET = 6,
    FORMAT_CSV_DEFLATE = 7,
    FORMAT_ORC = 8,
    FORMAT_JSON = 9,
    FORMAT_CSV_ZSTD = 10,
    FORMAT_AVRO = 11,
}

// One broker range information.
struct TBrokerRangeDesc {
    1: required Types.TFileType file_type
    2: required TFileFormatType format_type
    3: required bool splittable;
    // Path of this range
    4: required string path
    // Offset of this file start
    5: required i64 start_offset;
    // Size of this range, if size = -1, this means that will read to then end of file
    6: required i64 size
    // used to get stream for this load
    7: optional Types.TUniqueId load_id
    // total size of the file
    8: optional i64 file_size
    // number of columns from file
    9: optional i32 num_of_columns_from_file
    // columns parsed from file path should be after the columns read from file
    10: optional list<string> columns_from_path
    //  it's usefull when format_type == FORMAT_JSON
    11: optional bool strip_outer_array;
    12: optional string jsonpaths;
    13: optional string json_root;
}

enum TObjectStoreType {
  HDFS,
  S3,
  KS3,
  OSS,
  COS,
  OBS,
  TOS,
  UNIVERSAL_FS
}

struct THdfsProperty {
  1: required string key
  2: required string value
}

struct THdfsProperties {  
  1: optional list<THdfsProperty> properties
  2: optional TObjectStoreType object_store_type
  3: optional string object_store_path
  4: optional string access_key
  5: optional string secret_key
  6: optional string end_point
  7: optional bool disable_cache
  8: optional bool ssl_enable
  9: optional i32 max_connection
  10: optional string region
  11: optional string hdfs_username
  12: optional CloudConfiguration.TCloudConfiguration cloud_configuration
}

struct TBrokerScanRangeParams {
    1: required i8 column_separator;
    2: required i8 row_delimiter;

    // We construct one line in file to a tuple. And each field of line
    // correspond to a slot in this tuple.
    // src_tuple_id is the tuple id of the input file
    3: required Types.TTupleId src_tuple_id
    // src_slot_ids is the slot_ids of the input file
    // we use this id to find the slot descriptor
    4: required list<Types.TSlotId> src_slot_ids

    // dest_tuple_id is the tuple id that need by scan node
    5: required Types.TTupleId dest_tuple_id
    // This is expr that convert the content read from file
    // the format that need by the compute layer.
    6: optional map<Types.TSlotId, Exprs.TExpr> expr_of_dest_slot

    // properties need to access broker.
    7: optional map<string, string> properties;

    // If partition_ids is set, data that doesn't in this partition will be filtered.
    8: optional list<i64> partition_ids

    // This is the mapping of dest slot id and src slot id in load expr
    // It excludes the slot id which has the transform expr
    9: optional map<Types.TSlotId, Types.TSlotId> dest_sid_to_src_sid_without_trans
    // strictMode is a boolean
    // if strict mode is true, the incorrect data (the result of cast is null) will not be loaded
    10: optional bool strict_mode
    // If multi_column_separator is set, column_separator becomes ignore.
    11: optional string multi_column_separator;
    // If multi_row_delimiter is set, row_delimiter will ignore.
    12: optional string multi_row_delimiter;
    // If non_blocking_read is set, stream_load_pipe will not block while performing read io
    13: optional bool non_blocking_read;
    // If use_broker is set, we will read hdfs thourgh broker
    // If use_broker is not set, we will read through libhdfs/S3 directly
    14: optional bool use_broker
    // hdfs_read_buffer_size_kb for reading through lib hdfs directly
    15: optional i32 hdfs_read_buffer_size_kb = 0
    // properties from hdfs-site.xml, core-site.xml and load_properties
    16: optional THdfsProperties hdfs_properties
    // used for channel stream load only
    20: optional string db_name
    21: optional string table_name
    22: optional string label
    23: optional i64 txn_id
    // number of lines at the start of the file to skip
    24: optional i64 skip_header
    // specifies whether to remove white space from fields 
    25: optional bool trim_space
    // enclose character
    26: optional i8 enclose
    // escape character
    27: optional i8 escape
    // confluent schema registry url for pb import
    28: optional string confluent_schema_registry_url
    29: optional i64 json_file_size_limit;
}

// Broker scan range
struct TBrokerScanRange {
    1: required list<TBrokerRangeDesc> ranges
    2: required TBrokerScanRangeParams params
    3: required list<Types.TNetworkAddress> broker_addresses
    // used for channel stream load only
    4: optional i32 channel_id
}

// Es scan range
struct TEsScanRange {
  1: required list<Types.TNetworkAddress> es_hosts  //  es hosts is used by be scan node to connect to es
  // has to set index and type here, could not set it in scannode
  // because on scan node maybe scan an es alias then it contains one or more indices
  2: required string index
  3: optional string type
  4: required i32 shard_id
}

enum TIcebergFileContent {
    DATA,
    POSITION_DELETES,
    EQUALITY_DELETES,
}

struct TIcebergDeleteFile {
    1: optional string full_path
    2: optional Descriptors.THdfsFileFormat file_format
    3: optional TIcebergFileContent file_content
    4: optional i64 length
}

struct TDataCacheOptions {
    1: optional i32 priority
}

// Hdfs scan range
struct THdfsScanRange {
    // File name (not the full path).  The path is assumed to be relative to the
    // 'location' of the THdfsPartition referenced by partition_id.
    1: optional string relative_path

    // starting offset
    2: optional i64 offset

    // length of scan range
    3: optional i64 length

    // ID of partition within the THdfsTable associated with this scan node.
    4: optional i64 partition_id

    // total size of the hdfs file, for footer reading
    5: optional i64 file_length

    // file format of hdfs file
    6: optional Descriptors.THdfsFileFormat file_format

    // text file desc
    7: optional Descriptors.TTextFileDesc text_file_desc
    
    // for iceberg table scanrange should contains the full path of file
    8: optional string full_path

    // delta logs of hudi MOR table
    9: optional list<string> hudi_logs

    // whether to use JNI scanner to read data of hudi MOR table for snapshot queries
    10: optional bool use_hudi_jni_reader

    11: optional list<TIcebergDeleteFile> delete_files

    // number of lines at the start of the file to skip
    12: optional i64 skip_header

    // whether to use JNI scanner to read data of paimon table
    13: optional bool use_paimon_jni_reader

    // paimon split info
    14: optional string paimon_split_info

    // paimon predicate info
    15: optional string paimon_predicate_info

    // last modification time of the hdfs file, for data cache
    16: optional i64 modification_time

    17: optional TDataCacheOptions datacache_options

    // identity partition column slots
    18: optional list<Types.TSlotId> identity_partition_slot_ids;

    19: optional bool use_odps_jni_reader

<<<<<<< HEAD
    20: optional map<string, string> odps_split_info
=======
    20: optional map<string, string> odps_split_infos
>>>>>>> 0e80e392
}

struct TBinlogScanRange {
  1: optional string db_name
  2: optional Types.TTableId table_id
  3: optional Types.TPartitionId partition_id
  4: optional Types.TTabletId tablet_id
  
  // Start offset of binlog consumption
  11: optional Types.TBinlogOffset offset
}

// Specification of an individual data range which is held in its entirety
// by a storage server
struct TScanRange {
  // one of these must be set for every TScanRange
  4: optional TInternalScanRange internal_scan_range
  5: optional binary kudu_scan_token // Decrepated
  6: optional TBrokerScanRange broker_scan_range
  7: optional TEsScanRange es_scan_range

  // scan range for hdfs
  20: optional THdfsScanRange hdfs_scan_range
  
  30: optional TBinlogScanRange binlog_scan_range
}

struct TMySQLScanNode {
  1: required Types.TTupleId tuple_id
  2: required string table_name
  3: required list<string> columns
  4: required list<string> filters
  5: optional i64 limit
  6: optional string temporal_clause
}

struct TFileScanNode {
    1: required Types.TTupleId tuple_id

    // Partition info used to process partition select in broker load
    2: optional list<Exprs.TExpr> partition_exprs
    3: optional list<Partitions.TRangePartition> partition_infos
    4: optional bool enable_pipeline_load
}

struct TEsScanNode {
    1: required Types.TTupleId tuple_id
    2: optional map<string,string> properties
    // used to indicate which fields can get from ES docavalue
    // because elasticsearch can have "fields" feature, field can have
    // two or more types, the first type maybe have not docvalue but other
    // can have, such as (text field not have docvalue, but keyword can have):
    // "properties": {
    //      "city": {
    //        "type": "text",
    //        "fields": {
    //          "raw": {
    //            "type":  "keyword"
    //          }
    //        }
    //      }
    //    }
    // then the docvalue context provided the mapping between the select field and real request field :
    // {"city": "city.raw"}
    // use select city from table, if enable the docvalue, we will fetch the `city` field value from `city.raw`
    3: optional map<string, string> docvalue_context
    // used to indicate which string-type field predicate should used xxx.keyword etc.
    // "k1": {
    //    "type": "text",
    //    "fields": {
    //        "keyword": {
    //            "type": "keyword",
    //            "ignore_above": 256
    //           }
    //    }
    // }
    // k1 > 'abc' -> k1.keyword > 'abc'
    4: optional map<string, string> fields_context
}

struct TFrontend {
  1: optional string id
  2: optional string ip
  3: optional i32 http_port
}

struct TSchemaScanNode {
  1: required Types.TTupleId tuple_id

  2: required string table_name
  3: optional string db
  4: optional string table
  5: optional string wild
  6: optional string user   // deprecated
  7: optional string ip // frontend ip
  8: optional i32 port  // frontend thrift server port
  9: optional i64 thread_id
  10: optional string user_ip   // deprecated
  11: optional Types.TUserIdentity current_user_ident   // to replace the user and user_ip
  12: optional i64 table_id
  13: optional i64 partition_id
  14: optional i64 tablet_id
  15: optional i64 txn_id
  16: optional i64 job_id
  17: optional string label
  18: optional string type
  19: optional string state
  20: optional i64 limit
  21: optional i64 log_start_ts;
  22: optional i64 log_end_ts;
  23: optional string log_level;
  24: optional string log_pattern;
  25: optional i64 log_limit;
  26: optional list<TFrontend> frontends;

  101: optional string catalog_name;
}

enum TAccessPathType {
    ROOT,       // ROOT
    KEY,        // MAP KEY
    OFFSET,     // ARRAY/MAP OFFSET
    FIELD,      // STRUCT FIELD
    INDEX,      // ARRAY/MAP INDEX-AT POSITION DATA
    ALL,        // ARRAY/MAP ALL DATA
}

struct TColumnAccessPath {
    1: optional TAccessPathType type
    2: optional Exprs.TExpr path
    3: optional list<TColumnAccessPath> children
    4: optional bool from_predicate
}

// If you find yourself changing this struct, see also TLakeScanNode
struct TOlapScanNode {
  1: required Types.TTupleId tuple_id
  2: required list<string> key_column_name
  3: required list<Types.TPrimitiveType> key_column_type
  4: required bool is_preaggregation
  5: optional string sort_column
  // For profile attributes' printing: `Rollup` `Predicates`
  20: optional string rollup_name
  21: optional string sql_predicates
  22: optional bool enable_column_expr_predicate
  23: optional map<i32, i32> dict_string_id_to_int_ids
  // which columns only be used to filter data in the stage of scan data
  24: optional list<string> unused_output_column_name
  25: optional bool sorted_by_keys_per_tablet = false

  26: optional list<Exprs.TExpr> bucket_exprs
  27: optional list<string> sort_key_column_names
  28: optional i32 max_parallel_scan_instance_num
  29: optional list<TColumnAccessPath> column_access_paths

  30: optional bool use_pk_index
  31: optional list<Descriptors.TColumn> columns_desc
  32: optional bool output_chunk_by_bucket
  // order by hint for scan
  33: optional bool output_asc_hint
  34: optional bool partition_order_hint
}

struct TJDBCScanNode {
  1: optional Types.TTupleId tuple_id
  2: optional string table_name
  3: optional list<string> columns
  4: optional list<string> filters
  5: optional i64 limit
}

// If you find yourself changing this struct, see also TOlapScanNode
struct TLakeScanNode {
  1: required Types.TTupleId tuple_id
  2: required list<string> key_column_name
  3: required list<Types.TPrimitiveType> key_column_type
  4: required bool is_preaggregation
  5: optional string sort_column
  // For profile attributes' printing: `Rollup` `Predicates`
  6: optional string rollup_name
  7: optional string sql_predicates
  8: optional bool enable_column_expr_predicate
  9: optional map<i32, i32> dict_string_id_to_int_ids
  // which columns only be used to filter data in the stage of scan data
  10: optional list<string> unused_output_column_name
  11: optional list<string> sort_key_column_names
  12: optional list<Exprs.TExpr> bucket_exprs
  13: optional list<TColumnAccessPath> column_access_paths
}

struct TEqJoinCondition {
  // left-hand side of "<a> = <b>"
  1: required Exprs.TExpr left;
  // right-hand side of "<a> = <b>"
  2: required Exprs.TExpr right;
  // operator of equal join
  3: optional Opcodes.TExprOpcode opcode;
}

enum TStreamingPreaggregationMode {
  AUTO,
  FORCE_STREAMING,
  FORCE_PREAGGREGATION,
  LIMITED_MEM
}

enum TJoinOp {
  INNER_JOIN,
  LEFT_OUTER_JOIN,
  LEFT_SEMI_JOIN,
  RIGHT_OUTER_JOIN,
  FULL_OUTER_JOIN,
  CROSS_JOIN,
  // only used for compatibility
  MERGE_JOIN,

  RIGHT_SEMI_JOIN,
  LEFT_ANTI_JOIN,
  RIGHT_ANTI_JOIN,

  // Similar to LEFT_ANTI_JOIN with special handling for NULLs for the join conjuncts
  // on the build side. Those NULLs are considered candidate matches, and therefore could
  // be rejected (ANTI-join), based on the other join conjuncts. This is in contrast
  // to LEFT_ANTI_JOIN where NULLs are not matches and therefore always returned.
  NULL_AWARE_LEFT_ANTI_JOIN
}

enum TJoinDistributionMode {
  NONE,
  BROADCAST,
  PARTITIONED,
  LOCAL_HASH_BUCKET,
  SHUFFLE_HASH_BUCKET,
  COLOCATE,
  REPLICATED
}

struct THashJoinNode {
  1: required TJoinOp join_op

  // anything from the ON, USING or WHERE clauses that's an equi-join predicate
  2: required list<TEqJoinCondition> eq_join_conjuncts

  // anything from the ON or USING clauses (but *not* the WHERE clause) that's not an
  // equi-join predicate
  3: optional list<Exprs.TExpr> other_join_conjuncts
  4: optional bool is_push_down

  // If true, this join node can (but may choose not to) generate slot filters
  // after constructing the build side that can be applied to the probe side.
  5: optional bool add_probe_filters

  // Mark left anti join whether rewritten from not in
  20: optional bool is_rewritten_from_not_in

  // for profiling
  21: optional string sql_join_predicates
  22: optional string sql_predicates

  // runtime filters built by this node.
  50: optional list<RuntimeFilter.TRuntimeFilterDescription> build_runtime_filters;
  51: optional bool build_runtime_filters_from_planner;

  52: optional TJoinDistributionMode distribution_mode;
  53: optional list<Exprs.TExpr> partition_exprs
  54: optional list<Types.TSlotId> output_columns

  // used in pipeline engine
  55: optional bool interpolate_passthrough = false
}

struct TMergeJoinNode {
  1: optional TJoinOp join_op

  // anything from the ON, USING or WHERE clauses that's an equi-join predicate
  2: optional list<TEqJoinCondition> eq_join_conjuncts

  // anything from the ON or USING clauses (but *not* the WHERE clause) that's not an
  // equi-join predicate
  3: optional list<Exprs.TExpr> other_join_conjuncts
  4: optional bool is_push_down

  // If true, this join node can (but may choose not to) generate slot filters
  // after constructing the build side that can be applied to the probe side.
  5: optional bool add_probe_filters

  // Mark left anti join whether rewritten from not in
  20: optional bool is_rewritten_from_not_in

  // for profiling
  21: optional string sql_join_predicates
  22: optional string sql_predicates

  // runtime filters built by this node.
  50: optional list<RuntimeFilter.TRuntimeFilterDescription> build_runtime_filters;
  51: optional bool build_runtime_filters_from_planner;

  52: optional TJoinDistributionMode distribution_mode;
  53: optional list<Exprs.TExpr> partition_exprs
  54: optional list<Types.TSlotId> output_columns
}

struct TNestLoopJoinNode {
    1: optional TJoinOp join_op
    2: optional list<RuntimeFilter.TRuntimeFilterDescription> build_runtime_filters;
    3: optional list<Exprs.TExpr> join_conjuncts
    4: optional string sql_join_conjuncts
}

enum TAggregationOp {
  INVALID,
  COUNT,
  MAX,
  DISTINCT_PC,
  DISTINCT_PCSA,
  MIN,
  SUM,
  GROUP_CONCAT,
  HLL,
  COUNT_DISTINCT,
  SUM_DISTINCT,
  LEAD,
  FIRST_VALUE,
  LAST_VALUE,
  RANK,
  DENSE_RANK,
  ROW_NUMBER,
  LAG,
  HLL_C,
  BITMAP_UNION,
  ANY_VALUE,
  NTILE,
  CUME_DIST,
  PERCENT_RANK
}

//struct TAggregateFunctionCall {
  // The aggregate function to call.
//  1: required Types.TFunction fn

  // The input exprs to this aggregate function
//  2: required list<Exprs.TExpr> input_exprs

  // If set, this aggregate function udf has varargs and this is the index for the
  // first variable argument.
//  3: optional i32 vararg_start_idx
//}

struct TAggregationNode {
  1: optional list<Exprs.TExpr> grouping_exprs
  // aggregate exprs. The root of each expr is the aggregate function. The
  // other exprs are the inputs to the aggregate function.
  2: required list<Exprs.TExpr> aggregate_functions

  // Tuple id used for intermediate aggregations (with slots of agg intermediate types)
  3: required Types.TTupleId intermediate_tuple_id

  // Tupld id used for the aggregation output (with slots of agg output types)
  // Equal to intermediate_tuple_id if intermediate type == output type for all
  // aggregate functions.
  4: required Types.TTupleId output_tuple_id

  // Set to true if this aggregation function requires finalization to complete after all
  // rows have been aggregated, and this node is not an intermediate node.
  5: required bool need_finalize
  6: optional bool use_streaming_preaggregation

  // For vector query engine
  20: optional bool has_outer_join_child
  21: optional TStreamingPreaggregationMode streaming_preaggregation_mode

  // For profile attributes' printing: `Grouping Keys` `Aggregate Functions`
  22: optional string sql_grouping_keys
  23: optional string sql_aggregate_functions

  24: optional i32 agg_func_set_version = 1
  
  // used in query cache
  25: optional list<Exprs.TExpr> intermediate_aggr_exprs

  // used in pipeline engine
  26: optional bool interpolate_passthrough = false
  
  27: optional bool use_sort_agg

  28: optional bool use_per_bucket_optimize
}

struct TRepeatNode {
 // Tulple id used for output, it has new slots.
  1: required Types.TTupleId output_tuple_id
  // Slot id set used to indicate those slots need to set to null.
  2: required list<set<Types.TSlotId>> slot_id_set_list
  // An integer bitmap list, it indicates the bit position of the exprs not null.
  3: required list<i64> repeat_id_list
  // A list of integer list, it indicates the position of the grouping virtual slot.
  4: required list<list<i64>> grouping_list
  // A list of all slot
  5: required set<Types.TSlotId> all_slot_ids
}

struct TSortInfo {
  1: required list<Exprs.TExpr> ordering_exprs
  2: required list<bool> is_asc_order
  // Indicates, for each expr, if nulls should be listed first or last. This is
  // independent of is_asc_order.
  3: required list<bool> nulls_first
  // Expressions evaluated over the input row that materialize the tuple to be sorted.
  // Contains one expr per slot in the materialized tuple.
  4: optional list<Exprs.TExpr> sort_tuple_slot_exprs
}

enum TTopNType {
  ROW_NUMBER,
  RANK,
  DENSE_RANK
}

struct TSortNode {
  1: required TSortInfo sort_info
  // Indicates whether the backend service should use topn vs. sorting
  2: required bool use_top_n;
  // This is the number of rows to skip before returning results
  3: optional i64 offset

  // TODO(lingbin): remove blew, because duplaicate with TSortInfo
  4: optional list<Exprs.TExpr> ordering_exprs
  5: optional list<bool> is_asc_order
  // Indicates whether the imposed limit comes DEFAULT_ORDER_BY_LIMIT.
  6: optional bool is_default_limit
  // Indicates, for each expr, if nulls should be listed first or last. This is
  // independent of is_asc_order.
  7: optional list<bool> nulls_first
  // Expressions evaluated over the input row that materialize the tuple to be so
  // Contains one expr per slot in the materialized tuple.
  8: optional list<Exprs.TExpr> sort_tuple_slot_exprs

  // For vector query engine
  20: optional bool has_outer_join_child
  // For profile attributes' printing: `Sort Keys`
  21: optional string sql_sort_keys
  // For pipeline execution engine, interpolate local shuffle before PartitionSortOperator
  // in order to eliminate time-consuming LocalMergeSortSourceOperator and parallelize
  // AnalyticNode
  22: optional list<Exprs.TExpr> analytic_partition_exprs
  23: optional list<Exprs.TExpr> partition_exprs
  24: optional i64 partition_limit
  25: optional TTopNType topn_type;
  26: optional list<RuntimeFilter.TRuntimeFilterDescription> build_runtime_filters;
  27: optional i64 max_buffered_rows;
  28: optional i64 max_buffered_bytes;
  29: optional bool late_materialization;
  30: optional bool enable_parallel_merge;
  31: optional bool analytic_partition_skewed;
}

enum TAnalyticWindowType {
  // Specifies the window as a logical offset
  RANGE,

  // Specifies the window in physical units
  ROWS
}

enum TAnalyticWindowBoundaryType {
  // The window starts/ends at the current row.
  CURRENT_ROW,

  // The window starts/ends at an offset preceding current row.
  PRECEDING,

  // The window starts/ends at an offset following current row.
  FOLLOWING
}

struct TAnalyticWindowBoundary {
  1: required TAnalyticWindowBoundaryType type

  // Predicate that checks: child tuple '<=' buffered tuple + offset for the orderby expr
  2: optional Exprs.TExpr range_offset_predicate

  // Offset from the current row for ROWS windows.
  3: optional i64 rows_offset_value
}

struct TAnalyticWindow {
  // Specifies the window type for the start and end bounds.
  1: required TAnalyticWindowType type

  // Absence indicates window start is UNBOUNDED PRECEDING.
  2: optional TAnalyticWindowBoundary window_start

  // Absence indicates window end is UNBOUNDED FOLLOWING.
  3: optional TAnalyticWindowBoundary window_end
}

// Defines a group of one or more analytic functions that share the same window,
// partitioning expressions and order-by expressions and are evaluated by a single
// ExecNode.
struct TAnalyticNode {
  // Exprs on which the analytic function input is partitioned. Input is already sorted
  // on partitions and order by clauses, partition_exprs is used to identify partition
  // boundaries. Empty if no partition clause is specified.
  1: required list<Exprs.TExpr> partition_exprs

  // Exprs specified by an order-by clause for RANGE windows. Used to evaluate RANGE
  // window boundaries. Empty if no order-by clause is specified or for windows
  // specifying ROWS.
  2: required list<Exprs.TExpr> order_by_exprs

  // Functions evaluated over the window for each input row. The root of each expr is
  // the aggregate function. Child exprs are the inputs to the function.
  3: required list<Exprs.TExpr> analytic_functions

  // Window specification
  4: optional TAnalyticWindow window

  // Tuple used for intermediate results of analytic function evaluations
  // (with slots of analytic intermediate types)
  5: required Types.TTupleId intermediate_tuple_id

  // Tupld used for the analytic function output (with slots of analytic output types)
  // Equal to intermediate_tuple_id if intermediate type == output type for all
  // analytic functions.
  6: required Types.TTupleId output_tuple_id

  // id of the buffered tuple (identical to the input tuple, which is assumed
  // to come from a single SortNode); not set if both partition_exprs and
  // order_by_exprs are empty
  7: optional Types.TTupleId buffered_tuple_id

  // predicate that checks: child tuple is in the same partition as the buffered tuple,
  // i.e. each partition expr is equal or both are not null. Only set if
  // buffered_tuple_id is set; should be evaluated over a row that is composed of the
  // child tuple and the buffered tuple
  8: optional Exprs.TExpr partition_by_eq

  // predicate that checks: the order_by_exprs are equal or both NULL when evaluated
  // over the child tuple and the buffered tuple. only set if buffered_tuple_id is set;
  // should be evaluated over a row that is composed of the child tuple and the buffered
  // tuple
  9: optional Exprs.TExpr order_by_eq

  // For profile attributes' printing: `Partition Keys` `Aggregate Functions`
  10: optional string sql_partition_keys
  11: optional string sql_aggregate_functions

  20: optional bool has_outer_join_child
  21: optional bool use_hash_based_partition
  22: optional bool is_skewed
}

struct TMergeNode {
  // A MergeNode could be the left input of a join and needs to know which tuple to write.
  1: required Types.TTupleId tuple_id
  // List or expr lists materialized by this node.
  // There is one list of exprs per query stmt feeding into this merge node.
  2: required list<list<Exprs.TExpr>> result_expr_lists
  // Separate list of expr lists coming from a constant select stmts.
  3: required list<list<Exprs.TExpr>> const_expr_lists
}

struct TUnionNode {
    // A UnionNode materializes all const/result exprs into this tuple.
    1: required Types.TTupleId tuple_id
    // List or expr lists materialized by this node.
    // There is one list of exprs per query stmt feeding into this union node.
    2: required list<list<Exprs.TExpr>> result_expr_lists
    // Separate list of expr lists coming from a constant select stmts.
    3: required list<list<Exprs.TExpr>> const_expr_lists
    // Index of the first child that needs to be materialized.
    4: required i64 first_materialized_child_idx
    // For pass through child, the slot map is union slot id -> child slot id
    20: optional list<map<Types.TSlotId, Types.TSlotId>> pass_through_slot_maps
}

struct TIntersectNode {
    // A IntersectNode materializes all const/result exprs into this tuple.
    1: required Types.TTupleId tuple_id
    // List or expr lists materialized by this node.
    // There is one list of exprs per query stmt feeding into this union node.
    2: required list<list<Exprs.TExpr>> result_expr_lists
    // Separate list of expr lists coming from a constant select stmts.
    3: required list<list<Exprs.TExpr>> const_expr_lists
    // Index of the first child that needs to be materialized.
    4: required i64 first_materialized_child_idx
}

struct TExceptNode {
    // A ExceptNode materializes all const/result exprs into this tuple.
    1: required Types.TTupleId tuple_id
    // List or expr lists materialized by this node.
    // There is one list of exprs per query stmt feeding into this union node.
    2: required list<list<Exprs.TExpr>> result_expr_lists
    // Separate list of expr lists coming from a constant select stmts.
    3: required list<list<Exprs.TExpr>> const_expr_lists
    // Index of the first child that needs to be materialized.
    4: required i64 first_materialized_child_idx
}


struct TExchangeNode {
  // The ExchangeNode's input rows form a prefix of the output rows it produces;
  // this describes the composition of that prefix
  1: required list<Types.TTupleId> input_row_tuples
  // For a merging exchange, the sort information.
  2: optional TSortInfo sort_info
  // This is tHe number of rows to skip before returning results
  3: optional i64 offset
  // Sender's partition type
  4: optional Partitions.TPartitionType partition_type;
  5: optional bool enable_parallel_merge;
}

// This contains all of the information computed by the plan as part of the resource
// profile that is needed by the backend to execute.
struct TBackendResourceProfile {
// The minimum reservation for this plan node in bytes.
1: required i64 min_reservation = 0; // no support reservation

// The maximum reservation for this plan node in bytes. MAX_INT64 means effectively
// unlimited.
2: required i64 max_reservation = 12188490189880;  // no max reservation limit

// The spillable buffer size in bytes to use for this node, chosen by the planner.
// Set iff the node uses spillable buffers.
3: optional i64 spillable_buffer_size = 2097152

// The buffer size in bytes that is large enough to fit the largest row to be processed.
// Set if the node allocates buffers for rows from the buffer pool.
4: optional i64 max_row_buffer_size = 4194304  //TODO chenhao
}

enum TAssertion {
  EQ, // val1 == val2
  NE, // val1 != val2
  LT, // val1 < val2
  LE, // val1 <= val2
  GT, // val1 > val2
  GE // val1 >= val2
}

struct TAssertNumRowsNode {
    1: optional i64 desired_num_rows;
    2: optional string subquery_string;
    3: optional TAssertion assertion;
}

struct THdfsScanNode {
    1: optional Types.TTupleId tuple_id

    // Conjuncts that can be evaluated while materializing the items (tuples) of
    // collection-typed slots. Maps from item tuple id to the list of conjuncts
    // to be evaluated.
    2: optional map<Types.TTupleId, list<Exprs.TExpr>> DEPRECATED_collection_conjuncts

    // Conjuncts that can be evaluated against parquet::Statistics using the tuple
    // referenced by 'min_max_tuple_id'.
    3: optional list<Exprs.TExpr> min_max_conjuncts

    // Tuple to evaluate 'min_max_conjuncts' against.
    4: optional Types.TTupleId min_max_tuple_id

    // The conjuncts that are eligible for dictionary filtering.
    5: optional map<Types.TSlotId, list<i32>> DEPRECATED_dictionary_filter_conjuncts

    // conjuncts in TPlanNode contains non-partition filters if node_type is HDFS_SCAN_NODE.
    // partition_conjuncts contains partition filters that are not evaled by pruner.
    6: optional list<Exprs.TExpr> partition_conjuncts;

    // hive colunm names in ordinal order.
    7: optional list<string> hive_column_names;

    // table name it scans
    8: optional string table_name;

    // conjuncts in explained string
    9: optional string sql_predicates;
    10: optional string min_max_sql_predicates;
    11: optional string partition_sql_predicates;

    // Flag to indicate wheather the column names are case sensitive
    12: optional bool case_sensitive;

    13: optional CloudConfiguration.TCloudConfiguration cloud_configuration;

    14: optional bool can_use_any_column;

    15: optional bool can_use_min_max_count_opt;

    16: optional bool use_partition_column_value_only;
}

struct TProjectNode {
    1: optional map<Types.TSlotId, Exprs.TExpr> slot_map
    // Used for common operator compute result reuse
    2: optional map<Types.TSlotId, Exprs.TExpr> common_slot_map
}

struct TMetaScanNode {
    // column id to column name
    1: optional map<i32, string> id_to_names
    2: optional list<Descriptors.TColumn> columns
}

struct TDecodeNode {
    // dict int column id to string column id
    1: optional map<i32, i32> dict_id_to_string_ids
    2: optional map<Types.TSlotId, Exprs.TExpr> string_functions
}

struct TCrossJoinNode {
    1: optional list<RuntimeFilter.TRuntimeFilterDescription> build_runtime_filters;
}

struct TTableFunctionNode {
    1: optional Exprs.TExpr table_function
    2: optional list<Types.TSlotId> param_columns
    3: optional list<Types.TSlotId> outer_columns
    4: optional list<Types.TSlotId> fn_result_columns
}

struct TConnectorScanNode {  
  1: optional string connector_name
  // // Scan node for hdfs
  // 2: optional THdfsScanNode hdfs_scan_node
}

// binlog meta column names
const string BINLOG_OP_COLUMN_NAME = "_binlog_op";
const string BINLOG_VERSION_COLUMN_NAME = "_binlog_version";
const string BINLOG_SEQ_ID_COLUMN_NAME = "_binlog_seq_id";
const string BINLOG_TIMESTAMP_COLUMN_NAME = "_binlog_timestamp";

struct TBinlogScanNode {
  1: optional Types.TTupleId tuple_id
}

// Union of all stream source nodes, distinguished by type
struct TStreamScanNode {
  // Common fields for all stream-scan nodes
  1: optional Types.StreamSourceType source_type
  
  // Specific scan nodes, distinguished by source_type
  11: optional TBinlogScanNode binlog_scan
  // TODO: othe stream scan nodes
}

struct TStreamJoinNode {
  1: required TJoinOp join_op

  // anything from the ON, USING or WHERE clauses that's an equi-join predicate
  2: required list<TEqJoinCondition> eq_join_conjuncts

  // anything from the ON or USING clauses (but *not* the WHERE clause) that's not an
  // equi-join predicate
  3: optional list<Exprs.TExpr> other_join_conjuncts
  4: optional bool is_push_down
  
  // for profiling
  21: optional string sql_join_predicates
  22: optional string sql_predicates

  52: optional TJoinDistributionMode distribution_mode;
  53: optional list<Exprs.TExpr> partition_exprs
  54: optional list<Types.TSlotId> output_columns
}

struct TStreamAggregationNode {
  1: optional list<Exprs.TExpr> grouping_exprs
  // aggregate exprs. The root of each expr is the aggregate function. The
  // other exprs are the inputs to the aggregate function.
  2: optional list<Exprs.TExpr> aggregate_functions

  // IMT info
  10: optional Descriptors.TIMTDescriptor agg_result_imt
  11: optional Descriptors.TIMTDescriptor agg_intermediate_imt
  12: optional Descriptors.TIMTDescriptor agg_detail_imt
  
  // For profile attributes' printing: `Grouping Keys` `Aggregate Functions`
  22: optional string sql_grouping_keys
  23: optional string sql_aggregate_functions

  24: optional i32 agg_func_set_version = 1
}


// This is essentially a union of all messages corresponding to subclasses
// of PlanNode.
struct TPlanNode {
  // node id, needed to reassemble tree structure
  1: required Types.TPlanNodeId node_id
  2: required TPlanNodeType node_type
  3: required i32 num_children
  4: required i64 limit
  5: required list<Types.TTupleId> row_tuples

  // nullable_tuples[i] is true if row_tuples[i] is nullable
  6: required list<bool> nullable_tuples
  7: optional list<Exprs.TExpr> conjuncts

  // Produce data in compact format.
  8: required bool compact_data

  // one field per PlanNode subclass
  11: optional THashJoinNode hash_join_node
  12: optional TAggregationNode agg_node
  13: optional TSortNode sort_node
  14: optional TMergeNode merge_node
  15: optional TExchangeNode exchange_node
  17: optional TMySQLScanNode mysql_scan_node
  18: optional TOlapScanNode olap_scan_node
  // 19 is reserved, please DON'T use
  20: optional TFileScanNode file_scan_node
  // 21 is reserved, please DON'T use
  22: optional TSchemaScanNode schema_scan_node
  // 23 is reserved, please DON'T use
  24: optional TMetaScanNode meta_scan_node
  25: optional TAnalyticNode analytic_node
  28: optional TUnionNode union_node
  29: optional TBackendResourceProfile resource_profile
  30: optional TEsScanNode es_scan_node
  31: optional TRepeatNode repeat_node
  32: optional TAssertNumRowsNode assert_num_rows_node
  33: optional TIntersectNode intersect_node
  34: optional TExceptNode except_node
  35: optional TMergeJoinNode merge_join_node

  // For vector query engine
  // 50 is reserved, please don't use
  51: optional bool use_vectorized
  // Scan node for hdfs
  52: optional THdfsScanNode hdfs_scan_node
  53: optional TProjectNode project_node
  54: optional TTableFunctionNode table_function_node
  // runtime filters be probed by this node.
  55: optional list<RuntimeFilter.TRuntimeFilterDescription> probe_runtime_filters
  56: optional TDecodeNode decode_node
  // a set of TPlanNodeIds of whom generate local runtime filters that take effects on this node
  57: optional set<Types.TPlanNodeId> local_rf_waiting_set
  // Columns that null values can be filtered out
  58: optional list<Types.TSlotId> filter_null_value_columns;
  // for outer join and cross join
  59: optional bool need_create_tuple_columns;
  // Scan node for jdbc
  60: optional TJDBCScanNode jdbc_scan_node;

  // generic scan node with connector.
  61: optional TConnectorScanNode connector_scan_node;

  62: optional TCrossJoinNode cross_join_node;

  63: optional TLakeScanNode lake_scan_node;
  
  64: optional TNestLoopJoinNode nestloop_join_node;

  // 70 ~ 80 are reserved for stream operators
  // Stream plan
  70: optional TStreamScanNode stream_scan_node;
  71: optional TStreamJoinNode stream_join_node;
  72: optional TStreamAggregationNode stream_agg_node;
}

// A flattened representation of a tree of PlanNodes, obtained by depth-first
// traversal.
struct TPlan {
  1: required list<TPlanNode> nodes
}<|MERGE_RESOLUTION|>--- conflicted
+++ resolved
@@ -359,11 +359,7 @@
 
     19: optional bool use_odps_jni_reader
 
-<<<<<<< HEAD
-    20: optional map<string, string> odps_split_info
-=======
     20: optional map<string, string> odps_split_infos
->>>>>>> 0e80e392
 }
 
 struct TBinlogScanRange {
