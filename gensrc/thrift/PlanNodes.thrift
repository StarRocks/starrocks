--- conflicted
+++ resolved
@@ -266,12 +266,8 @@
     28: optional string confluent_schema_registry_url
     29: optional i64 json_file_size_limit;
     30: optional i64 schema_sample_file_count
-<<<<<<< HEAD
-    31: optional bool enable_flexible_column_mapping
-=======
     31: optional i64 schema_sample_file_row_count
     32: optional bool flexible_column_mapping 
->>>>>>> 3e091831
 }
 
 // Broker scan range
