// Copyright 2021-present StarRocks, Inc. All rights reserved.
//
// Licensed under the Apache License, Version 2.0 (the "License");
// you may not use this file except in compliance with the License.
// You may obtain a copy of the License at
//
//     https://www.apache.org/licenses/LICENSE-2.0
//
// Unless required by applicable law or agreed to in writing, software
// distributed under the License is distributed on an "AS IS" BASIS,
// WITHOUT WARRANTIES OR CONDITIONS OF ANY KIND, either express or implied.
// See the License for the specific language governing permissions and
// limitations under the License.
//
// This file is based on code available under the Apache license here:
//   https://github.com/apache/incubator-doris/blob/master/gensrc/thrift/PlanNodes.thrift

// Licensed to the Apache Software Foundation (ASF) under one
// or more contributor license agreements.  See the NOTICE file
// distributed with this work for additional information
// regarding copyright ownership.  The ASF licenses this file
// to you under the Apache License, Version 2.0 (the
// "License"); you may not use this file except in compliance
// with the License.  You may obtain a copy of the License at
//
//   http://www.apache.org/licenses/LICENSE-2.0
//
// Unless required by applicable law or agreed to in writing,
// software distributed under the License is distributed on an
// "AS IS" BASIS, WITHOUT WARRANTIES OR CONDITIONS OF ANY
// KIND, either express or implied.  See the License for the
// specific language governing permissions and limitations
// under the License.

namespace cpp starrocks
namespace java com.starrocks.thrift

include "Exprs.thrift"
include "Types.thrift"
include "Opcodes.thrift"
include "Descriptors.thrift"
include "Partitions.thrift"
include "RuntimeFilter.thrift"
include "CloudConfiguration.thrift"
include "DataCache.thrift"

enum TPlanNodeType {
  OLAP_SCAN_NODE,
  MYSQL_SCAN_NODE,
  CSV_SCAN_NODE,
  SCHEMA_SCAN_NODE,
  HASH_JOIN_NODE,
  MERGE_JOIN_NODE,
  AGGREGATION_NODE,
  PRE_AGGREGATION_NODE,
  SORT_NODE,
  EXCHANGE_NODE,
  MERGE_NODE,
  SELECT_NODE,
  CROSS_JOIN_NODE,
  META_SCAN_NODE,
  ANALYTIC_EVAL_NODE,
  OLAP_REWRITE_NODE,
  KUDU_SCAN_NODE,
  FILE_SCAN_NODE,
  EMPTY_SET_NODE,
  UNION_NODE,
  ES_SCAN_NODE,
  ES_HTTP_SCAN_NODE,
  REPEAT_NODE,
  ASSERT_NUM_ROWS_NODE,
  INTERSECT_NODE,
  EXCEPT_NODE,
  ADAPTER_NODE,
  HDFS_SCAN_NODE,
  PROJECT_NODE,
  TABLE_FUNCTION_NODE,
  DECODE_NODE,
  JDBC_SCAN_NODE,
  LAKE_SCAN_NODE,
  NESTLOOP_JOIN_NODE,
  
  STREAM_SCAN_NODE,
  STREAM_JOIN_NODE,
  STREAM_AGG_NODE,
  LAKE_META_SCAN_NODE,
}

// phases of an execution node
enum TExecNodePhase {
  PREPARE,
  OPEN,
  GETNEXT,
  CLOSE,
  INVALID
}

// what to do when hitting a debug point (TQueryOptions.DEBUG_ACTION)
enum TDebugAction {
  WAIT,
  FAIL
}

struct TKeyRange {
  1: required i64 begin_key
  2: required i64 end_key
  3: required Types.TPrimitiveType column_type
  4: required string column_name
}

// The information contained in subclasses of ScanNode captured in two separate
// Thrift structs:
// - TScanRange: the data range that's covered by the scan (which varies with the
//   particular partition of the plan fragment of which the scan node is a part)
// - T<subclass>: all other operational parameters that are the same across
//   all plan fragments

struct TInternalScanRange {
  1: required list<Types.TNetworkAddress> hosts
  2: required string schema_hash
  3: required string version
  4: required string version_hash // Deprecated
  5: required Types.TTabletId tablet_id
  6: required string db_name
  7: optional list<TKeyRange> partition_column_ranges
  8: optional string index_name
  9: optional string table_name 
  10: optional i64 partition_id
  11: optional i64 row_count
  // Allow this query to cache remote data on local disks or not.
  // Only the cloud native tablet will respect this field.
  12: optional bool fill_data_cache = true;
  // used for per-bucket compute optimize
  13: optional i32 bucket_sequence
}

enum TFileFormatType {
    FORMAT_UNKNOWN = -1,
    FORMAT_CSV_PLAIN = 0,
    FORMAT_CSV_GZ = 1,
    FORMAT_CSV_LZO = 2, // Deprecated
    FORMAT_CSV_BZ2 = 3,
    FORMAT_CSV_LZ4_FRAME = 4,
    FORMAT_CSV_LZOP = 5, // Deprecated
    FORMAT_PARQUET = 6,
    FORMAT_CSV_DEFLATE = 7,
    FORMAT_ORC = 8,
    FORMAT_JSON = 9,
    FORMAT_CSV_ZSTD = 10,
    FORMAT_AVRO = 11,
}

// One broker range information.
struct TBrokerRangeDesc {
    1: required Types.TFileType file_type
    2: required TFileFormatType format_type
    3: required bool splittable;
    // Path of this range
    4: required string path
    // Offset of this file start
    5: required i64 start_offset;
    // Size of this range, if size = -1, this means that will read to then end of file
    6: required i64 size
    // used to get stream for this load
    7: optional Types.TUniqueId load_id
    // total size of the file
    8: optional i64 file_size
    // number of columns from file
    9: optional i32 num_of_columns_from_file
    // columns parsed from file path should be after the columns read from file
    10: optional list<string> columns_from_path
    //  it's usefull when format_type == FORMAT_JSON
    11: optional bool strip_outer_array
    12: optional string jsonpaths
    13: optional string json_root
    14: optional Types.TCompressionType compression_type
}

enum TObjectStoreType {
  HDFS,
  S3,
  KS3,
  OSS,
  COS,
  OBS,
  TOS,
  UNIVERSAL_FS
}

struct THdfsProperty {
  1: required string key
  2: required string value
}

struct THdfsProperties {  
  1: optional list<THdfsProperty> properties
  2: optional TObjectStoreType object_store_type
  3: optional string object_store_path
  4: optional string access_key
  5: optional string secret_key
  6: optional string end_point
  7: optional bool disable_cache
  8: optional bool ssl_enable
  9: optional i32 max_connection
  10: optional string region
  11: optional string hdfs_username
  12: optional CloudConfiguration.TCloudConfiguration cloud_configuration
}

struct TBrokerScanRangeParams {
    1: required i8 column_separator;
    2: required i8 row_delimiter;

    // We construct one line in file to a tuple. And each field of line
    // correspond to a slot in this tuple.
    // src_tuple_id is the tuple id of the input file
    3: required Types.TTupleId src_tuple_id
    // src_slot_ids is the slot_ids of the input file
    // we use this id to find the slot descriptor
    4: required list<Types.TSlotId> src_slot_ids

    // dest_tuple_id is the tuple id that need by scan node
    5: required Types.TTupleId dest_tuple_id
    // This is expr that convert the content read from file
    // the format that need by the compute layer.
    6: optional map<Types.TSlotId, Exprs.TExpr> expr_of_dest_slot

    // properties need to access broker.
    7: optional map<string, string> properties;

    // If partition_ids is set, data that doesn't in this partition will be filtered.
    8: optional list<i64> partition_ids

    // This is the mapping of dest slot id and src slot id in load expr
    // It excludes the slot id which has the transform expr
    9: optional map<Types.TSlotId, Types.TSlotId> dest_sid_to_src_sid_without_trans
    // strictMode is a boolean
    // if strict mode is true, the incorrect data (the result of cast is null) will not be loaded
    10: optional bool strict_mode
    // If multi_column_separator is set, column_separator becomes ignore.
    11: optional string multi_column_separator;
    // If multi_row_delimiter is set, row_delimiter will ignore.
    12: optional string multi_row_delimiter;
    // If non_blocking_read is set, stream_load_pipe will not block while performing read io
    13: optional bool non_blocking_read;
    // If use_broker is set, we will read hdfs thourgh broker
    // If use_broker is not set, we will read through libhdfs/S3 directly
    14: optional bool use_broker
    // hdfs_read_buffer_size_kb for reading through lib hdfs directly
    15: optional i32 hdfs_read_buffer_size_kb = 0
    // properties from hdfs-site.xml, core-site.xml and load_properties
    16: optional THdfsProperties hdfs_properties
    // used for channel stream load only
    20: optional string db_name
    21: optional string table_name
    22: optional string label
    23: optional i64 txn_id
    // number of lines at the start of the file to skip
    24: optional i64 skip_header
    // specifies whether to remove white space from fields 
    25: optional bool trim_space
    // enclose character
    26: optional i8 enclose
    // escape character
    27: optional i8 escape
    // confluent schema registry url for pb import
    28: optional string confluent_schema_registry_url
    29: optional i64 json_file_size_limit;
    30: optional i64 schema_sample_file_count
    31: optional i64 schema_sample_file_row_count
    32: optional bool flexible_column_mapping 
}

// Broker scan range
struct TBrokerScanRange {
    1: required list<TBrokerRangeDesc> ranges
    2: required TBrokerScanRangeParams params
    3: required list<Types.TNetworkAddress> broker_addresses
    // used for channel stream load only
    4: optional i32 channel_id
}

// Es scan range
struct TEsScanRange {
  1: required list<Types.TNetworkAddress> es_hosts  //  es hosts is used by be scan node to connect to es
  // has to set index and type here, could not set it in scannode
  // because on scan node maybe scan an es alias then it contains one or more indices
  2: required string index
  3: optional string type
  4: required i32 shard_id
}

enum TIcebergFileContent {
    DATA,
    POSITION_DELETES,
    EQUALITY_DELETES,
}

struct TIcebergDeleteFile {
    1: optional string full_path
    2: optional Descriptors.THdfsFileFormat file_format
    3: optional TIcebergFileContent file_content
    4: optional i64 length
}

// Hdfs scan range
struct THdfsScanRange {
    // File name (not the full path).  The path is assumed to be relative to the
    // 'location' of the THdfsPartition referenced by partition_id.
    1: optional string relative_path

    // starting offset
    2: optional i64 offset

    // length of scan range
    3: optional i64 length

    // ID of partition within the THdfsTable associated with this scan node.
    4: optional i64 partition_id

    // total size of the hdfs file, for footer reading
    5: optional i64 file_length

    // file format of hdfs file
    6: optional Descriptors.THdfsFileFormat file_format

    // text file desc
    7: optional Descriptors.TTextFileDesc text_file_desc
    
    // for iceberg table scanrange should contains the full path of file
    8: optional string full_path

    // delta logs of hudi MOR table
    9: optional list<string> hudi_logs

    // whether to use JNI scanner to read data of hudi MOR table for snapshot queries
    10: optional bool use_hudi_jni_reader

    11: optional list<TIcebergDeleteFile> delete_files

    // number of lines at the start of the file to skip
    12: optional i64 skip_header

    // whether to use JNI scanner to read data of paimon table
    13: optional bool use_paimon_jni_reader

    // paimon split info
    14: optional string paimon_split_info

    // paimon predicate info
    15: optional string paimon_predicate_info

    // last modification time of the hdfs file, for data cache
    16: optional i64 modification_time

    17: optional DataCache.TDataCacheOptions datacache_options

    // identity partition column slots
    18: optional list<Types.TSlotId> identity_partition_slot_ids;

    19: optional bool use_odps_jni_reader

    20: optional map<string, string> odps_split_infos

    // delete columns slots like iceberg equality delete column slots
    21: optional list<Types.TSlotId> delete_column_slot_ids;

<<<<<<< HEAD
    22: optional bool use_iceberg_jni_metadata_reader

    // for metadata table split (eg: iceberg manifest file bean)
    23: optional string serialized_split
=======
    // whether to use JNI scanner to read data of kudu table
    22: optional bool use_kudu_jni_reader

    // kudu master addresses
    23: optional string kudu_master

    // kudu scan token
    24: optional string kudu_scan_token
>>>>>>> f4e2f401
}

struct TBinlogScanRange {
  1: optional string db_name
  2: optional Types.TTableId table_id
  3: optional Types.TPartitionId partition_id
  4: optional Types.TTabletId tablet_id
  
  // Start offset of binlog consumption
  11: optional Types.TBinlogOffset offset
}

// Specification of an individual data range which is held in its entirety
// by a storage server
struct TScanRange {
  // one of these must be set for every TScanRange
  4: optional TInternalScanRange internal_scan_range
  5: optional binary kudu_scan_token // Decrepated
  6: optional TBrokerScanRange broker_scan_range
  7: optional TEsScanRange es_scan_range

  // scan range for hdfs
  20: optional THdfsScanRange hdfs_scan_range
  
  30: optional TBinlogScanRange binlog_scan_range
}

struct TMySQLScanNode {
  1: required Types.TTupleId tuple_id
  2: required string table_name
  3: required list<string> columns
  4: required list<string> filters
  5: optional i64 limit
  6: optional string temporal_clause
}

struct TFileScanNode {
    1: required Types.TTupleId tuple_id

    // Partition info used to process partition select in broker load
    2: optional list<Exprs.TExpr> partition_exprs
    3: optional list<Partitions.TRangePartition> partition_infos
    4: optional bool enable_pipeline_load
}

struct TEsScanNode {
    1: required Types.TTupleId tuple_id
    2: optional map<string,string> properties
    // used to indicate which fields can get from ES docavalue
    // because elasticsearch can have "fields" feature, field can have
    // two or more types, the first type maybe have not docvalue but other
    // can have, such as (text field not have docvalue, but keyword can have):
    // "properties": {
    //      "city": {
    //        "type": "text",
    //        "fields": {
    //          "raw": {
    //            "type":  "keyword"
    //          }
    //        }
    //      }
    //    }
    // then the docvalue context provided the mapping between the select field and real request field :
    // {"city": "city.raw"}
    // use select city from table, if enable the docvalue, we will fetch the `city` field value from `city.raw`
    3: optional map<string, string> docvalue_context
    // used to indicate which string-type field predicate should used xxx.keyword etc.
    // "k1": {
    //    "type": "text",
    //    "fields": {
    //        "keyword": {
    //            "type": "keyword",
    //            "ignore_above": 256
    //           }
    //    }
    // }
    // k1 > 'abc' -> k1.keyword > 'abc'
    4: optional map<string, string> fields_context
}

struct TFrontend {
  1: optional string id
  2: optional string ip
  3: optional i32 http_port
}

struct TSchemaScanNode {
  1: required Types.TTupleId tuple_id

  2: required string table_name
  3: optional string db
  4: optional string table
  5: optional string wild
  6: optional string user   // deprecated
  7: optional string ip // frontend ip
  8: optional i32 port  // frontend thrift server port
  9: optional i64 thread_id
  10: optional string user_ip   // deprecated
  11: optional Types.TUserIdentity current_user_ident   // to replace the user and user_ip
  12: optional i64 table_id
  13: optional i64 partition_id
  14: optional i64 tablet_id
  15: optional i64 txn_id
  16: optional i64 job_id
  17: optional string label
  18: optional string type
  19: optional string state
  20: optional i64 limit
  21: optional i64 log_start_ts;
  22: optional i64 log_end_ts;
  23: optional string log_level;
  24: optional string log_pattern;
  25: optional i64 log_limit;
  26: optional list<TFrontend> frontends;

  101: optional string catalog_name;
}

enum TAccessPathType {
    ROOT,       // ROOT
    KEY,        // MAP KEY
    OFFSET,     // ARRAY/MAP OFFSET
    FIELD,      // STRUCT FIELD
    INDEX,      // ARRAY/MAP INDEX-AT POSITION DATA
    ALL,        // ARRAY/MAP ALL DATA
}

struct TColumnAccessPath {
    1: optional TAccessPathType type
    2: optional Exprs.TExpr path
    3: optional list<TColumnAccessPath> children
    4: optional bool from_predicate
    5: optional Types.TTypeDesc type_desc
}

// If you find yourself changing this struct, see also TLakeScanNode
struct TOlapScanNode {
  1: required Types.TTupleId tuple_id
  2: required list<string> key_column_name
  3: required list<Types.TPrimitiveType> key_column_type
  4: required bool is_preaggregation
  5: optional string sort_column
  // For profile attributes' printing: `Rollup` `Predicates`
  20: optional string rollup_name
  21: optional string sql_predicates
  22: optional bool enable_column_expr_predicate
  23: optional map<i32, i32> dict_string_id_to_int_ids
  // which columns only be used to filter data in the stage of scan data
  24: optional list<string> unused_output_column_name
  25: optional bool sorted_by_keys_per_tablet = false

  26: optional list<Exprs.TExpr> bucket_exprs
  27: optional list<string> sort_key_column_names
  28: optional i32 max_parallel_scan_instance_num
  29: optional list<TColumnAccessPath> column_access_paths

  30: optional bool use_pk_index
  31: optional list<Descriptors.TColumn> columns_desc
  32: optional bool output_chunk_by_bucket
  // order by hint for scan
  33: optional bool output_asc_hint
  34: optional bool partition_order_hint
  35: optional bool enable_prune_column_after_index_filter
}

struct TJDBCScanNode {
  1: optional Types.TTupleId tuple_id
  2: optional string table_name
  3: optional list<string> columns
  4: optional list<string> filters
  5: optional i64 limit
}

// If you find yourself changing this struct, see also TOlapScanNode
struct TLakeScanNode {
  1: required Types.TTupleId tuple_id
  2: required list<string> key_column_name
  3: required list<Types.TPrimitiveType> key_column_type
  4: required bool is_preaggregation
  5: optional string sort_column
  // For profile attributes' printing: `Rollup` `Predicates`
  6: optional string rollup_name
  7: optional string sql_predicates
  8: optional bool enable_column_expr_predicate
  9: optional map<i32, i32> dict_string_id_to_int_ids
  // which columns only be used to filter data in the stage of scan data
  10: optional list<string> unused_output_column_name
  11: optional list<string> sort_key_column_names
  12: optional list<Exprs.TExpr> bucket_exprs
  13: optional list<TColumnAccessPath> column_access_paths

  // physical optimize
  25: optional bool sorted_by_keys_per_tablet = false
  32: optional bool output_chunk_by_bucket
  33: optional bool output_asc_hint
  34: optional bool partition_order_hint
}

struct TEqJoinCondition {
  // left-hand side of "<a> = <b>"
  1: required Exprs.TExpr left;
  // right-hand side of "<a> = <b>"
  2: required Exprs.TExpr right;
  // operator of equal join
  3: optional Opcodes.TExprOpcode opcode;
}

enum TStreamingPreaggregationMode {
  AUTO,
  FORCE_STREAMING,
  FORCE_PREAGGREGATION,
  LIMITED_MEM
}

enum TJoinOp {
  INNER_JOIN,
  LEFT_OUTER_JOIN,
  LEFT_SEMI_JOIN,
  RIGHT_OUTER_JOIN,
  FULL_OUTER_JOIN,
  CROSS_JOIN,
  // only used for compatibility
  MERGE_JOIN,

  RIGHT_SEMI_JOIN,
  LEFT_ANTI_JOIN,
  RIGHT_ANTI_JOIN,

  // Similar to LEFT_ANTI_JOIN with special handling for NULLs for the join conjuncts
  // on the build side. Those NULLs are considered candidate matches, and therefore could
  // be rejected (ANTI-join), based on the other join conjuncts. This is in contrast
  // to LEFT_ANTI_JOIN where NULLs are not matches and therefore always returned.
  NULL_AWARE_LEFT_ANTI_JOIN
}

enum TJoinDistributionMode {
  NONE,
  BROADCAST,
  PARTITIONED,
  LOCAL_HASH_BUCKET,
  SHUFFLE_HASH_BUCKET,
  COLOCATE,
  REPLICATED
}

struct THashJoinNode {
  1: required TJoinOp join_op

  // anything from the ON, USING or WHERE clauses that's an equi-join predicate
  2: required list<TEqJoinCondition> eq_join_conjuncts

  // anything from the ON or USING clauses (but *not* the WHERE clause) that's not an
  // equi-join predicate
  3: optional list<Exprs.TExpr> other_join_conjuncts
  4: optional bool is_push_down

  // If true, this join node can (but may choose not to) generate slot filters
  // after constructing the build side that can be applied to the probe side.
  5: optional bool add_probe_filters

  // Mark left anti join whether rewritten from not in
  20: optional bool is_rewritten_from_not_in

  // for profiling
  21: optional string sql_join_predicates
  22: optional string sql_predicates

  // runtime filters built by this node.
  50: optional list<RuntimeFilter.TRuntimeFilterDescription> build_runtime_filters;
  51: optional bool build_runtime_filters_from_planner;

  52: optional TJoinDistributionMode distribution_mode;
  53: optional list<Exprs.TExpr> partition_exprs
  54: optional list<Types.TSlotId> output_columns

  // used in pipeline engine
  55: optional bool interpolate_passthrough = false
}

struct TMergeJoinNode {
  1: optional TJoinOp join_op

  // anything from the ON, USING or WHERE clauses that's an equi-join predicate
  2: optional list<TEqJoinCondition> eq_join_conjuncts

  // anything from the ON or USING clauses (but *not* the WHERE clause) that's not an
  // equi-join predicate
  3: optional list<Exprs.TExpr> other_join_conjuncts
  4: optional bool is_push_down

  // If true, this join node can (but may choose not to) generate slot filters
  // after constructing the build side that can be applied to the probe side.
  5: optional bool add_probe_filters

  // Mark left anti join whether rewritten from not in
  20: optional bool is_rewritten_from_not_in

  // for profiling
  21: optional string sql_join_predicates
  22: optional string sql_predicates

  // runtime filters built by this node.
  50: optional list<RuntimeFilter.TRuntimeFilterDescription> build_runtime_filters;
  51: optional bool build_runtime_filters_from_planner;

  52: optional TJoinDistributionMode distribution_mode;
  53: optional list<Exprs.TExpr> partition_exprs
  54: optional list<Types.TSlotId> output_columns
}

struct TNestLoopJoinNode {
    1: optional TJoinOp join_op
    2: optional list<RuntimeFilter.TRuntimeFilterDescription> build_runtime_filters;
    3: optional list<Exprs.TExpr> join_conjuncts
    4: optional string sql_join_conjuncts
}

enum TAggregationOp {
  INVALID,
  COUNT,
  MAX,
  DISTINCT_PC,
  DISTINCT_PCSA,
  MIN,
  SUM,
  GROUP_CONCAT,
  HLL,
  COUNT_DISTINCT,
  SUM_DISTINCT,
  LEAD,
  FIRST_VALUE,
  LAST_VALUE,
  RANK,
  DENSE_RANK,
  ROW_NUMBER,
  LAG,
  HLL_C,
  BITMAP_UNION,
  ANY_VALUE,
  NTILE,
  CUME_DIST,
  PERCENT_RANK
}

//struct TAggregateFunctionCall {
  // The aggregate function to call.
//  1: required Types.TFunction fn

  // The input exprs to this aggregate function
//  2: required list<Exprs.TExpr> input_exprs

  // If set, this aggregate function udf has varargs and this is the index for the
  // first variable argument.
//  3: optional i32 vararg_start_idx
//}

struct TAggregationNode {
  1: optional list<Exprs.TExpr> grouping_exprs
  // aggregate exprs. The root of each expr is the aggregate function. The
  // other exprs are the inputs to the aggregate function.
  2: required list<Exprs.TExpr> aggregate_functions

  // Tuple id used for intermediate aggregations (with slots of agg intermediate types)
  3: required Types.TTupleId intermediate_tuple_id

  // Tupld id used for the aggregation output (with slots of agg output types)
  // Equal to intermediate_tuple_id if intermediate type == output type for all
  // aggregate functions.
  4: required Types.TTupleId output_tuple_id

  // Set to true if this aggregation function requires finalization to complete after all
  // rows have been aggregated, and this node is not an intermediate node.
  5: required bool need_finalize
  6: optional bool use_streaming_preaggregation

  // For vector query engine
  20: optional bool has_outer_join_child
  21: optional TStreamingPreaggregationMode streaming_preaggregation_mode

  // For profile attributes' printing: `Grouping Keys` `Aggregate Functions`
  22: optional string sql_grouping_keys
  23: optional string sql_aggregate_functions

  24: optional i32 agg_func_set_version = 1
  
  // used in query cache
  25: optional list<Exprs.TExpr> intermediate_aggr_exprs

  // used in pipeline engine
  26: optional bool interpolate_passthrough = false
  
  27: optional bool use_sort_agg

  28: optional bool use_per_bucket_optimize

  // enable runtime limit, pipelines share one limit
  29: optional bool enable_pipeline_share_limit = false
}

struct TRepeatNode {
 // Tulple id used for output, it has new slots.
  1: required Types.TTupleId output_tuple_id
  // Slot id set used to indicate those slots need to set to null.
  2: required list<set<Types.TSlotId>> slot_id_set_list
  // An integer bitmap list, it indicates the bit position of the exprs not null.
  3: required list<i64> repeat_id_list
  // A list of integer list, it indicates the position of the grouping virtual slot.
  4: required list<list<i64>> grouping_list
  // A list of all slot
  5: required set<Types.TSlotId> all_slot_ids
}

struct TSortInfo {
  1: required list<Exprs.TExpr> ordering_exprs
  2: required list<bool> is_asc_order
  // Indicates, for each expr, if nulls should be listed first or last. This is
  // independent of is_asc_order.
  3: required list<bool> nulls_first
  // Expressions evaluated over the input row that materialize the tuple to be sorted.
  // Contains one expr per slot in the materialized tuple.
  4: optional list<Exprs.TExpr> sort_tuple_slot_exprs
}

enum TTopNType {
  ROW_NUMBER,
  RANK,
  DENSE_RANK
}

struct TSortNode {
  1: required TSortInfo sort_info
  // Indicates whether the backend service should use topn vs. sorting
  2: required bool use_top_n;
  // This is the number of rows to skip before returning results
  3: optional i64 offset

  // TODO(lingbin): remove blew, because duplaicate with TSortInfo
  4: optional list<Exprs.TExpr> ordering_exprs
  5: optional list<bool> is_asc_order
  // Indicates whether the imposed limit comes DEFAULT_ORDER_BY_LIMIT.
  6: optional bool is_default_limit
  // Indicates, for each expr, if nulls should be listed first or last. This is
  // independent of is_asc_order.
  7: optional list<bool> nulls_first
  // Expressions evaluated over the input row that materialize the tuple to be so
  // Contains one expr per slot in the materialized tuple.
  8: optional list<Exprs.TExpr> sort_tuple_slot_exprs

  // For vector query engine
  20: optional bool has_outer_join_child
  // For profile attributes' printing: `Sort Keys`
  21: optional string sql_sort_keys
  // For pipeline execution engine, interpolate local shuffle before PartitionSortOperator
  // in order to eliminate time-consuming LocalMergeSortSourceOperator and parallelize
  // AnalyticNode
  22: optional list<Exprs.TExpr> analytic_partition_exprs
  23: optional list<Exprs.TExpr> partition_exprs
  24: optional i64 partition_limit
  25: optional TTopNType topn_type;
  26: optional list<RuntimeFilter.TRuntimeFilterDescription> build_runtime_filters;
  27: optional i64 max_buffered_rows;
  28: optional i64 max_buffered_bytes;
  29: optional bool late_materialization;
  30: optional bool enable_parallel_merge;
  31: optional bool analytic_partition_skewed;
}

enum TAnalyticWindowType {
  // Specifies the window as a logical offset
  RANGE,

  // Specifies the window in physical units
  ROWS
}

enum TAnalyticWindowBoundaryType {
  // The window starts/ends at the current row.
  CURRENT_ROW,

  // The window starts/ends at an offset preceding current row.
  PRECEDING,

  // The window starts/ends at an offset following current row.
  FOLLOWING
}

struct TAnalyticWindowBoundary {
  1: required TAnalyticWindowBoundaryType type

  // Predicate that checks: child tuple '<=' buffered tuple + offset for the orderby expr
  2: optional Exprs.TExpr range_offset_predicate

  // Offset from the current row for ROWS windows.
  3: optional i64 rows_offset_value
}

struct TAnalyticWindow {
  // Specifies the window type for the start and end bounds.
  1: required TAnalyticWindowType type

  // Absence indicates window start is UNBOUNDED PRECEDING.
  2: optional TAnalyticWindowBoundary window_start

  // Absence indicates window end is UNBOUNDED FOLLOWING.
  3: optional TAnalyticWindowBoundary window_end
}

// Defines a group of one or more analytic functions that share the same window,
// partitioning expressions and order-by expressions and are evaluated by a single
// ExecNode.
struct TAnalyticNode {
  // Exprs on which the analytic function input is partitioned. Input is already sorted
  // on partitions and order by clauses, partition_exprs is used to identify partition
  // boundaries. Empty if no partition clause is specified.
  1: required list<Exprs.TExpr> partition_exprs

  // Exprs specified by an order-by clause for RANGE windows. Used to evaluate RANGE
  // window boundaries. Empty if no order-by clause is specified or for windows
  // specifying ROWS.
  2: required list<Exprs.TExpr> order_by_exprs

  // Functions evaluated over the window for each input row. The root of each expr is
  // the aggregate function. Child exprs are the inputs to the function.
  3: required list<Exprs.TExpr> analytic_functions

  // Window specification
  4: optional TAnalyticWindow window

  // Tuple used for intermediate results of analytic function evaluations
  // (with slots of analytic intermediate types)
  5: required Types.TTupleId intermediate_tuple_id

  // Tupld used for the analytic function output (with slots of analytic output types)
  // Equal to intermediate_tuple_id if intermediate type == output type for all
  // analytic functions.
  6: required Types.TTupleId output_tuple_id

  // id of the buffered tuple (identical to the input tuple, which is assumed
  // to come from a single SortNode); not set if both partition_exprs and
  // order_by_exprs are empty
  7: optional Types.TTupleId buffered_tuple_id

  // predicate that checks: child tuple is in the same partition as the buffered tuple,
  // i.e. each partition expr is equal or both are not null. Only set if
  // buffered_tuple_id is set; should be evaluated over a row that is composed of the
  // child tuple and the buffered tuple
  8: optional Exprs.TExpr partition_by_eq

  // predicate that checks: the order_by_exprs are equal or both NULL when evaluated
  // over the child tuple and the buffered tuple. only set if buffered_tuple_id is set;
  // should be evaluated over a row that is composed of the child tuple and the buffered
  // tuple
  9: optional Exprs.TExpr order_by_eq

  // For profile attributes' printing: `Partition Keys` `Aggregate Functions`
  10: optional string sql_partition_keys
  11: optional string sql_aggregate_functions

  20: optional bool has_outer_join_child
  21: optional bool use_hash_based_partition
  22: optional bool is_skewed
}

struct TMergeNode {
  // A MergeNode could be the left input of a join and needs to know which tuple to write.
  1: required Types.TTupleId tuple_id
  // List or expr lists materialized by this node.
  // There is one list of exprs per query stmt feeding into this merge node.
  2: required list<list<Exprs.TExpr>> result_expr_lists
  // Separate list of expr lists coming from a constant select stmts.
  3: required list<list<Exprs.TExpr>> const_expr_lists
}

struct TUnionNode {
    // A UnionNode materializes all const/result exprs into this tuple.
    1: required Types.TTupleId tuple_id
    // List or expr lists materialized by this node.
    // There is one list of exprs per query stmt feeding into this union node.
    2: required list<list<Exprs.TExpr>> result_expr_lists
    // Separate list of expr lists coming from a constant select stmts.
    3: required list<list<Exprs.TExpr>> const_expr_lists
    // Index of the first child that needs to be materialized.
    4: required i64 first_materialized_child_idx
    // For pass through child, the slot map is union slot id -> child slot id
    20: optional list<map<Types.TSlotId, Types.TSlotId>> pass_through_slot_maps
}

struct TIntersectNode {
    // A IntersectNode materializes all const/result exprs into this tuple.
    1: required Types.TTupleId tuple_id
    // List or expr lists materialized by this node.
    // There is one list of exprs per query stmt feeding into this union node.
    2: required list<list<Exprs.TExpr>> result_expr_lists
    // Separate list of expr lists coming from a constant select stmts.
    3: required list<list<Exprs.TExpr>> const_expr_lists
    // Index of the first child that needs to be materialized.
    4: required i64 first_materialized_child_idx
}

struct TExceptNode {
    // A ExceptNode materializes all const/result exprs into this tuple.
    1: required Types.TTupleId tuple_id
    // List or expr lists materialized by this node.
    // There is one list of exprs per query stmt feeding into this union node.
    2: required list<list<Exprs.TExpr>> result_expr_lists
    // Separate list of expr lists coming from a constant select stmts.
    3: required list<list<Exprs.TExpr>> const_expr_lists
    // Index of the first child that needs to be materialized.
    4: required i64 first_materialized_child_idx
}


struct TExchangeNode {
  // The ExchangeNode's input rows form a prefix of the output rows it produces;
  // this describes the composition of that prefix
  1: required list<Types.TTupleId> input_row_tuples
  // For a merging exchange, the sort information.
  2: optional TSortInfo sort_info
  // This is tHe number of rows to skip before returning results
  3: optional i64 offset
  // Sender's partition type
  4: optional Partitions.TPartitionType partition_type;
  5: optional bool enable_parallel_merge
}

// This contains all of the information computed by the plan as part of the resource
// profile that is needed by the backend to execute.
struct TBackendResourceProfile {
// The minimum reservation for this plan node in bytes.
1: required i64 min_reservation = 0; // no support reservation

// The maximum reservation for this plan node in bytes. MAX_INT64 means effectively
// unlimited.
2: required i64 max_reservation = 12188490189880;  // no max reservation limit

// The spillable buffer size in bytes to use for this node, chosen by the planner.
// Set iff the node uses spillable buffers.
3: optional i64 spillable_buffer_size = 2097152

// The buffer size in bytes that is large enough to fit the largest row to be processed.
// Set if the node allocates buffers for rows from the buffer pool.
4: optional i64 max_row_buffer_size = 4194304  //TODO chenhao
}

enum TAssertion {
  EQ, // val1 == val2
  NE, // val1 != val2
  LT, // val1 < val2
  LE, // val1 <= val2
  GT, // val1 > val2
  GE // val1 >= val2
}

struct TAssertNumRowsNode {
    1: optional i64 desired_num_rows;
    2: optional string subquery_string;
    3: optional TAssertion assertion;
}

struct THdfsScanNode {
    1: optional Types.TTupleId tuple_id

    // Conjuncts that can be evaluated while materializing the items (tuples) of
    // collection-typed slots. Maps from item tuple id to the list of conjuncts
    // to be evaluated.
    2: optional map<Types.TTupleId, list<Exprs.TExpr>> DEPRECATED_collection_conjuncts

    // Conjuncts that can be evaluated against parquet::Statistics using the tuple
    // referenced by 'min_max_tuple_id'.
    3: optional list<Exprs.TExpr> min_max_conjuncts

    // Tuple to evaluate 'min_max_conjuncts' against.
    4: optional Types.TTupleId min_max_tuple_id

    // The conjuncts that are eligible for dictionary filtering.
    5: optional map<Types.TSlotId, list<i32>> DEPRECATED_dictionary_filter_conjuncts

    // conjuncts in TPlanNode contains non-partition filters if node_type is HDFS_SCAN_NODE.
    // partition_conjuncts contains partition filters that are not evaled by pruner.
    6: optional list<Exprs.TExpr> partition_conjuncts;

    // hive colunm names in ordinal order.
    7: optional list<string> hive_column_names;

    // table name it scans
    8: optional string table_name;

    // conjuncts in explained string
    9: optional string sql_predicates;
    10: optional string min_max_sql_predicates;
    11: optional string partition_sql_predicates;

    // Flag to indicate wheather the column names are case sensitive
    12: optional bool case_sensitive;

    13: optional CloudConfiguration.TCloudConfiguration cloud_configuration;

    14: optional bool can_use_any_column;

    15: optional bool can_use_min_max_count_opt;

    16: optional bool use_partition_column_value_only;

    17: optional Types.TTupleId mor_tuple_id;

    // serialized static metadata table
    18: optional string serialized_table;

    // serialized lake format predicate for data skipping
    19: optional string serialized_predicate;

    // if load column statistics for metadata table scan
    20: optional bool load_column_stats;
}

struct TProjectNode {
    1: optional map<Types.TSlotId, Exprs.TExpr> slot_map
    // Used for common operator compute result reuse
    2: optional map<Types.TSlotId, Exprs.TExpr> common_slot_map
}

struct TMetaScanNode {
    // column id to column name
    1: optional map<i32, string> id_to_names
    2: optional list<Descriptors.TColumn> columns
}

struct TDecodeNode {
    // dict int column id to string column id
    1: optional map<i32, i32> dict_id_to_string_ids
    2: optional map<Types.TSlotId, Exprs.TExpr> string_functions
}

struct TCrossJoinNode {
    1: optional list<RuntimeFilter.TRuntimeFilterDescription> build_runtime_filters;
}

struct TTableFunctionNode {
    1: optional Exprs.TExpr table_function
    2: optional list<Types.TSlotId> param_columns
    3: optional list<Types.TSlotId> outer_columns
    4: optional list<Types.TSlotId> fn_result_columns
}

struct TConnectorScanNode {  
  1: optional string connector_name
  // // Scan node for hdfs
  // 2: optional THdfsScanNode hdfs_scan_node
}

// binlog meta column names
const string BINLOG_OP_COLUMN_NAME = "_binlog_op";
const string BINLOG_VERSION_COLUMN_NAME = "_binlog_version";
const string BINLOG_SEQ_ID_COLUMN_NAME = "_binlog_seq_id";
const string BINLOG_TIMESTAMP_COLUMN_NAME = "_binlog_timestamp";

struct TBinlogScanNode {
  1: optional Types.TTupleId tuple_id
}

// Union of all stream source nodes, distinguished by type
struct TStreamScanNode {
  // Common fields for all stream-scan nodes
  1: optional Types.StreamSourceType source_type
  
  // Specific scan nodes, distinguished by source_type
  11: optional TBinlogScanNode binlog_scan
  // TODO: othe stream scan nodes
}

struct TStreamJoinNode {
  1: required TJoinOp join_op

  // anything from the ON, USING or WHERE clauses that's an equi-join predicate
  2: required list<TEqJoinCondition> eq_join_conjuncts

  // anything from the ON or USING clauses (but *not* the WHERE clause) that's not an
  // equi-join predicate
  3: optional list<Exprs.TExpr> other_join_conjuncts
  4: optional bool is_push_down
  
  // for profiling
  21: optional string sql_join_predicates
  22: optional string sql_predicates

  52: optional TJoinDistributionMode distribution_mode;
  53: optional list<Exprs.TExpr> partition_exprs
  54: optional list<Types.TSlotId> output_columns
}

struct TStreamAggregationNode {
  1: optional list<Exprs.TExpr> grouping_exprs
  // aggregate exprs. The root of each expr is the aggregate function. The
  // other exprs are the inputs to the aggregate function.
  2: optional list<Exprs.TExpr> aggregate_functions

  // IMT info
  10: optional Descriptors.TIMTDescriptor agg_result_imt
  11: optional Descriptors.TIMTDescriptor agg_intermediate_imt
  12: optional Descriptors.TIMTDescriptor agg_detail_imt
  
  // For profile attributes' printing: `Grouping Keys` `Aggregate Functions`
  22: optional string sql_grouping_keys
  23: optional string sql_aggregate_functions

  24: optional i32 agg_func_set_version = 1
}


// This is essentially a union of all messages corresponding to subclasses
// of PlanNode.
struct TPlanNode {
  // node id, needed to reassemble tree structure
  1: required Types.TPlanNodeId node_id
  2: required TPlanNodeType node_type
  3: required i32 num_children
  4: required i64 limit
  5: required list<Types.TTupleId> row_tuples

  // nullable_tuples[i] is true if row_tuples[i] is nullable
  6: required list<bool> nullable_tuples
  7: optional list<Exprs.TExpr> conjuncts

  // Produce data in compact format.
  8: required bool compact_data

  // one field per PlanNode subclass
  11: optional THashJoinNode hash_join_node
  12: optional TAggregationNode agg_node
  13: optional TSortNode sort_node
  14: optional TMergeNode merge_node
  15: optional TExchangeNode exchange_node
  17: optional TMySQLScanNode mysql_scan_node
  18: optional TOlapScanNode olap_scan_node
  // 19 is reserved, please DON'T use
  20: optional TFileScanNode file_scan_node
  // 21 is reserved, please DON'T use
  22: optional TSchemaScanNode schema_scan_node
  // 23 is reserved, please DON'T use
  24: optional TMetaScanNode meta_scan_node
  25: optional TAnalyticNode analytic_node
  28: optional TUnionNode union_node
  29: optional TBackendResourceProfile resource_profile
  30: optional TEsScanNode es_scan_node
  31: optional TRepeatNode repeat_node
  32: optional TAssertNumRowsNode assert_num_rows_node
  33: optional TIntersectNode intersect_node
  34: optional TExceptNode except_node
  35: optional TMergeJoinNode merge_join_node

  // For vector query engine
  // 50 is reserved, please don't use
  51: optional bool use_vectorized
  // Scan node for hdfs
  52: optional THdfsScanNode hdfs_scan_node
  53: optional TProjectNode project_node
  54: optional TTableFunctionNode table_function_node
  // runtime filters be probed by this node.
  55: optional list<RuntimeFilter.TRuntimeFilterDescription> probe_runtime_filters
  56: optional TDecodeNode decode_node
  // a set of TPlanNodeIds of whom generate local runtime filters that take effects on this node
  57: optional set<Types.TPlanNodeId> local_rf_waiting_set
  // Columns that null values can be filtered out
  58: optional list<Types.TSlotId> filter_null_value_columns;
  // for outer join and cross join
  59: optional bool need_create_tuple_columns;
  // Scan node for jdbc
  60: optional TJDBCScanNode jdbc_scan_node;

  // generic scan node with connector.
  61: optional TConnectorScanNode connector_scan_node;

  62: optional TCrossJoinNode cross_join_node;

  63: optional TLakeScanNode lake_scan_node;
  
  64: optional TNestLoopJoinNode nestloop_join_node;

  // 70 ~ 80 are reserved for stream operators
  // Stream plan
  70: optional TStreamScanNode stream_scan_node;
  71: optional TStreamJoinNode stream_join_node;
  72: optional TStreamAggregationNode stream_agg_node;
}

// A flattened representation of a tree of PlanNodes, obtained by depth-first
// traversal.
struct TPlan {
  1: required list<TPlanNode> nodes
}<|MERGE_RESOLUTION|>--- conflicted
+++ resolved
@@ -365,21 +365,19 @@
     // delete columns slots like iceberg equality delete column slots
     21: optional list<Types.TSlotId> delete_column_slot_ids;
 
-<<<<<<< HEAD
     22: optional bool use_iceberg_jni_metadata_reader
 
     // for metadata table split (eg: iceberg manifest file bean)
     23: optional string serialized_split
-=======
+
     // whether to use JNI scanner to read data of kudu table
-    22: optional bool use_kudu_jni_reader
+    24: optional bool use_kudu_jni_reader
 
     // kudu master addresses
-    23: optional string kudu_master
+    25: optional string kudu_master
 
     // kudu scan token
-    24: optional string kudu_scan_token
->>>>>>> f4e2f401
+    26: optional string kudu_scan_token
 }
 
 struct TBinlogScanRange {
