// Copyright 2021-present StarRocks, Inc. All rights reserved.
//
// Licensed under the Apache License, Version 2.0 (the "License");
// you may not use this file except in compliance with the License.
// You may obtain a copy of the License at
//
//     https://www.apache.org/licenses/LICENSE-2.0
//
// Unless required by applicable law or agreed to in writing, software
// distributed under the License is distributed on an "AS IS" BASIS,
// WITHOUT WARRANTIES OR CONDITIONS OF ANY KIND, either express or implied.
// See the License for the specific language governing permissions and
// limitations under the License.
//
// This file is based on code available under the Apache license here:
//   https://github.com/apache/incubator-doris/blob/master/gensrc/thrift/PlanNodes.thrift

// Licensed to the Apache Software Foundation (ASF) under one
// or more contributor license agreements.  See the NOTICE file
// distributed with this work for additional information
// regarding copyright ownership.  The ASF licenses this file
// to you under the Apache License, Version 2.0 (the
// "License"); you may not use this file except in compliance
// with the License.  You may obtain a copy of the License at
//
//   http://www.apache.org/licenses/LICENSE-2.0
//
// Unless required by applicable law or agreed to in writing,
// software distributed under the License is distributed on an
// "AS IS" BASIS, WITHOUT WARRANTIES OR CONDITIONS OF ANY
// KIND, either express or implied.  See the License for the
// specific language governing permissions and limitations
// under the License.

namespace cpp starrocks
namespace java com.starrocks.thrift

include "Exprs.thrift"
include "Types.thrift"
include "Opcodes.thrift"
include "Descriptors.thrift"
include "Partitions.thrift"
include "RuntimeFilter.thrift"
include "CloudConfiguration.thrift"
include "DataCache.thrift"

enum TPlanNodeType {
  OLAP_SCAN_NODE,
  MYSQL_SCAN_NODE,
  CSV_SCAN_NODE,
  SCHEMA_SCAN_NODE,
  HASH_JOIN_NODE,
  MERGE_JOIN_NODE,
  AGGREGATION_NODE,
  PRE_AGGREGATION_NODE,
  SORT_NODE,
  EXCHANGE_NODE,
  MERGE_NODE,
  SELECT_NODE,
  CROSS_JOIN_NODE,
  META_SCAN_NODE,
  ANALYTIC_EVAL_NODE,
  OLAP_REWRITE_NODE,
  KUDU_SCAN_NODE,
  FILE_SCAN_NODE,
  EMPTY_SET_NODE,
  UNION_NODE,
  ES_SCAN_NODE,
  ES_HTTP_SCAN_NODE,
  REPEAT_NODE,
  ASSERT_NUM_ROWS_NODE,
  INTERSECT_NODE,
  EXCEPT_NODE,
  ADAPTER_NODE,
  HDFS_SCAN_NODE,
  PROJECT_NODE,
  TABLE_FUNCTION_NODE,
  DECODE_NODE,
  JDBC_SCAN_NODE,
  LAKE_SCAN_NODE,
  NESTLOOP_JOIN_NODE,
  
  STREAM_SCAN_NODE,
  STREAM_JOIN_NODE,
  STREAM_AGG_NODE,
  LAKE_META_SCAN_NODE,
  CAPTURE_VERSION_NODE,
}

// phases of an execution node
enum TExecNodePhase {
  PREPARE,
  OPEN,
  GETNEXT,
  CLOSE,
  INVALID
}

// what to do when hitting a debug point (TQueryOptions.DEBUG_ACTION)
enum TDebugAction {
  WAIT,
  FAIL
}

struct TKeyRange {
  1: required i64 begin_key
  2: required i64 end_key
  3: required Types.TPrimitiveType column_type
  4: required string column_name
}

// The information contained in subclasses of ScanNode captured in two separate
// Thrift structs:
// - TScanRange: the data range that's covered by the scan (which varies with the
//   particular partition of the plan fragment of which the scan node is a part)
// - T<subclass>: all other operational parameters that are the same across
//   all plan fragments

struct TInternalScanRange {
  1: required list<Types.TNetworkAddress> hosts
  2: required string schema_hash
  3: required string version
  4: required string version_hash // Deprecated
  5: required Types.TTabletId tablet_id
  6: required string db_name
  7: optional list<TKeyRange> partition_column_ranges
  8: optional string index_name
  9: optional string table_name 
  10: optional i64 partition_id
  11: optional i64 row_count
  // Allow this query to cache remote data on local disks or not.
  // Only the cloud native tablet will respect this field.
  12: optional bool fill_data_cache = true;
  // used for per-bucket compute optimize
  13: optional i32 bucket_sequence
  14: optional i64 gtid
}

enum TFileFormatType {
    FORMAT_UNKNOWN = -1,
    FORMAT_CSV_PLAIN = 0,
    FORMAT_CSV_GZ = 1,
    FORMAT_CSV_LZO = 2, // Deprecated
    FORMAT_CSV_BZ2 = 3,
    FORMAT_CSV_LZ4_FRAME = 4,
    FORMAT_CSV_LZOP = 5, // Deprecated
    FORMAT_PARQUET = 6,
    FORMAT_CSV_DEFLATE = 7,
    FORMAT_ORC = 8,
    FORMAT_JSON = 9,
    FORMAT_CSV_ZSTD = 10,
    FORMAT_AVRO = 11,
}

// One broker range information.
struct TBrokerRangeDesc {
    1: required Types.TFileType file_type
    2: required TFileFormatType format_type
    3: required bool splittable;
    // Path of this range
    4: required string path
    // Offset of this file start
    5: required i64 start_offset;
    // Size of this range, if size = -1, this means that will read to then end of file
    6: required i64 size
    // used to get stream for this load
    7: optional Types.TUniqueId load_id
    // total size of the file
    8: optional i64 file_size
    // number of columns from file
    9: optional i32 num_of_columns_from_file
    // columns parsed from file path should be after the columns read from file
    10: optional list<string> columns_from_path
    //  it's usefull when format_type == FORMAT_JSON
    11: optional bool strip_outer_array
    12: optional string jsonpaths
    13: optional string json_root
    14: optional Types.TCompressionType compression_type
}

enum TObjectStoreType {
  HDFS,
  S3,
  KS3,
  OSS,
  COS,
  OBS,
  TOS,
  UNIVERSAL_FS
}

struct THdfsProperty {
  1: required string key
  2: required string value
}

struct THdfsProperties {  
  1: optional list<THdfsProperty> properties
  2: optional TObjectStoreType object_store_type
  3: optional string object_store_path
  4: optional string access_key
  5: optional string secret_key
  6: optional string end_point
  7: optional bool disable_cache
  8: optional bool ssl_enable
  9: optional i32 max_connection
  10: optional string region
  11: optional string hdfs_username
  12: optional CloudConfiguration.TCloudConfiguration cloud_configuration
}

struct TBrokerScanRangeParams {
    1: required i8 column_separator;
    2: required i8 row_delimiter;

    // We construct one line in file to a tuple. And each field of line
    // correspond to a slot in this tuple.
    // src_tuple_id is the tuple id of the input file
    3: required Types.TTupleId src_tuple_id
    // src_slot_ids is the slot_ids of the input file
    // we use this id to find the slot descriptor
    4: required list<Types.TSlotId> src_slot_ids

    // dest_tuple_id is the tuple id that need by scan node
    5: required Types.TTupleId dest_tuple_id
    // This is expr that convert the content read from file
    // the format that need by the compute layer.
    6: optional map<Types.TSlotId, Exprs.TExpr> expr_of_dest_slot

    // properties need to access broker.
    7: optional map<string, string> properties;

    // If partition_ids is set, data that doesn't in this partition will be filtered.
    8: optional list<i64> partition_ids

    // This is the mapping of dest slot id and src slot id in load expr
    // It excludes the slot id which has the transform expr
    9: optional map<Types.TSlotId, Types.TSlotId> dest_sid_to_src_sid_without_trans
    // strictMode is a boolean
    // if strict mode is true, the incorrect data (the result of cast is null) will not be loaded
    10: optional bool strict_mode
    // If multi_column_separator is set, column_separator becomes ignore.
    11: optional string multi_column_separator;
    // If multi_row_delimiter is set, row_delimiter will ignore.
    12: optional string multi_row_delimiter;
    // If non_blocking_read is set, stream_load_pipe will not block while performing read io
    13: optional bool non_blocking_read;
    // If use_broker is set, we will read hdfs thourgh broker
    // If use_broker is not set, we will read through libhdfs/S3 directly
    14: optional bool use_broker
    // hdfs_read_buffer_size_kb for reading through lib hdfs directly
    15: optional i32 hdfs_read_buffer_size_kb = 0
    // properties from hdfs-site.xml, core-site.xml and load_properties
    16: optional THdfsProperties hdfs_properties
    // used for channel stream load only
    20: optional string db_name
    21: optional string table_name
    22: optional string label
    23: optional i64 txn_id
    // number of lines at the start of the file to skip
    24: optional i64 skip_header
    // specifies whether to remove white space from fields 
    25: optional bool trim_space
    // enclose character
    26: optional i8 enclose
    // escape character
    27: optional i8 escape
    // confluent schema registry url for pb import
    28: optional string confluent_schema_registry_url
    29: optional i64 json_file_size_limit;
    30: optional i64 schema_sample_file_count
    31: optional i64 schema_sample_file_row_count
    32: optional bool flexible_column_mapping
}

// Broker scan range
struct TBrokerScanRange {
    1: required list<TBrokerRangeDesc> ranges
    2: required TBrokerScanRangeParams params
    3: required list<Types.TNetworkAddress> broker_addresses
    // used for channel stream load only
    4: optional i32 channel_id
}

// Es scan range
struct TEsScanRange {
  1: required list<Types.TNetworkAddress> es_hosts  //  es hosts is used by be scan node to connect to es
  // has to set index and type here, could not set it in scannode
  // because on scan node maybe scan an es alias then it contains one or more indices
  2: required string index
  3: optional string type
  4: required i32 shard_id
}

enum TIcebergFileContent {
    DATA,
    POSITION_DELETES,
    EQUALITY_DELETES,
}

struct TIcebergDeleteFile {
    1: optional string full_path
    2: optional Descriptors.THdfsFileFormat file_format
    3: optional TIcebergFileContent file_content
    4: optional i64 length
}

struct TPaimonDeletionFile {
    1: optional string path
    2: optional i64 offset
    3: optional i64 length
}

// Hdfs scan range
struct THdfsScanRange {
    // File name (not the full path).  The path is assumed to be relative to the
    // 'location' of the THdfsPartition referenced by partition_id.
    1: optional string relative_path

    // starting offset
    2: optional i64 offset

    // length of scan range
    3: optional i64 length

    // ID of partition within the THdfsTable associated with this scan node.
    4: optional i64 partition_id

    // total size of the hdfs file, for footer reading
    5: optional i64 file_length

    // file format of hdfs file
    6: optional Descriptors.THdfsFileFormat file_format

    // text file desc
    7: optional Descriptors.TTextFileDesc text_file_desc
    
    // for iceberg table scanrange should contains the full path of file
    8: optional string full_path

    // delta logs of hudi MOR table
    9: optional list<string> hudi_logs

    // whether to use JNI scanner to read data of hudi MOR table for snapshot queries
    10: optional bool use_hudi_jni_reader

    11: optional list<TIcebergDeleteFile> delete_files

    // number of lines at the start of the file to skip
    12: optional i64 skip_header

    // whether to use JNI scanner to read data of paimon table
    13: optional bool use_paimon_jni_reader

    // paimon split info
    14: optional string paimon_split_info

    // paimon predicate info
    15: optional string paimon_predicate_info

    // last modification time of the hdfs file, for data cache
    16: optional i64 modification_time

    17: optional DataCache.TDataCacheOptions datacache_options

    // identity partition column slots
    18: optional list<Types.TSlotId> identity_partition_slot_ids;

    19: optional bool use_odps_jni_reader

    20: optional map<string, string> odps_split_infos

    // delete columns slots like iceberg equality delete column slots
    21: optional list<Types.TSlotId> delete_column_slot_ids;

    22: optional bool use_iceberg_jni_metadata_reader

    // for metadata table split (eg: iceberg manifest file bean)
    23: optional string serialized_split

    // whether to use JNI scanner to read data of kudu table
    24: optional bool use_kudu_jni_reader

    // kudu master addresses
    25: optional string kudu_master

    // kudu scan token
    26: optional string kudu_scan_token

    // Paimon Deletion Vector File
    27: optional TPaimonDeletionFile paimon_deletion_file

<<<<<<< HEAD
     // attached partition value.
    28: optional Descriptors.THdfsPartition partition_value;

    29: optional Types.TTableId table_id;
=======
    // for extended column like iceberg data_seq_num or spec_id
    28: optional map<Types.TSlotId, Exprs.TExpr> extended_columns;
>>>>>>> e3c6b4ea
}

struct TBinlogScanRange {
  1: optional string db_name
  2: optional Types.TTableId table_id
  3: optional Types.TPartitionId partition_id
  4: optional Types.TTabletId tablet_id
  
  // Start offset of binlog consumption
  11: optional Types.TBinlogOffset offset
}

// Specification of an individual data range which is held in its entirety
// by a storage server
struct TScanRange {
  // one of these must be set for every TScanRange
  4: optional TInternalScanRange internal_scan_range
  5: optional binary kudu_scan_token // Decrepated
  6: optional TBrokerScanRange broker_scan_range
  7: optional TEsScanRange es_scan_range

  // scan range for hdfs
  20: optional THdfsScanRange hdfs_scan_range
  
  30: optional TBinlogScanRange binlog_scan_range
}

struct TMySQLScanNode {
  1: required Types.TTupleId tuple_id
  2: required string table_name
  3: required list<string> columns
  4: required list<string> filters
  5: optional i64 limit
  6: optional string temporal_clause
}

struct TFileScanNode {
    1: required Types.TTupleId tuple_id

    // Partition info used to process partition select in broker load
    2: optional list<Exprs.TExpr> partition_exprs
    3: optional list<Partitions.TRangePartition> partition_infos
    4: optional bool enable_pipeline_load
}

struct TEsScanNode {
    1: required Types.TTupleId tuple_id
    2: optional map<string,string> properties
    // used to indicate which fields can get from ES docavalue
    // because elasticsearch can have "fields" feature, field can have
    // two or more types, the first type maybe have not docvalue but other
    // can have, such as (text field not have docvalue, but keyword can have):
    // "properties": {
    //      "city": {
    //        "type": "text",
    //        "fields": {
    //          "raw": {
    //            "type":  "keyword"
    //          }
    //        }
    //      }
    //    }
    // then the docvalue context provided the mapping between the select field and real request field :
    // {"city": "city.raw"}
    // use select city from table, if enable the docvalue, we will fetch the `city` field value from `city.raw`
    3: optional map<string, string> docvalue_context
    // used to indicate which string-type field predicate should used xxx.keyword etc.
    // "k1": {
    //    "type": "text",
    //    "fields": {
    //        "keyword": {
    //            "type": "keyword",
    //            "ignore_above": 256
    //           }
    //    }
    // }
    // k1 > 'abc' -> k1.keyword > 'abc'
    4: optional map<string, string> fields_context
}

struct TFrontend {
  1: optional string id
  2: optional string ip
  3: optional i32 http_port
}

struct TSchemaScanNode {
  1: required Types.TTupleId tuple_id

  2: required string table_name
  3: optional string db
  4: optional string table
  5: optional string wild
  6: optional string user   // deprecated
  7: optional string ip // frontend ip
  8: optional i32 port  // frontend thrift server port
  9: optional i64 thread_id
  10: optional string user_ip   // deprecated
  11: optional Types.TUserIdentity current_user_ident   // to replace the user and user_ip
  12: optional i64 table_id
  13: optional i64 partition_id
  14: optional i64 tablet_id
  15: optional i64 txn_id
  16: optional i64 job_id
  17: optional string label
  18: optional string type
  19: optional string state
  20: optional i64 limit
  21: optional i64 log_start_ts;
  22: optional i64 log_end_ts;
  23: optional string log_level;
  24: optional string log_pattern;
  25: optional i64 log_limit;
  26: optional list<TFrontend> frontends;

  101: optional string catalog_name;
}

enum TAccessPathType {
    ROOT,       // ROOT
    KEY,        // MAP KEY
    OFFSET,     // ARRAY/MAP OFFSET
    FIELD,      // STRUCT FIELD
    INDEX,      // ARRAY/MAP INDEX-AT POSITION DATA
    ALL,        // ARRAY/MAP ALL DATA
}

struct TColumnAccessPath {
    1: optional TAccessPathType type
    2: optional Exprs.TExpr path
    3: optional list<TColumnAccessPath> children
    4: optional bool from_predicate
    5: optional Types.TTypeDesc type_desc
}

struct TVectorSearchOptions {
  1: optional bool enable_use_ann;
  2: optional i64 vector_limit_k;
  3: optional string vector_distance_column_name;
  4: optional list<string> query_vector;
  5: optional map<string, string> query_params;
  6: optional double vector_range;
  7: optional i32 result_order;
  8: optional bool use_ivfpq;
  9: optional double pq_refine_factor;
  10: optional double k_factor;
}

// If you find yourself changing this struct, see also TLakeScanNode
struct TOlapScanNode {
  1: required Types.TTupleId tuple_id
  2: required list<string> key_column_name
  3: required list<Types.TPrimitiveType> key_column_type
  4: required bool is_preaggregation
  5: optional string sort_column
  // For profile attributes' printing: `Rollup` `Predicates`
  20: optional string rollup_name
  21: optional string sql_predicates
  22: optional bool enable_column_expr_predicate
  23: optional map<i32, i32> dict_string_id_to_int_ids
  // which columns only be used to filter data in the stage of scan data
  24: optional list<string> unused_output_column_name
  25: optional bool sorted_by_keys_per_tablet = false

  26: optional list<Exprs.TExpr> bucket_exprs
  27: optional list<string> sort_key_column_names
  28: optional i32 max_parallel_scan_instance_num
  29: optional list<TColumnAccessPath> column_access_paths

  30: optional bool use_pk_index
  31: optional list<Descriptors.TColumn> columns_desc
  32: optional bool output_chunk_by_bucket
  // order by hint for scan
  33: optional bool output_asc_hint
  34: optional bool partition_order_hint
  35: optional bool enable_prune_column_after_index_filter
  36: optional bool enable_gin_filter
  37: optional i64 schema_id

  40: optional TVectorSearchOptions vector_search_options
}

struct TJDBCScanNode {
  1: optional Types.TTupleId tuple_id
  2: optional string table_name
  3: optional list<string> columns
  4: optional list<string> filters
  5: optional i64 limit
}

// If you find yourself changing this struct, see also TOlapScanNode
struct TLakeScanNode {
  1: required Types.TTupleId tuple_id
  2: required list<string> key_column_name
  3: required list<Types.TPrimitiveType> key_column_type
  4: required bool is_preaggregation
  5: optional string sort_column
  // For profile attributes' printing: `Rollup` `Predicates`
  6: optional string rollup_name
  7: optional string sql_predicates
  8: optional bool enable_column_expr_predicate
  9: optional map<i32, i32> dict_string_id_to_int_ids
  // which columns only be used to filter data in the stage of scan data
  10: optional list<string> unused_output_column_name
  11: optional list<string> sort_key_column_names
  12: optional list<Exprs.TExpr> bucket_exprs
  13: optional list<TColumnAccessPath> column_access_paths

  // physical optimize
  25: optional bool sorted_by_keys_per_tablet = false
  32: optional bool output_chunk_by_bucket
  33: optional bool output_asc_hint
  34: optional bool partition_order_hint
}

struct TEqJoinCondition {
  // left-hand side of "<a> = <b>"
  1: required Exprs.TExpr left;
  // right-hand side of "<a> = <b>"
  2: required Exprs.TExpr right;
  // operator of equal join
  3: optional Opcodes.TExprOpcode opcode;
}

enum TStreamingPreaggregationMode {
  AUTO,
  FORCE_STREAMING,
  FORCE_PREAGGREGATION,
  LIMITED_MEM
}

enum TJoinOp {
  INNER_JOIN,
  LEFT_OUTER_JOIN,
  LEFT_SEMI_JOIN,
  RIGHT_OUTER_JOIN,
  FULL_OUTER_JOIN,
  CROSS_JOIN,
  // only used for compatibility
  MERGE_JOIN,

  RIGHT_SEMI_JOIN,
  LEFT_ANTI_JOIN,
  RIGHT_ANTI_JOIN,

  // Similar to LEFT_ANTI_JOIN with special handling for NULLs for the join conjuncts
  // on the build side. Those NULLs are considered candidate matches, and therefore could
  // be rejected (ANTI-join), based on the other join conjuncts. This is in contrast
  // to LEFT_ANTI_JOIN where NULLs are not matches and therefore always returned.
  NULL_AWARE_LEFT_ANTI_JOIN
}

enum TJoinDistributionMode {
  NONE,
  BROADCAST,
  PARTITIONED,
  LOCAL_HASH_BUCKET,
  SHUFFLE_HASH_BUCKET,
  COLOCATE,
  REPLICATED
}

struct THashJoinNode {
  1: required TJoinOp join_op

  // anything from the ON, USING or WHERE clauses that's an equi-join predicate
  2: required list<TEqJoinCondition> eq_join_conjuncts

  // anything from the ON or USING clauses (but *not* the WHERE clause) that's not an
  // equi-join predicate
  3: optional list<Exprs.TExpr> other_join_conjuncts
  4: optional bool is_push_down

  // If true, this join node can (but may choose not to) generate slot filters
  // after constructing the build side that can be applied to the probe side.
  5: optional bool add_probe_filters

  // Mark left anti join whether rewritten from not in
  20: optional bool is_rewritten_from_not_in

  // for profiling
  21: optional string sql_join_predicates
  22: optional string sql_predicates

  // runtime filters built by this node.
  50: optional list<RuntimeFilter.TRuntimeFilterDescription> build_runtime_filters;
  51: optional bool build_runtime_filters_from_planner;

  52: optional TJoinDistributionMode distribution_mode;
  53: optional list<Exprs.TExpr> partition_exprs
  54: optional list<Types.TSlotId> output_columns

  // used in pipeline engine
  55: optional bool interpolate_passthrough = false
  56: optional bool late_materialization = false
  57: optional bool enable_partition_hash_join = false
}

struct TMergeJoinNode {
  1: optional TJoinOp join_op

  // anything from the ON, USING or WHERE clauses that's an equi-join predicate
  2: optional list<TEqJoinCondition> eq_join_conjuncts

  // anything from the ON or USING clauses (but *not* the WHERE clause) that's not an
  // equi-join predicate
  3: optional list<Exprs.TExpr> other_join_conjuncts
  4: optional bool is_push_down

  // If true, this join node can (but may choose not to) generate slot filters
  // after constructing the build side that can be applied to the probe side.
  5: optional bool add_probe_filters

  // Mark left anti join whether rewritten from not in
  20: optional bool is_rewritten_from_not_in

  // for profiling
  21: optional string sql_join_predicates
  22: optional string sql_predicates

  // runtime filters built by this node.
  50: optional list<RuntimeFilter.TRuntimeFilterDescription> build_runtime_filters;
  51: optional bool build_runtime_filters_from_planner;

  52: optional TJoinDistributionMode distribution_mode;
  53: optional list<Exprs.TExpr> partition_exprs
  54: optional list<Types.TSlotId> output_columns
}

struct TNestLoopJoinNode {
    1: optional TJoinOp join_op
    2: optional list<RuntimeFilter.TRuntimeFilterDescription> build_runtime_filters;
    3: optional list<Exprs.TExpr> join_conjuncts
    4: optional string sql_join_conjuncts
}

enum TAggregationOp {
  INVALID,
  COUNT,
  MAX,
  DISTINCT_PC,
  DISTINCT_PCSA,
  MIN,
  SUM,
  GROUP_CONCAT,
  HLL,
  COUNT_DISTINCT,
  SUM_DISTINCT,
  LEAD,
  FIRST_VALUE,
  LAST_VALUE,
  RANK,
  DENSE_RANK,
  ROW_NUMBER,
  LAG,
  HLL_C,
  BITMAP_UNION,
  ANY_VALUE,
  NTILE,
  CUME_DIST,
  PERCENT_RANK
}

//struct TAggregateFunctionCall {
  // The aggregate function to call.
//  1: required Types.TFunction fn

  // The input exprs to this aggregate function
//  2: required list<Exprs.TExpr> input_exprs

  // If set, this aggregate function udf has varargs and this is the index for the
  // first variable argument.
//  3: optional i32 vararg_start_idx
//}

struct TAggregationNode {
  1: optional list<Exprs.TExpr> grouping_exprs
  // aggregate exprs. The root of each expr is the aggregate function. The
  // other exprs are the inputs to the aggregate function.
  2: required list<Exprs.TExpr> aggregate_functions

  // Tuple id used for intermediate aggregations (with slots of agg intermediate types)
  3: required Types.TTupleId intermediate_tuple_id

  // Tupld id used for the aggregation output (with slots of agg output types)
  // Equal to intermediate_tuple_id if intermediate type == output type for all
  // aggregate functions.
  4: required Types.TTupleId output_tuple_id

  // Set to true if this aggregation function requires finalization to complete after all
  // rows have been aggregated, and this node is not an intermediate node.
  5: required bool need_finalize
  6: optional bool use_streaming_preaggregation

  // For vector query engine
  20: optional bool has_outer_join_child
  21: optional TStreamingPreaggregationMode streaming_preaggregation_mode

  // For profile attributes' printing: `Grouping Keys` `Aggregate Functions`
  22: optional string sql_grouping_keys
  23: optional string sql_aggregate_functions

  24: optional i32 agg_func_set_version = 1
  
  // used in query cache
  25: optional list<Exprs.TExpr> intermediate_aggr_exprs

  // used in pipeline engine
  26: optional bool interpolate_passthrough = false
  
  27: optional bool use_sort_agg

  28: optional bool use_per_bucket_optimize

  // enable runtime limit, pipelines share one limit
  29: optional bool enable_pipeline_share_limit = false
}

struct TRepeatNode {
 // Tulple id used for output, it has new slots.
  1: required Types.TTupleId output_tuple_id
  // Slot id set used to indicate those slots need to set to null.
  2: required list<set<Types.TSlotId>> slot_id_set_list
  // An integer bitmap list, it indicates the bit position of the exprs not null.
  3: required list<i64> repeat_id_list
  // A list of integer list, it indicates the position of the grouping virtual slot.
  4: required list<list<i64>> grouping_list
  // A list of all slot
  5: required set<Types.TSlotId> all_slot_ids
}

struct TSortInfo {
  1: required list<Exprs.TExpr> ordering_exprs
  2: required list<bool> is_asc_order
  // Indicates, for each expr, if nulls should be listed first or last. This is
  // independent of is_asc_order.
  3: required list<bool> nulls_first
  // Expressions evaluated over the input row that materialize the tuple to be sorted.
  // Contains one expr per slot in the materialized tuple.
  4: optional list<Exprs.TExpr> sort_tuple_slot_exprs
}

enum TTopNType {
  ROW_NUMBER,
  RANK,
  DENSE_RANK
}

struct TSortNode {
  1: required TSortInfo sort_info
  // Indicates whether the backend service should use topn vs. sorting
  2: required bool use_top_n;
  // This is the number of rows to skip before returning results
  3: optional i64 offset

  // TODO(lingbin): remove blew, because duplaicate with TSortInfo
  4: optional list<Exprs.TExpr> ordering_exprs
  5: optional list<bool> is_asc_order
  // Indicates whether the imposed limit comes DEFAULT_ORDER_BY_LIMIT.
  6: optional bool is_default_limit
  // Indicates, for each expr, if nulls should be listed first or last. This is
  // independent of is_asc_order.
  7: optional list<bool> nulls_first
  // Expressions evaluated over the input row that materialize the tuple to be so
  // Contains one expr per slot in the materialized tuple.
  8: optional list<Exprs.TExpr> sort_tuple_slot_exprs

  // For vector query engine
  20: optional bool has_outer_join_child
  // For profile attributes' printing: `Sort Keys`
  21: optional string sql_sort_keys
  // For pipeline execution engine, interpolate local shuffle before PartitionSortOperator
  // in order to eliminate time-consuming LocalMergeSortSourceOperator and parallelize
  // AnalyticNode
  22: optional list<Exprs.TExpr> analytic_partition_exprs
  23: optional list<Exprs.TExpr> partition_exprs
  24: optional i64 partition_limit
  25: optional TTopNType topn_type;
  26: optional list<RuntimeFilter.TRuntimeFilterDescription> build_runtime_filters;
  27: optional i64 max_buffered_rows;
  28: optional i64 max_buffered_bytes;
  29: optional bool late_materialization;
  30: optional bool enable_parallel_merge;
  31: optional bool analytic_partition_skewed;
}

enum TAnalyticWindowType {
  // Specifies the window as a logical offset
  RANGE,

  // Specifies the window in physical units
  ROWS
}

enum TAnalyticWindowBoundaryType {
  // The window starts/ends at the current row.
  CURRENT_ROW,

  // The window starts/ends at an offset preceding current row.
  PRECEDING,

  // The window starts/ends at an offset following current row.
  FOLLOWING
}

struct TAnalyticWindowBoundary {
  1: required TAnalyticWindowBoundaryType type

  // Predicate that checks: child tuple '<=' buffered tuple + offset for the orderby expr
  2: optional Exprs.TExpr range_offset_predicate

  // Offset from the current row for ROWS windows.
  3: optional i64 rows_offset_value
}

struct TAnalyticWindow {
  // Specifies the window type for the start and end bounds.
  1: required TAnalyticWindowType type

  // Absence indicates window start is UNBOUNDED PRECEDING.
  2: optional TAnalyticWindowBoundary window_start

  // Absence indicates window end is UNBOUNDED FOLLOWING.
  3: optional TAnalyticWindowBoundary window_end
}

// Defines a group of one or more analytic functions that share the same window,
// partitioning expressions and order-by expressions and are evaluated by a single
// ExecNode.
struct TAnalyticNode {
  // Exprs on which the analytic function input is partitioned. Input is already sorted
  // on partitions and order by clauses, partition_exprs is used to identify partition
  // boundaries. Empty if no partition clause is specified.
  1: required list<Exprs.TExpr> partition_exprs

  // Exprs specified by an order-by clause for RANGE windows. Used to evaluate RANGE
  // window boundaries. Empty if no order-by clause is specified or for windows
  // specifying ROWS.
  2: required list<Exprs.TExpr> order_by_exprs

  // Functions evaluated over the window for each input row. The root of each expr is
  // the aggregate function. Child exprs are the inputs to the function.
  3: required list<Exprs.TExpr> analytic_functions

  // Window specification
  4: optional TAnalyticWindow window

  // Tuple used for intermediate results of analytic function evaluations
  // (with slots of analytic intermediate types)
  5: required Types.TTupleId intermediate_tuple_id

  // Tupld used for the analytic function output (with slots of analytic output types)
  // Equal to intermediate_tuple_id if intermediate type == output type for all
  // analytic functions.
  6: required Types.TTupleId output_tuple_id

  // id of the buffered tuple (identical to the input tuple, which is assumed
  // to come from a single SortNode); not set if both partition_exprs and
  // order_by_exprs are empty
  7: optional Types.TTupleId buffered_tuple_id

  // predicate that checks: child tuple is in the same partition as the buffered tuple,
  // i.e. each partition expr is equal or both are not null. Only set if
  // buffered_tuple_id is set; should be evaluated over a row that is composed of the
  // child tuple and the buffered tuple
  8: optional Exprs.TExpr partition_by_eq

  // predicate that checks: the order_by_exprs are equal or both NULL when evaluated
  // over the child tuple and the buffered tuple. only set if buffered_tuple_id is set;
  // should be evaluated over a row that is composed of the child tuple and the buffered
  // tuple
  9: optional Exprs.TExpr order_by_eq

  // For profile attributes' printing: `Partition Keys` `Aggregate Functions`
  10: optional string sql_partition_keys
  11: optional string sql_aggregate_functions

  20: optional bool has_outer_join_child
  21: optional bool use_hash_based_partition
  22: optional bool is_skewed
}

struct TMergeNode {
  // A MergeNode could be the left input of a join and needs to know which tuple to write.
  1: required Types.TTupleId tuple_id
  // List or expr lists materialized by this node.
  // There is one list of exprs per query stmt feeding into this merge node.
  2: required list<list<Exprs.TExpr>> result_expr_lists
  // Separate list of expr lists coming from a constant select stmts.
  3: required list<list<Exprs.TExpr>> const_expr_lists
}

struct TUnionNode {
    // A UnionNode materializes all const/result exprs into this tuple.
    1: required Types.TTupleId tuple_id
    // List or expr lists materialized by this node.
    // There is one list of exprs per query stmt feeding into this union node.
    2: required list<list<Exprs.TExpr>> result_expr_lists
    // Separate list of expr lists coming from a constant select stmts.
    3: required list<list<Exprs.TExpr>> const_expr_lists
    // Index of the first child that needs to be materialized.
    4: required i64 first_materialized_child_idx
    // For pass through child, the slot map is union slot id -> child slot id
    20: optional list<map<Types.TSlotId, Types.TSlotId>> pass_through_slot_maps
}

struct TIntersectNode {
    // A IntersectNode materializes all const/result exprs into this tuple.
    1: required Types.TTupleId tuple_id
    // List or expr lists materialized by this node.
    // There is one list of exprs per query stmt feeding into this union node.
    2: required list<list<Exprs.TExpr>> result_expr_lists
    // Separate list of expr lists coming from a constant select stmts.
    3: required list<list<Exprs.TExpr>> const_expr_lists
    // Index of the first child that needs to be materialized.
    4: required i64 first_materialized_child_idx
}

struct TExceptNode {
    // A ExceptNode materializes all const/result exprs into this tuple.
    1: required Types.TTupleId tuple_id
    // List or expr lists materialized by this node.
    // There is one list of exprs per query stmt feeding into this union node.
    2: required list<list<Exprs.TExpr>> result_expr_lists
    // Separate list of expr lists coming from a constant select stmts.
    3: required list<list<Exprs.TExpr>> const_expr_lists
    // Index of the first child that needs to be materialized.
    4: required i64 first_materialized_child_idx
}


struct TExchangeNode {
  // The ExchangeNode's input rows form a prefix of the output rows it produces;
  // this describes the composition of that prefix
  1: required list<Types.TTupleId> input_row_tuples
  // For a merging exchange, the sort information.
  2: optional TSortInfo sort_info
  // This is tHe number of rows to skip before returning results
  3: optional i64 offset
  // Sender's partition type
  4: optional Partitions.TPartitionType partition_type;
  5: optional bool enable_parallel_merge
}

// This contains all of the information computed by the plan as part of the resource
// profile that is needed by the backend to execute.
struct TBackendResourceProfile {
// The minimum reservation for this plan node in bytes.
1: required i64 min_reservation = 0; // no support reservation

// The maximum reservation for this plan node in bytes. MAX_INT64 means effectively
// unlimited.
2: required i64 max_reservation = 12188490189880;  // no max reservation limit

// The spillable buffer size in bytes to use for this node, chosen by the planner.
// Set iff the node uses spillable buffers.
3: optional i64 spillable_buffer_size = 2097152

// The buffer size in bytes that is large enough to fit the largest row to be processed.
// Set if the node allocates buffers for rows from the buffer pool.
4: optional i64 max_row_buffer_size = 4194304  //TODO chenhao
}

enum TAssertion {
  EQ, // val1 == val2
  NE, // val1 != val2
  LT, // val1 < val2
  LE, // val1 <= val2
  GT, // val1 > val2
  GE // val1 >= val2
}

struct TAssertNumRowsNode {
    1: optional i64 desired_num_rows;
    2: optional string subquery_string;
    3: optional TAssertion assertion;
}

struct THdfsScanNode {
    1: optional Types.TTupleId tuple_id

    // Conjuncts that can be evaluated while materializing the items (tuples) of
    // collection-typed slots. Maps from item tuple id to the list of conjuncts
    // to be evaluated.
    2: optional map<Types.TTupleId, list<Exprs.TExpr>> DEPRECATED_collection_conjuncts

    // Conjuncts that can be evaluated against parquet::Statistics using the tuple
    // referenced by 'min_max_tuple_id'.
    3: optional list<Exprs.TExpr> min_max_conjuncts

    // Tuple to evaluate 'min_max_conjuncts' against.
    4: optional Types.TTupleId min_max_tuple_id

    // The conjuncts that are eligible for dictionary filtering.
    5: optional map<Types.TSlotId, list<i32>> DEPRECATED_dictionary_filter_conjuncts

    // conjuncts in TPlanNode contains non-partition filters if node_type is HDFS_SCAN_NODE.
    // partition_conjuncts contains partition filters that are not evaled by pruner.
    6: optional list<Exprs.TExpr> partition_conjuncts;

    // hive colunm names in ordinal order.
    7: optional list<string> hive_column_names;

    // table name it scans
    8: optional string table_name;

    // conjuncts in explained string
    9: optional string sql_predicates;
    10: optional string min_max_sql_predicates;
    11: optional string partition_sql_predicates;

    // Flag to indicate wheather the column names are case sensitive
    12: optional bool case_sensitive;

    13: optional CloudConfiguration.TCloudConfiguration cloud_configuration;

    14: optional bool can_use_any_column;

    15: optional bool can_use_min_max_count_opt;

    16: optional bool use_partition_column_value_only;

    17: optional Types.TTupleId mor_tuple_id;

    // serialized static metadata table
    18: optional string serialized_table;

    // serialized lake format predicate for data skipping
    19: optional string serialized_predicate;

    // if load column statistics for metadata table scan
    20: optional bool load_column_stats;

    // for jni scan factory selection scanner
    21: optional string metadata_table_type

    22: optional DataCache.TDataCacheOptions datacache_options;

    // for extended column like iceberg data_seq_num or spec_id
    23: optional list<Types.TSlotId> extended_slot_ids;
}

struct TProjectNode {
    1: optional map<Types.TSlotId, Exprs.TExpr> slot_map
    // Used for common operator compute result reuse
    2: optional map<Types.TSlotId, Exprs.TExpr> common_slot_map
}

struct TMetaScanNode {
    // column id to column name
    1: optional map<i32, string> id_to_names
    2: optional list<Descriptors.TColumn> columns
}

struct TDecodeNode {
    // dict int column id to string column id
    1: optional map<i32, i32> dict_id_to_string_ids
    2: optional map<Types.TSlotId, Exprs.TExpr> string_functions
}

struct TCrossJoinNode {
    1: optional list<RuntimeFilter.TRuntimeFilterDescription> build_runtime_filters;
}

struct TTableFunctionNode {
    1: optional Exprs.TExpr table_function
    2: optional list<Types.TSlotId> param_columns
    3: optional list<Types.TSlotId> outer_columns
    4: optional list<Types.TSlotId> fn_result_columns
}

struct TConnectorScanNode {  
  1: optional string connector_name
  // // Scan node for hdfs
  // 2: optional THdfsScanNode hdfs_scan_node
}

// binlog meta column names
const string BINLOG_OP_COLUMN_NAME = "_binlog_op";
const string BINLOG_VERSION_COLUMN_NAME = "_binlog_version";
const string BINLOG_SEQ_ID_COLUMN_NAME = "_binlog_seq_id";
const string BINLOG_TIMESTAMP_COLUMN_NAME = "_binlog_timestamp";

struct TBinlogScanNode {
  1: optional Types.TTupleId tuple_id
}

// Union of all stream source nodes, distinguished by type
struct TStreamScanNode {
  // Common fields for all stream-scan nodes
  1: optional Types.StreamSourceType source_type
  
  // Specific scan nodes, distinguished by source_type
  11: optional TBinlogScanNode binlog_scan
  // TODO: othe stream scan nodes
}

struct TStreamJoinNode {
  1: required TJoinOp join_op

  // anything from the ON, USING or WHERE clauses that's an equi-join predicate
  2: required list<TEqJoinCondition> eq_join_conjuncts

  // anything from the ON or USING clauses (but *not* the WHERE clause) that's not an
  // equi-join predicate
  3: optional list<Exprs.TExpr> other_join_conjuncts
  4: optional bool is_push_down
  
  // for profiling
  21: optional string sql_join_predicates
  22: optional string sql_predicates

  52: optional TJoinDistributionMode distribution_mode;
  53: optional list<Exprs.TExpr> partition_exprs
  54: optional list<Types.TSlotId> output_columns
}

struct TStreamAggregationNode {
  1: optional list<Exprs.TExpr> grouping_exprs
  // aggregate exprs. The root of each expr is the aggregate function. The
  // other exprs are the inputs to the aggregate function.
  2: optional list<Exprs.TExpr> aggregate_functions

  // IMT info
  10: optional Descriptors.TIMTDescriptor agg_result_imt
  11: optional Descriptors.TIMTDescriptor agg_intermediate_imt
  12: optional Descriptors.TIMTDescriptor agg_detail_imt
  
  // For profile attributes' printing: `Grouping Keys` `Aggregate Functions`
  22: optional string sql_grouping_keys
  23: optional string sql_aggregate_functions

  24: optional i32 agg_func_set_version = 1
}


// This is essentially a union of all messages corresponding to subclasses
// of PlanNode.
struct TPlanNode {
  // node id, needed to reassemble tree structure
  1: required Types.TPlanNodeId node_id
  2: required TPlanNodeType node_type
  3: required i32 num_children
  4: required i64 limit
  5: required list<Types.TTupleId> row_tuples

  // nullable_tuples[i] is true if row_tuples[i] is nullable
  6: required list<bool> nullable_tuples
  7: optional list<Exprs.TExpr> conjuncts

  // Produce data in compact format.
  8: required bool compact_data

  // one field per PlanNode subclass
  11: optional THashJoinNode hash_join_node
  12: optional TAggregationNode agg_node
  13: optional TSortNode sort_node
  14: optional TMergeNode merge_node
  15: optional TExchangeNode exchange_node
  17: optional TMySQLScanNode mysql_scan_node
  18: optional TOlapScanNode olap_scan_node
  // 19 is reserved, please DON'T use
  20: optional TFileScanNode file_scan_node
  // 21 is reserved, please DON'T use
  22: optional TSchemaScanNode schema_scan_node
  // 23 is reserved, please DON'T use
  24: optional TMetaScanNode meta_scan_node
  25: optional TAnalyticNode analytic_node
  28: optional TUnionNode union_node
  29: optional TBackendResourceProfile resource_profile
  30: optional TEsScanNode es_scan_node
  31: optional TRepeatNode repeat_node
  32: optional TAssertNumRowsNode assert_num_rows_node
  33: optional TIntersectNode intersect_node
  34: optional TExceptNode except_node
  35: optional TMergeJoinNode merge_join_node

  // For vector query engine
  // 50 is reserved, please don't use
  51: optional bool use_vectorized
  // Scan node for hdfs
  52: optional THdfsScanNode hdfs_scan_node
  53: optional TProjectNode project_node
  54: optional TTableFunctionNode table_function_node
  // runtime filters be probed by this node.
  55: optional list<RuntimeFilter.TRuntimeFilterDescription> probe_runtime_filters
  56: optional TDecodeNode decode_node
  // a set of TPlanNodeIds of whom generate local runtime filters that take effects on this node
  57: optional set<Types.TPlanNodeId> local_rf_waiting_set
  // Columns that null values can be filtered out
  58: optional list<Types.TSlotId> filter_null_value_columns;
  // for outer join and cross join
  59: optional bool need_create_tuple_columns;
  // Scan node for jdbc
  60: optional TJDBCScanNode jdbc_scan_node;

  // generic scan node with connector.
  61: optional TConnectorScanNode connector_scan_node;

  62: optional TCrossJoinNode cross_join_node;

  63: optional TLakeScanNode lake_scan_node;
  
  64: optional TNestLoopJoinNode nestloop_join_node;

  // 70 ~ 80 are reserved for stream operators
  // Stream plan
  70: optional TStreamScanNode stream_scan_node;
  71: optional TStreamJoinNode stream_join_node;
  72: optional TStreamAggregationNode stream_agg_node;
}

// A flattened representation of a tree of PlanNodes, obtained by depth-first
// traversal.
struct TPlan {
  1: required list<TPlanNode> nodes
}<|MERGE_RESOLUTION|>--- conflicted
+++ resolved
@@ -390,15 +390,13 @@
     // Paimon Deletion Vector File
     27: optional TPaimonDeletionFile paimon_deletion_file
 
-<<<<<<< HEAD
-     // attached partition value.
-    28: optional Descriptors.THdfsPartition partition_value;
-
-    29: optional Types.TTableId table_id;
-=======
     // for extended column like iceberg data_seq_num or spec_id
     28: optional map<Types.TSlotId, Exprs.TExpr> extended_columns;
->>>>>>> e3c6b4ea
+    
+    // attached partition value.
+    29: optional Descriptors.THdfsPartition partition_value;
+
+    30: optional Types.TTableId table_id;
 }
 
 struct TBinlogScanRange {
