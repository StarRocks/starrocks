--- conflicted
+++ resolved
@@ -405,7 +405,6 @@
   54: optional list<Types.TSlotId> output_columns
 }
 
-<<<<<<< HEAD
 struct TMergeJoinNode {
   1: required TJoinOp join_op
 
@@ -437,8 +436,6 @@
   54: optional list<Types.TSlotId> output_columns
 }
 
-=======
->>>>>>> 59eaa767
 enum TAggregationOp {
   INVALID,
   COUNT,
