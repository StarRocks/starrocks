// Copyright 2021-present StarRocks, Inc. All rights reserved.
//
// Licensed under the Apache License, Version 2.0 (the "License");
// you may not use this file except in compliance with the License.
// You may obtain a copy of the License at
//
//     https://www.apache.org/licenses/LICENSE-2.0
//
// Unless required by applicable law or agreed to in writing, software
// distributed under the License is distributed on an "AS IS" BASIS,
// WITHOUT WARRANTIES OR CONDITIONS OF ANY KIND, either express or implied.
// See the License for the specific language governing permissions and
// limitations under the License.
//
// This file is based on code available under the Apache license here:
//   https://github.com/apache/incubator-doris/blob/master/gensrc/thrift/PlanNodes.thrift

// Licensed to the Apache Software Foundation (ASF) under one
// or more contributor license agreements.  See the NOTICE file
// distributed with this work for additional information
// regarding copyright ownership.  The ASF licenses this file
// to you under the Apache License, Version 2.0 (the
// "License"); you may not use this file except in compliance
// with the License.  You may obtain a copy of the License at
//
//   http://www.apache.org/licenses/LICENSE-2.0
//
// Unless required by applicable law or agreed to in writing,
// software distributed under the License is distributed on an
// "AS IS" BASIS, WITHOUT WARRANTIES OR CONDITIONS OF ANY
// KIND, either express or implied.  See the License for the
// specific language governing permissions and limitations
// under the License.

namespace cpp starrocks
namespace java com.starrocks.thrift

include "Exprs.thrift"
include "Types.thrift"
include "Opcodes.thrift"
include "Descriptors.thrift"
include "Partitions.thrift"
include "RuntimeFilter.thrift"
include "CloudConfiguration.thrift"

enum TPlanNodeType {
  OLAP_SCAN_NODE,
  MYSQL_SCAN_NODE,
  CSV_SCAN_NODE,
  SCHEMA_SCAN_NODE,
  HASH_JOIN_NODE,
  MERGE_JOIN_NODE,
  AGGREGATION_NODE,
  PRE_AGGREGATION_NODE,
  SORT_NODE,
  EXCHANGE_NODE,
  MERGE_NODE,
  SELECT_NODE,
  CROSS_JOIN_NODE,
  META_SCAN_NODE,
  ANALYTIC_EVAL_NODE,
  OLAP_REWRITE_NODE,
  KUDU_SCAN_NODE, // Deprecated
  FILE_SCAN_NODE,
  EMPTY_SET_NODE,
  UNION_NODE,
  ES_SCAN_NODE,
  ES_HTTP_SCAN_NODE,
  REPEAT_NODE,
  ASSERT_NUM_ROWS_NODE,
  INTERSECT_NODE,
  EXCEPT_NODE,
  ADAPTER_NODE,
  HDFS_SCAN_NODE,
  PROJECT_NODE,
  TABLE_FUNCTION_NODE,
  DECODE_NODE,
  JDBC_SCAN_NODE,
  LAKE_SCAN_NODE,
  NESTLOOP_JOIN_NODE,
  
  STREAM_SCAN_NODE,
  STREAM_JOIN_NODE,
  STREAM_AGG_NODE,
  LAKE_META_SCAN_NODE,
}

// phases of an execution node
enum TExecNodePhase {
  PREPARE,
  OPEN,
  GETNEXT,
  CLOSE,
  INVALID
}

// what to do when hitting a debug point (TQueryOptions.DEBUG_ACTION)
enum TDebugAction {
  WAIT,
  FAIL
}

struct TKeyRange {
  1: required i64 begin_key
  2: required i64 end_key
  3: required Types.TPrimitiveType column_type
  4: required string column_name
}

// The information contained in subclasses of ScanNode captured in two separate
// Thrift structs:
// - TScanRange: the data range that's covered by the scan (which varies with the
//   particular partition of the plan fragment of which the scan node is a part)
// - T<subclass>: all other operational parameters that are the same across
//   all plan fragments

struct TInternalScanRange {
  1: required list<Types.TNetworkAddress> hosts
  2: required string schema_hash
  3: required string version
  4: required string version_hash // Deprecated
  5: required Types.TTabletId tablet_id
  6: required string db_name
  7: optional list<TKeyRange> partition_column_ranges
  8: optional string index_name
  9: optional string table_name 
  10: optional i64 partition_id
}

enum TFileFormatType {
    FORMAT_UNKNOWN = -1,
    FORMAT_CSV_PLAIN = 0,
    FORMAT_CSV_GZ = 1,
    FORMAT_CSV_LZO = 2, // Deprecated
    FORMAT_CSV_BZ2 = 3,
    FORMAT_CSV_LZ4_FRAME = 4,
    FORMAT_CSV_LZOP = 5, // Deprecated
    FORMAT_PARQUET = 6,
    FORMAT_CSV_DEFLATE = 7,
    FORMAT_ORC = 8,
    FORMAT_JSON = 9,
    FORMAT_CSV_ZSTD = 10,
    FORMAT_AVRO = 11,
}

// One broker range information.
struct TBrokerRangeDesc {
    1: required Types.TFileType file_type
    2: required TFileFormatType format_type
    3: required bool splittable;
    // Path of this range
    4: required string path
    // Offset of this file start
    5: required i64 start_offset;
    // Size of this range, if size = -1, this means that will read to then end of file
    6: required i64 size
    // used to get stream for this load
    7: optional Types.TUniqueId load_id
    // total size of the file
    8: optional i64 file_size
    // number of columns from file
    9: optional i32 num_of_columns_from_file
    // columns parsed from file path should be after the columns read from file
    10: optional list<string> columns_from_path
    //  it's usefull when format_type == FORMAT_JSON
    11: optional bool strip_outer_array;
    12: optional string jsonpaths;
    13: optional string json_root;
}

enum TObjectStoreType {
  HDFS,
  S3,
  KS3,
  OSS,
  COS,
  OBS,
  UNIVERSAL_FS
}

struct THdfsProperty {
  1: required string key
  2: required string value
}

struct THdfsProperties {  
  1: optional list<THdfsProperty> properties
  2: optional TObjectStoreType object_store_type
  3: optional string object_store_path
  4: optional string access_key
  5: optional string secret_key
  6: optional string end_point
  7: optional bool disable_cache
  8: optional bool ssl_enable
  9: optional i32 max_connection
  10: optional string region
  11: optional string hdfs_username
  12: optional CloudConfiguration.TCloudConfiguration cloud_configuration
}

struct TBrokerScanRangeParams {
    1: required i8 column_separator;
    2: required i8 row_delimiter;

    // We construct one line in file to a tuple. And each field of line
    // correspond to a slot in this tuple.
    // src_tuple_id is the tuple id of the input file
    3: required Types.TTupleId src_tuple_id
    // src_slot_ids is the slot_ids of the input file
    // we use this id to find the slot descriptor
    4: required list<Types.TSlotId> src_slot_ids

    // dest_tuple_id is the tuple id that need by scan node
    5: required Types.TTupleId dest_tuple_id
    // This is expr that convert the content read from file
    // the format that need by the compute layer.
    6: optional map<Types.TSlotId, Exprs.TExpr> expr_of_dest_slot

    // properties need to access broker.
    7: optional map<string, string> properties;

    // If partition_ids is set, data that doesn't in this partition will be filtered.
    8: optional list<i64> partition_ids

    // This is the mapping of dest slot id and src slot id in load expr
    // It excludes the slot id which has the transform expr
    9: optional map<Types.TSlotId, Types.TSlotId> dest_sid_to_src_sid_without_trans
    // strictMode is a boolean
    // if strict mode is true, the incorrect data (the result of cast is null) will not be loaded
    10: optional bool strict_mode
    // If multi_column_separator is set, column_separator becomes ignore.
    11: optional string multi_column_separator;
    // If multi_row_delimiter is set, row_delimiter will ignore.
    12: optional string multi_row_delimiter;
    // If non_blocking_read is set, stream_load_pipe will not block while performing read io
    13: optional bool non_blocking_read;
    // If use_broker is set, we will read hdfs thourgh broker
    // If use_broker is not set, we will read through libhdfs/S3 directly
    14: optional bool use_broker
    // hdfs_read_buffer_size_kb for reading through lib hdfs directly
    15: optional i32 hdfs_read_buffer_size_kb = 0
    // properties from hdfs-site.xml, core-site.xml and load_properties
    16: optional THdfsProperties hdfs_properties
    // used for channel stream load only
    20: optional string db_name
    21: optional string table_name
    22: optional string label
    23: optional i64 txn_id
    // number of lines at the start of the file to skip
    24: optional i64 skip_header
    // specifies whether to remove white space from fields 
    25: optional bool trim_space
    // enclose character
    26: optional i8 enclose
    // escape character
    27: optional i8 escape
}

// Broker scan range
struct TBrokerScanRange {
    1: required list<TBrokerRangeDesc> ranges
    2: required TBrokerScanRangeParams params
    3: required list<Types.TNetworkAddress> broker_addresses
    // used for channel stream load only
    4: optional i32 channel_id
}

// Es scan range
struct TEsScanRange {
  1: required list<Types.TNetworkAddress> es_hosts  //  es hosts is used by be scan node to connect to es
  // has to set index and type here, could not set it in scannode
  // because on scan node maybe scan an es alias then it contains one or more indices
  2: required string index
  3: optional string type
  4: required i32 shard_id
}

enum TIcebergFileContent {
    DATA,
    POSITION_DELETES,
    EQUALITY_DELETES,
}

struct TIcebergDeleteFile {
    1: optional string full_path
    2: optional Descriptors.THdfsFileFormat file_format
    3: optional TIcebergFileContent file_content
    4: optional i64 length
}

// Hdfs scan range
struct THdfsScanRange {
    // File name (not the full path).  The path is assumed to be relative to the
    // 'location' of the THdfsPartition referenced by partition_id.
    1: optional string relative_path

    // starting offset
    2: optional i64 offset

    // length of scan range
    3: optional i64 length

    // ID of partition within the THdfsTable associated with this scan node.
    4: optional i64 partition_id

    // total size of the hdfs file, for footer reading
    5: optional i64 file_length

    // file format of hdfs file
    6: optional Descriptors.THdfsFileFormat file_format

    // text file desc
    7: optional Descriptors.TTextFileDesc text_file_desc
    
    // for iceberg table scanrange should contains the full path of file
    8: optional string full_path

    // delta logs of hudi MOR table
    9: optional list<string> hudi_logs

    // whether to use JNI scanner to read data of hudi MOR table for snapshot queries
    10: optional bool use_hudi_jni_reader

    11: optional list<TIcebergDeleteFile> delete_files

    // number of lines at the start of the file to skip
    12: optional i64 skip_header
}

struct TBinlogScanRange {
  1: optional string db_name
  2: optional Types.TTableId table_id
  3: optional Types.TPartitionId partition_id
  4: optional Types.TTabletId tablet_id
  
  // Start offset of binlog consumption
  11: optional Types.TBinlogOffset offset
}

// Specification of an individual data range which is held in its entirety
// by a storage server
struct TScanRange {
  // one of these must be set for every TScanRange
  4: optional TInternalScanRange internal_scan_range
  5: optional binary kudu_scan_token // Decrepated
  6: optional TBrokerScanRange broker_scan_range
  7: optional TEsScanRange es_scan_range

  // scan range for hdfs
  20: optional THdfsScanRange hdfs_scan_range
  
  30: optional TBinlogScanRange binlog_scan_range
}

struct TMySQLScanNode {
  1: required Types.TTupleId tuple_id
  2: required string table_name
  3: required list<string> columns
  4: required list<string> filters
  5: optional i64 limit
  6: optional string temporal_clause
}

struct TFileScanNode {
    1: required Types.TTupleId tuple_id

    // Partition info used to process partition select in broker load
    2: optional list<Exprs.TExpr> partition_exprs
    3: optional list<Partitions.TRangePartition> partition_infos
    4: optional bool enable_pipeline_load
}

struct TEsScanNode {
    1: required Types.TTupleId tuple_id
    2: optional map<string,string> properties
    // used to indicate which fields can get from ES docavalue
    // because elasticsearch can have "fields" feature, field can have
    // two or more types, the first type maybe have not docvalue but other
    // can have, such as (text field not have docvalue, but keyword can have):
    // "properties": {
    //      "city": {
    //        "type": "text",
    //        "fields": {
    //          "raw": {
    //            "type":  "keyword"
    //          }
    //        }
    //      }
    //    }
    // then the docvalue context provided the mapping between the select field and real request field :
    // {"city": "city.raw"}
    // use select city from table, if enable the docvalue, we will fetch the `city` field value from `city.raw`
    3: optional map<string, string> docvalue_context
    // used to indicate which string-type field predicate should used xxx.keyword etc.
    // "k1": {
    //    "type": "text",
    //    "fields": {
    //        "keyword": {
    //            "type": "keyword",
    //            "ignore_above": 256
    //           }
    //    }
    // }
    // k1 > 'abc' -> k1.keyword > 'abc'
    4: optional map<string, string> fields_context
}

struct TSchemaScanNode {
  1: required Types.TTupleId tuple_id

  2: required string table_name
  3: optional string db
  4: optional string table
  5: optional string wild
  6: optional string user   // deprecated
  7: optional string ip // frontend ip
  8: optional i32 port  // frontend thrift server port
  9: optional i64 thread_id
  10: optional string user_ip   // deprecated
  11: optional Types.TUserIdentity current_user_ident   // to replace the user and user_ip
  12: optional i64 table_id
  13: optional i64 partition_id
  14: optional i64 tablet_id
  15: optional i64 txn_id
  16: optional i64 job_id
  17: optional string label
<<<<<<< HEAD
=======
  18: optional string type
  19: optional string state
  20: optional i64 limit
>>>>>>> 390771c5
}

// If you find yourself changing this struct, see also TLakeScanNode
struct TOlapScanNode {
  1: required Types.TTupleId tuple_id
  2: required list<string> key_column_name
  3: required list<Types.TPrimitiveType> key_column_type
  4: required bool is_preaggregation
  5: optional string sort_column
  // For profile attributes' printing: `Rollup` `Predicates`
  20: optional string rollup_name
  21: optional string sql_predicates
  22: optional bool enable_column_expr_predicate
  23: optional map<i32, i32> dict_string_id_to_int_ids
  // which columns only be used to filter data in the stage of scan data
  24: optional list<string> unused_output_column_name
  25: optional bool sorted_by_keys_per_tablet = false

  26: optional list<Exprs.TExpr> bucket_exprs
  27: optional list<string> sort_key_column_names
  28: optional i32 max_parallel_scan_instance_num
}

struct TJDBCScanNode {
  1: optional Types.TTupleId tuple_id
  2: optional string table_name
  3: optional list<string> columns
  4: optional list<string> filters
  5: optional i64 limit
}

// If you find yourself changing this struct, see also TOlapScanNode
struct TLakeScanNode {
  1: required Types.TTupleId tuple_id
  2: required list<string> key_column_name
  3: required list<Types.TPrimitiveType> key_column_type
  4: required bool is_preaggregation
  5: optional string sort_column
  // For profile attributes' printing: `Rollup` `Predicates`
  6: optional string rollup_name
  7: optional string sql_predicates
  8: optional bool enable_column_expr_predicate
  9: optional map<i32, i32> dict_string_id_to_int_ids
  // which columns only be used to filter data in the stage of scan data
  10: optional list<string> unused_output_column_name
  11: optional list<string> sort_key_column_names
  12: optional list<Exprs.TExpr> bucket_exprs
}

struct TEqJoinCondition {
  // left-hand side of "<a> = <b>"
  1: required Exprs.TExpr left;
  // right-hand side of "<a> = <b>"
  2: required Exprs.TExpr right;
  // operator of equal join
  3: optional Opcodes.TExprOpcode opcode;
}

enum TStreamingPreaggregationMode {
  AUTO,
  FORCE_STREAMING,
  FORCE_PREAGGREGATION
}

enum TJoinOp {
  INNER_JOIN,
  LEFT_OUTER_JOIN,
  LEFT_SEMI_JOIN,
  RIGHT_OUTER_JOIN,
  FULL_OUTER_JOIN,
  CROSS_JOIN,
  // only used for compatibility
  MERGE_JOIN,

  RIGHT_SEMI_JOIN,
  LEFT_ANTI_JOIN,
  RIGHT_ANTI_JOIN,

  // Similar to LEFT_ANTI_JOIN with special handling for NULLs for the join conjuncts
  // on the build side. Those NULLs are considered candidate matches, and therefore could
  // be rejected (ANTI-join), based on the other join conjuncts. This is in contrast
  // to LEFT_ANTI_JOIN where NULLs are not matches and therefore always returned.
  NULL_AWARE_LEFT_ANTI_JOIN
}

enum TJoinDistributionMode {
  NONE,
  BROADCAST,
  PARTITIONED,
  LOCAL_HASH_BUCKET,
  SHUFFLE_HASH_BUCKET,
  COLOCATE,
  REPLICATED
}

struct THashJoinNode {
  1: required TJoinOp join_op

  // anything from the ON, USING or WHERE clauses that's an equi-join predicate
  2: required list<TEqJoinCondition> eq_join_conjuncts

  // anything from the ON or USING clauses (but *not* the WHERE clause) that's not an
  // equi-join predicate
  3: optional list<Exprs.TExpr> other_join_conjuncts
  4: optional bool is_push_down

  // If true, this join node can (but may choose not to) generate slot filters
  // after constructing the build side that can be applied to the probe side.
  5: optional bool add_probe_filters

  // Mark left anti join whether rewritten from not in
  20: optional bool is_rewritten_from_not_in

  // for profiling
  21: optional string sql_join_predicates
  22: optional string sql_predicates

  // runtime filters built by this node.
  50: optional list<RuntimeFilter.TRuntimeFilterDescription> build_runtime_filters;
  51: optional bool build_runtime_filters_from_planner;

  52: optional TJoinDistributionMode distribution_mode;
  53: optional list<Exprs.TExpr> partition_exprs
  54: optional list<Types.TSlotId> output_columns
}

struct TMergeJoinNode {
  1: optional TJoinOp join_op

  // anything from the ON, USING or WHERE clauses that's an equi-join predicate
  2: optional list<TEqJoinCondition> eq_join_conjuncts

  // anything from the ON or USING clauses (but *not* the WHERE clause) that's not an
  // equi-join predicate
  3: optional list<Exprs.TExpr> other_join_conjuncts
  4: optional bool is_push_down

  // If true, this join node can (but may choose not to) generate slot filters
  // after constructing the build side that can be applied to the probe side.
  5: optional bool add_probe_filters

  // Mark left anti join whether rewritten from not in
  20: optional bool is_rewritten_from_not_in

  // for profiling
  21: optional string sql_join_predicates
  22: optional string sql_predicates

  // runtime filters built by this node.
  50: optional list<RuntimeFilter.TRuntimeFilterDescription> build_runtime_filters;
  51: optional bool build_runtime_filters_from_planner;

  52: optional TJoinDistributionMode distribution_mode;
  53: optional list<Exprs.TExpr> partition_exprs
  54: optional list<Types.TSlotId> output_columns
}

struct TNestLoopJoinNode {
    1: optional TJoinOp join_op
    2: optional list<RuntimeFilter.TRuntimeFilterDescription> build_runtime_filters;
    3: optional list<Exprs.TExpr> join_conjuncts
    4: optional string sql_join_conjuncts
}

enum TAggregationOp {
  INVALID,
  COUNT,
  MAX,
  DISTINCT_PC,
  DISTINCT_PCSA,
  MIN,
  SUM,
  GROUP_CONCAT,
  HLL,
  COUNT_DISTINCT,
  SUM_DISTINCT,
  LEAD,
  FIRST_VALUE,
  LAST_VALUE,
  RANK,
  DENSE_RANK,
  ROW_NUMBER,
  LAG,
  HLL_C,
  BITMAP_UNION,
  ANY_VALUE,
  NTILE
}

//struct TAggregateFunctionCall {
  // The aggregate function to call.
//  1: required Types.TFunction fn

  // The input exprs to this aggregate function
//  2: required list<Exprs.TExpr> input_exprs

  // If set, this aggregate function udf has varargs and this is the index for the
  // first variable argument.
//  3: optional i32 vararg_start_idx
//}

struct TAggregationNode {
  1: optional list<Exprs.TExpr> grouping_exprs
  // aggregate exprs. The root of each expr is the aggregate function. The
  // other exprs are the inputs to the aggregate function.
  2: required list<Exprs.TExpr> aggregate_functions

  // Tuple id used for intermediate aggregations (with slots of agg intermediate types)
  3: required Types.TTupleId intermediate_tuple_id

  // Tupld id used for the aggregation output (with slots of agg output types)
  // Equal to intermediate_tuple_id if intermediate type == output type for all
  // aggregate functions.
  4: required Types.TTupleId output_tuple_id

  // Set to true if this aggregation function requires finalization to complete after all
  // rows have been aggregated, and this node is not an intermediate node.
  5: required bool need_finalize
  6: optional bool use_streaming_preaggregation

  // For vector query engine
  20: optional bool has_outer_join_child
  21: optional TStreamingPreaggregationMode streaming_preaggregation_mode

  // For profile attributes' printing: `Grouping Keys` `Aggregate Functions`
  22: optional string sql_grouping_keys
  23: optional string sql_aggregate_functions

  24: optional i32 agg_func_set_version = 1
  
  // used in query cache
  25: optional list<Exprs.TExpr> intermediate_aggr_exprs

  // used in pipeline engine
  26: optional bool interpolate_passthrough = false
  
  27: optional bool use_sort_agg
}

struct TRepeatNode {
 // Tulple id used for output, it has new slots.
  1: required Types.TTupleId output_tuple_id
  // Slot id set used to indicate those slots need to set to null.
  2: required list<set<Types.TSlotId>> slot_id_set_list
  // An integer bitmap list, it indicates the bit position of the exprs not null.
  3: required list<i64> repeat_id_list
  // A list of integer list, it indicates the position of the grouping virtual slot.
  4: required list<list<i64>> grouping_list
  // A list of all slot
  5: required set<Types.TSlotId> all_slot_ids
}

struct TSortInfo {
  1: required list<Exprs.TExpr> ordering_exprs
  2: required list<bool> is_asc_order
  // Indicates, for each expr, if nulls should be listed first or last. This is
  // independent of is_asc_order.
  3: required list<bool> nulls_first
  // Expressions evaluated over the input row that materialize the tuple to be sorted.
  // Contains one expr per slot in the materialized tuple.
  4: optional list<Exprs.TExpr> sort_tuple_slot_exprs
}

enum TTopNType {
  ROW_NUMBER,
  RANK,
  DENSE_RANK
}

struct TSortNode {
  1: required TSortInfo sort_info
  // Indicates whether the backend service should use topn vs. sorting
  2: required bool use_top_n;
  // This is the number of rows to skip before returning results
  3: optional i64 offset

  // TODO(lingbin): remove blew, because duplaicate with TSortInfo
  4: optional list<Exprs.TExpr> ordering_exprs
  5: optional list<bool> is_asc_order
  // Indicates whether the imposed limit comes DEFAULT_ORDER_BY_LIMIT.
  6: optional bool is_default_limit
  // Indicates, for each expr, if nulls should be listed first or last. This is
  // independent of is_asc_order.
  7: optional list<bool> nulls_first
  // Expressions evaluated over the input row that materialize the tuple to be so
  // Contains one expr per slot in the materialized tuple.
  8: optional list<Exprs.TExpr> sort_tuple_slot_exprs

  // For vector query engine
  20: optional bool has_outer_join_child
  // For profile attributes' printing: `Sort Keys`
  21: optional string sql_sort_keys
  // For pipeline execution engine, interpolate local shuffle before PartitionSortOperator
  // in order to eliminate time-consuming LocalMergeSortSourceOperator and parallelize
  // AnalyticNode
  22: optional list<Exprs.TExpr> analytic_partition_exprs
  23: optional list<Exprs.TExpr> partition_exprs
  24: optional i64 partition_limit
  25: optional TTopNType topn_type;
  26: optional list<RuntimeFilter.TRuntimeFilterDescription> build_runtime_filters;
  27: optional i64 max_buffered_rows;
  28: optional i64 max_buffered_bytes;
  29: optional bool late_materialization;
}

enum TAnalyticWindowType {
  // Specifies the window as a logical offset
  RANGE,

  // Specifies the window in physical units
  ROWS
}

enum TAnalyticWindowBoundaryType {
  // The window starts/ends at the current row.
  CURRENT_ROW,

  // The window starts/ends at an offset preceding current row.
  PRECEDING,

  // The window starts/ends at an offset following current row.
  FOLLOWING
}

struct TAnalyticWindowBoundary {
  1: required TAnalyticWindowBoundaryType type

  // Predicate that checks: child tuple '<=' buffered tuple + offset for the orderby expr
  2: optional Exprs.TExpr range_offset_predicate

  // Offset from the current row for ROWS windows.
  3: optional i64 rows_offset_value
}

struct TAnalyticWindow {
  // Specifies the window type for the start and end bounds.
  1: required TAnalyticWindowType type

  // Absence indicates window start is UNBOUNDED PRECEDING.
  2: optional TAnalyticWindowBoundary window_start

  // Absence indicates window end is UNBOUNDED FOLLOWING.
  3: optional TAnalyticWindowBoundary window_end
}

// Defines a group of one or more analytic functions that share the same window,
// partitioning expressions and order-by expressions and are evaluated by a single
// ExecNode.
struct TAnalyticNode {
  // Exprs on which the analytic function input is partitioned. Input is already sorted
  // on partitions and order by clauses, partition_exprs is used to identify partition
  // boundaries. Empty if no partition clause is specified.
  1: required list<Exprs.TExpr> partition_exprs

  // Exprs specified by an order-by clause for RANGE windows. Used to evaluate RANGE
  // window boundaries. Empty if no order-by clause is specified or for windows
  // specifying ROWS.
  2: required list<Exprs.TExpr> order_by_exprs

  // Functions evaluated over the window for each input row. The root of each expr is
  // the aggregate function. Child exprs are the inputs to the function.
  3: required list<Exprs.TExpr> analytic_functions

  // Window specification
  4: optional TAnalyticWindow window

  // Tuple used for intermediate results of analytic function evaluations
  // (with slots of analytic intermediate types)
  5: required Types.TTupleId intermediate_tuple_id

  // Tupld used for the analytic function output (with slots of analytic output types)
  // Equal to intermediate_tuple_id if intermediate type == output type for all
  // analytic functions.
  6: required Types.TTupleId output_tuple_id

  // id of the buffered tuple (identical to the input tuple, which is assumed
  // to come from a single SortNode); not set if both partition_exprs and
  // order_by_exprs are empty
  7: optional Types.TTupleId buffered_tuple_id

  // predicate that checks: child tuple is in the same partition as the buffered tuple,
  // i.e. each partition expr is equal or both are not null. Only set if
  // buffered_tuple_id is set; should be evaluated over a row that is composed of the
  // child tuple and the buffered tuple
  8: optional Exprs.TExpr partition_by_eq

  // predicate that checks: the order_by_exprs are equal or both NULL when evaluated
  // over the child tuple and the buffered tuple. only set if buffered_tuple_id is set;
  // should be evaluated over a row that is composed of the child tuple and the buffered
  // tuple
  9: optional Exprs.TExpr order_by_eq

  // For profile attributes' printing: `Partition Keys` `Aggregate Functions`
  10: optional string sql_partition_keys
  11: optional string sql_aggregate_functions

  20: optional bool has_outer_join_child
  21: optional bool use_hash_based_partition
}

struct TMergeNode {
  // A MergeNode could be the left input of a join and needs to know which tuple to write.
  1: required Types.TTupleId tuple_id
  // List or expr lists materialized by this node.
  // There is one list of exprs per query stmt feeding into this merge node.
  2: required list<list<Exprs.TExpr>> result_expr_lists
  // Separate list of expr lists coming from a constant select stmts.
  3: required list<list<Exprs.TExpr>> const_expr_lists
}

struct TUnionNode {
    // A UnionNode materializes all const/result exprs into this tuple.
    1: required Types.TTupleId tuple_id
    // List or expr lists materialized by this node.
    // There is one list of exprs per query stmt feeding into this union node.
    2: required list<list<Exprs.TExpr>> result_expr_lists
    // Separate list of expr lists coming from a constant select stmts.
    3: required list<list<Exprs.TExpr>> const_expr_lists
    // Index of the first child that needs to be materialized.
    4: required i64 first_materialized_child_idx
    // For pass through child, the slot map is union slot id -> child slot id
    20: optional list<map<Types.TSlotId, Types.TSlotId>> pass_through_slot_maps
}

struct TIntersectNode {
    // A IntersectNode materializes all const/result exprs into this tuple.
    1: required Types.TTupleId tuple_id
    // List or expr lists materialized by this node.
    // There is one list of exprs per query stmt feeding into this union node.
    2: required list<list<Exprs.TExpr>> result_expr_lists
    // Separate list of expr lists coming from a constant select stmts.
    3: required list<list<Exprs.TExpr>> const_expr_lists
    // Index of the first child that needs to be materialized.
    4: required i64 first_materialized_child_idx
}

struct TExceptNode {
    // A ExceptNode materializes all const/result exprs into this tuple.
    1: required Types.TTupleId tuple_id
    // List or expr lists materialized by this node.
    // There is one list of exprs per query stmt feeding into this union node.
    2: required list<list<Exprs.TExpr>> result_expr_lists
    // Separate list of expr lists coming from a constant select stmts.
    3: required list<list<Exprs.TExpr>> const_expr_lists
    // Index of the first child that needs to be materialized.
    4: required i64 first_materialized_child_idx
}


struct TExchangeNode {
  // The ExchangeNode's input rows form a prefix of the output rows it produces;
  // this describes the composition of that prefix
  1: required list<Types.TTupleId> input_row_tuples
  // For a merging exchange, the sort information.
  2: optional TSortInfo sort_info
  // This is tHe number of rows to skip before returning results
  3: optional i64 offset
  // Sender's partition type
  4: optional Partitions.TPartitionType partition_type;
}

// This contains all of the information computed by the plan as part of the resource
// profile that is needed by the backend to execute.
struct TBackendResourceProfile {
// The minimum reservation for this plan node in bytes.
1: required i64 min_reservation = 0; // no support reservation

// The maximum reservation for this plan node in bytes. MAX_INT64 means effectively
// unlimited.
2: required i64 max_reservation = 12188490189880;  // no max reservation limit

// The spillable buffer size in bytes to use for this node, chosen by the planner.
// Set iff the node uses spillable buffers.
3: optional i64 spillable_buffer_size = 2097152

// The buffer size in bytes that is large enough to fit the largest row to be processed.
// Set if the node allocates buffers for rows from the buffer pool.
4: optional i64 max_row_buffer_size = 4194304  //TODO chenhao
}

enum TAssertion {
  EQ, // val1 == val2
  NE, // val1 != val2
  LT, // val1 < val2
  LE, // val1 <= val2
  GT, // val1 > val2
  GE // val1 >= val2
}

struct TAssertNumRowsNode {
    1: optional i64 desired_num_rows;
    2: optional string subquery_string;
    3: optional TAssertion assertion;
}

struct THdfsScanNode {
    1: optional Types.TTupleId tuple_id

    // Conjuncts that can be evaluated while materializing the items (tuples) of
    // collection-typed slots. Maps from item tuple id to the list of conjuncts
    // to be evaluated.
    2: optional map<Types.TTupleId, list<Exprs.TExpr>> DEPRECATED_collection_conjuncts

    // Conjuncts that can be evaluated against parquet::Statistics using the tuple
    // referenced by 'min_max_tuple_id'.
    3: optional list<Exprs.TExpr> min_max_conjuncts

    // Tuple to evaluate 'min_max_conjuncts' against.
    4: optional Types.TTupleId min_max_tuple_id

    // The conjuncts that are eligible for dictionary filtering.
    5: optional map<Types.TSlotId, list<i32>> DEPRECATED_dictionary_filter_conjuncts

    // conjuncts in TPlanNode contains non-partition filters if node_type is HDFS_SCAN_NODE.
    // partition_conjuncts contains partition filters that are not evaled by pruner.
    6: optional list<Exprs.TExpr> partition_conjuncts;

    // hive colunm names in ordinal order.
    7: optional list<string> hive_column_names;

    // table name it scans
    8: optional string table_name;

    // conjuncts in explained string
    9: optional string sql_predicates;
    10: optional string min_max_sql_predicates;
    11: optional string partition_sql_predicates;

    // Flag to indicate wheather the column names are case sensitive
    12: optional bool case_sensitive;

    13: optional CloudConfiguration.TCloudConfiguration cloud_configuration;
}

struct TProjectNode {
    1: optional map<Types.TSlotId, Exprs.TExpr> slot_map
    // Used for common operator compute result reuse
    2: optional map<Types.TSlotId, Exprs.TExpr> common_slot_map
}

struct TMetaScanNode {
    // column id to column name
    1: optional map<i32, string> id_to_names
}

struct TDecodeNode {
    // dict int column id to string column id
    1: optional map<i32, i32> dict_id_to_string_ids
    2: optional map<Types.TSlotId, Exprs.TExpr> string_functions
}

struct TCrossJoinNode {
    1: optional list<RuntimeFilter.TRuntimeFilterDescription> build_runtime_filters;
}

struct TTableFunctionNode {
    1: optional Exprs.TExpr table_function
    2: optional list<Types.TSlotId> param_columns
    3: optional list<Types.TSlotId> outer_columns
    4: optional list<Types.TSlotId> fn_result_columns
}

struct TConnectorScanNode {  
  1: optional string connector_name
  // // Scan node for hdfs
  // 2: optional THdfsScanNode hdfs_scan_node
}

// binlog meta column names
const string BINLOG_OP_COLUMN_NAME = "_binlog_op";
const string BINLOG_VERSION_COLUMN_NAME = "_binlog_version";
const string BINLOG_SEQ_ID_COLUMN_NAME = "_binlog_seq_id";
const string BINLOG_TIMESTAMP_COLUMN_NAME = "_binlog_timestamp";

struct TBinlogScanNode {
  1: optional Types.TTupleId tuple_id
}

// Union of all stream source nodes, distinguished by type
struct TStreamScanNode {
  // Common fields for all stream-scan nodes
  1: optional Types.StreamSourceType source_type
  
  // Specific scan nodes, distinguished by source_type
  11: optional TBinlogScanNode binlog_scan
  // TODO: othe stream scan nodes
}

struct TStreamJoinNode {
  1: required TJoinOp join_op

  // anything from the ON, USING or WHERE clauses that's an equi-join predicate
  2: required list<TEqJoinCondition> eq_join_conjuncts

  // anything from the ON or USING clauses (but *not* the WHERE clause) that's not an
  // equi-join predicate
  3: optional list<Exprs.TExpr> other_join_conjuncts
  4: optional bool is_push_down
  
  // for profiling
  21: optional string sql_join_predicates
  22: optional string sql_predicates

  52: optional TJoinDistributionMode distribution_mode;
  53: optional list<Exprs.TExpr> partition_exprs
  54: optional list<Types.TSlotId> output_columns
}

struct TStreamAggregationNode {
  1: optional list<Exprs.TExpr> grouping_exprs
  // aggregate exprs. The root of each expr is the aggregate function. The
  // other exprs are the inputs to the aggregate function.
  2: optional list<Exprs.TExpr> aggregate_functions

  // IMT info
  10: optional Descriptors.TIMTDescriptor agg_result_imt
  11: optional Descriptors.TIMTDescriptor agg_intermediate_imt
  12: optional Descriptors.TIMTDescriptor agg_detail_imt
  
  // For profile attributes' printing: `Grouping Keys` `Aggregate Functions`
  22: optional string sql_grouping_keys
  23: optional string sql_aggregate_functions

  24: optional i32 agg_func_set_version = 1
}


// This is essentially a union of all messages corresponding to subclasses
// of PlanNode.
struct TPlanNode {
  // node id, needed to reassemble tree structure
  1: required Types.TPlanNodeId node_id
  2: required TPlanNodeType node_type
  3: required i32 num_children
  4: required i64 limit
  5: required list<Types.TTupleId> row_tuples

  // nullable_tuples[i] is true if row_tuples[i] is nullable
  6: required list<bool> nullable_tuples
  7: optional list<Exprs.TExpr> conjuncts

  // Produce data in compact format.
  8: required bool compact_data

  // one field per PlanNode subclass
  11: optional THashJoinNode hash_join_node
  12: optional TAggregationNode agg_node
  13: optional TSortNode sort_node
  14: optional TMergeNode merge_node
  15: optional TExchangeNode exchange_node
  17: optional TMySQLScanNode mysql_scan_node
  18: optional TOlapScanNode olap_scan_node
  // 19 is reserved, please DON'T use
  20: optional TFileScanNode file_scan_node
  // 21 is reserved, please DON'T use
  22: optional TSchemaScanNode schema_scan_node
  // 23 is reserved, please DON'T use
  24: optional TMetaScanNode meta_scan_node
  25: optional TAnalyticNode analytic_node
  28: optional TUnionNode union_node
  29: optional TBackendResourceProfile resource_profile
  30: optional TEsScanNode es_scan_node
  31: optional TRepeatNode repeat_node
  32: optional TAssertNumRowsNode assert_num_rows_node
  33: optional TIntersectNode intersect_node
  34: optional TExceptNode except_node
  35: optional TMergeJoinNode merge_join_node

  // For vector query engine
  // 50 is reserved, please don't use
  51: optional bool use_vectorized
  // Scan node for hdfs
  52: optional THdfsScanNode hdfs_scan_node
  53: optional TProjectNode project_node
  54: optional TTableFunctionNode table_function_node
  // runtime filters be probed by this node.
  55: optional list<RuntimeFilter.TRuntimeFilterDescription> probe_runtime_filters
  56: optional TDecodeNode decode_node
  // a set of TPlanNodeIds of whom generate local runtime filters that take effects on this node
  57: optional set<Types.TPlanNodeId> local_rf_waiting_set
  // Columns that null values can be filtered out
  58: optional list<Types.TSlotId> filter_null_value_columns;
  // for outer join and cross join
  59: optional bool need_create_tuple_columns;
  // Scan node for jdbc
  60: optional TJDBCScanNode jdbc_scan_node;

  // generic scan node with connector.
  61: optional TConnectorScanNode connector_scan_node;

  62: optional TCrossJoinNode cross_join_node;

  63: optional TLakeScanNode lake_scan_node;
  
  64: optional TNestLoopJoinNode nestloop_join_node;

  // 70 ~ 80 are reserved for stream operators
  // Stream plan
  70: optional TStreamScanNode stream_scan_node;
  71: optional TStreamJoinNode stream_join_node;
  72: optional TStreamAggregationNode stream_agg_node;
}

// A flattened representation of a tree of PlanNodes, obtained by depth-first
// traversal.
struct TPlan {
  1: required list<TPlanNode> nodes
}<|MERGE_RESOLUTION|>--- conflicted
+++ resolved
@@ -424,12 +424,9 @@
   15: optional i64 txn_id
   16: optional i64 job_id
   17: optional string label
-<<<<<<< HEAD
-=======
   18: optional string type
   19: optional string state
   20: optional i64 limit
->>>>>>> 390771c5
 }
 
 // If you find yourself changing this struct, see also TLakeScanNode
