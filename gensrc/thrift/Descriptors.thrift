// Copyright 2021-present StarRocks, Inc. All rights reserved.
//
// Licensed under the Apache License, Version 2.0 (the "License");
// you may not use this file except in compliance with the License.
// You may obtain a copy of the License at
//
//     https://www.apache.org/licenses/LICENSE-2.0
//
// Unless required by applicable law or agreed to in writing, software
// distributed under the License is distributed on an "AS IS" BASIS,
// WITHOUT WARRANTIES OR CONDITIONS OF ANY KIND, either express or implied.
// See the License for the specific language governing permissions and
// limitations under the License.
//
// This file is based on code available under the Apache license here:
//   https://github.com/apache/incubator-doris/blob/master/gensrc/thrift/Descriptors.thrift

// Licensed to the Apache Software Foundation (ASF) under one
// or more contributor license agreements.  See the NOTICE file
// distributed with this work for additional information
// regarding copyright ownership.  The ASF licenses this file
// to you under the Apache License, Version 2.0 (the
// "License"); you may not use this file except in compliance
// with the License.  You may obtain a copy of the License at
//
//   http://www.apache.org/licenses/LICENSE-2.0
//
// Unless required by applicable law or agreed to in writing,
// software distributed under the License is distributed on an
// "AS IS" BASIS, WITHOUT WARRANTIES OR CONDITIONS OF ANY
// KIND, either express or implied.  See the License for the
// specific language governing permissions and limitations
// under the License.

namespace cpp starrocks
namespace java com.starrocks.thrift

include "Types.thrift"
include "Exprs.thrift"

struct TSlotDescriptor {
  1: required Types.TSlotId id
  2: required Types.TTupleId parent
  3: required Types.TTypeDesc slotType
  4: required i32 columnPos   // in originating table
  5: required i32 byteOffset  // into tuple
  6: required i32 nullIndicatorByte
  7: required i32 nullIndicatorBit
  8: required string colName;
  9: required i32 slotIdx
  10: required bool isMaterialized
}

struct TTupleDescriptor {
  1: required Types.TTupleId id
  2: required i32 byteSize
  3: required i32 numNullBytes
  4: optional Types.TTableId tableId
  5: optional i32 numNullSlots
}

enum THdfsFileFormat {
  TEXT,
  LZO_TEXT,
  RC_FILE,
  SEQUENCE_FILE,
  AVRO,
  PARQUET,
  ORC,
}


// Text file desc
struct TTextFileDesc {
    // property 'field.delim'
    1: optional string  field_delim

    // property 'line.delim'
    2: optional string line_delim

    // property 'collection.delim' 
    3: optional string collection_delim

    // property 'mapkey.delim'
    4: optional string mapkey_delim

    // compression type.
    5: optional Types.TCompressionType compression_type;

    // specifies whether to remove white space from fields
    6: optional bool trim_space

    // enclose character
    7: optional i8 enclose
    
    // escape character
    8: optional i8 escape
}

enum TSchemaTableType {
    SCH_AUTHORS= 0,
    SCH_CHARSETS,
    SCH_COLLATIONS,
    SCH_COLLATION_CHARACTER_SET_APPLICABILITY,
    SCH_COLUMNS,
    SCH_COLUMN_PRIVILEGES,
    SCH_CREATE_TABLE,
    SCH_ENGINES,
    SCH_EVENTS,
    SCH_FILES,
    SCH_GLOBAL_STATUS,
    SCH_GLOBAL_VARIABLES,
    SCH_KEY_COLUMN_USAGE,
    SCH_MATERIALIZED_VIEWS,
    SCH_OPEN_TABLES,
    SCH_PARTITIONS,
    SCH_PLUGINS,
    SCH_PROCESSLIST,
    SCH_PROFILES,
    SCH_REFERENTIAL_CONSTRAINTS,
    SCH_PROCEDURES,
    SCH_SCHEMATA,
    SCH_SCHEMA_PRIVILEGES,
    SCH_SESSION_STATUS,
    SCH_SESSION_VARIABLES,
    SCH_STATISTICS,
    SCH_STATUS,
    SCH_TABLES,
    SCH_TABLES_CONFIG,
    SCH_TABLE_CONSTRAINTS,
    SCH_TABLE_NAMES,
    SCH_TABLE_PRIVILEGES,
    SCH_TRIGGERS,
    SCH_USER_PRIVILEGES,
    SCH_VARIABLES,
    SCH_VIEWS,
    SCH_TASKS,
    SCH_TASK_RUNS,
    SCH_VERBOSE_SESSION_VARIABLES,
    SCH_BE_TABLETS,
    SCH_BE_METRICS,
    SCH_BE_TXNS,
    SCH_BE_CONFIGS,
    SCH_LOADS,
    SCH_LOAD_TRACKING_LOGS,
    SCH_FE_TABLET_SCHEDULES,
<<<<<<< HEAD
    SCH_BE_COMPACTIONS
=======
    SCH_BE_THREADS,
>>>>>>> 3718f417
}

enum THdfsCompression {
  NONE,
  DEFAULT,
  GZIP,
  DEFLATE,
  BZIP2,
  SNAPPY,
  SNAPPY_BLOCKED // Used by sequence and rc files but not stored in the metadata.
}

enum TIndexType {
  BITMAP
}

// Mapping from names defined by Avro to the enum.
// We permit gzip and bzip2 in addition.
const map<string, THdfsCompression> COMPRESSION_MAP = {
  "": THdfsCompression.NONE,
  "none": THdfsCompression.NONE,
  "deflate": THdfsCompression.DEFAULT,
  "gzip": THdfsCompression.GZIP,
  "bzip2": THdfsCompression.BZIP2,
  "snappy": THdfsCompression.SNAPPY
}

struct TColumn {                                                                                      
    1: required string column_name          
    // Deprecated, use |index_len| and |type_desc| instead.                                           
    // TColumnType is too simple to represent complex types, e.g, array.
    2: optional Types.TColumnType column_type      
    3: optional Types.TAggregationType aggregation_type
    4: optional bool is_key                      
    5: optional bool is_allow_null                                                                    
    6: optional string default_value               
    7: optional bool is_bloom_filter_column     
    8: optional Exprs.TExpr define_expr 
    9: optional bool is_auto_increment                                                              
                                                                                                      
    // How many bytes used for short key index encoding.
    // For fixed-length column, this value may be ignored by BE when creating a tablet.
    20: optional i32 index_len                 
    // column type. If this field is set, the |column_type| will be ignored.
    21: optional Types.TTypeDesc type_desc         
}

struct TOlapTableIndexTablets {
    1: required i64 index_id
    2: required list<i64> tablets
}

// its a closed-open range
struct TOlapTablePartition {
    1: required i64 id
    // deprecated, use 'start_keys' and 'end_keys' instead
    2: optional Exprs.TExprNode start_key
    3: optional Exprs.TExprNode end_key

    // how many tablets in one partition
    4: required i32 num_buckets

    5: required list<TOlapTableIndexTablets> indexes

    6: optional list<Exprs.TExprNode> start_keys
    7: optional list<Exprs.TExprNode> end_keys

    8: optional list<list<Exprs.TExprNode>> in_keys
    // for automatic partition
    9: optional bool is_shadow_partition = false
}

struct TOlapTablePartitionParam {
    1: required i64 db_id
    2: required i64 table_id
    3: required i64 version

    // used to split a logical table to multiple paritions
    // deprecated, use 'partition_columns' instead
    4: optional string partition_column

    // used to split a partition to multiple tablets
    5: optional list<string> distributed_columns

    // partitions
    6: required list<TOlapTablePartition> partitions

    7: optional list<string> partition_columns
    8: optional list<Exprs.TExpr> partition_exprs

    9: optional bool enable_automatic_partition
}

struct TOlapTableIndexSchema {
    1: required i64 id
    2: required list<string> columns
    3: required i32 schema_hash
}

struct TOlapTableSchemaParam {
    1: required i64 db_id
    2: required i64 table_id
    3: required i64 version

    // Logical columns, contain all column that in logical table
    4: required list<TSlotDescriptor> slot_descs
    5: required TTupleDescriptor tuple_desc
    6: required list<TOlapTableIndexSchema> indexes
}

struct TOlapTableIndex {
  1: optional string index_name
  2: optional list<string> columns
  3: optional TIndexType index_type
  4: optional string comment
}

struct TTabletLocation {
    1: required i64 tablet_id
    2: required list<i64> node_ids
}

struct TOlapTableLocationParam {
    1: required i64 db_id
    2: required i64 table_id
    3: required i64 version
    4: required list<TTabletLocation> tablets
}

struct TNodeInfo {
    1: required i64 id
    2: required i64 option
    3: required string host
    // used to transfer data between nodes
    4: required i32 async_internal_port
}

struct TNodesInfo {
    1: required i64 version
    2: required list<TNodeInfo> nodes
}

struct TOlapTable {
    1: required string tableName
}

struct TMySQLTable {
  1: required string host
  2: required string port
  3: required string user
  4: required string passwd
  5: required string db
  6: required string table
}

struct TEsTable {
}

struct TSchemaTable {
  1: required TSchemaTableType tableType
}

struct TBrokerTable {
}

// Represents an HDFS partition's location in a compressed format.
struct THdfsPartitionLocation {
    // Index of THdfsTable.partition_prefixes.
    // -1 if this location has not been compressed.
    1: optional i32 prefix_index = -1

    // 'suffix' is the rest of the partition location.
    // prefix + suffix = partition path 
    2: optional string suffix
}

struct THdfsPartition {
    1: optional THdfsFileFormat file_format

    // Literal expressions
    2: optional list<Exprs.TExpr> partition_key_exprs

    // Represents an HDFS partition's location in a compressed format.
    3: optional THdfsPartitionLocation location
}

struct THdfsTable {
    // Hdfs table base dir
    1: optional string hdfs_base_dir

    // Schema columns, except partition columns
    2: optional list<TColumn> columns

    // Partition columns
    3: optional list<TColumn> partition_columns

    // Map from partition id to partition metadata.
    4: optional map<i64, THdfsPartition> partitions

    // The prefixes of locations of partitions in this table
    5: optional list<string> partition_prefixes
}

struct TFileTable {
    // File table base dir
    1: optional string location

    // Schema columns
    2: optional list<TColumn> columns
}

struct TIcebergSchema {
    1: optional list<TIcebergSchemaField> fields
}

struct TIcebergSchemaField {
    // Refer to field id in iceberg schema
    1: optional i32 field_id

    // Refer to field name
    2: optional string name

    // You can fill other field properties here if you needed
    // .......

    // Children fields for struct, map and list(array)
    100: optional list<TIcebergSchemaField> children
}

struct TIcebergTable {
    // table location
    1: optional string location

    // Schema columns, except partition columns
    2: optional list<TColumn> columns

    // Iceberg schema, used to support schema evolution
    3: optional TIcebergSchema iceberg_schema
}

struct THudiTable {
    // table location
    1: optional string location

    // Schema columns, except partition columns
    2: optional list<TColumn> columns

    // Partition columns
    3: optional list<TColumn> partition_columns

    // Map from partition id to partition metadata.
    4: optional map<i64, THdfsPartition> partitions

    // The prefixes of locations of partitions in this table
    5: optional list<string> partition_prefixes

    // hudi table instant time
    6: optional string instant_time

    // hudi table hive_column_names
    7: optional string hive_column_names

    // hudi table hive_column_types
    8: optional string hive_column_types

    // hudi table input_format
    9: optional string input_format

    // hudi table serde_lib
    10: optional string serde_lib

    // hudi table type: copy on write or merge on read
    11: optional bool is_mor_table
}

struct TDeltaLakeTable {
    // table location
    1: optional string location

    // Schema columns, except partition columns
    2: optional list<TColumn> columns

    // Partition columns
    3: optional list<TColumn> partition_columns

    // Map from partition id to partition metadata.
    4: optional map<i64, THdfsPartition> partitions

    // The prefixes of locations of partitions in this table
    5: optional list<string> partition_prefixes
}

struct TJDBCTable {
    1: optional string jdbc_driver_name
    2: optional string jdbc_driver_url
    3: optional string jdbc_driver_checksum
    4: optional string jdbc_driver_class
    5: optional string jdbc_url
    6: optional string jdbc_table
    7: optional string jdbc_user
    8: optional string jdbc_passwd
}

// "Union" of all table types.
struct TTableDescriptor {
  1: required Types.TTableId id
  2: required Types.TTableType tableType
  3: required i32 numCols
  4: required i32 numClusteringCols

  // Unqualified name of table
  7: required string tableName;

  // Name of the database that the table belongs to
  8: required string dbName;
  10: optional TMySQLTable mysqlTable
  11: optional TOlapTable olapTable
  12: optional TSchemaTable schemaTable
  14: optional TBrokerTable BrokerTable
  15: optional TEsTable esTable
  16: optional TJDBCTable jdbcTable

  // Hdfs Table schema
  30: optional THdfsTable hdfsTable

  // Iceberg Table schema
  31: optional TIcebergTable icebergTable

  // Hudi Table schema
  32: optional THudiTable hudiTable

  // Delta Lake schema
  33: optional TDeltaLakeTable deltaLakeTable

  // File Table
  34: optional TFileTable fileTable
}

struct TDescriptorTable {
  1: optional list<TSlotDescriptor> slotDescriptors;
  2: required list<TTupleDescriptor> tupleDescriptors;

  // all table descriptors referenced by tupleDescriptors
  3: optional list<TTableDescriptor> tableDescriptors;
  4: optional bool is_cached;
}

// Describe route info of a Olap Table
struct TOlapTableRouteInfo {
  1: optional TOlapTableSchemaParam schema
  2: optional TOlapTablePartitionParam partition
  3: optional TOlapTableLocationParam location
  5: optional i32 num_replicas
  6: optional string db_name
  7: optional string table_name
  8: optional TNodesInfo nodes_info
  9: optional Types.TKeysType keys_type
}

enum TIMTType {
  OLAP_TABLE,
  ROWSTORE_TABLE, // Not implemented
}

struct TIMTDescriptor {
  1: optional TIMTType imt_type
  2: optional TOlapTableRouteInfo olap_table
  3: optional bool need_maintain // Not implemented

  // For maintained IMT, some extra information are necessary
  11: optional Types.TUniqueId load_id
  12: optional i64 txn_id
}<|MERGE_RESOLUTION|>--- conflicted
+++ resolved
@@ -144,11 +144,8 @@
     SCH_LOADS,
     SCH_LOAD_TRACKING_LOGS,
     SCH_FE_TABLET_SCHEDULES,
-<<<<<<< HEAD
-    SCH_BE_COMPACTIONS
-=======
-    SCH_BE_THREADS,
->>>>>>> 3718f417
+    SCH_BE_COMPACTIONS,
+    SCH_BE_THREADS
 }
 
 enum THdfsCompression {
