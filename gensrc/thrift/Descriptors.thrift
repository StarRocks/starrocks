--- conflicted
+++ resolved
@@ -148,11 +148,8 @@
     SCH_BE_THREADS,
     SCH_BE_LOGS,
     SCH_BE_BVARS,
-<<<<<<< HEAD
-    SCH_USER,
-=======
     SCH_BE_CLOUD_NATIVE_COMPACTIONS,
->>>>>>> 25e236bb
+    SCH_USER
 }
 
 enum THdfsCompression {
