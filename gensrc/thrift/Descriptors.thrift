--- conflicted
+++ resolved
@@ -39,20 +39,6 @@
 include "Exprs.thrift"
 
 struct TSlotDescriptor {
-<<<<<<< HEAD
-  1: required Types.TSlotId id
-  2: required Types.TTupleId parent
-  3: required Types.TTypeDesc slotType
-  4: required i32 columnPos   // in originating table
-  5: required i32 byteOffset  // into tuple
-  6: required i32 nullIndicatorByte
-  7: required i32 nullIndicatorBit
-  8: required string colName;
-  9: required i32 slotIdx
-  10: required bool isMaterialized
-  11: optional bool isOutputColumn
-  12: optional i32 col_unique_id = -1
-=======
   1: optional Types.TSlotId id
   2: optional Types.TTupleId parent
   3: optional Types.TTypeDesc slotType
@@ -65,7 +51,7 @@
   10: optional bool isMaterialized // Deprecated
   11: optional bool isOutputColumn // Deprecated
   12: optional bool isNullable // replace nullIndicatorBit & nullIndicatorByte
->>>>>>> 681452c5
+  13: optional i32 col_unique_id = -1
 }
 
 struct TTupleDescriptor {
