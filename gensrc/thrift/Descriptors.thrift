// Copyright 2021-present StarRocks, Inc. All rights reserved.
//
// Licensed under the Apache License, Version 2.0 (the "License");
// you may not use this file except in compliance with the License.
// You may obtain a copy of the License at
//
//     https://www.apache.org/licenses/LICENSE-2.0
//
// Unless required by applicable law or agreed to in writing, software
// distributed under the License is distributed on an "AS IS" BASIS,
// WITHOUT WARRANTIES OR CONDITIONS OF ANY KIND, either express or implied.
// See the License for the specific language governing permissions and
// limitations under the License.
//
// This file is based on code available under the Apache license here:
//   https://github.com/apache/incubator-doris/blob/master/gensrc/thrift/Descriptors.thrift

// Licensed to the Apache Software Foundation (ASF) under one
// or more contributor license agreements.  See the NOTICE file
// distributed with this work for additional information
// regarding copyright ownership.  The ASF licenses this file
// to you under the Apache License, Version 2.0 (the
// "License"); you may not use this file except in compliance
// with the License.  You may obtain a copy of the License at
//
//   http://www.apache.org/licenses/LICENSE-2.0
//
// Unless required by applicable law or agreed to in writing,
// software distributed under the License is distributed on an
// "AS IS" BASIS, WITHOUT WARRANTIES OR CONDITIONS OF ANY
// KIND, either express or implied.  See the License for the
// specific language governing permissions and limitations
// under the License.

namespace cpp starrocks
namespace java com.starrocks.thrift

include "Types.thrift"
include "Exprs.thrift"

struct TSlotDescriptor {
  1: optional Types.TSlotId id
  2: optional Types.TTupleId parent
  3: optional Types.TTypeDesc slotType
  4: optional i32 columnPos   // Deprecated
  5: optional i32 byteOffset  // Deprecated
  6: optional i32 nullIndicatorByte // Deprecated
  7: optional i32 nullIndicatorBit // Deprecated
  8: optional string colName;
  9: optional i32 slotIdx // Deprecated
  10: optional bool isMaterialized // Deprecated
  11: optional bool isOutputColumn // Deprecated
  12: optional bool isNullable // replace nullIndicatorBit & nullIndicatorByte
  13: optional i32 col_unique_id = -1
}

struct TTupleDescriptor {
  1: optional Types.TTupleId id
  2: optional i32 byteSize // Deprecated
  3: optional i32 numNullBytes // Deprecated
  4: optional Types.TTableId tableId
  5: optional i32 numNullSlots // Deprecated
}

enum THdfsFileFormat {
  TEXT,
  LZO_TEXT,
  RC_FILE,
  SEQUENCE_FILE,
  AVRO,
  PARQUET,
  ORC,
}


// Text file desc
struct TTextFileDesc {
    // property 'field.delim'
    1: optional string  field_delim

    // property 'line.delim'
    2: optional string line_delim

    // property 'collection.delim' 
    3: optional string collection_delim

    // property 'mapkey.delim'
    4: optional string mapkey_delim

    // compression type.
    5: optional Types.TCompressionType compression_type;

    // specifies whether to remove white space from fields
    6: optional bool trim_space

    // enclose character
    7: optional i8 enclose
    
    // escape character
    8: optional i8 escape
}

enum TSchemaTableType {
    SCH_AUTHORS= 0,
    SCH_CHARSETS,
    SCH_COLLATIONS,
    SCH_COLLATION_CHARACTER_SET_APPLICABILITY,
    SCH_COLUMNS,
    SCH_COLUMN_PRIVILEGES,
    SCH_CREATE_TABLE,
    SCH_ENGINES,
    SCH_EVENTS,
    SCH_FILES,
    SCH_GLOBAL_STATUS,
    SCH_GLOBAL_VARIABLES,
    SCH_KEY_COLUMN_USAGE,
    SCH_MATERIALIZED_VIEWS,
    SCH_OPEN_TABLES,
    SCH_PARTITIONS,
    SCH_PLUGINS,
    SCH_PROCESSLIST,
    SCH_PROFILES,
    SCH_REFERENTIAL_CONSTRAINTS,
    SCH_PROCEDURES,
    SCH_SCHEMATA,
    SCH_SCHEMA_PRIVILEGES,
    SCH_SESSION_STATUS,
    SCH_SESSION_VARIABLES,
    SCH_STATISTICS,
    SCH_STATUS,
    SCH_TABLES,
    SCH_TABLES_CONFIG,
    SCH_TABLE_CONSTRAINTS,
    SCH_TABLE_NAMES,
    SCH_TABLE_PRIVILEGES,
    SCH_TRIGGERS,
    SCH_USER_PRIVILEGES,
    SCH_VARIABLES,
    SCH_VIEWS,
    SCH_TASKS,
    SCH_TASK_RUNS,
    SCH_VERBOSE_SESSION_VARIABLES,
    SCH_BE_TABLETS,
    SCH_BE_METRICS,
    SCH_BE_TXNS,
    SCH_BE_CONFIGS,
    SCH_LOADS,
    SCH_LOAD_TRACKING_LOGS,
    SCH_FE_TABLET_SCHEDULES,
    SCH_BE_COMPACTIONS,
    SCH_BE_THREADS,
    SCH_BE_LOGS,
    SCH_BE_BVARS,
    SCH_BE_CLOUD_NATIVE_COMPACTIONS,
    STARROCKS_ROLE_EDGES,
    STARROCKS_GRANT_TO_ROLES,
    STARROCKS_GRANT_TO_USERS,
    SCH_ROUTINE_LOAD_JOBS,
    SCH_STREAM_LOADS,
    SCH_PIPE_FILES,
    SCH_PIPES
}

enum THdfsCompression {
  NONE,
  DEFAULT,
  GZIP,
  DEFLATE,
  BZIP2,
  SNAPPY,
  SNAPPY_BLOCKED // Used by sequence and rc files but not stored in the metadata.
}

enum TIndexType {
  BITMAP
}

// Mapping from names defined by Avro to the enum.
// We permit gzip and bzip2 in addition.
const map<string, THdfsCompression> COMPRESSION_MAP = {
  "": THdfsCompression.NONE,
  "none": THdfsCompression.NONE,
  "deflate": THdfsCompression.DEFAULT,
  "gzip": THdfsCompression.GZIP,
  "bzip2": THdfsCompression.BZIP2,
  "snappy": THdfsCompression.SNAPPY
}

struct TColumn {                                                                                      
    1: required string column_name          
    // Deprecated, use |index_len| and |type_desc| instead.                                           
    // TColumnType is too simple to represent complex types, e.g, array.
    2: optional Types.TColumnType column_type      
    3: optional Types.TAggregationType aggregation_type
    4: optional bool is_key                      
    5: optional bool is_allow_null                                                                    
    6: optional string default_value               
    7: optional bool is_bloom_filter_column     
    8: optional Exprs.TExpr define_expr 
    9: optional bool is_auto_increment
    10: optional i32 col_unique_id  = -1
    11: optional bool has_bitmap_index = false
                                                                                                      
    // How many bytes used for short key index encoding.
    // For fixed-length column, this value may be ignored by BE when creating a tablet.
    20: optional i32 index_len                 
    // column type. If this field is set, the |column_type| will be ignored.
    21: optional Types.TTypeDesc type_desc         
}

struct TOlapTableIndexTablets {
    1: required i64 index_id
    2: required list<i64> tablets
}

// its a closed-open range
struct TOlapTablePartition {
    1: required i64 id
    // deprecated, use 'start_keys' and 'end_keys' instead
    2: optional Exprs.TExprNode start_key
    3: optional Exprs.TExprNode end_key

    // how many tablets in one partition
    4: required i32 num_buckets

    5: required list<TOlapTableIndexTablets> indexes

    6: optional list<Exprs.TExprNode> start_keys
    7: optional list<Exprs.TExprNode> end_keys

    8: optional list<list<Exprs.TExprNode>> in_keys
    // for automatic partition
    9: optional bool is_shadow_partition = false
}

struct TOlapTablePartitionParam {
    1: required i64 db_id
    2: required i64 table_id
    3: required i64 version

    // used to split a logical table to multiple paritions
    // deprecated, use 'partition_columns' instead
    4: optional string partition_column

    // used to split a partition to multiple tablets
    5: optional list<string> distributed_columns

    // partitions
    6: required list<TOlapTablePartition> partitions

    7: optional list<string> partition_columns
    8: optional list<Exprs.TExpr> partition_exprs

    9: optional bool enable_automatic_partition
}

struct TOlapTableColumnParam {
    1: required list<TColumn> columns
    2: required list<i32> sort_key_uid
    3: required i32 short_key_column_count
}

struct TOlapTableIndexSchema {
    1: required i64 id
    2: required list<string> columns
    3: required i32 schema_hash
    4: optional TOlapTableColumnParam column_param
}

struct TOlapTableSchemaParam {
    1: required i64 db_id
    2: required i64 table_id
    3: required i64 version

    // Logical columns, contain all column that in logical table
    4: required list<TSlotDescriptor> slot_descs
    5: required TTupleDescriptor tuple_desc
    6: required list<TOlapTableIndexSchema> indexes
}

struct TOlapTableIndex {
  1: optional string index_name
  2: optional list<string> columns
  3: optional TIndexType index_type
  4: optional string comment
}

struct TTabletLocation {
    1: required i64 tablet_id
    2: required list<i64> node_ids
}

struct TOlapTableLocationParam {
    1: required i64 db_id
    2: required i64 table_id
    3: required i64 version
    4: required list<TTabletLocation> tablets
}

struct TNodeInfo {
    1: required i64 id
    2: required i64 option
    3: required string host
    // used to transfer data between nodes
    4: required i32 async_internal_port
}

struct TNodesInfo {
    1: required i64 version
    2: required list<TNodeInfo> nodes
}

struct TOlapTable {
    1: required string tableName
}

struct TMySQLTable {
  1: required string host
  2: required string port
  3: required string user
  4: required string passwd
  5: required string db
  6: required string table
}

struct TEsTable {
}

struct TSchemaTable {
  1: required TSchemaTableType tableType
}

struct TBrokerTable {
}

// Represents an HDFS partition's location in a compressed format.
struct THdfsPartitionLocation {
    // Index of THdfsTable.partition_prefixes.
    // -1 if this location has not been compressed.
    1: optional i32 prefix_index = -1

    // 'suffix' is the rest of the partition location.
    // prefix + suffix = partition path 
    2: optional string suffix
}

struct THdfsPartition {
    1: optional THdfsFileFormat file_format

    // Literal expressions
    2: optional list<Exprs.TExpr> partition_key_exprs

    // Represents an HDFS partition's location in a compressed format.
    3: optional THdfsPartitionLocation location
}

struct THdfsTable {
    // Hdfs table base dir
    1: optional string hdfs_base_dir

    // Schema columns, except partition columns
    2: optional list<TColumn> columns

    // Partition columns
    3: optional list<TColumn> partition_columns

    // Map from partition id to partition metadata.
    4: optional map<i64, THdfsPartition> partitions

    // The prefixes of locations of partitions in this table
    5: optional list<string> partition_prefixes
}

struct TFileTable {
    // File table base dir
    1: optional string location

    // Schema columns
    2: optional list<TColumn> columns
}

struct TTableFunctionTable {
    // Table Function Table's file dir 
    1: optional string path 

    // Schema columns
    2: optional list<TColumn> columns

    // File format
    3: optional string file_format;

    // Compression type
    4: optional Types.TCompressionType compression_type

    // Partition column ids, set if partition_by used in table function
    5: optional list<i32> partition_column_ids

    // Write single file
    6: optional bool write_single_file
}

struct TIcebergSchema {
    1: optional list<TIcebergSchemaField> fields
}

struct TIcebergSchemaField {
    // Refer to field id in iceberg schema
    1: optional i32 field_id

    // Refer to field name
    2: optional string name

    // You can fill other field properties here if you needed
    // .......

    // Children fields for struct, map and list(array)
    100: optional list<TIcebergSchemaField> children
}

<<<<<<< HEAD
=======
struct TPartitionMap {
    1: optional map<i64, THdfsPartition> partitions
}

>>>>>>> af129e90
struct TCompressedPartitionMap {
    1: optional i32 original_len
    2: optional i32 compressed_len
    3: optional string compressed_serialized_partitions
}

struct TIcebergTable {
    // table location
    1: optional string location

    // Schema columns, except partition columns
    2: optional list<TColumn> columns

    // Iceberg schema, used to support schema evolution
    3: optional TIcebergSchema iceberg_schema

    // partition column names
    4: optional list<string> partition_column_names

<<<<<<< HEAD
    // Map from partition id to partition metadata.
    5: optional map<i64, THdfsPartition> partitions

    // partition map may be very big, serialize costs too much, just use serialized byte[]
    6: optional TCompressedPartitionMap compressed_partitions
}

struct TPartitionMap {
    1: optional map<i64, THdfsPartition> partitions
=======
    // partition map may be very big, serialize costs too much, just use serialized byte[]
    5: optional TCompressedPartitionMap compressed_partitions

    // if serialize partition info throws exception, then use unserialized partitions
    6: optional map<i64, THdfsPartition> partitions
>>>>>>> af129e90
}

struct THudiTable {
    // table location
    1: optional string location

    // Schema columns, except partition columns
    2: optional list<TColumn> columns

    // Partition columns
    3: optional list<TColumn> partition_columns

    // Map from partition id to partition metadata.
    4: optional map<i64, THdfsPartition> partitions

    // The prefixes of locations of partitions in this table
    5: optional list<string> partition_prefixes

    // hudi table instant time
    6: optional string instant_time

    // hudi table hive_column_names
    7: optional string hive_column_names

    // hudi table hive_column_types
    8: optional string hive_column_types

    // hudi table input_format
    9: optional string input_format

    // hudi table serde_lib
    10: optional string serde_lib
}

struct TPaimonTable {
    // paimon table catalog type
    1: optional string catalog_type

    // paimon table metastore URI
    2: optional string metastore_uri

    // paimon table warehouse path
    3: optional string warehouse_path
}

struct TDeltaLakeTable {
    // table location
    1: optional string location

    // Schema columns, except partition columns
    2: optional list<TColumn> columns

    // Partition columns
    3: optional list<TColumn> partition_columns

    // Map from partition id to partition metadata.
    4: optional map<i64, THdfsPartition> partitions

    // The prefixes of locations of partitions in this table
    5: optional list<string> partition_prefixes
}

struct TJDBCTable {
    1: optional string jdbc_driver_name
    2: optional string jdbc_driver_url
    3: optional string jdbc_driver_checksum
    4: optional string jdbc_driver_class
    5: optional string jdbc_url
    6: optional string jdbc_table
    7: optional string jdbc_user
    8: optional string jdbc_passwd
}

// "Union" of all table types.
struct TTableDescriptor {
  1: required Types.TTableId id
  2: required Types.TTableType tableType
  3: required i32 numCols
  4: required i32 numClusteringCols

  // Unqualified name of table
  7: required string tableName;

  // Name of the database that the table belongs to
  8: required string dbName;
  10: optional TMySQLTable mysqlTable
  11: optional TOlapTable olapTable
  12: optional TSchemaTable schemaTable
  14: optional TBrokerTable BrokerTable
  15: optional TEsTable esTable
  16: optional TJDBCTable jdbcTable

  // Hdfs Table schema
  30: optional THdfsTable hdfsTable

  // Iceberg Table schema
  31: optional TIcebergTable icebergTable

  // Hudi Table schema
  32: optional THudiTable hudiTable

  // Delta Lake schema
  33: optional TDeltaLakeTable deltaLakeTable

  // File Table
  34: optional TFileTable fileTable

  // Table Function Table
  35: optional TTableFunctionTable tableFunctionTable

  // Paimon Table schema
  36: optional TPaimonTable paimonTable
}

struct TDescriptorTable {
  1: optional list<TSlotDescriptor> slotDescriptors;
  2: required list<TTupleDescriptor> tupleDescriptors;

  // all table descriptors referenced by tupleDescriptors
  3: optional list<TTableDescriptor> tableDescriptors;
  4: optional bool is_cached;
}

// Describe route info of a Olap Table
struct TOlapTableRouteInfo {
  1: optional TOlapTableSchemaParam schema
  2: optional TOlapTablePartitionParam partition
  3: optional TOlapTableLocationParam location
  5: optional i32 num_replicas
  6: optional string db_name
  7: optional string table_name
  8: optional TNodesInfo nodes_info
  9: optional Types.TKeysType keys_type
}

enum TIMTType {
  OLAP_TABLE,
  ROWSTORE_TABLE, // Not implemented
}

struct TIMTDescriptor {
  1: optional TIMTType imt_type
  2: optional TOlapTableRouteInfo olap_table
  3: optional bool need_maintain // Not implemented

  // For maintained IMT, some extra information are necessary
  11: optional Types.TUniqueId load_id
  12: optional i64 txn_id
}<|MERGE_RESOLUTION|>--- conflicted
+++ resolved
@@ -417,13 +417,10 @@
     100: optional list<TIcebergSchemaField> children
 }
 
-<<<<<<< HEAD
-=======
 struct TPartitionMap {
     1: optional map<i64, THdfsPartition> partitions
 }
 
->>>>>>> af129e90
 struct TCompressedPartitionMap {
     1: optional i32 original_len
     2: optional i32 compressed_len
@@ -443,23 +440,11 @@
     // partition column names
     4: optional list<string> partition_column_names
 
-<<<<<<< HEAD
-    // Map from partition id to partition metadata.
-    5: optional map<i64, THdfsPartition> partitions
-
-    // partition map may be very big, serialize costs too much, just use serialized byte[]
-    6: optional TCompressedPartitionMap compressed_partitions
-}
-
-struct TPartitionMap {
-    1: optional map<i64, THdfsPartition> partitions
-=======
     // partition map may be very big, serialize costs too much, just use serialized byte[]
     5: optional TCompressedPartitionMap compressed_partitions
 
     // if serialize partition info throws exception, then use unserialized partitions
     6: optional map<i64, THdfsPartition> partitions
->>>>>>> af129e90
 }
 
 struct THudiTable {
