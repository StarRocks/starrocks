// Copyright 2021-present StarRocks, Inc. All rights reserved.
//
// Licensed under the Apache License, Version 2.0 (the "License");
// you may not use this file except in compliance with the License.
// You may obtain a copy of the License at
//
//     https://www.apache.org/licenses/LICENSE-2.0
//
// Unless required by applicable law or agreed to in writing, software
// distributed under the License is distributed on an "AS IS" BASIS,
// WITHOUT WARRANTIES OR CONDITIONS OF ANY KIND, either express or implied.
// See the License for the specific language governing permissions and
// limitations under the License.
//
// This file is based on code available under the Apache license here:
//   https://github.com/apache/incubator-doris/blob/master/gensrc/thrift/AgentService.thrift

// Licensed to the Apache Software Foundation (ASF) under one
// or more contributor license agreements.  See the NOTICE file
// distributed with this work for additional information
// regarding copyright ownership.  The ASF licenses this file
// to you under the Apache License, Version 2.0 (the
// "License"); you may not use this file except in compliance
// with the License.  You may obtain a copy of the License at
//
//   http://www.apache.org/licenses/LICENSE-2.0
//
// Unless required by applicable law or agreed to in writing,
// software distributed under the License is distributed on an
// "AS IS" BASIS, WITHOUT WARRANTIES OR CONDITIONS OF ANY
// KIND, either express or implied.  See the License for the
// specific language governing permissions and limitations
// under the License.

namespace cpp starrocks
namespace java com.starrocks.thrift

include "Status.thrift"
include "Types.thrift"
include "InternalService.thrift"
include "PlanNodes.thrift"
include "Descriptors.thrift"
include "Exprs.thrift"

struct TTabletSchema {
    1: required i16 short_key_column_count
    2: required Types.TSchemaHash schema_hash
    3: required Types.TKeysType keys_type
    4: required Types.TStorageType storage_type
    5: required list<Descriptors.TColumn> columns
    6: optional double bloom_filter_fpp
    7: optional list<Descriptors.TOlapTableIndex> indexes
    8: optional bool is_in_memory // Deprecated
    9: optional i64 id;
    10: optional list<i32> sort_key_idxes
    11: optional list<i32> sort_key_unique_ids
    12: optional i32 schema_version;
}

// this enum stands for different storage format in src_backends
// V1 for Segment-V1
// V2 for Segment-V2
enum TStorageFormat { //Deprecated
    DEFAULT,
    V1,
    V2
}

enum TTabletType {
    TABLET_TYPE_DISK = 0,
    TABLET_TYPE_MEMORY = 1,
    TABLET_TYPE_LAKE = 2
}

struct TBinlogConfig {
    // Version of the configuration, and FE should deliver it to
    // the BE when executing 'ALTER TABLE'. The configuration with
    // a higher version can override that with a lower version.
    1: optional i64 version;
    2: optional bool binlog_enable;
    3: optional i64 binlog_ttl_second;
    4: optional i64 binlog_max_size;
}

// If you want to add types,
// don't forget to also add type to PersistentIndexTypePB
enum TPersistentIndexType {
    LOCAL = 0
    CLOUD_NATIVE = 1
}

struct TCreateTabletReq {
    1: required Types.TTabletId tablet_id
    2: required TTabletSchema tablet_schema
    3: optional Types.TVersion version
    4: optional Types.TVersionHash version_hash // Deprecated
    5: optional Types.TStorageMedium storage_medium
    6: optional bool in_restore_mode
    // this new tablet should be colocate with base tablet
    7: optional Types.TTabletId base_tablet_id
    8: optional Types.TSchemaHash base_schema_hash
    9: optional i64 table_id
    10: optional i64 partition_id
    // used to find the primary replica among tablet's replicas
    // replica with the largest term is primary replica
    11: optional i64 allocation_term
    // indicate whether this tablet is a compute storage split mode, we call it "eco mode"
    12: optional bool is_eco_mode
    13: optional TStorageFormat storage_format //Deprecated
    14: optional TTabletType tablet_type
    15: optional bool enable_persistent_index
    16: optional Types.TCompressionType compression_type = Types.TCompressionType.LZ4_FRAME
    17: optional TBinlogConfig binlog_config;
    18: optional TPersistentIndexType persistent_index_type;
    19: optional i32 primary_index_cache_expire_sec;
    // Whether or not need to create a separate file to hold schema information.
    20: optional bool create_schema_file = true;
    21: optional i32 compression_level = -1;
    // Whether or not use shared tablet initial metadata.
    22: optional bool enable_tablet_creation_optimization = false;
}

struct TDropTabletReq {
    1: required Types.TTabletId tablet_id
    2: optional Types.TSchemaHash schema_hash
    3: optional bool force
}

struct TAlterTabletReq {
    1: required Types.TTabletId base_tablet_id
    2: required Types.TSchemaHash base_schema_hash
    3: required TCreateTabletReq new_tablet_req
}

struct TAlterTabletMaterializedColumnReq {
    1: optional InternalService.TQueryGlobals query_globals
    2: optional InternalService.TQueryOptions query_options
    3: optional map<i32, Exprs.TExpr> mc_exprs
}

enum TAlterJobType {
    ROLLUP = 0,
    SCHEMA_CHANGE = 1,
    DECOMMISSION_BACKEND = 2
}


// This v2 request will replace the old TAlterTabletReq.
// TAlterTabletReq should be deprecated after new alter job process merged.
struct TAlterTabletReqV2 {
    1: required Types.TTabletId base_tablet_id
    2: required Types.TTabletId new_tablet_id
    3: required Types.TSchemaHash base_schema_hash
    4: required Types.TSchemaHash new_schema_hash
    // version of data which this alter task should transform
    5: optional Types.TVersion alter_version
    7: optional list<TAlterMaterializedViewParam> materialized_view_params
    8: optional TTabletType tablet_type
    9: optional i64 txn_id
    10: optional TAlterTabletMaterializedColumnReq materialized_column_req
    11: optional i64 job_id
    12: optional InternalService.TQueryGlobals query_globals
    13: optional InternalService.TQueryOptions query_options
    14: optional list<Descriptors.TColumn> columns
    // synchronized materialized view parameters
    15: optional TAlterJobType alter_job_type = TAlterJobType.SCHEMA_CHANGE
    16: optional Descriptors.TDescriptorTable desc_tbl
    17: optional Exprs.TExpr where_expr
    18: optional list<string> base_table_column_names 
}

struct TAlterMaterializedViewParam {
    1: required string column_name
    2: optional string origin_column_name
    3: optional Exprs.TExpr mv_expr
}

struct TClusterInfo {
    1: required string user
    2: required string password
}

struct TPushReq {
    1: required Types.TTabletId tablet_id
    2: required Types.TSchemaHash schema_hash
    3: required Types.TVersion version
    4: required Types.TVersionHash version_hash // Deprecated
    5: required i64 timeout
    6: required Types.TPushType push_type
    7: optional string http_file_path
    8: optional i64 http_file_size
    9: optional list<InternalService.TCondition> delete_conditions
    10: optional bool need_decompress
    // for real time load
    11: optional Types.TTransactionId transaction_id
    12: optional Types.TPartitionId partition_id
    // fe should inform be that this request is running during schema change
    // be should write two files
    13: optional bool is_schema_changing
    // 14 and 15 are used by spark load
    14: optional PlanNodes.TBrokerScanRange broker_scan_range
    15: optional Descriptors.TDescriptorTable desc_tbl
    16: optional list<Descriptors.TColumn> columns_desc

    30: optional bool use_vectorized
    // 31 are used by spark load
    31: optional string timezone

    32: optional TTabletType tablet_type
}

struct TCloneReq {
    1: required Types.TTabletId tablet_id
    2: required Types.TSchemaHash schema_hash
    3: required list<Types.TBackend> src_backends
    4: optional Types.TStorageMedium storage_medium
    // these are visible version(hash) actually
    5: optional Types.TVersion committed_version
    6: optional Types.TVersionHash committed_version_hash // Deprecated
    7: optional i32 task_version
    8: optional i64 src_path_hash
    9: optional i64 dest_path_hash
    10: optional i32 timeout_s

    30: optional bool is_local
}

struct TStorageMediumMigrateReq {
    1: required Types.TTabletId tablet_id
    2: required Types.TSchemaHash schema_hash
    3: required Types.TStorageMedium storage_medium
}

struct TCancelDeleteDataReq {
    // deprecated
    1: required Types.TTabletId tablet_id
    2: required Types.TSchemaHash schema_hash
    3: required Types.TVersion version
    4: required Types.TVersionHash version_hash // Deprecated
}

struct TCheckConsistencyReq {
    1: required Types.TTabletId tablet_id
    2: required Types.TSchemaHash schema_hash
    3: required Types.TVersion version
    4: required Types.TVersionHash version_hash // Deprecated
}

struct TCompactionReq {
    1: optional list<Types.TTableId> tablet_ids
    2: optional bool is_base_compaction
}

struct TUpdateSchemaReq {
    1: optional i64 index_id
    2: optional i64 schema_id
    3: optional i64 schema_version
    4: optional list<i64> tablet_ids
    5: optional Descriptors.TOlapTableColumnParam column_param
}

struct TUploadReq {
    1: required i64 job_id;
    2: required map<string, string> src_dest_map
    3: required Types.TNetworkAddress broker_addr
    4: optional map<string, string> broker_prop
    // If use_broker is set, we will write hdfs thourgh broker
    // If use_broker is not set, we will write through libhdfs/S3 directly
    5: optional bool use_broker
    // hdfs_write_buffer_size_kb for writing through lib hdfs directly
    6: optional i32 hdfs_write_buffer_size_kb = 0
    // properties from hdfs-site.xml, core-site.xml and load_properties
    7: optional PlanNodes.THdfsProperties hdfs_properties 
}

struct TDownloadReq {
    1: required i64 job_id
    2: required map<string, string> src_dest_map
    3: required Types.TNetworkAddress broker_addr
    4: optional map<string, string> broker_prop
    // If use_broker is set, we will write hdfs thourgh broker
    // If use_broker is not set, we will write through libhdfs/S3 directly
    5: optional bool use_broker
    // hdfs_read_buffer_size_kb for writing through lib hdfs directly
    6: optional i32 hdfs_read_buffer_size_kb = 0
    // properties from hdfs-site.xml, core-site.xml and load_properties
    7: optional PlanNodes.THdfsProperties hdfs_properties 
}

struct TSnapshotRequest {
    1: required Types.TTabletId tablet_id
    2: required Types.TSchemaHash schema_hash
    3: optional Types.TVersion version // not used
    4: optional Types.TVersionHash version_hash // Deprecated
    5: optional i64 timeout
    6: optional list<Types.TVersion> missing_version
    7: optional bool list_files
    // if all nodes has been upgraded, it can be removed.
    8: optional bool allow_incremental_clone
    9: optional i32 preferred_snapshot_format = Types.TPREFER_SNAPSHOT_REQ_VERSION
    // new format to replace `missing_version`, currently only used for primary tablet snapshot
    // [range1_start, range1_end(inclusive), ... rangeN_start (implicit to INT64_MAX)]
    // size must be 2*N + 1
    10:optional list<Types.TVersion> missing_version_ranges
    11:optional bool is_restore_task = false;
}

struct TReleaseSnapshotRequest {
    1: required string snapshot_path
}

struct TClearRemoteFileReq {
    1: required string remote_file_path
    2: required map<string, string> remote_source_properties
}

struct TPartitionVersionInfo {
    1: required Types.TPartitionId partition_id
    2: required Types.TVersion version
    3: required Types.TVersionHash version_hash // Deprecated
    4: optional TBinlogConfig binlog_config
    5: optional i64 gtid
    6: optional bool is_double_write
}

struct TMoveDirReq {
    1: required Types.TTabletId tablet_id
    2: required Types.TSchemaHash schema_hash
    3: required string src
    4: required i64 job_id
    5: required bool overwrite
}

struct TDropAutoIncrementMapReq {
    1: required i64 table_id
}

enum TAgentServiceVersion {
    V1
}

struct TPublishVersionRequest {
    1: required Types.TTransactionId transaction_id
    2: required list<TPartitionVersionInfo> partition_version_infos
    // strict mode means BE will check tablet missing version
    3: optional bool strict_mode = false // Deprecated
    4: optional i64 commit_timestamp
    5: optional string txn_trace_parent
    6: optional bool enable_sync_publish = false
<<<<<<< HEAD
    7: optional TTxnType txn_type = TTxnType.TXN_NORMAL
    8: optional i64 gtid
    9: optional bool is_version_overwrite = false
=======
    7: optional Types.TTxnType txn_type = Types.TTxnType.TXN_NORMAL
>>>>>>> 6e5573b8
}

struct TClearAlterTaskRequest {
    1: required Types.TTabletId tablet_id
    2: required Types.TSchemaHash schema_hash
}

struct TClearTransactionTaskRequest {
    1: required Types.TTransactionId transaction_id
    2: required list<Types.TPartitionId> partition_id
    3: optional Types.TTxnType txn_type = Types.TTxnType.TXN_NORMAL
}

struct TRecoverTabletReq {
    1: optional Types.TTabletId tablet_id
    2: optional Types.TSchemaHash schema_hash
    3: optional Types.TVersion version
    4: optional Types.TVersionHash version_hash // Deprecated
}

struct TRemoteSnapshotRequest {
     1: optional Types.TTransactionId transaction_id
     2: optional Types.TTableId table_id
     3: optional Types.TPartitionId partition_id
     4: optional Types.TTabletId tablet_id
     5: optional TTabletType tablet_type
     6: optional Types.TSchemaHash schema_hash
     7: optional Types.TVersion visible_version
     8: optional string src_token
     9: optional Types.TTabletId src_tablet_id
     10: optional TTabletType src_tablet_type
     11: optional Types.TSchemaHash src_schema_hash
     12: optional Types.TVersion src_visible_version
     13: optional list<Types.TBackend> src_backends
     14: optional i32 timeout_sec
 }

 struct TReplicateSnapshotRequest {
     1: optional Types.TTransactionId transaction_id
     2: optional Types.TTableId table_id
     3: optional Types.TPartitionId partition_id
     4: optional Types.TTabletId tablet_id
     5: optional TTabletType tablet_type
     6: optional Types.TSchemaHash schema_hash
     7: optional Types.TVersion visible_version
     8: optional string src_token
     9: optional Types.TTabletId src_tablet_id
     10: optional TTabletType src_tablet_type
     11: optional Types.TSchemaHash src_schema_hash
     12: optional Types.TVersion src_visible_version
     13: optional list<Types.TSnapshotInfo> src_snapshot_infos
 }

enum TTabletMetaType {
    PARTITIONID,
    INMEMORY,
    ENABLE_PERSISTENT_INDEX,
    WRITE_QUORUM,
    REPLICATED_STORAGE,
    DISABLE_BINLOG,
    BINLOG_CONFIG,
    BUCKET_SIZE,
    PRIMARY_INDEX_CACHE_EXPIRE_SEC,
    STORAGE_TYPE
}

struct TTabletMetaInfo {
    1: optional Types.TTabletId tablet_id
    2: optional Types.TSchemaHash schema_hash
    3: optional Types.TPartitionId partition_id
    4: optional TTabletMetaType meta_type
    5: optional bool is_in_memory // Deprecated
    6: optional bool enable_persistent_index
    7: optional TBinlogConfig binlog_config
    8: optional i32 primary_index_cache_expire_sec
    9: optional TTabletSchema tablet_schema;
    // |create_schema_file| only used when |tablet_schema| exists
    10: optional bool create_schema_file;
}

struct TUpdateTabletMetaInfoReq {
    1: optional list<TTabletMetaInfo> tabletMetaInfos
    // for update lake tablet meta
    2: optional TTabletType tablet_type
    3: optional i64 txn_id
}

struct TPluginMetaInfo {
    1: required string name
    2: required i32 type
    3: optional string so_name
    4: optional string source
}

struct TAgentTaskRequest {
    1: required TAgentServiceVersion protocol_version
    2: required Types.TTaskType task_type
    3: required i64 signature // every request has unique signature
    4: optional Types.TPriority priority
    5: optional TCreateTabletReq create_tablet_req
    6: optional TDropTabletReq drop_tablet_req
    7: optional TAlterTabletReq alter_tablet_req
    8: optional TCloneReq clone_req
    9: optional TPushReq push_req
    10: optional TCancelDeleteDataReq cancel_delete_data_req //deprecated
    // Deprecated
    11: optional Types.TResourceInfo resource_info
    12: optional TStorageMediumMigrateReq storage_medium_migrate_req
    13: optional TCheckConsistencyReq check_consistency_req
    14: optional TUploadReq upload_req
    15: optional TDownloadReq download_req
    16: optional TSnapshotRequest snapshot_req
    17: optional TReleaseSnapshotRequest release_snapshot_req
    18: optional TClearRemoteFileReq clear_remote_file_req
    19: optional TPublishVersionRequest publish_version_req
    20: optional TClearAlterTaskRequest clear_alter_task_req
    21: optional TClearTransactionTaskRequest clear_transaction_task_req
    22: optional TMoveDirReq move_dir_req
    23: optional TRecoverTabletReq recover_tablet_req
    24: optional TAlterTabletReqV2 alter_tablet_req_v2
    25: optional i64 recv_time // time the task is inserted to queue
    26: optional TUpdateTabletMetaInfoReq update_tablet_meta_info_req
    27: optional TDropAutoIncrementMapReq drop_auto_increment_map_req
    28: optional TCompactionReq compaction_req
    29: optional TRemoteSnapshotRequest remote_snapshot_req
    30: optional TReplicateSnapshotRequest replicate_snapshot_req
    31: optional TUpdateSchemaReq update_schema_req
}

struct TAgentResult {
    1: required Status.TStatus status
    2: optional string snapshot_path
    3: optional bool allow_incremental_clone
    // the snapshot that be has done according 
    // to the preferred snapshot version that client requests
    4: optional i32 snapshot_format = 1
}

struct TTopicItem {
    1: required string key
    2: optional i64 int_value
    3: optional double double_value
    4: optional string string_value
}

enum TTopicType {
    RESOURCE
}

struct TTopicUpdate {
    1: required TTopicType type
    2: optional list<TTopicItem> updates
    3: optional list<string> deletes
}

struct TAgentPublishRequest {
    1: required TAgentServiceVersion protocol_version
    2: required list<TTopicUpdate> updates
}

struct TMiniLoadEtlTaskRequest {
    1: required TAgentServiceVersion protocol_version
    2: required InternalService.TExecPlanFragmentParams params
}

struct TMiniLoadEtlStatusRequest {
    1: required TAgentServiceVersion protocol_version
    2: required Types.TUniqueId mini_load_id
}

struct TMiniLoadEtlStatusResult {
    1: required Status.TStatus status
    2: required Types.TEtlState etl_state
    3: optional map<string, i64> file_map
    4: optional map<string, string> counters
    5: optional string tracking_url
    // progress
}

struct TDeleteEtlFilesRequest {
    1: required TAgentServiceVersion protocol_version
    2: required Types.TUniqueId mini_load_id
    3: required string db_name
    4: required string label
}
<|MERGE_RESOLUTION|>--- conflicted
+++ resolved
@@ -347,13 +347,9 @@
     4: optional i64 commit_timestamp
     5: optional string txn_trace_parent
     6: optional bool enable_sync_publish = false
-<<<<<<< HEAD
-    7: optional TTxnType txn_type = TTxnType.TXN_NORMAL
+    7: optional Types.TTxnType txn_type = Types.TTxnType.TXN_NORMAL
     8: optional i64 gtid
     9: optional bool is_version_overwrite = false
-=======
-    7: optional Types.TTxnType txn_type = Types.TTxnType.TXN_NORMAL
->>>>>>> 6e5573b8
 }
 
 struct TClearAlterTaskRequest {
