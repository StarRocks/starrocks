// Copyright 2021-present StarRocks, Inc. All rights reserved.
//
// Licensed under the Apache License, Version 2.0 (the "License");
// you may not use this file except in compliance with the License.
// You may obtain a copy of the License at
//
//     https://www.apache.org/licenses/LICENSE-2.0
//
// Unless required by applicable law or agreed to in writing, software
// distributed under the License is distributed on an "AS IS" BASIS,
// WITHOUT WARRANTIES OR CONDITIONS OF ANY KIND, either express or implied.
// See the License for the specific language governing permissions and
// limitations under the License.
//
// This file is based on code available under the Apache license here:
//   https://github.com/apache/incubator-doris/blob/master/gensrc/thrift/DataSinks.thrift

// Licensed to the Apache Software Foundation (ASF) under one
// or more contributor license agreements.  See the NOTICE file
// distributed with this work for additional information
// regarding copyright ownership.  The ASF licenses this file
// to you under the Apache License, Version 2.0 (the
// "License"); you may not use this file except in compliance
// with the License.  You may obtain a copy of the License at
//
//   http://www.apache.org/licenses/LICENSE-2.0
//
// Unless required by applicable law or agreed to in writing,
// software distributed under the License is distributed on an
// "AS IS" BASIS, WITHOUT WARRANTIES OR CONDITIONS OF ANY
// KIND, either express or implied.  See the License for the
// specific language governing permissions and limitations
// under the License.

namespace cpp starrocks
namespace java com.starrocks.thrift

include "CloudConfiguration.thrift"
include "Exprs.thrift"
include "Types.thrift"
include "Descriptors.thrift"
include "Partitions.thrift"
include "PlanNodes.thrift"

enum TDataSinkType {
    DATA_STREAM_SINK,
    RESULT_SINK,
    DATA_SPLIT_SINK,
    MYSQL_TABLE_SINK,
    EXPORT_SINK,
    OLAP_TABLE_SINK,
    MEMORY_SCRATCH_SINK,
    MULTI_CAST_DATA_STREAM_SINK,
    SCHEMA_TABLE_SINK,
    ICEBERG_TABLE_SINK,
    HIVE_TABLE_SINK,
    TABLE_FUNCTION_TABLE_SINK,
    BLACKHOLE_TABLE_SINK,
    DICTIONARY_CACHE_SINK,
    MULTI_OLAP_TABLE_SINK
}

enum TResultSinkType {
    MYSQL_PROTOCAL,
    FILE,
    STATISTIC,
    VARIABLE,
    HTTP_PROTOCAL,
    METADATA_ICEBERG
}

enum TResultSinkFormatType {
    JSON,
    OTHERS
}

struct TParquetOptions {
    // parquet row group max size in bytes
    1: optional i64 parquet_max_group_bytes
    2: optional Types.TCompressionType compression_type
    3: optional bool use_dict
}

struct TResultFileSinkOptions {
    1: required string file_path
    2: required PlanNodes.TFileFormatType file_format
    3: optional string column_separator    // only for csv
    4: optional string row_delimiter  // only for csv
    5: optional i64 max_file_size_bytes
    6: optional list<Types.TNetworkAddress> broker_addresses; // only for remote file
    7: optional map<string, string> broker_properties // only for remote file.
    // If use_broker is set, we will write hdfs thourgh broker
    // If use_broker is not set, we will write through libhdfs/S3 directly
    8: optional bool use_broker
    // hdfs_write_buffer_size_kb for writing through lib hdfs directly
    9: optional i32 hdfs_write_buffer_size_kb = 0
    // properties from hdfs-site.xml, core-site.xml and load_properties
    10: optional PlanNodes.THdfsProperties hdfs_properties
    11: optional TParquetOptions parquet_options
    12: optional list<string> file_column_names
}

struct TMemoryScratchSink {

}

// Specification of one output destination of a plan fragment
struct TPlanFragmentDestination {
  // the globally unique fragment instance id
  1: required Types.TUniqueId fragment_instance_id

  // ... which is being executed on this server

  // 'deprecated_server' changed from required to optional in version 3.2
  // can be removed in version 4.0
  2: optional Types.TNetworkAddress deprecated_server
  3: optional Types.TNetworkAddress brpc_server

  4: optional i32 pipeline_driver_sequence
}

// Sink which forwards data to a remote plan fragment,
// according to the given output partition specification
// (ie, the m:1 part of an m:n data stream)
struct TDataStreamSink {
  // destination node id
  1: required Types.TPlanNodeId dest_node_id

  // Specification of how the output of a fragment is partitioned.
  // If the partitioning type is UNPARTITIONED, the output is broadcast
  // to each destination host.
  2: required Partitions.TDataPartition output_partition

  3: optional bool ignore_not_found

  // Only useful in pipeline mode
  // If receiver side is ExchangeMergeSortSourceOperator, then all the
  // packets should be kept in order (according sequence), so the sender
  // side need to maintain a send window in order to avoiding the receiver
  // buffer too many out-of-order packets
  4: optional bool is_merge

  // degree of paralleliasm of destination
  // only used in pipeline engine
  5: optional i32 dest_dop

  // Specify the columns which need to send
  6: optional list<i32> output_columns;
}

struct TMultiCastDataStreamSink {
    1: required list<TDataStreamSink> sinks;
    2: required list< list<TPlanFragmentDestination> > destinations;
}

struct TResultSink {
    1: optional TResultSinkType type;
    2: optional TResultFileSinkOptions file_options;
    3: optional TResultSinkFormatType format;
    4: optional bool is_binary_row;
}

struct TMysqlTableSink {
    1: required string host
    2: required i32 port
    3: required string user
    4: required string passwd
    5: required string db
    6: required string table
}

struct TExportSink {
    1: required Types.TFileType file_type
    2: required string export_path
    3: required string column_separator
    4: required string row_delimiter
    // properties need to access broker.
    5: optional list<Types.TNetworkAddress> broker_addresses
    6: optional map<string, string> properties

    // If use_broker is set, we will write hdfs thourgh broker
    // If use_broker is not set, we will write through libhdfs/S3 directly
    7: optional bool use_broker
    // hdfs_write_buffer_size_kb for writing through lib hdfs directly
    8: optional i32 hdfs_write_buffer_size_kb = 0
    // properties from hdfs-site.xml, core-site.xml and load_properties
    9: optional PlanNodes.THdfsProperties hdfs_properties

    // export file name prefix
    30: optional string file_name_prefix
}

struct TDictionaryCacheSink {
    1: optional list<Types.TNetworkAddress> nodes
    2: optional i64 dictionary_id
    3: optional i64 txn_id
    4: optional Descriptors.TOlapTableSchemaParam schema
    5: optional i64 memory_limit
    6: optional i32 key_size
}

struct TOlapTableSink {
    1: required Types.TUniqueId load_id
    2: required i64 txn_id
    3: required i64 db_id
    4: required i64 table_id
    5: required i32 tuple_id
    6: required i32 num_replicas
    7: required bool need_gen_rollup // Deprecated
    8: optional string db_name
    9: optional string table_name
    10: required Descriptors.TOlapTableSchemaParam schema
    11: required Descriptors.TOlapTablePartitionParam partition
    12: required Descriptors.TOlapTableLocationParam location
    13: required Descriptors.TNodesInfo nodes_info
    14: optional i64 load_channel_timeout_s // the timeout of load channels in second
    15: optional bool is_lake_table
    16: optional string txn_trace_parent
    17: optional Types.TKeysType keys_type
    18: optional Types.TWriteQuorumType write_quorum_type
    19: optional bool enable_replicated_storage
    20: optional string merge_condition
    21: optional bool null_expr_in_auto_increment
    22: optional bool miss_auto_increment_column
    23: optional bool abort_delete // Deprecated
    24: optional i32 auto_increment_slot_id
    25: optional Types.TPartialUpdateMode partial_update_mode
    26: optional string label
    // enable colocated for sync mv 
    27: optional bool enable_colocate_mv_index 
    28: optional i64 automatic_bucket_size
    29: optional bool write_txn_log
<<<<<<< HEAD
    30: optional Types.TInsertMode insert_mode
=======
    30: optional bool ignore_out_of_partition
>>>>>>> 16acc239
}

struct TSchemaTableSink {
    1: optional string table
    2: optional Descriptors.TNodesInfo nodes_info
}

struct TIcebergTableSink {
    1: optional string location
    2: optional string file_format
    3: optional i64 target_table_id
    4: optional Types.TCompressionType compression_type
    5: optional bool is_static_partition_sink
    6: optional CloudConfiguration.TCloudConfiguration cloud_configuration
    7: optional i64 target_max_file_size
}

struct THiveTableSink {
    1: optional string staging_dir
    2: optional string file_format
    3: optional list<string> data_column_names
    4: optional list<string> partition_column_names
    5: optional Types.TCompressionType compression_type
    6: optional bool is_static_partition_sink
    7: optional CloudConfiguration.TCloudConfiguration cloud_configuration
    8: optional i64 target_max_file_size
    9: optional Descriptors.TTextFileDesc text_file_desc // for textfile format
}

struct TTableFunctionTableSink {
    1: optional Descriptors.TTableFunctionTable target_table
    2: optional CloudConfiguration.TCloudConfiguration cloud_configuration
}

struct TDataSink {
  1: required TDataSinkType type
  2: optional TDataStreamSink stream_sink
  3: optional TResultSink result_sink
  5: optional TMysqlTableSink mysql_table_sink
  6: optional TExportSink export_sink
  7: optional TOlapTableSink olap_table_sink
  8: optional TMemoryScratchSink memory_scratch_sink
  9: optional TMultiCastDataStreamSink multi_cast_stream_sink
  10: optional TSchemaTableSink schema_table_sink
  11: optional TIcebergTableSink iceberg_table_sink
  12: optional THiveTableSink hive_table_sink
  13: optional TTableFunctionTableSink table_function_table_sink
  14: optional TDictionaryCacheSink dictionary_cache_sink
  15: optional list<TDataSink> multi_olap_table_sinks
  16: optional i64 sink_id
}<|MERGE_RESOLUTION|>--- conflicted
+++ resolved
@@ -230,11 +230,8 @@
     27: optional bool enable_colocate_mv_index 
     28: optional i64 automatic_bucket_size
     29: optional bool write_txn_log
-<<<<<<< HEAD
-    30: optional Types.TInsertMode insert_mode
-=======
     30: optional bool ignore_out_of_partition
->>>>>>> 16acc239
+    31: optional Types.TInsertMode insert_mode
 }
 
 struct TSchemaTableSink {
