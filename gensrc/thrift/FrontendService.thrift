--- conflicted
+++ resolved
@@ -2195,7 +2195,6 @@
     2: optional list<TDynamicTabletJobsItem> items;
 }
 
-<<<<<<< HEAD
 struct TFeThreadInfo {
     1: optional string fe_address;
     2: optional i64 thread_id;
@@ -2214,14 +2213,14 @@
 struct TGetFeThreadsResponse {
     1: optional Status.TStatus status;
     2: optional list<TFeThreadInfo> threads;
-=======
+}
+
 struct TRefreshConnectionsRequest {
     1: optional bool force;
 }
 
 struct TRefreshConnectionsResponse {
     1: optional Status.TStatus status;
->>>>>>> c225e6f4
 }
 
 service FrontendService {
