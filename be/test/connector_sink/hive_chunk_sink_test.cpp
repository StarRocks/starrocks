--- conflicted
+++ resolved
@@ -275,11 +275,7 @@
         sink_ctx->options = {}; // default for now
         sink_ctx->max_file_size = 1 << 30;
         sink_ctx->fragment_context = _fragment_context.get();
-<<<<<<< HEAD
-        auto sink = provider.create_chunk_sink(sink_ctx, 0);
-=======
         auto sink = provider.create_chunk_sink(sink_ctx, 0).value();
->>>>>>> 27ef4b9c
         EXPECT_OK(sink->init());
     }
 
@@ -297,11 +293,7 @@
         sink_ctx->options = {}; // default for now
         sink_ctx->max_file_size = 1 << 30;
         sink_ctx->fragment_context = _fragment_context.get();
-<<<<<<< HEAD
-        auto sink = provider.create_chunk_sink(sink_ctx, 0);
-=======
         auto sink = provider.create_chunk_sink(sink_ctx, 0).value();
->>>>>>> 27ef4b9c
         EXPECT_OK(sink->init());
     }
 
@@ -319,11 +311,7 @@
         sink_ctx->options = {}; // default for now
         sink_ctx->max_file_size = 1 << 30;
         sink_ctx->fragment_context = _fragment_context.get();
-<<<<<<< HEAD
-        auto sink = provider.create_chunk_sink(sink_ctx, 0);
-=======
         auto sink = provider.create_chunk_sink(sink_ctx, 0).value();
->>>>>>> 27ef4b9c
         EXPECT_ERROR(sink->init());
     }
 }
