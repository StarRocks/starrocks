--- conflicted
+++ resolved
@@ -13,10 +13,7 @@
 #include "exec/vectorized/sorting/sort_helper.h"
 #include "exprs/vectorized/column_ref.h"
 #include "runtime/chunk_cursor.h"
-<<<<<<< HEAD
 #include "runtime/types.h"
-=======
->>>>>>> 3834ecbb
 #include "util/defer_op.h"
 
 namespace starrocks::vectorized {
@@ -180,7 +177,6 @@
     ASSERT_EQ(2048, merged->get(1).get_int32());
 }
 
-<<<<<<< HEAD
 TEST(SortingTest, sorted_runs) {
     ColumnPtr col1 = build_sorted_column(TypeDescriptor(TYPE_INT), 0, 0, 100, 1);
     ColumnPtr col2 = build_sorted_column(TypeDescriptor(TYPE_INT), 1, 0, 100, 1);
@@ -188,8 +184,8 @@
     ChunkPtr chunk = std::make_shared<Chunk>(Columns{col1, col2}, slot_map);
 
     SortedRuns runs;
-    runs.chunks.push_back(SortedRun(chunk));
-    runs.chunks.push_back(SortedRun(chunk));
+    runs.chunks.push_back(SortedRun(chunk, chunk->columns()));
+    runs.chunks.push_back(SortedRun(chunk, chunk->columns()));
 
     ASSERT_EQ(2, runs.num_chunks());
     ASSERT_EQ(200, runs.num_rows());
@@ -205,8 +201,6 @@
     ASSERT_EQ(99, slice->num_rows());
 }
 
-=======
->>>>>>> 3834ecbb
 void clear_sort_exprs(std::vector<ExprContext*>& exprs) {
     for (ExprContext* ctx : exprs) {
         delete ctx;
@@ -224,11 +218,7 @@
     std::vector<bool> null_first;
     Chunk::SlotHashMap map;
     TypeDescriptor type_desc = TypeDescriptor(TYPE_INT);
-<<<<<<< HEAD
     SortDescs sort_desc(std::vector<int>{1, 1, 1}, std::vector<int>{-1, -1, -1});
-=======
-    SortDescs sort_desc({1, 1, 1}, {-1, -1, -1});
->>>>>>> 3834ecbb
 
     for (int i = 0; i < num_columns; i++) {
         auto expr = std::make_unique<ColumnRef>(type_desc, i);
