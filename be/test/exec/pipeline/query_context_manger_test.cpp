// Copyright 2021-present StarRocks, Inc. All rights reserved.
//
// Licensed under the Apache License, Version 2.0 (the "License");
// you may not use this file except in compliance with the License.
// You may obtain a copy of the License at
//
//     https://www.apache.org/licenses/LICENSE-2.0
//
// Unless required by applicable law or agreed to in writing, software
// distributed under the License is distributed on an "AS IS" BASIS,
// WITHOUT WARRANTIES OR CONDITIONS OF ANY KIND, either express or implied.
// See the License for the specific language governing permissions and
// limitations under the License.

#include <chrono>
#include <random>

#include "exec/pipeline/query_context.h"
#include "exec/workgroup/work_group.h"
#include "gtest/gtest.h"
#include "testutil/assert.h"

namespace starrocks::pipeline {

TEST(QueryContextManagerTest, testSingleThreadOperations) {
    auto parent_mem_tracker = std::make_shared<MemTracker>(MemTrackerType::QUERY_POOL, 1073741824L, "parent", nullptr);
    {
        auto query_ctx_mgr = std::make_shared<QueryContextManager>(6);
        ASSERT_TRUE(query_ctx_mgr->init().ok());
        for (int i = 0; i < 100; ++i) {
            TUniqueId query_id;
            query_id.hi = 100;
            query_id.lo = i;
            ASSIGN_OR_ASSERT_FAIL(auto* query_ctx, query_ctx_mgr->get_or_register(query_id));
            ASSERT_TRUE(query_ctx != nullptr);
            query_ctx->set_delivery_expire_seconds(60);
            query_ctx->set_query_expire_seconds(300);
            query_ctx->set_total_fragments(1);
            query_ctx->extend_delivery_lifetime();
            query_ctx->extend_query_lifetime();
            query_ctx->init_mem_tracker(parent_mem_tracker->limit(), parent_mem_tracker.get());
            ASSERT_EQ(query_ctx->query_id(), query_id);
            ASSERT_FALSE(query_ctx->is_delivery_expired());
            ASSERT_FALSE(query_ctx->is_query_expired());
            ASSERT_FALSE(query_ctx->has_no_active_instances());
            ASSERT_FALSE(query_ctx->is_dead());
        }
        for (int i = 1; i < 10; ++i) {
            TUniqueId query_id;
            query_id.hi = 100;
            query_id.lo = i;
            auto query_ctx = query_ctx_mgr->get(query_id);
            ASSERT_TRUE(query_ctx);
            ASSERT_EQ(query_ctx->query_id(), query_id);
            ASSERT_FALSE(query_ctx->is_delivery_expired());
            ASSERT_FALSE(query_ctx->is_query_expired());
            ASSERT_FALSE(query_ctx->has_no_active_instances());
            ASSERT_FALSE(query_ctx->is_dead());
            query_ctx->count_down_fragments();
            ASSERT_TRUE(query_ctx->has_no_active_instances());
            ASSERT_TRUE(query_ctx->is_dead());
            query_ctx_mgr->remove(query_id);
            query_ctx = query_ctx_mgr->get(query_id);
            ASSERT_FALSE(query_ctx);
        }
    }

    {
        auto query_ctx_mgr = std::make_shared<QueryContextManager>(6);
        ASSERT_TRUE(query_ctx_mgr->init().ok());
        TUniqueId query_id;
        query_id.hi = 100;
        query_id.lo = 1;
        ASSIGN_OR_ASSERT_FAIL(auto* query_ctx, query_ctx_mgr->get_or_register(query_id));
        query_ctx->set_total_fragments(8);
        query_ctx->set_delivery_expire_seconds(60);
        query_ctx->set_query_expire_seconds(300);
        query_ctx->extend_delivery_lifetime();
        query_ctx->extend_query_lifetime();
        query_ctx->count_down_fragments();
        query_ctx->init_mem_tracker(parent_mem_tracker->limit(), parent_mem_tracker.get());

        for (int i = 0; i < 7; ++i) {
            ASSIGN_OR_ASSERT_FAIL(auto* tmp_query_ctx, query_ctx_mgr->get_or_register(query_id));
            tmp_query_ctx->init_mem_tracker(parent_mem_tracker->limit(), parent_mem_tracker.get());
            ASSERT_TRUE(tmp_query_ctx != nullptr);
        }
        for (int i = 0; i < 7; ++i) {
            query_ctx->count_down_fragments();
        }
        ASSERT_TRUE(query_ctx->has_no_active_instances());
        ASSERT_TRUE(query_ctx->is_dead());
        query_ctx_mgr->remove(query_id);
        ASSERT_TRUE(query_ctx_mgr->get(query_id) == nullptr);
    }

    {
        auto query_ctx_mgr = std::make_shared<QueryContextManager>(6);
        ASSERT_TRUE(query_ctx_mgr->init().ok());
        TUniqueId query_id;
        query_id.hi = 100;
        query_id.lo = 2;
        ASSIGN_OR_ASSERT_FAIL(auto* query_ctx, query_ctx_mgr->get_or_register(query_id));
        query_ctx->set_total_fragments(8);
        query_ctx->set_delivery_expire_seconds(60);
        query_ctx->set_query_expire_seconds(300);
        query_ctx->extend_delivery_lifetime();
        query_ctx->extend_query_lifetime();
        query_ctx->count_down_fragments();
        query_ctx->init_mem_tracker(parent_mem_tracker->limit(), parent_mem_tracker.get());

        for (int i = 0; i < 3; ++i) {
            ASSIGN_OR_ASSERT_FAIL(auto* tmp_query_ctx, query_ctx_mgr->get_or_register(query_id));
            tmp_query_ctx->init_mem_tracker(parent_mem_tracker->limit(), parent_mem_tracker.get());
            ASSERT_TRUE(tmp_query_ctx != nullptr);
        }
        for (int i = 0; i < 3; ++i) {
            query_ctx->count_down_fragments();
        }
        ASSERT_TRUE(query_ctx->has_no_active_instances());
        ASSERT_FALSE(query_ctx->is_dead());
        query_ctx_mgr->remove(query_id);
        ASSERT_TRUE(query_ctx_mgr->get(query_id) != nullptr);
        for (int i = 0; i < 3; ++i) {
            ASSIGN_OR_ASSERT_FAIL(auto* tmp_query_ctx, query_ctx_mgr->get_or_register(query_id));
            tmp_query_ctx->init_mem_tracker(parent_mem_tracker->limit(), parent_mem_tracker.get());
            ASSERT_TRUE(query_ctx != nullptr);
            tmp_query_ctx->count_down_fragments();
            query_ctx_mgr->remove(query_id);
            ASSERT_TRUE(tmp_query_ctx->has_no_active_instances());
            ASSERT_FALSE(tmp_query_ctx->is_dead());
            ASSERT_TRUE(query_ctx_mgr->get(query_id) != nullptr);
        }
        ASSIGN_OR_ASSERT_FAIL(query_ctx, query_ctx_mgr->get_or_register(query_id));
        query_ctx->count_down_fragments();
        query_ctx->init_mem_tracker(parent_mem_tracker->limit(), parent_mem_tracker.get());
        ASSERT_TRUE(query_ctx->is_dead());
        query_ctx_mgr->remove(query_id);
        ASSERT_TRUE(query_ctx_mgr->get(query_id) == nullptr);
    }

    {
        auto query_ctx_mgr = std::make_shared<QueryContextManager>(6);
        ASSERT_TRUE(query_ctx_mgr->init().ok());
        TUniqueId query_id;
        query_id.hi = 100;
        query_id.lo = 3;
        ASSIGN_OR_ASSERT_FAIL(auto* query_ctx, query_ctx_mgr->get_or_register(query_id));
        query_ctx->set_total_fragments(8);
        query_ctx->set_delivery_expire_seconds(60);
        query_ctx->set_query_expire_seconds(300);
        query_ctx->extend_delivery_lifetime();
        query_ctx->extend_query_lifetime();
        query_ctx->count_down_fragments();
        query_ctx->init_mem_tracker(parent_mem_tracker->limit(), parent_mem_tracker.get());
        for (int i = 0; i < 3; ++i) {
            ASSIGN_OR_ASSERT_FAIL(auto* tmp_query_ctx, query_ctx_mgr->get_or_register(query_id));
            tmp_query_ctx->init_mem_tracker(parent_mem_tracker->limit(), parent_mem_tracker.get());
            ASSERT_TRUE(tmp_query_ctx != nullptr);
        }
        for (int i = 0; i < 3; ++i) {
            query_ctx->count_down_fragments();
        }
        ASSERT_TRUE(query_ctx->has_no_active_instances());
        ASSERT_FALSE(query_ctx->is_dead());
        query_ctx_mgr->remove(query_id);
        ASSERT_TRUE(query_ctx_mgr->get(query_id) != nullptr);
        query_ctx->set_delivery_expire_seconds(1);
        query_ctx->extend_delivery_lifetime();
        query_ctx->extend_query_lifetime();
        sleep(2);
        ASSERT_TRUE(query_ctx_mgr->get(query_id) == nullptr);
    }
<<<<<<< HEAD
=======

>>>>>>> 2c541f0b
    {
        auto query_ctx_mgr = std::make_shared<QueryContextManager>(6);
        ASSERT_TRUE(query_ctx_mgr->init().ok());
        TUniqueId query_id;
        query_id.hi = 100;
        query_id.lo = 3;
        ASSIGN_OR_ASSERT_FAIL(auto* query_ctx, query_ctx_mgr->get_or_register(query_id));
        query_ctx->set_total_fragments(8);
        query_ctx->set_delivery_expire_seconds(60);
        query_ctx->set_query_expire_seconds(300);
        query_ctx->extend_delivery_lifetime();
        query_ctx->extend_query_lifetime();
        query_ctx->init_mem_tracker(parent_mem_tracker->limit(), parent_mem_tracker.get());
        // port query_ctx to second map
<<<<<<< HEAD
        query_ctx->count_down_fragments(query_ctx_mgr.get());

        // Single thread cannot reproduce query context registration success,
        // while this query context is in the second case. So let's simulate it here.
        query_ctx->increment_num_fragments();

        // cancel
        query_ctx->cancel(Status::Cancelled("cannelled"), true);
=======
        query_ctx->count_down_fragments();

        ASSIGN_OR_ASSERT_FAIL(auto* query_ctx1, query_ctx_mgr->get_or_register(query_id));
        // cancel
        query_ctx1->cancel(Status::Cancelled("cannelled"), true);
>>>>>>> 2c541f0b

        ASSERT_TRUE(query_ctx_mgr->get_or_register(query_id).status().is_cancelled());

        ASSERT_TRUE(query_ctx_mgr->get(query_id) != nullptr);
    }
}

TEST(QueryContextManagerTest, testMulitiThreadOperations) {
    auto parent_mem_tracker = std::make_shared<MemTracker>(MemTrackerType::QUERY_POOL, 1073741824L, "parent", nullptr);
    auto query_ctx_mgr = std::make_shared<QueryContextManager>(6);
    ASSERT_TRUE(query_ctx_mgr->init().ok());
    TUniqueId query_id;
    query_id.lo = 100;
    query_id.hi = 2;
    ASSIGN_OR_ASSERT_FAIL(auto* query_ctx, query_ctx_mgr->get_or_register(query_id));
    query_ctx->set_total_fragments(202);
    query_ctx->set_delivery_expire_seconds(60);
    query_ctx->set_query_expire_seconds(300);
    query_ctx->init_mem_tracker(parent_mem_tracker->limit(), parent_mem_tracker.get());
    query_ctx->extend_delivery_lifetime();
    query_ctx->extend_query_lifetime();
    query_ctx->count_down_fragments();
    query_ctx_mgr->remove(query_id);
    ASSERT_TRUE(query_ctx->has_no_active_instances());
    ASSERT_FALSE(query_ctx->is_dead());
    std::vector<std::thread> threads;
    for (int i = 0; i < 10; ++i) {
        threads.emplace_back([&query_ctx_mgr, &query_id, &parent_mem_tracker]() {
            std::random_device rd;
            std::uniform_int_distribution<int> dist(1, 100);
            for (int k = 0; k < 20; ++k) {
                ASSIGN_OR_ASSERT_FAIL(auto* query_ctx, query_ctx_mgr->get_or_register(query_id));
                query_ctx->init_mem_tracker(parent_mem_tracker->limit(), parent_mem_tracker.get());
                ASSERT_TRUE(query_ctx != nullptr);
                ASSERT_FALSE(query_ctx->is_delivery_expired());
                ASSERT_FALSE(query_ctx->is_query_expired());
                ASSERT_FALSE(query_ctx->is_dead());
                std::this_thread::sleep_for(std::chrono::milliseconds(dist(rd)));
                query_ctx->count_down_fragments();
                query_ctx_mgr->remove(query_id);
            }
        });
    }
    for (int i = 0; i < 10; ++i) {
        threads[i].join();
    }

    ASSIGN_OR_ASSERT_FAIL(query_ctx, query_ctx_mgr->get_or_register(query_id));
    query_ctx->count_down_fragments();
    query_ctx->init_mem_tracker(parent_mem_tracker->limit(), parent_mem_tracker.get());
    ASSERT_TRUE(query_ctx->is_dead());
    query_ctx_mgr->remove(query_id);
    ASSERT_TRUE(query_ctx_mgr->get(query_id) == nullptr);
}

QueryContext* gen_query_ctx(MemTracker* parent_mem_tracker, QueryContextManager* query_ctx_mgr, int64_t query_id_hi,
                            int64_t query_id_lo, size_t total_fragments, size_t delivery_expire_seconds,
                            size_t query_expire_seconds) {
    TUniqueId query_id;
    query_id.hi = query_id_hi;
    query_id.lo = query_id_lo;

    auto res = query_ctx_mgr->get_or_register(query_id);
    if (!res.ok()) {
        return nullptr;
    }
    auto* query_ctx = res.value();
    query_ctx->set_total_fragments(total_fragments);
    query_ctx->set_delivery_expire_seconds(delivery_expire_seconds);
    query_ctx->set_query_expire_seconds(query_expire_seconds);
    query_ctx->init_mem_tracker(parent_mem_tracker->limit(), parent_mem_tracker);
    query_ctx->extend_delivery_lifetime();
    query_ctx->extend_query_lifetime();
    query_ctx->count_down_fragments();

    return query_ctx;
}

TEST(QueryContextManagerTest, testSetWorkgroup) {
    auto parent_mem_tracker = std::make_shared<MemTracker>(MemTrackerType::QUERY_POOL, 1073741824L, "parent", nullptr);
    auto query_ctx_mgr = std::make_shared<QueryContextManager>(6);
    ASSERT_TRUE(query_ctx_mgr->init().ok());

    workgroup::WorkGroupPtr wg = std::make_shared<workgroup::WorkGroup>("wg1", 1, 1, 1, 1, 1 /* concurrency_limit */,
                                                                        1.0 /* spill_mem_limit_threshold */,
                                                                        workgroup::WorkGroupType::WG_NORMAL);

    auto* query_ctx1 = gen_query_ctx(parent_mem_tracker.get(), query_ctx_mgr.get(), 0, 1, 3, 60, 300);
    auto* query_ctx_overloaded = gen_query_ctx(parent_mem_tracker.get(), query_ctx_mgr.get(), 1, 2, 3, 60, 300);
    const auto query_id1 = query_ctx1->query_id();

    /// Case 1: When all the fragments have come and finished, wg.num_running_queries should become to zero.
    ASSERT_OK(query_ctx1->init_query_once(wg.get(), false));
    ASSERT_OK(query_ctx1->init_query_once(wg.get(), false)); // None-first invocations have no side-effects.
    ASSERT_ERROR(query_ctx_overloaded->init_query_once(wg.get(), false)); // Exceed concurrency_limit.
    ASSERT_EQ(1, wg->num_running_queries());
    ASSERT_EQ(1, wg->concurrency_overflow_count());
    // All the fragments comes.
    for (int i = 1; i < query_ctx1->total_fragments(); ++i) {
        ASSIGN_OR_ASSERT_FAIL(auto* cur_query_ctx, query_ctx_mgr->get_or_register(query_id1));
        ASSERT_EQ(query_ctx1, cur_query_ctx);
    }
    while (!query_ctx1->has_no_active_instances()) {
        query_ctx1->count_down_fragments();
    }
    ASSERT_TRUE(query_ctx1->is_dead()); // All the fragments have come and finished.
    query_ctx_mgr->remove(query_id1);
    ASSERT_TRUE(query_ctx_mgr->get(query_id1) == nullptr);
    ASSERT_EQ(0, wg->num_running_queries());

    /// Case 2: When some fragments don't come but delivery timeout has expired,
    /// wg.num_running_queries should also become to zero.
    auto* query_ctx2 =
            gen_query_ctx(parent_mem_tracker.get(), query_ctx_mgr.get(), 3, 4, 3, 0 /* delivery_timeout */, 300);
    const auto query_id2 = query_ctx2->query_id();
    ASSERT_OK(query_ctx2->init_query_once(wg.get(), false));
    ASSERT_OK(query_ctx2->init_query_once(wg.get(), false)); // None-first invocations have no side-effects.
    ASSERT_EQ(1, wg->num_running_queries());
    for (int i = 2; i < query_ctx2->total_fragments(); ++i) {
        ASSIGN_OR_ASSERT_FAIL(auto* cur_query_ctx, query_ctx_mgr->get_or_register(query_id2));
        ASSERT_EQ(query_ctx2, cur_query_ctx);
    }
    while (!query_ctx2->has_no_active_instances()) {
        query_ctx2->count_down_fragments();
    }
    ASSERT_FALSE(query_ctx2->is_dead());
    query_ctx_mgr->remove(query_id2);

    std::this_thread::sleep_for(std::chrono::milliseconds(200));
    ASSERT_FALSE(query_ctx_mgr->remove(query_id2)); // Trigger _clean_slot.
    ASSERT_EQ(0, wg->num_running_queries());
}

} // namespace starrocks::pipeline<|MERGE_RESOLUTION|>--- conflicted
+++ resolved
@@ -171,10 +171,7 @@
         sleep(2);
         ASSERT_TRUE(query_ctx_mgr->get(query_id) == nullptr);
     }
-<<<<<<< HEAD
-=======
-
->>>>>>> 2c541f0b
+
     {
         auto query_ctx_mgr = std::make_shared<QueryContextManager>(6);
         ASSERT_TRUE(query_ctx_mgr->init().ok());
@@ -189,7 +186,6 @@
         query_ctx->extend_query_lifetime();
         query_ctx->init_mem_tracker(parent_mem_tracker->limit(), parent_mem_tracker.get());
         // port query_ctx to second map
-<<<<<<< HEAD
         query_ctx->count_down_fragments(query_ctx_mgr.get());
 
         // Single thread cannot reproduce query context registration success,
@@ -198,13 +194,6 @@
 
         // cancel
         query_ctx->cancel(Status::Cancelled("cannelled"), true);
-=======
-        query_ctx->count_down_fragments();
-
-        ASSIGN_OR_ASSERT_FAIL(auto* query_ctx1, query_ctx_mgr->get_or_register(query_id));
-        // cancel
-        query_ctx1->cancel(Status::Cancelled("cannelled"), true);
->>>>>>> 2c541f0b
 
         ASSERT_TRUE(query_ctx_mgr->get_or_register(query_id).status().is_cancelled());
 
