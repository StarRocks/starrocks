// Copyright 2021-present StarRocks, Inc. All rights reserved.
//
// Licensed under the Apache License, Version 2.0 (the "License");
// you may not use this file except in compliance with the License.
// You may obtain a copy of the License at
//
//     https://www.apache.org/licenses/LICENSE-2.0
//
// Unless required by applicable law or agreed to in writing, software
// distributed under the License is distributed on an "AS IS" BASIS,
// WITHOUT WARRANTIES OR CONDITIONS OF ANY KIND, either express or implied.
// See the License for the specific language governing permissions and
// limitations under the License.

#include <gtest/gtest.h>

#include <random>

#include "column/chunk.h"
#include "column/datum_tuple.h"
#include "column/fixed_length_column.h"
#include "column/schema.h"
#include "column/vectorized_fwd.h"
#include "common/logging.h"
#include "storage/chunk_helper.h"
#include "storage/lake/delta_writer.h"
#include "storage/lake/meta_file.h"
#include "storage/lake/tablet_manager.h"
#include "storage/lake/tablet_reader.h"
#include "storage/lake/tablet_writer.h"
#include "storage/lake/test_util.h"
#include "storage/rowset/segment.h"
#include "storage/rowset/segment_options.h"
#include "storage/tablet_schema.h"
#include "testutil/assert.h"
#include "testutil/id_generator.h"

namespace starrocks::lake {

class PartialUpdateTest : public TestBase {
public:
    PartialUpdateTest() : TestBase(kTestDirectory) {
        _tablet_metadata = std::make_unique<TabletMetadata>();
        _tablet_metadata->set_id(next_id());
        _tablet_metadata->set_version(1);
        _tablet_metadata->set_next_rowset_id(1);
        //
        //  | column | type | KEY | NULL |
        //  +--------+------+-----+------+
        //  |   c0   |  INT | YES |  NO  |
        //  |   c1   |  INT | NO  |  NO  |
        auto schema = _tablet_metadata->mutable_schema();
        schema->set_id(next_id());
        schema->set_num_short_key_columns(1);
        schema->set_keys_type(PRIMARY_KEYS);
        schema->set_num_rows_per_row_block(65535);
        auto c0 = schema->add_column();
        {
            c0->set_unique_id(next_id());
            c0->set_name("c0");
            c0->set_type("INT");
            c0->set_is_key(true);
            c0->set_is_nullable(false);
        }
        auto c1 = schema->add_column();
        {
            c1->set_unique_id(next_id());
            c1->set_name("c1");
            c1->set_type("INT");
            c1->set_is_key(false);
            c1->set_is_nullable(false);
            c1->set_aggregation("REPLACE");
        }
        _referenced_column_ids.push_back(0);
        _referenced_column_ids.push_back(1);
        _partial_tablet_schema = TabletSchema::create(*schema);
<<<<<<< HEAD
        _partial_schema = std::make_shared<VSchema>(ChunkHelper::convert_schema(_partial_tablet_schema));
=======
        _partial_schema = std::make_shared<Schema>(ChunkHelper::convert_schema(*_partial_tablet_schema));
>>>>>>> 7299e5c9

        auto c2 = schema->add_column();
        {
            c2->set_unique_id(next_id());
            c2->set_name("c2");
            c2->set_type("INT");
            c2->set_is_key(false);
            c2->set_is_nullable(false);
            c2->set_aggregation("REPLACE");
        }

        _tablet_schema = TabletSchema::create(*schema);
<<<<<<< HEAD
        _schema = std::make_shared<VSchema>(ChunkHelper::convert_schema(_tablet_schema));
=======
        _schema = std::make_shared<Schema>(ChunkHelper::convert_schema(*_tablet_schema));
>>>>>>> 7299e5c9
    }

    void SetUp() override {
        clear_and_init_test_dir();
        CHECK_OK(_tablet_mgr->put_tablet_metadata(*_tablet_metadata));
    }

    void TearDown() override {
        // check primary index cache's ref
        EXPECT_TRUE(_update_mgr->TEST_check_primary_index_cache_ref(_tablet_metadata->id(), 1));
        remove_test_dir_or_die();
    }

    Chunk generate_data(int64_t chunk_size, int shift, bool partial, int update_ratio) {
        std::vector<int> v0(chunk_size);
        std::vector<int> v1(chunk_size);
        std::vector<int> v2(chunk_size);
        for (int i = 0; i < chunk_size; i++) {
            v0[i] = i + shift * chunk_size;
        }
        auto rng = std::default_random_engine{};
        std::shuffle(v0.begin(), v0.end(), rng);
        for (int i = 0; i < chunk_size; i++) {
            v1[i] = v0[i] * update_ratio;
        }

        auto c0 = Int32Column::create();
        auto c1 = Int32Column::create();
        c0->append_numbers(v0.data(), v0.size() * sizeof(int));
        c1->append_numbers(v1.data(), v1.size() * sizeof(int));

        if (!partial) {
            for (int i = 0; i < chunk_size; i++) {
                v2[i] = v0[i] * 4;
            }
            auto c2 = Int32Column::create();
            c2->append_numbers(v2.data(), v2.size() * sizeof(int));
            return Chunk({c0, c1, c2}, _schema);
        } else {
            return Chunk({c0, c1}, _partial_schema);
        }
    }

    int64_t check(int64_t version, std::function<bool(int c0, int c1, int c2)> check_fn) {
        ASSIGN_OR_ABORT(auto tablet, _tablet_mgr->get_tablet(_tablet_metadata->id()));
        ASSIGN_OR_ABORT(auto reader, tablet.new_reader(version, *_schema));
        CHECK_OK(reader->prepare());
        CHECK_OK(reader->open(TabletReaderParams()));
        auto chunk = ChunkHelper::new_chunk(*_schema, 128);
        int64_t ret = 0;
        while (true) {
            auto st = reader->get_next(chunk.get());
            if (st.is_end_of_file()) {
                break;
            }
            CHECK_OK(st);
            ret += chunk->num_rows();
            auto cols = chunk->columns();
            for (int i = 0; i < chunk->num_rows(); i++) {
                EXPECT_TRUE(check_fn(cols[0]->get(i).get_int32(), cols[1]->get(i).get_int32(),
                                     cols[2]->get(i).get_int32()));
            }
            chunk->reset();
        }
        return ret;
    }

protected:
    constexpr static const char* const kTestDirectory = "test_lake_partial_update";
    constexpr static const int kChunkSize = 12;

    std::unique_ptr<TabletMetadata> _tablet_metadata;
    std::shared_ptr<TabletSchema> _tablet_schema;
    std::shared_ptr<TabletSchema> _partial_tablet_schema;
    std::shared_ptr<Schema> _schema;
    std::shared_ptr<Schema> _partial_schema;
    std::vector<int32_t> _referenced_column_ids;
    int64_t _partition_id = 4561;
};

TEST_F(PartialUpdateTest, test_write) {
    auto chunk0 = generate_data(kChunkSize, 0, false, 3);
    auto chunk1 = generate_data(kChunkSize, 0, true, 3);
    auto indexes = std::vector<uint32_t>(kChunkSize);
    for (int i = 0; i < kChunkSize; i++) {
        indexes[i] = i;
    }

    auto version = 1;
    auto tablet_id = _tablet_metadata->id();
    // normal write
    for (int i = 0; i < 3; i++) {
        auto txn_id = next_id();
        auto delta_writer =
                DeltaWriter::create(_tablet_mgr.get(), tablet_id, txn_id, _partition_id, nullptr, _mem_tracker.get());
        ASSERT_OK(delta_writer->open());
        ASSERT_OK(delta_writer->write(chunk0, indexes.data(), indexes.size()));
        ASSERT_OK(delta_writer->finish());
        delta_writer->close();
        // Publish version
        ASSERT_OK(_tablet_mgr->publish_version(tablet_id, version, version + 1, &txn_id, 1).status());
        version++;
    }
    ASSERT_EQ(kChunkSize, check(version, [](int c0, int c1, int c2) { return (c0 * 3 == c1) && (c0 * 4 == c2); }));
    ASSIGN_OR_ABORT(auto new_tablet_metadata, _tablet_mgr->get_tablet_metadata(tablet_id, version));
    EXPECT_EQ(new_tablet_metadata->rowsets_size(), 3);

    // partial update
    for (int i = 0; i < 3; i++) {
        auto txn_id = next_id();
        auto delta_writer =
                DeltaWriter::create(_tablet_mgr.get(), tablet_id, txn_id, _partition_id, nullptr, _mem_tracker.get());
        delta_writer->TEST_set_partial_update(_partial_tablet_schema, _referenced_column_ids);
        ASSERT_OK(delta_writer->open());
        ASSERT_OK(delta_writer->write(chunk1, indexes.data(), indexes.size()));
        ASSERT_OK(delta_writer->finish());
        delta_writer->close();
        // Publish version
        ASSERT_OK(_tablet_mgr->publish_version(tablet_id, version, version + 1, &txn_id, 1).status());
        version++;
    }
    ASSERT_EQ(kChunkSize, check(version, [](int c0, int c1, int c2) { return (c0 * 3 == c1) && (c0 * 4 == c2); }));
    ASSIGN_OR_ABORT(new_tablet_metadata, _tablet_mgr->get_tablet_metadata(tablet_id, version));
    EXPECT_EQ(new_tablet_metadata->rowsets_size(), 6);
}

TEST_F(PartialUpdateTest, test_write_multi_segment) {
    auto chunk0 = generate_data(kChunkSize, 0, false, 3);
    auto chunk1 = generate_data(kChunkSize, 0, true, 3);
    auto indexes = std::vector<uint32_t>(kChunkSize);
    for (int i = 0; i < kChunkSize; i++) {
        indexes[i] = i;
    }

    auto version = 1;
    auto tablet_id = _tablet_metadata->id();
    // normal write
    for (int i = 0; i < 3; i++) {
        auto txn_id = next_id();
        auto delta_writer =
                DeltaWriter::create(_tablet_mgr.get(), tablet_id, txn_id, _partition_id, nullptr, _mem_tracker.get());
        ASSERT_OK(delta_writer->open());
        ASSERT_OK(delta_writer->write(chunk0, indexes.data(), indexes.size()));
        ASSERT_OK(delta_writer->finish());
        delta_writer->close();
        // Publish version
        ASSERT_OK(_tablet_mgr->publish_version(tablet_id, version, version + 1, &txn_id, 1).status());
        version++;
    }
    ASSERT_EQ(kChunkSize, check(version, [](int c0, int c1, int c2) { return (c0 * 3 == c1) && (c0 * 4 == c2); }));
    ASSIGN_OR_ABORT(auto new_tablet_metadata, _tablet_mgr->get_tablet_metadata(tablet_id, version));
    EXPECT_EQ(new_tablet_metadata->rowsets_size(), 3);

    // partial update, and make it generate two segment files in one rowset
    const int64_t old_size = config::write_buffer_size;
    config::write_buffer_size = 1;
    for (int i = 0; i < 3; i++) {
        auto txn_id = next_id();
        auto delta_writer =
                DeltaWriter::create(_tablet_mgr.get(), tablet_id, txn_id, _partition_id, nullptr, _mem_tracker.get());
        delta_writer->TEST_set_partial_update(_partial_tablet_schema, _referenced_column_ids);
        ASSERT_OK(delta_writer->open());
        ASSERT_OK(delta_writer->write(chunk1, indexes.data(), indexes.size()));
        ASSERT_OK(delta_writer->write(chunk1, indexes.data(), indexes.size()));
        ASSERT_OK(delta_writer->finish());
        delta_writer->close();
        // Publish version
        ASSERT_OK(_tablet_mgr->publish_version(tablet_id, version, version + 1, &txn_id, 1).status());
        version++;
    }
    config::write_buffer_size = old_size;
    ASSERT_EQ(kChunkSize, check(version, [](int c0, int c1, int c2) { return (c0 * 3 == c1) && (c0 * 4 == c2); }));
    ASSIGN_OR_ABORT(new_tablet_metadata, _tablet_mgr->get_tablet_metadata(tablet_id, version));
    EXPECT_EQ(new_tablet_metadata->rowsets_size(), 6);
    // check segment size in last metadata
    EXPECT_EQ(new_tablet_metadata->rowsets(5).segments_size(), 2);
}

TEST_F(PartialUpdateTest, test_write_multi_segment_by_diff_val) {
    auto chunk0 = generate_data(kChunkSize, 0, false, 3);
    auto chunk1 = generate_data(kChunkSize, 0, true, 5);
    auto chunk2 = generate_data(kChunkSize, 0, true, 6);
    auto indexes = std::vector<uint32_t>(kChunkSize);
    for (int i = 0; i < kChunkSize; i++) {
        indexes[i] = i;
    }

    auto version = 1;
    auto tablet_id = _tablet_metadata->id();
    // normal write
    for (int i = 0; i < 3; i++) {
        auto txn_id = next_id();
        auto delta_writer =
                DeltaWriter::create(_tablet_mgr.get(), tablet_id, txn_id, _partition_id, nullptr, _mem_tracker.get());
        ASSERT_OK(delta_writer->open());
        ASSERT_OK(delta_writer->write(chunk0, indexes.data(), indexes.size()));
        ASSERT_OK(delta_writer->finish());
        delta_writer->close();
        // Publish version
        ASSERT_OK(_tablet_mgr->publish_version(tablet_id, version, version + 1, &txn_id, 1).status());
        version++;
    }
    ASSERT_EQ(kChunkSize, check(version, [](int c0, int c1, int c2) { return (c0 * 3 == c1) && (c0 * 4 == c2); }));
    ASSIGN_OR_ABORT(auto new_tablet_metadata, _tablet_mgr->get_tablet_metadata(tablet_id, version));
    EXPECT_EQ(new_tablet_metadata->rowsets_size(), 3);

    // partial update, and make it generate two segment files in one rowset
    const int64_t old_size = config::write_buffer_size;
    config::write_buffer_size = 1;
    for (int i = 0; i < 3; i++) {
        auto txn_id = next_id();
        auto delta_writer =
                DeltaWriter::create(_tablet_mgr.get(), tablet_id, txn_id, _partition_id, nullptr, _mem_tracker.get());
        delta_writer->TEST_set_partial_update(_partial_tablet_schema, _referenced_column_ids);
        ASSERT_OK(delta_writer->open());
        ASSERT_OK(delta_writer->write(chunk1, indexes.data(), indexes.size()));
        ASSERT_OK(delta_writer->write(chunk2, indexes.data(), indexes.size()));
        ASSERT_OK(delta_writer->finish());
        delta_writer->close();
        // Publish version
        ASSERT_OK(_tablet_mgr->publish_version(tablet_id, version, version + 1, &txn_id, 1).status());
        version++;
    }
    config::write_buffer_size = old_size;
    ASSERT_EQ(kChunkSize, check(version, [](int c0, int c1, int c2) { return (c0 * 6 == c1) && (c0 * 4 == c2); }));
    ASSIGN_OR_ABORT(new_tablet_metadata, _tablet_mgr->get_tablet_metadata(tablet_id, version));
    EXPECT_EQ(new_tablet_metadata->rowsets_size(), 6);
    // check segment size in last metadata
    EXPECT_EQ(new_tablet_metadata->rowsets(5).segments_size(), 2);
}

TEST_F(PartialUpdateTest, test_resolve_conflict) {
    auto chunk0 = generate_data(kChunkSize, 0, false, 3);
    auto chunk1 = generate_data(kChunkSize, 0, true, 3);
    auto indexes = std::vector<uint32_t>(kChunkSize);
    for (int i = 0; i < kChunkSize; i++) {
        indexes[i] = i;
    }

    auto version = 1;
    auto tablet_id = _tablet_metadata->id();
    // normal write
    for (int i = 0; i < 3; i++) {
        auto txn_id = next_id();
        auto delta_writer =
                DeltaWriter::create(_tablet_mgr.get(), tablet_id, txn_id, _partition_id, nullptr, _mem_tracker.get());
        ASSERT_OK(delta_writer->open());
        ASSERT_OK(delta_writer->write(chunk0, indexes.data(), indexes.size()));
        ASSERT_OK(delta_writer->finish());
        delta_writer->close();
        // Publish version
        ASSERT_OK(_tablet_mgr->publish_version(tablet_id, version, version + 1, &txn_id, 1).status());
        version++;
    }
    ASSERT_EQ(kChunkSize, check(version, [](int c0, int c1, int c2) { return (c0 * 3 == c1) && (c0 * 4 == c2); }));
    ASSIGN_OR_ABORT(auto new_tablet_metadata, _tablet_mgr->get_tablet_metadata(tablet_id, version));
    EXPECT_EQ(new_tablet_metadata->rowsets_size(), 3);

    std::vector<int64_t> txn_ids;
    // concurrent partial update
    for (int i = 0; i < 3; i++) {
        auto txn_id = next_id();
        txn_ids.push_back(txn_id);
        auto delta_writer =
                DeltaWriter::create(_tablet_mgr.get(), tablet_id, txn_id, _partition_id, nullptr, _mem_tracker.get());
        delta_writer->TEST_set_partial_update(_partial_tablet_schema, _referenced_column_ids);
        ASSERT_OK(delta_writer->open());
        ASSERT_OK(delta_writer->write(chunk1, indexes.data(), indexes.size()));
        ASSERT_OK(delta_writer->finish());
        delta_writer->close();
    }
    // publish in order
    for (auto txn_id : txn_ids) {
        // Publish version
        ASSERT_OK(_tablet_mgr->publish_version(tablet_id, version, version + 1, &txn_id, 1).status());
        version++;
    }
    ASSERT_EQ(kChunkSize, check(version, [](int c0, int c1, int c2) { return (c0 * 3 == c1) && (c0 * 4 == c2); }));
    ASSIGN_OR_ABORT(new_tablet_metadata, _tablet_mgr->get_tablet_metadata(tablet_id, version));
    EXPECT_EQ(new_tablet_metadata->rowsets_size(), 6);
}

TEST_F(PartialUpdateTest, test_resolve_conflict_multi_segment) {
    auto chunk0 = generate_data(kChunkSize, 0, false, 3);
    auto chunk1 = generate_data(kChunkSize, 0, true, 5);
    auto chunk2 = generate_data(kChunkSize, 0, true, 6);
    auto indexes = std::vector<uint32_t>(kChunkSize);
    for (int i = 0; i < kChunkSize; i++) {
        indexes[i] = i;
    }

    auto version = 1;
    auto tablet_id = _tablet_metadata->id();
    // normal write
    for (int i = 0; i < 3; i++) {
        auto txn_id = next_id();
        auto delta_writer =
                DeltaWriter::create(_tablet_mgr.get(), tablet_id, txn_id, _partition_id, nullptr, _mem_tracker.get());
        ASSERT_OK(delta_writer->open());
        ASSERT_OK(delta_writer->write(chunk0, indexes.data(), indexes.size()));
        ASSERT_OK(delta_writer->finish());
        delta_writer->close();
        // Publish version
        ASSERT_OK(_tablet_mgr->publish_version(tablet_id, version, version + 1, &txn_id, 1).status());
        version++;
    }
    ASSERT_EQ(kChunkSize, check(version, [](int c0, int c1, int c2) { return (c0 * 3 == c1) && (c0 * 4 == c2); }));
    ASSIGN_OR_ABORT(auto new_tablet_metadata, _tablet_mgr->get_tablet_metadata(tablet_id, version));
    EXPECT_EQ(new_tablet_metadata->rowsets_size(), 3);

    // partial update, and make it generate two segment files in one rowset
    const int64_t old_size = config::write_buffer_size;
    config::write_buffer_size = 1;
    std::vector<int64_t> txn_ids;
    for (int i = 0; i < 3; i++) {
        auto txn_id = next_id();
        txn_ids.push_back(txn_id);
        auto delta_writer =
                DeltaWriter::create(_tablet_mgr.get(), tablet_id, txn_id, _partition_id, nullptr, _mem_tracker.get());
        delta_writer->TEST_set_partial_update(_partial_tablet_schema, _referenced_column_ids);
        ASSERT_OK(delta_writer->open());
        ASSERT_OK(delta_writer->write(chunk1, indexes.data(), indexes.size()));
        ASSERT_OK(delta_writer->write(chunk2, indexes.data(), indexes.size()));
        ASSERT_OK(delta_writer->finish());
        delta_writer->close();
    }
    // publish in order
    for (auto txn_id : txn_ids) {
        // Publish version
        ASSERT_OK(_tablet_mgr->publish_version(tablet_id, version, version + 1, &txn_id, 1).status());
        version++;
    }
    config::write_buffer_size = old_size;
    ASSERT_EQ(kChunkSize, check(version, [](int c0, int c1, int c2) { return (c0 * 6 == c1) && (c0 * 4 == c2); }));
    ASSIGN_OR_ABORT(new_tablet_metadata, _tablet_mgr->get_tablet_metadata(tablet_id, version));
    EXPECT_EQ(new_tablet_metadata->rowsets_size(), 6);
    // check segment size in last metadata
    EXPECT_EQ(new_tablet_metadata->rowsets(5).segments_size(), 2);
}

} // namespace starrocks::lake<|MERGE_RESOLUTION|>--- conflicted
+++ resolved
@@ -74,11 +74,7 @@
         _referenced_column_ids.push_back(0);
         _referenced_column_ids.push_back(1);
         _partial_tablet_schema = TabletSchema::create(*schema);
-<<<<<<< HEAD
-        _partial_schema = std::make_shared<VSchema>(ChunkHelper::convert_schema(_partial_tablet_schema));
-=======
-        _partial_schema = std::make_shared<Schema>(ChunkHelper::convert_schema(*_partial_tablet_schema));
->>>>>>> 7299e5c9
+        _partial_schema = std::make_shared<Schema>(ChunkHelper::convert_schema(_partial_tablet_schema));
 
         auto c2 = schema->add_column();
         {
@@ -91,11 +87,7 @@
         }
 
         _tablet_schema = TabletSchema::create(*schema);
-<<<<<<< HEAD
-        _schema = std::make_shared<VSchema>(ChunkHelper::convert_schema(_tablet_schema));
-=======
-        _schema = std::make_shared<Schema>(ChunkHelper::convert_schema(*_tablet_schema));
->>>>>>> 7299e5c9
+        _schema = std::make_shared<Schema>(ChunkHelper::convert_schema(_tablet_schema));
     }
 
     void SetUp() override {
