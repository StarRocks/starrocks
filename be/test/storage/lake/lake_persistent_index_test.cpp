--- conflicted
+++ resolved
@@ -253,51 +253,6 @@
     config::l0_max_mem_usage = l0_max_mem_usage;
 }
 
-<<<<<<< HEAD
-TEST_F(LakePersistentIndexTest, test_insert_ignore) {
-    auto l0_max_mem_usage = config::l0_max_mem_usage;
-    config::l0_max_mem_usage = 10;
-    using Key = uint64_t;
-    vector<Key> keys;
-    vector<Slice> key_slices;
-    vector<IndexValue> values;
-    vector<IndexValue> ignore_values;
-    const int N = 10000;
-    keys.reserve(N);
-    key_slices.reserve(N);
-    for (int i = 0; i < N; i++) {
-        keys.emplace_back(i);
-        key_slices.emplace_back((uint8_t*)(&keys[i]), sizeof(Key));
-        values.emplace_back(i * 2);
-    }
-
-    auto tablet_id = _tablet_metadata->id();
-    auto index = std::make_unique<LakePersistentIndex>(_tablet_mgr.get(), tablet_id);
-    ASSERT_OK(index->insert(N, key_slices.data(), values.data(), false));
-
-    //ignore
-    keys.clear();
-    key_slices.clear();
-    for (int i = 0; i < N; i++) {
-        keys.emplace_back(i + N / 2);
-        key_slices.emplace_back((uint8_t*)(&keys[i]), sizeof(Key));
-        ignore_values.emplace_back((i + N / 2) * 3);
-    }
-    vector<IndexValue> ignore_old_values(N, IndexValue(NullIndexValue));
-    Status st = index->upsert(N, key_slices.data(), ignore_values.data(), ignore_old_values.data(), nullptr,
-                              InsertMode::IGNORE_MODE);
-    ASSERT_TRUE(st.ok());
-    std::vector<IndexValue> new_get_values(keys.size());
-    ASSERT_TRUE(index->get(keys.size(), key_slices.data(), new_get_values.data()).ok());
-    ASSERT_EQ(keys.size(), new_get_values.size());
-    for (int i = 0; i < N / 2; i++) {
-        ASSERT_EQ(2 * (i + N / 2), new_get_values[i].get_value());
-    }
-    for (int i = N / 2; i < N; i++) {
-        ASSERT_EQ(3 * (i + N / 2), new_get_values[i].get_value());
-    }
-    config::l0_max_mem_usage = l0_max_mem_usage;
-=======
 TEST_F(LakePersistentIndexTest, test_compaction_strategy) {
     PersistentIndexSstableMetaPB sstable_meta;
     std::vector<PersistentIndexSstablePB> sstables;
@@ -343,7 +298,51 @@
     // 5. <1000000, 10000, 10000, 10000, ...(11 items)>
     test_fn(10000, 11, true);
     config::lake_pk_index_sst_max_compaction_versions = old;
->>>>>>> 825e3210
+}
+
+TEST_F(LakePersistentIndexTest, test_insert_ignore) {
+    auto l0_max_mem_usage = config::l0_max_mem_usage;
+    config::l0_max_mem_usage = 10;
+    using Key = uint64_t;
+    vector<Key> keys;
+    vector<Slice> key_slices;
+    vector<IndexValue> values;
+    vector<IndexValue> ignore_values;
+    const int N = 10000;
+    keys.reserve(N);
+    key_slices.reserve(N);
+    for (int i = 0; i < N; i++) {
+        keys.emplace_back(i);
+        key_slices.emplace_back((uint8_t*)(&keys[i]), sizeof(Key));
+        values.emplace_back(i * 2);
+    }
+
+    auto tablet_id = _tablet_metadata->id();
+    auto index = std::make_unique<LakePersistentIndex>(_tablet_mgr.get(), tablet_id);
+    ASSERT_OK(index->insert(N, key_slices.data(), values.data(), false));
+
+    //ignore
+    keys.clear();
+    key_slices.clear();
+    for (int i = 0; i < N; i++) {
+        keys.emplace_back(i + N / 2);
+        key_slices.emplace_back((uint8_t*)(&keys[i]), sizeof(Key));
+        ignore_values.emplace_back((i + N / 2) * 3);
+    }
+    vector<IndexValue> ignore_old_values(N, IndexValue(NullIndexValue));
+    Status st = index->upsert(N, key_slices.data(), ignore_values.data(), ignore_old_values.data(), nullptr,
+                              InsertMode::IGNORE_MODE);
+    ASSERT_TRUE(st.ok());
+    std::vector<IndexValue> new_get_values(keys.size());
+    ASSERT_TRUE(index->get(keys.size(), key_slices.data(), new_get_values.data()).ok());
+    ASSERT_EQ(keys.size(), new_get_values.size());
+    for (int i = 0; i < N / 2; i++) {
+        ASSERT_EQ(2 * (i + N / 2), new_get_values[i].get_value());
+    }
+    for (int i = N / 2; i < N; i++) {
+        ASSERT_EQ(3 * (i + N / 2), new_get_values[i].get_value());
+    }
+    config::l0_max_mem_usage = l0_max_mem_usage;
 }
 
 } // namespace starrocks::lake