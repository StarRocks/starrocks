// Copyright 2021-present StarRocks, Inc. All rights reserved.
//
// Licensed under the Apache License, Version 2.0 (the "License");
// you may not use this file except in compliance with the License.
// You may obtain a copy of the License at
//
//     https://www.apache.org/licenses/LICENSE-2.0
//
// Unless required by applicable law or agreed to in writing, software
// distributed under the License is distributed on an "AS IS" BASIS,
// WITHOUT WARRANTIES OR CONDITIONS OF ANY KIND, either express or implied.
// See the License for the specific language governing permissions and
// limitations under the License.

#include "storage/tablet_updates_test.h"

#include <random>

#include "storage/local_primary_key_recover.h"
#include "storage/primary_key_dump.h"

namespace starrocks {

static TabletSharedPtr load_same_tablet_from_store(const TabletSharedPtr& tablet) {
    auto data_dir = tablet->data_dir();
    auto tablet_id = tablet->tablet_id();
    auto schema_hash = tablet->schema_hash();

    std::string enc_key = strings::Substitute("tabletmeta_$0_$1", tablet_id, schema_hash);
    std::string serialized_meta;
    auto meta = tablet->data_dir()->get_meta();
    auto st = meta->get(META_COLUMN_FAMILY_INDEX, enc_key, &serialized_meta);
    CHECK(st.ok()) << st;

    // Parse tablet meta.
    auto tablet_meta = std::make_shared<TabletMeta>();
    CHECK(tablet_meta->deserialize(serialized_meta).ok());

    // Create a new tablet instance from the latest snapshot.
    auto tablet1 = Tablet::create_tablet_from_meta(tablet_meta, data_dir);
    CHECK(tablet1 != nullptr);
    CHECK(tablet1->init().ok());
    CHECK(tablet1->init_succeeded());
    return tablet1;
}

static ChunkIteratorPtr create_tablet_iterator(TabletReader& reader, Schema& schema) {
    TabletReaderParams params;
    if (!reader.prepare().ok()) {
        LOG(ERROR) << "reader prepare failed";
        return nullptr;
    }
    std::vector<ChunkIteratorPtr> seg_iters;
    if (!reader.get_segment_iterators(params, &seg_iters).ok()) {
        LOG(ERROR) << "reader get segment iterators fail";
        return nullptr;
    }
    if (seg_iters.empty()) {
        return new_empty_iterator(schema, DEFAULT_CHUNK_SIZE);
    }
    return new_union_iterator(seg_iters);
}

static ssize_t read_and_compare(const ChunkIteratorPtr& iter, const vector<int64_t>& keys) {
    auto chunk = ChunkHelper::new_chunk(iter->schema(), 100);
    auto full_chunk = ChunkHelper::new_chunk(iter->schema(), keys.size());
    auto& cols = full_chunk->columns();
    for (long key : keys) {
        cols[0]->append_datum(Datum(key));
        cols[1]->append_datum(Datum((int16_t)(key % 100 + 1)));
        cols[2]->append_datum(Datum((int32_t)(key % 1000 + 2)));
    }
    size_t count = 0;
    while (true) {
        auto st = iter->get_next(chunk.get());
        if (st.is_end_of_file()) {
            break;
        } else if (st.ok()) {
            for (auto i = 0; i < chunk->num_rows(); i++) {
                EXPECT_EQ(full_chunk->get(count + i).compare(iter->schema(), chunk->get(i)), 0);
            }
            count += chunk->num_rows();
            chunk->reset();
        } else {
            return -1;
        }
    }
    return count;
}

static ssize_t read_until_eof(const ChunkIteratorPtr& iter) {
    auto chunk = ChunkHelper::new_chunk(iter->schema(), 100);
    size_t count = 0;
    while (true) {
        auto st = iter->get_next(chunk.get());
        if (st.is_end_of_file()) {
            break;
        } else if (st.ok()) {
            count += chunk->num_rows();
            chunk->reset();
        } else {
            LOG(WARNING) << "read error: " << st.to_string();
            return -1;
        }
    }
    return count;
}

static Status read_with_cancel(const TabletSharedPtr& tablet, int64_t version) {
    Schema schema = ChunkHelper::convert_schema(tablet->thread_safe_get_tablet_schema());
    TabletReader reader(tablet, Version(0, version), schema);
    TabletReaderParams params;
    RuntimeState state;
    params.runtime_state = &state;
    RETURN_IF_ERROR(reader.prepare());
    std::vector<ChunkIteratorPtr> seg_iters;
    RETURN_IF_ERROR(reader.get_segment_iterators(params, &seg_iters));
    if (seg_iters.empty()) {
        return Status::OK();
    }
    state.set_is_cancelled(true);
    auto iter = new_union_iterator(seg_iters);
    auto chunk = ChunkHelper::new_chunk(iter->schema(), 100);
    while (true) {
        auto st = iter->get_next(chunk.get());
        if (st.is_end_of_file()) {
            break;
        } else if (st.ok()) {
            chunk->reset();
        } else {
            LOG(WARNING) << "read error: " << st.to_string();
            return st;
        }
    }
    return Status::OK();
}

ssize_t read_tablet(const TabletSharedPtr& tablet, int64_t version) {
    Schema schema = ChunkHelper::convert_schema(tablet->thread_safe_get_tablet_schema());
    TabletReader reader(tablet, Version(0, version), schema);
    auto iter = create_tablet_iterator(reader, schema);
    if (iter == nullptr) {
        return -1;
    }
    return read_until_eof(iter);
}

ssize_t read_tablet_and_compare(const TabletSharedPtr& tablet, int64_t version, const vector<int64_t>& keys) {
    Schema schema = ChunkHelper::convert_schema(tablet->thread_safe_get_tablet_schema());
    TabletReader reader(tablet, Version(0, version), schema);
    auto iter = create_tablet_iterator(reader, schema);
    if (iter == nullptr) {
        return -1;
    }
    return read_and_compare(iter, keys);
}

ssize_t read_tablet_and_compare_schema_changed(const TabletSharedPtr& tablet, int64_t version,
                                               const vector<int64_t>& keys) {
    Schema schema = ChunkHelper::convert_schema(tablet->thread_safe_get_tablet_schema());
    TabletReader reader(tablet, Version(0, version), schema);
    auto iter = create_tablet_iterator(reader, schema);
    if (iter == nullptr) {
        return -1;
    }
    auto full_chunk = ChunkHelper::new_chunk(iter->schema(), keys.size());
    auto& cols = full_chunk->columns();
    for (long key : keys) {
        cols[0]->append_datum(Datum((int64_t)key));
        cols[1]->append_datum(Datum((int16_t)(key % 100 + 1)));
        auto v = std::to_string((int64_t)(key % 1000 + 2));
        cols[2]->append_datum(Datum(Slice{v}));
    }
    auto chunk = ChunkHelper::new_chunk(iter->schema(), 100);
    size_t count = 0;
    while (true) {
        auto st = iter->get_next(chunk.get());
        if (st.is_end_of_file()) {
            break;
        } else if (st.ok()) {
            for (auto i = 0; i < chunk->num_rows(); i++) {
                EXPECT_EQ(full_chunk->get(count + i).compare(iter->schema(), chunk->get(i)), 0);
            }
            count += chunk->num_rows();
            chunk->reset();
        } else {
            return -1;
        }
    }
    return count;
}

ssize_t read_tablet_and_compare_schema_changed_sort_key1(const TabletSharedPtr& tablet, int64_t version,
                                                         const vector<int64_t>& keys) {
    Schema schema = ChunkHelper::convert_schema(tablet->thread_safe_get_tablet_schema());
    TabletReader reader(tablet, Version(0, version), schema);
    auto iter = create_tablet_iterator(reader, schema);
    if (iter == nullptr) {
        return -1;
    }
    const auto nkeys = keys.size();
    auto full_chunk = ChunkHelper::new_chunk(iter->schema(), nkeys);
    auto& cols = full_chunk->columns();
    for (long key : keys) {
        cols[0]->append_datum(Datum((int64_t)(nkeys - 1 - key)));
        cols[1]->append_datum(Datum((int16_t)key));
        cols[2]->append_datum(Datum((int32_t)(nkeys - 1 - key)));
    }
    auto chunk = ChunkHelper::new_chunk(iter->schema(), 100);
    size_t count = 0;
    while (true) {
        auto st = iter->get_next(chunk.get());
        if (st.is_end_of_file()) {
            break;
        } else if (st.ok()) {
            for (auto i = 0; i < chunk->num_rows(); i++) {
                EXPECT_EQ(full_chunk->get(count + i).compare(iter->schema(), chunk->get(i)), 0);
            }
            count += chunk->num_rows();
            chunk->reset();
        } else {
            return -1;
        }
    }
    return count;
}

ssize_t read_tablet_and_compare_schema_changed_sort_key2(const TabletSharedPtr& tablet, int64_t version,
                                                         const vector<int64_t>& keys) {
    Schema schema = ChunkHelper::convert_schema(tablet->thread_safe_get_tablet_schema());
    TabletReader reader(tablet, Version(0, version), schema);
    auto iter = create_tablet_iterator(reader, schema);
    if (iter == nullptr) {
        return -1;
    }
    const auto nkeys = keys.size();
    auto full_chunk = ChunkHelper::new_chunk(iter->schema(), nkeys);
    auto& cols = full_chunk->columns();
    for (long key : keys) {
        cols[0]->append_datum(Datum((int64_t)key));
        cols[1]->append_datum(Datum((int16_t)(nkeys - 1 - key)));
        cols[2]->append_datum(Datum((int32_t)key));
    }
    auto chunk = ChunkHelper::new_chunk(iter->schema(), 100);
    size_t count = 0;
    while (true) {
        auto st = iter->get_next(chunk.get());
        if (st.is_end_of_file()) {
            break;
        } else if (st.ok()) {
            for (auto i = 0; i < chunk->num_rows(); i++) {
                EXPECT_EQ(full_chunk->get(count + i).compare(iter->schema(), chunk->get(i)), 0);
            }
            count += chunk->num_rows();
            chunk->reset();
        } else {
            return -1;
        }
    }
    return count;
}

static ssize_t read_tablet_and_compare_sort_key_error_encode_case(const TabletSharedPtr& tablet, int64_t version,
                                                                  const vector<int64_t>& keys) {
    Schema schema = ChunkHelper::convert_schema(tablet->thread_safe_get_tablet_schema());
    TabletReader reader(tablet, Version(0, version), schema);
    auto iter = create_tablet_iterator(reader, schema);
    if (iter == nullptr) {
        return -1;
    }
    auto full_chunk = ChunkHelper::new_chunk(iter->schema(), keys.size());
    auto& cols = full_chunk->columns();
    for (auto i = 0; i < keys.size(); ++i) {
        cols[0]->append_datum(Datum((int64_t)keys[i]));
        cols[1]->append_datum(Datum((int16_t)1));
        cols[2]->append_datum(Datum((int32_t)i));
    }
    auto chunk = ChunkHelper::new_chunk(iter->schema(), 100);
    size_t count = 0;
    while (true) {
        auto st = iter->get_next(chunk.get());
        if (st.is_end_of_file()) {
            break;
        } else if (st.ok()) {
            for (auto i = 0; i < chunk->num_rows(); i++) {
                EXPECT_EQ(full_chunk->get(count + i).compare(iter->schema(), chunk->get(i)), 0);
            }
            count += chunk->num_rows();
            chunk->reset();
        } else {
            return -1;
        }
    }
    return count;
}

static ssize_t read_tablet_and_compare_nullable_sort_key(const TabletSharedPtr& tablet, int64_t version,
                                                         const vector<vector<int64_t>>& all_cols) {
    Schema schema = ChunkHelper::convert_schema(tablet->thread_safe_get_tablet_schema());
    TabletReader reader(tablet, Version(0, version), schema);
    auto iter = create_tablet_iterator(reader, schema);
    if (iter == nullptr) {
        return -1;
    }
    const auto keys_size = all_cols[0].size();
    auto full_chunk = ChunkHelper::new_chunk(iter->schema(), keys_size);
    auto& cols = full_chunk->columns();
    for (auto i = 0; i < keys_size; ++i) {
        append_datum_func(cols[0], static_cast<int64_t>(all_cols[0][i]));
        append_datum_func(cols[1], static_cast<int16_t>(all_cols[1][i]));
        append_datum_func(cols[2], static_cast<int32_t>(all_cols[2][i]));
    }
    auto chunk = ChunkHelper::new_chunk(iter->schema(), 100);
    size_t count = 0;
    while (true) {
        auto st = iter->get_next(chunk.get());
        if (st.is_end_of_file()) {
            break;
        } else if (st.ok()) {
            for (auto i = 0; i < chunk->num_rows(); i++) {
                EXPECT_EQ(full_chunk->get(count + i).compare(iter->schema(), chunk->get(i)), 0);
            }
            count += chunk->num_rows();
            chunk->reset();
        } else {
            return -1;
        }
    }
    return count;
}

void TabletUpdatesTest::test_writeread(bool enable_persistent_index) {
    srand(GetCurrentTimeMicros());
    _tablet = create_tablet(rand(), rand());
    _tablet->set_enable_persistent_index(enable_persistent_index);
    // write
    const int N = 8000;
    std::vector<int64_t> keys;
    for (int i = 0; i < N; i++) {
        keys.push_back(i);
    }
    auto rs0 = create_rowset(_tablet, keys);
    ASSERT_TRUE(_tablet->rowset_commit(2, rs0).ok());
    ASSERT_EQ(2, _tablet->updates()->max_version());
    auto rs1 = create_rowset(_tablet, keys);
    ASSERT_TRUE(_tablet->rowset_commit(3, rs1).ok());
    ASSERT_EQ(3, _tablet->updates()->max_version());
    auto rs2 = create_rowset(_tablet, keys, nullptr, true);
    ASSERT_TRUE(_tablet->rowset_commit(4, rs2).ok());
    ASSERT_EQ(4, _tablet->updates()->max_version());

    // read
    ASSERT_EQ(N, read_tablet(_tablet, 4));
    ASSERT_EQ(N, read_tablet(_tablet, 3));
    ASSERT_EQ(N, read_tablet(_tablet, 2));
    ASSERT_TRUE(read_with_cancel(_tablet, 4).is_cancelled());

    // get tablet info
    TTabletInfo tablet_info;
    _tablet->updates()->get_tablet_info_extra(&tablet_info);
}

TEST_F(TabletUpdatesTest, writeread) {
    test_writeread(false);
}

TEST_F(TabletUpdatesTest, writeread_with_persistent_index) {
    test_writeread(true);
}

TEST_F(TabletUpdatesTest, writeread_with_sort_key) {
    srand(GetCurrentTimeMicros());
    _tablet = create_tablet_with_sort_key(rand(), rand(), {1});
    // write
    const int N = 8000;
    std::vector<int64_t> keys;
    for (int i = 0; i < N; i++) {
        keys.push_back(i);
    }
    auto rs0 = create_rowset(_tablet, keys);
    ASSERT_TRUE(_tablet->rowset_commit(2, rs0).ok());
    ASSERT_EQ(2, _tablet->updates()->max_version());
    auto rs1 = create_rowset(_tablet, keys);
    ASSERT_TRUE(_tablet->rowset_commit(3, rs1).ok());
    ASSERT_EQ(3, _tablet->updates()->max_version());
    auto rs2 = create_rowset(_tablet, keys, nullptr, true);
    ASSERT_TRUE(_tablet->rowset_commit(4, rs2).ok());
    ASSERT_EQ(4, _tablet->updates()->max_version());

    // read
    ASSERT_EQ(N, read_tablet(_tablet, 4));
    ASSERT_EQ(N, read_tablet(_tablet, 3));
    ASSERT_EQ(N, read_tablet(_tablet, 2));
}

void TabletUpdatesTest::test_writeread_with_delete(bool enable_persistent_index) {
    _tablet = create_tablet(rand(), rand());
    _tablet->set_enable_persistent_index(enable_persistent_index);
    // write
    const int N = 8000;
    std::vector<int64_t> keys;
    for (int i = 0; i < N; i++) {
        keys.push_back(i);
    }
    // Insert [0, 1, 2 ... N)
    ASSERT_TRUE(_tablet->rowset_commit(2, create_rowset(_tablet, keys)).ok());
    ASSERT_EQ(2, _tablet->updates()->max_version());

    // Delete [0, 1, 2 ... N/2)
    Int64Column deletes;
    deletes.append_numbers(keys.data(), sizeof(int64_t) * keys.size() / 2);
    ASSERT_TRUE(_tablet->rowset_commit(3, create_rowset(_tablet, {}, &deletes)).ok());
    ASSERT_EQ(3, _tablet->updates()->max_version());
    ASSERT_EQ(N / 2, read_tablet(_tablet, 3));

    // Delete [0, 1, 2 ... N) and insert [N, N+1, N+2 ... 2*N)
    deletes.resize(0);
    deletes.append_numbers(keys.data(), sizeof(int64_t) * keys.size());
    for (int i = 0; i < N; i++) {
        keys[i] = N + i;
    }
    ASSERT_TRUE(_tablet->rowset_commit(4, create_rowset(_tablet, keys, &deletes)).ok());
    ASSERT_EQ(4, _tablet->updates()->max_version());
    ASSERT_EQ(N, read_tablet(_tablet, 4));
}

TEST_F(TabletUpdatesTest, writeread_with_delete) {
    test_writeread_with_delete(false);
}

TEST_F(TabletUpdatesTest, writeread_with_delete_with_persistent_index) {
    test_writeread_with_delete(true);
}

TEST_F(TabletUpdatesTest, writeread_with_delete_with_sort_key) {
    _tablet = create_tablet_with_sort_key(rand(), rand(), {1});
    // write
    const int N = 8000;
    std::vector<int64_t> keys;
    for (int i = 0; i < N; i++) {
        keys.push_back(i);
    }
    // Insert [0, 1, 2 ... N)
    ASSERT_TRUE(_tablet->rowset_commit(2, create_rowset(_tablet, keys)).ok());
    ASSERT_EQ(2, _tablet->updates()->max_version());

    // Delete [0, 1, 2 ... N/2)
    Int64Column deletes;
    deletes.append_numbers(keys.data(), sizeof(int64_t) * keys.size() / 2);
    ASSERT_TRUE(_tablet->rowset_commit(3, create_rowset(_tablet, {}, &deletes)).ok());
    ASSERT_EQ(3, _tablet->updates()->max_version());
    ASSERT_EQ(N / 2, read_tablet(_tablet, 3));

    // Delete [0, 1, 2 ... N) and insert [N, N+1, N+2 ... 2*N)
    deletes.resize(0);
    deletes.append_numbers(keys.data(), sizeof(int64_t) * keys.size());
    for (int i = 0; i < N; i++) {
        keys[i] = N + i;
    }
    ASSERT_TRUE(_tablet->rowset_commit(4, create_rowset(_tablet, keys, &deletes)).ok());
    ASSERT_EQ(4, _tablet->updates()->max_version());
    ASSERT_EQ(N, read_tablet(_tablet, 4));
}

TEST_F(TabletUpdatesTest, writeread_with_overlapping_deletes_only_batches) {
    _tablet = create_tablet(rand(), rand());

    std::vector<int64_t> keys;

    const int N = 8000;

    for (int i = 0; i < N; i++) {
        keys.push_back(i);
    }
    // Insert [0, 1, 2 ... N)
    ASSERT_TRUE(_tablet->rowset_commit(2, create_rowset(_tablet, keys)).ok());

    for (int i = 0; i < N; i++) {
        keys[i] = N + i;
    }
    // Insert [N, N + 1, N + 2 ... 2N)
    ASSERT_TRUE(_tablet->rowset_commit(3, create_rowset(_tablet, keys)).ok());

    for (int i = 0; i < N; i++) {
        keys[i] = 2 * N + i;
    }
    // Insert [2N, 2N + 1, 2N + 2 ... 3N)
    ASSERT_TRUE(_tablet->rowset_commit(4, create_rowset(_tablet, keys)).ok());

    Int64Column deletes;
    for (int i = N / 2; i < N + N / 2; i++) {
        deletes.append(i);
    }
    ASSERT_TRUE(_tablet->rowset_commit(5, create_rowset(_tablet, {}, &deletes)).ok());

    deletes.resize(0);
    for (int i = N; i < 2 * N; i++) {
        deletes.append(i);
    }
    ASSERT_TRUE(_tablet->rowset_commit(6, create_rowset(_tablet, {}, &deletes)).ok());

    deletes.resize(0);
    for (int i = N + N / 2; i < 2 * N + N / 2; i++) {
        deletes.append(i);
    }
    ASSERT_TRUE(_tablet->rowset_commit(7, create_rowset(_tablet, {}, &deletes)).ok());

    ASSERT_EQ(N, read_tablet(_tablet, 7));
}

void TabletUpdatesTest::test_noncontinous_commit(bool enable_persistent_index) {
    _tablet = create_tablet(rand(), rand());
    _tablet->set_enable_persistent_index(enable_persistent_index);
    const int N = 100;
    std::vector<int64_t> keys;
    for (int i = 0; i < N; i++) {
        keys.push_back(i);
    }
    ASSERT_TRUE(_tablet->rowset_commit(2, create_rowset(_tablet, keys)).ok());
    ASSERT_EQ(2, _tablet->updates()->max_version());

    ASSERT_TRUE(_tablet->rowset_commit(5, create_rowset(_tablet, keys)).ok());
    ASSERT_EQ(2, _tablet->updates()->max_version());

    ASSERT_TRUE(_tablet->rowset_commit(4, create_rowset(_tablet, keys)).ok());
    ASSERT_EQ(2, _tablet->updates()->max_version());

    ASSERT_TRUE(_tablet->rowset_commit(3, create_rowset(_tablet, keys)).ok());
    ASSERT_EQ(5, _tablet->updates()->max_version());
}

TEST_F(TabletUpdatesTest, noncontinous_commit) {
    test_noncontinous_commit(false);
}

TEST_F(TabletUpdatesTest, noncontinous_commit_with_persistent_index) {
    test_noncontinous_commit(true);
}

void TabletUpdatesTest::test_noncontinous_meta_save_load(bool enable_persistent_index) {
    _tablet = create_tablet(rand(), rand());
    _tablet->set_enable_persistent_index(enable_persistent_index);
    const int N = 100;
    std::vector<int64_t> keys;
    for (int i = 0; i < N; i++) {
        keys.push_back(i);
    }
    ASSERT_TRUE(_tablet->rowset_commit(2, create_rowset(_tablet, keys)).ok());
    ASSERT_EQ(2, _tablet->updates()->max_version());

    ASSERT_TRUE(_tablet->rowset_commit(5, create_rowset(_tablet, keys)).ok());
    ASSERT_EQ(2, _tablet->updates()->max_version());

    ASSERT_TRUE(_tablet->rowset_commit(4, create_rowset(_tablet, keys)).ok());
    ASSERT_EQ(2, _tablet->updates()->max_version());

    std::this_thread::sleep_for(std::chrono::milliseconds(500));
    _tablet->save_meta();

    auto tablet1 = load_same_tablet_from_store(_tablet);

    ASSERT_EQ(2, tablet1->updates()->num_pending());
    ASSERT_EQ(2, tablet1->updates()->max_version());
}

TEST_F(TabletUpdatesTest, noncontinous_meta_save_load) {
    test_noncontinous_meta_save_load(false);
}

TEST_F(TabletUpdatesTest, noncontinous_meta_save_load_with_persistent_index) {
    test_noncontinous_commit(true);
}

void TabletUpdatesTest::test_save_meta(bool enable_persistent_index) {
    _tablet = create_tablet(rand(), rand());
    _tablet->set_enable_persistent_index(enable_persistent_index);

    // Prepare records for test.
    const int N = 10;
    std::vector<int64_t> keys;
    for (int i = 0; i < N; i++) {
        keys.push_back(i);
    }
    for (int i = 0; i < 30; i++) {
        ASSERT_TRUE(_tablet->rowset_commit(i + 2, create_rowset(_tablet, keys)).ok());
    }
    ASSERT_EQ(31, _tablet->updates()->version_history_count());
    ASSERT_EQ(31, _tablet->updates()->max_version());

    // Read from the latest version, this can ensure that all versions are applied.
    ASSERT_EQ(N, read_tablet(_tablet, 31));
    ASSERT_EQ(N, read_tablet(_tablet, 16));
    ASSERT_EQ(N, read_tablet(_tablet, 2));

    _tablet->save_meta();

    auto tablet1 = load_same_tablet_from_store(_tablet);
    ASSERT_EQ(31, tablet1->updates()->version_history_count());
    ASSERT_EQ(31, tablet1->updates()->max_version());

    // Ensure that all meta logs have been erased.
    size_t log_count = 0;
    auto apply_log_func = [&](uint64_t logid, const TabletMetaLogPB& log) -> bool {
        log_count++;
        std::cout << log.DebugString() << std::endl;
        return true;
    };
    auto status = TabletMetaManager::traverse_meta_logs(_tablet->data_dir(), _tablet->tablet_id(), apply_log_func);
    ASSERT_TRUE(status.ok()) << status.to_string();
    ASSERT_EQ(0, log_count);

    // Ensure we can read all records from the latest version.
    ASSERT_EQ(N, read_tablet(tablet1, 30));
    ASSERT_EQ(N, read_tablet(tablet1, 10));
    ASSERT_EQ(N, read_tablet(tablet1, 2));
}

TEST_F(TabletUpdatesTest, save_meta) {
    test_save_meta(false);
}

TEST_F(TabletUpdatesTest, save_meta_with_persistent_index) {
    test_save_meta(true);
}

void TabletUpdatesTest::test_load_from_pb(bool enable_persistent_index) {
    _tablet = create_tablet(rand(), rand());
    _tablet->set_enable_persistent_index(enable_persistent_index);

    // Prepare records for test
    const int N = 30;
    std::vector<int64_t> keys;
    for (int i = 0; i < N; i++) {
        keys.emplace_back(i);
    }
    ASSERT_TRUE(_tablet->rowset_commit(2, create_rowset(_tablet, keys)).ok());

    {
        const int N = 10;
        std::vector<int64_t> keys;
        for (int64_t i = 0; i < N; i++) {
            keys.emplace_back(i);
        }
        Int64Column deletes_1;
        deletes_1.append_numbers(keys.data(), sizeof(int64_t) * 5);
        ASSERT_TRUE(_tablet->rowset_commit(3, create_rowset(_tablet, keys, &deletes_1)).ok());

        keys.clear();
        for (int64_t i = 0; i < N; i++) {
            keys.emplace_back(i + 10);
        }
        Int64Column deletes_2;
        deletes_2.append_numbers(keys.data(), sizeof(int64_t) * 5);
        ASSERT_TRUE(_tablet->rowset_commit(4, create_rowset(_tablet, keys, &deletes_2)).ok());

        ASSERT_EQ(4, _tablet->updates()->version_history_count());
        ASSERT_EQ(4, _tablet->updates()->max_version());

        ASSERT_EQ(30, read_tablet(_tablet, 2));
        ASSERT_EQ(25, read_tablet(_tablet, 3));
        ASSERT_EQ(20, read_tablet(_tablet, 4));

        _tablet->save_meta();
    }

    {
        auto tablet1 = load_same_tablet_from_store(_tablet);
        ASSERT_EQ(4, tablet1->updates()->version_history_count());
        ASSERT_EQ(4, tablet1->updates()->max_version());

        ASSERT_EQ(30, read_tablet(tablet1, 2));
        ASSERT_EQ(25, read_tablet(tablet1, 3));
        ASSERT_EQ(20, read_tablet(tablet1, 4));
    }
}

TEST_F(TabletUpdatesTest, load_from_pb) {
    test_load_from_pb(false);
}

TEST_F(TabletUpdatesTest, load_from_pb_with_persistent_index) {
    test_load_from_pb(true);
}

void TabletUpdatesTest::test_remove_expired_versions(bool enable_persistent_index) {
    _tablet = create_tablet(rand(), rand());
    _tablet->set_enable_persistent_index(enable_persistent_index);

    // Prepare records for test.
    const int N = 100;
    std::vector<int64_t> keys;
    for (int i = 0; i < N; i++) {
        keys.push_back(i);
    }
    ASSERT_TRUE(_tablet->rowset_commit(2, create_rowset(_tablet, keys)).ok());
    ASSERT_TRUE(_tablet->rowset_commit(3, create_rowset(_tablet, keys)).ok());
    ASSERT_TRUE(_tablet->rowset_commit(4, create_rowset(_tablet, keys)).ok());
    ASSERT_EQ(4, _tablet->updates()->version_history_count());
    ASSERT_EQ(4, _tablet->updates()->max_version());

    // Read from the latest version, this can ensure that all versions are applied.
    ASSERT_EQ(N, read_tablet(_tablet, 4));
    ASSERT_EQ(N, read_tablet(_tablet, 3));
    ASSERT_EQ(N, read_tablet(_tablet, 2));
    ASSERT_EQ(0, read_tablet(_tablet, 1));

    // Create iterators before remove expired version, but read them after removal.
    Schema schema = ChunkHelper::convert_schema(_tablet->thread_safe_get_tablet_schema());
    TabletReader reader1(_tablet, Version(0, 1), schema);
    TabletReader reader2(_tablet, Version(0, 2), schema);
    TabletReader reader3(_tablet, Version(0, 3), schema);
    TabletReader reader4(_tablet, Version(0, 4), schema);
    auto iter_v1 = create_tablet_iterator(reader1, schema);
    auto iter_v2 = create_tablet_iterator(reader2, schema);
    auto iter_v3 = create_tablet_iterator(reader3, schema);
    auto iter_v4 = create_tablet_iterator(reader4, schema);

    // Remove all but the last version.
    _tablet->updates()->remove_expired_versions(time(nullptr));
    ASSERT_EQ(1, _tablet->updates()->version_history_count());
    ASSERT_EQ(4, _tablet->updates()->max_version());

    EXPECT_EQ(N, read_tablet(_tablet, 4));
    EXPECT_EQ(N, read_until_eof(iter_v4));
    EXPECT_EQ(0, read_until_eof(iter_v1)); // iter_v1 is empty iterator

    // read already opened iterator/reader should succeed
    EXPECT_EQ(N, read_until_eof(iter_v3));
    EXPECT_EQ(N, read_until_eof(iter_v2));
    // Read expired versions should fail.
    EXPECT_EQ(-1, read_tablet(_tablet, 3));
    EXPECT_EQ(-1, read_tablet(_tablet, 2));
    EXPECT_EQ(-1, read_tablet(_tablet, 1));

    auto tablet1 = load_same_tablet_from_store(_tablet);
    EXPECT_EQ(1, tablet1->updates()->version_history_count());
    EXPECT_EQ(4, tablet1->updates()->max_version());
    EXPECT_EQ(N, read_tablet(tablet1, 4));
    EXPECT_EQ(-1, read_tablet(tablet1, 3));
    EXPECT_EQ(-1, read_tablet(tablet1, 2));
    EXPECT_EQ(-1, read_tablet(tablet1, 1));
}

TEST_F(TabletUpdatesTest, remove_expired_versions) {
    test_remove_expired_versions(false);
}

TEST_F(TabletUpdatesTest, remove_expired_versions_with_persistent_index) {
    test_remove_expired_versions(true);
}

void TabletUpdatesTest::test_pk_dump(size_t rowset_cnt) {
    PrimaryKeyDumpPB dump_pb;
    std::string dump_filepath;
    {
        // dump primary key tablet
        PrimaryKeyDump dump(_tablet.get());
        dump_filepath = dump.dump_filepath();
        ASSERT_TRUE(dump.dump_filepath().length() > 0);
        ASSERT_FALSE(dump.dump_file_exist().ok());
        ASSERT_TRUE(dump.dump().ok());
        ASSERT_TRUE(dump.dump_file_exist().ok());
    }
    {
        // read primary index dump
        starrocks::PrimaryKeyDumpPB dump_pb;
        ASSERT_TRUE(PrimaryKeyDump::read_deserialize_from_file(dump_filepath, &dump_pb).ok());
        ASSERT_TRUE(PrimaryKeyDump::deserialize_pkcol_pkindex_from_meta(
                            dump_filepath, dump_pb, [&](const starrocks::Chunk& chunk) {},
                            [&](const std::string& filename, const starrocks::PartialKVsPB& kvs) {})
                            .ok());
        ASSERT_TRUE(dump_pb.tablet_meta().tablet_id() == _tablet->tablet_id());
        ASSERT_TRUE(dump_pb.tablet_meta().table_id() == _tablet->belonged_table_id());
        ASSERT_TRUE(dump_pb.rowset_metas_size() == rowset_cnt);
        ASSERT_TRUE(dump_pb.rowset_stats_size() == rowset_cnt);
    }
}

// NOLINTNEXTLINE
void TabletUpdatesTest::test_apply(bool enable_persistent_index, bool has_merge_condition = false) {
    const int N = 10;
    _tablet = create_tablet(rand(), rand());
    _tablet->set_enable_persistent_index(enable_persistent_index);
    ASSERT_EQ(1, _tablet->updates()->version_history_count());

    std::vector<int64_t> keys(N);
    for (int i = 0; i < N; i++) {
        keys[i] = i;
    }
    std::vector<RowsetSharedPtr> rowsets;
    rowsets.reserve(64);
    for (int i = 0; i < 64; i++) {
        rowsets.emplace_back(create_rowset(_tablet, keys, nullptr, false, has_merge_condition));
    }
    auto pool = StorageEngine::instance()->update_manager()->apply_thread_pool();
    for (int i = 0; i < rowsets.size(); i++) {
        auto version = i + 2;
        auto st = _tablet->rowset_commit(version, rowsets[i]);
        ASSERT_TRUE(st.ok()) << st.to_string();
        // Ensure that there is at most one thread doing the version apply job.
        ASSERT_LE(pool->num_threads(), 1);
        ASSERT_EQ(version, _tablet->updates()->max_version());
        ASSERT_EQ(version, _tablet->updates()->version_history_count());
    }
    ASSERT_EQ(N, read_tablet(_tablet, rowsets.size() + 1));

    // Ensure the persistent meta is correct.
    auto max_version = rowsets.size() + 1;
    auto tablet1 = load_same_tablet_from_store(_tablet);
    // `enable_persistent_index` is not persistent in this case
    // so we reset the `enable_persistent_index` after load
    tablet1->set_enable_persistent_index(enable_persistent_index);
    EXPECT_EQ(max_version, tablet1->updates()->max_version());
    EXPECT_EQ(max_version, tablet1->updates()->version_history_count());
    for (int i = 2; i <= max_version; i++) {
        ASSERT_EQ(N, read_tablet(_tablet, i));
    }
    test_pk_dump(rowsets.size());
}

TEST_F(TabletUpdatesTest, apply) {
    test_apply(false);
}

TEST_F(TabletUpdatesTest, apply_with_persistent_index) {
    test_apply(true);
}

TEST_F(TabletUpdatesTest, apply_with_merge_condition) {
    test_apply(false, true);
}

TEST_F(TabletUpdatesTest, apply_with_merge_condition_pindex) {
    test_apply(true, true);
}

void TabletUpdatesTest::test_condition_update_apply(bool enable_persistent_index) {
    const int N = 100;
    _tablet = create_tablet(rand(), rand());
    _tablet->set_enable_persistent_index(enable_persistent_index);
    ASSERT_EQ(1, _tablet->updates()->version_history_count());

    auto build_rowset = [&](std::vector<int64_t>& keys, std::vector<int32_t>& merge_column_data) -> RowsetSharedPtr {
        RowsetWriterContext writer_context;
        RowsetId rowset_id = StorageEngine::instance()->next_rowset_id();
        writer_context.rowset_id = rowset_id;
        writer_context.tablet_id = _tablet->tablet_id();
        writer_context.tablet_schema_hash = _tablet->schema_hash();
        writer_context.partition_id = 0;
        writer_context.rowset_path_prefix = _tablet->schema_hash_path();
        writer_context.rowset_state = COMMITTED;
        writer_context.tablet_schema = _tablet->tablet_schema();
        writer_context.version.first = 0;
        writer_context.version.second = 0;
        writer_context.segments_overlap = NONOVERLAPPING;
        writer_context.merge_condition = "v2";

        std::unique_ptr<RowsetWriter> writer;
        EXPECT_TRUE(RowsetFactory::create_rowset_writer(writer_context, &writer).ok());
        auto schema = ChunkHelper::convert_schema(_tablet->tablet_schema());
        auto chunk = ChunkHelper::new_chunk(schema, keys.size());
        auto& cols = chunk->columns();
        for (size_t i = 0; i < keys.size(); i++) {
            cols[0]->append_datum(Datum(keys[i]));
            cols[1]->append_datum(Datum((int16_t)(keys[i] % 100 + 1)));
            cols[2]->append_datum(Datum(merge_column_data[i]));
        }
        writer->flush_chunk(*chunk);
        return *writer->build();
    };

    {
        std::vector<int64_t> keys(N);
        std::vector<int32_t> merge_col(N);
        for (int i = 0; i < N; i++) {
            keys[i] = i;
            merge_col[i] = i;
        }
        auto rowset = build_rowset(keys, merge_col);
        auto pool = StorageEngine::instance()->update_manager()->apply_thread_pool();
        int32_t version = 2;
        auto st = _tablet->rowset_commit(version, rowset);
        ASSERT_TRUE(st.ok()) << st.to_string();
        ASSERT_LE(pool->num_threads(), 1);
        ASSERT_EQ(version, _tablet->updates()->max_version());
        ASSERT_EQ(version, _tablet->updates()->version_history_count());
        ASSERT_EQ(N, read_tablet(_tablet, version));
    }

    {
        std::vector<int64_t> keys(N);
        std::vector<int32_t> merge_col(N);
        for (int i = 0; i < N / 2; i++) {
            keys[i] = i;
            merge_col[i] = i - 1;
        }

        for (int i = N / 2; i < N; i++) {
            keys[i] = i;
            merge_col[i] = i + 1;
        }
        auto rowset = build_rowset(keys, merge_col);
        auto pool = StorageEngine::instance()->update_manager()->apply_thread_pool();
        int32_t version = 3;
        auto st = _tablet->rowset_commit(version, rowset);
        ASSERT_TRUE(st.ok()) << st.to_string();
        ASSERT_LE(pool->num_threads(), 1);
        ASSERT_EQ(version, _tablet->updates()->max_version());
        ASSERT_EQ(version, _tablet->updates()->version_history_count());
        ASSERT_EQ(N, read_tablet(_tablet, version));
    }

    int32_t version = 3;
    std::vector<int64_t> keys(N);
    std::vector<int32_t> merge_col(N);
    for (int i = 0; i < N / 2; i++) {
        keys[i] = i;
        merge_col[i] = i;
    }

    for (int i = N / 2; i < N; i++) {
        keys[i] = i;
        merge_col[i] = i + 1;
    }
    Schema schema = ChunkHelper::convert_schema(_tablet->tablet_schema());
    TabletReader reader(_tablet, Version(0, version), schema);
    auto iter = create_tablet_iterator(reader, schema);
    ASSERT_TRUE(iter != nullptr);
    auto chunk = ChunkHelper::new_chunk(iter->schema(), 100);
    auto full_chunk = ChunkHelper::new_chunk(iter->schema(), keys.size());
    auto& cols = full_chunk->columns();
    for (int i = 0; i < keys.size(); i++) {
        cols[0]->append_datum(Datum(keys[i]));
        cols[1]->append_datum(Datum((int16_t)(keys[i] % 100 + 1)));
        cols[2]->append_datum(Datum(merge_col[i]));
    }
    size_t count = 0;
    while (true) {
        auto st = iter->get_next(chunk.get());
        if (st.is_end_of_file()) {
            break;
        } else if (st.ok()) {
            for (auto i = 0; i < chunk->num_rows(); i++) {
                EXPECT_EQ(full_chunk->get(count + i).compare(iter->schema(), chunk->get(i)), 0);
            }
            count += chunk->num_rows();
            chunk->reset();
        } else {
            ASSERT_TRUE(false);
        }
    }
    ASSERT_TRUE(count == N);
}

TEST_F(TabletUpdatesTest, condtion_update_apply) {
    test_condition_update_apply(false);
}

TEST_F(TabletUpdatesTest, condtion_update_apply_pindex) {
    test_condition_update_apply(true);
}

// NOLINTNEXTLINE
void TabletUpdatesTest::test_concurrent_write_read_and_gc(bool enable_persistent_index) {
    const int N = 2000;
    std::atomic<bool> started{false};
    std::atomic<bool> stopped{false};
    std::atomic<int64_t> version{1};
    _tablet = create_tablet(rand(), rand());
    _tablet->set_enable_persistent_index(enable_persistent_index);

    auto wait_start = [&]() {
        while (!started) {
            sched_yield();
        }
    };

    auto rowset_commit_thread = [&]() {
        std::vector<int64_t> keys(N);
        for (int i = 0; i < N; i++) {
            keys[i] = i;
        }
        wait_start();
        while (!stopped) {
            ASSERT_TRUE(_tablet->rowset_commit(1 + version.load(), create_rowset(_tablet, keys)).ok());
            version.fetch_add(1);
        }
    };

    auto version_gc_thread = [&]() {
        wait_start();
        while (!stopped) {
            _tablet->updates()->remove_expired_versions(time(nullptr));
            std::this_thread::sleep_for(std::chrono::milliseconds(5));
        }
    };

    auto read_thread = [&]() {
        wait_start();
        while (!stopped) {
            ssize_t ret = read_tablet(_tablet, std::max<int64_t>(2, version.load()));
            ASSERT_TRUE(ret == -1 || ret == N) << ret;
        }
    };

    std::vector<std::thread> threads;
    threads.emplace_back(rowset_commit_thread);
    for (int i = 0; i < 10; i++) {
        threads.emplace_back(read_thread);
    }
    threads.emplace_back(version_gc_thread);
    started.store(true);
    std::this_thread::sleep_for(std::chrono::seconds(5));
    while (version.load() < 100) {
        std::this_thread::sleep_for(std::chrono::seconds(5));
    }
    stopped.store(true);
    for (auto& t : threads) {
        t.join();
    }
    std::cout << "version count=" << version.load() << std::endl;
    EXPECT_EQ(N, read_tablet(_tablet, version.load()));
    _tablet->updates()->remove_expired_versions(time(nullptr));
    EXPECT_EQ(1, _tablet->updates()->version_history_count());
    EXPECT_EQ(version.load(), _tablet->updates()->max_version());

    // Ensure the persistent meta is correct.
    auto tablet1 = load_same_tablet_from_store(_tablet);
    EXPECT_EQ(1, tablet1->updates()->version_history_count());
    EXPECT_EQ(version.load(), tablet1->updates()->max_version());
    EXPECT_EQ(N, read_tablet(tablet1, version.load()));
}

TEST_F(TabletUpdatesTest, concurrent_write_read_and_gc) {
    test_concurrent_write_read_and_gc(false);
}

TEST_F(TabletUpdatesTest, concurrent_write_read_and_gc_with_persistent_index) {
    test_concurrent_write_read_and_gc(true);
}

// NOLINTNEXTLINE
void TabletUpdatesTest::test_compaction_score_not_enough(bool enable_persistent_index) {
    srand(GetCurrentTimeMicros());
    _tablet = create_tablet(rand(), rand());
    _tablet->set_enable_persistent_index(enable_persistent_index);
    std::vector<int64_t> keys;
    for (int i = 0; i < 100; i++) {
        keys.push_back(i);
    }
    ASSERT_TRUE(_tablet->rowset_commit(2, create_rowset(_tablet, keys)).ok());
    std::this_thread::sleep_for(std::chrono::milliseconds(200));
    const auto& best_tablet =
            StorageEngine::instance()->tablet_manager()->find_best_tablet_to_do_update_compaction(_tablet->data_dir());
    EXPECT_EQ(best_tablet, nullptr);
    // the compaction score is not enough due to the enough rows and lacking deletion.
    EXPECT_LT(_tablet->updates()->get_compaction_score(), 0);
}

TEST_F(TabletUpdatesTest, compaction_score_not_enough) {
    test_compaction_score_not_enough(false);
}

TEST_F(TabletUpdatesTest, compaction_score_not_enough_with_persistent_index) {
    test_compaction_score_not_enough(true);
}

// NOLINTNEXTLINE
void TabletUpdatesTest::test_compaction_score_enough_duplicate(bool enable_persistent_index) {
    srand(GetCurrentTimeMicros());
    _tablet = create_tablet(rand(), rand());
    _tablet->set_enable_persistent_index(enable_persistent_index);
    std::vector<int64_t> keys;
    for (int i = 0; i < 100; i++) {
        keys.push_back(i);
    }
    // Delete [0, 1, 2 ... 86)
    Int64Column deletes;
    deletes.append_numbers(keys.data(), sizeof(int64_t) * 86);
    // This (keys and deletes has duplicate keys) is illegal and won't happen in real world
    // but currently underlying implementation still support this, so we test this case anyway
    ASSERT_TRUE(_tablet->rowset_commit(2, create_rowset(_tablet, keys, &deletes)).ok());
    std::this_thread::sleep_for(std::chrono::milliseconds(500));
    const auto& best_tablet =
            StorageEngine::instance()->tablet_manager()->find_best_tablet_to_do_update_compaction(_tablet->data_dir());
    EXPECT_NE(best_tablet, nullptr);
    // the compaction score is enough due to the enough deletion.
    EXPECT_GT(_tablet->updates()->get_compaction_score(), 0);
}

TEST_F(TabletUpdatesTest, compaction_score_enough_duplicate) {
    test_compaction_score_enough_duplicate(false);
}

TEST_F(TabletUpdatesTest, compaction_score_enough_duplicate_with_persistent_index) {
    test_compaction_score_enough_duplicate(true);
}

void TabletUpdatesTest::test_compaction_score_enough_normal(bool enable_persistent_index) {
    srand(GetCurrentTimeMicros());
    _tablet = create_tablet(rand(), rand());
    _tablet->set_enable_persistent_index(enable_persistent_index);
    std::vector<int64_t> keys;
    for (int i = 0; i < 100; i++) {
        keys.push_back(i);
    }
    ASSERT_TRUE(_tablet->rowset_commit(2, create_rowset(_tablet, keys)).ok());
    // Delete [0, 1, 2 ... 86)
    Int64Column deletes;
    deletes.append_numbers(keys.data(), sizeof(int64_t) * 86);
    ASSERT_TRUE(_tablet->rowset_commit(3, create_rowset(_tablet, {}, &deletes)).ok());
    std::this_thread::sleep_for(std::chrono::milliseconds(500));
    const auto& best_tablet =
            StorageEngine::instance()->tablet_manager()->find_best_tablet_to_do_update_compaction(_tablet->data_dir());
    EXPECT_NE(best_tablet, nullptr);
    // the compaction score is enough due to the enough deletion.
    EXPECT_GT(_tablet->updates()->get_compaction_score(), 0);
}

TEST_F(TabletUpdatesTest, compaction_score_enough_normal) {
    test_compaction_score_enough_normal(false);
}

// NOLINTNEXTLINE
void TabletUpdatesTest::test_horizontal_compaction(bool enable_persistent_index) {
    auto orig = config::vertical_compaction_max_columns_per_group;
    config::vertical_compaction_max_columns_per_group = 5;
    DeferOp unset_config([&] { config::vertical_compaction_max_columns_per_group = orig; });

    int N = 100;
    srand(GetCurrentTimeMicros());
    _tablet = create_tablet(rand(), rand());
    _tablet->set_enable_persistent_index(enable_persistent_index);
    std::vector<int64_t> keys;
    for (int i = 0; i < N; i++) {
        keys.push_back(i);
    }
    ASSERT_TRUE(_tablet->rowset_commit(2, create_rowset(_tablet, keys)).ok());
    std::this_thread::sleep_for(std::chrono::milliseconds(200));
    ASSERT_TRUE(_tablet->rowset_commit(3, create_rowset(_tablet, keys)).ok());
    std::this_thread::sleep_for(std::chrono::milliseconds(200));
    ASSERT_TRUE(_tablet->rowset_commit(4, create_rowset(_tablet, keys)).ok());
    std::this_thread::sleep_for(std::chrono::milliseconds(200));
    ASSERT_EQ(_tablet->updates()->version_history_count(), 4);
    ASSERT_EQ(N, read_tablet(_tablet, 4));
    const auto& best_tablet =
            StorageEngine::instance()->tablet_manager()->find_best_tablet_to_do_update_compaction(_tablet->data_dir());
    EXPECT_EQ(best_tablet->tablet_id(), _tablet->tablet_id());
    EXPECT_GT(best_tablet->updates()->get_compaction_score(), 0);
    ASSERT_TRUE(best_tablet->updates()->compaction(_compaction_mem_tracker.get()).ok());
    std::this_thread::sleep_for(std::chrono::seconds(1));
    EXPECT_EQ(100, read_tablet_and_compare(best_tablet, 4, keys));
    ASSERT_EQ(best_tablet->updates()->num_rowsets(), 1);
    ASSERT_EQ(best_tablet->updates()->version_history_count(), 5);
    // the time interval is not enough after last compaction
    EXPECT_EQ(best_tablet->updates()->get_compaction_score(), -1);
    EXPECT_TRUE(best_tablet->verify().ok());
}

TEST_F(TabletUpdatesTest, horizontal_compaction) {
    test_horizontal_compaction(false);
}

TEST_F(TabletUpdatesTest, horizontal_compaction_with_persistent_index) {
    test_horizontal_compaction(true);
}

TEST_F(TabletUpdatesTest, horizontal_compaction_with_sort_key) {
    auto orig = config::vertical_compaction_max_columns_per_group;
    config::vertical_compaction_max_columns_per_group = 5;
    DeferOp unset_config([&] { config::vertical_compaction_max_columns_per_group = orig; });

    int N = 100;
    int loop = 4;
    srand(GetCurrentTimeMicros());
    _tablet = create_tablet_with_sort_key(rand(), rand(), {1, 2});

    std::vector<int64_t> sorted_keys;
    for (int i = 0; i < 100; i++) {
        for (int j = 0; j < loop; j++) {
            sorted_keys.emplace_back(100 * j + i);
        }
    }
    for (int i = 0; i < loop; i++) {
        std::vector<int64_t> keys;
        for (int j = 0; j < N; j++) {
            keys.push_back(i * 100 + j);
        }
        ASSERT_TRUE(_tablet->rowset_commit(2 + i, create_rowset(_tablet, keys)).ok());
        std::this_thread::sleep_for(std::chrono::milliseconds(200));
    }
    ASSERT_EQ(N * loop, read_tablet(_tablet, loop + 1));
    const auto& best_tablet =
            StorageEngine::instance()->tablet_manager()->find_best_tablet_to_do_update_compaction(_tablet->data_dir());
    EXPECT_EQ(best_tablet->tablet_id(), _tablet->tablet_id());
    EXPECT_GT(best_tablet->updates()->get_compaction_score(), 0);
    ASSERT_TRUE(best_tablet->updates()->compaction(_compaction_mem_tracker.get()).ok());
    std::this_thread::sleep_for(std::chrono::seconds(1));
    EXPECT_EQ(N * loop, read_tablet_and_compare(best_tablet, loop + 1, sorted_keys));
    ASSERT_EQ(best_tablet->updates()->num_rowsets(), 1);
    ASSERT_EQ(best_tablet->updates()->version_history_count(), loop + 2);
    // the time interval is not enough after last compaction
    EXPECT_EQ(best_tablet->updates()->get_compaction_score(), -1);

    auto schema = ChunkHelper::convert_schema(_tablet->thread_safe_get_tablet_schema());
    auto sk_chunk = ChunkHelper::new_chunk(schema, loop);
    auto& cols = sk_chunk->columns();
    for (int i = 0; i < loop; i++) {
        int64_t key = sorted_keys[i * 100];
        cols[0]->append_datum(Datum(key));
        cols[1]->append_datum(Datum((int16_t)(key % 100 + 1)));
        cols[2]->append_datum(Datum((int32_t)(key % 1000 + 2)));
    }
    std::vector<RowsetSharedPtr> rowsets;
    ASSERT_TRUE(_tablet->updates()->get_applied_rowsets(loop + 1, &rowsets).ok());
    std::vector<std::string> sk_index_values;
    for (auto& rowset : rowsets) {
        ASSERT_TRUE(rowset->get_segment_sk_index(&sk_index_values).ok());
    }
    ASSERT_EQ(sk_index_values.size(), loop);
    size_t keys = _tablet->thread_safe_get_tablet_schema()->num_short_key_columns();
    for (size_t i = 0; i < loop; i++) {
        SeekTuple tuple(schema, sk_chunk->get(i).datums());
        std::string encoded_key = tuple.short_key_encode(keys, {1, 2}, 0);
        ASSERT_EQ(encoded_key, sk_index_values[i]);
    }
}

TEST_F(TabletUpdatesTest, horizontal_compaction_with_sort_key_error_encode_case) {
    auto orig = config::vertical_compaction_max_columns_per_group;
    config::vertical_compaction_max_columns_per_group = 5;
    DeferOp unset_config([&] { config::vertical_compaction_max_columns_per_group = orig; });

    srand(GetCurrentTimeMicros());
    _tablet = create_tablet_with_sort_key(rand(), rand(), {1, 2});
    ASSERT_TRUE(_tablet->rowset_commit(2, create_rowset_sort_key_error_encode_case(_tablet, {4, 3, 2, 1, 0})).ok());
    std::this_thread::sleep_for(std::chrono::milliseconds(200));
    ASSERT_TRUE(_tablet->rowset_commit(3, create_rowset_sort_key_error_encode_case(_tablet, {9, 8, 7, 6, 5})).ok());
    std::this_thread::sleep_for(std::chrono::milliseconds(200));
    ASSERT_EQ(_tablet->updates()->version_history_count(), 3);
    ASSERT_EQ(10, read_tablet(_tablet, 3));
    const auto& best_tablet =
            StorageEngine::instance()->tablet_manager()->find_best_tablet_to_do_update_compaction(_tablet->data_dir());
    EXPECT_EQ(best_tablet->tablet_id(), _tablet->tablet_id());
    EXPECT_GT(best_tablet->updates()->get_compaction_score(), 0);
    ASSERT_TRUE(best_tablet->updates()->compaction(_compaction_mem_tracker.get()).ok());
    std::this_thread::sleep_for(std::chrono::seconds(1));
    EXPECT_EQ(10, read_tablet_and_compare_sort_key_error_encode_case(best_tablet, 3, {4, 3, 2, 1, 0, 9, 8, 7, 6, 5}));
    ASSERT_EQ(best_tablet->updates()->num_rowsets(), 1);
    ASSERT_EQ(best_tablet->updates()->version_history_count(), 4);
    // the time interval is not enough after last compaction
    EXPECT_EQ(best_tablet->updates()->get_compaction_score(), -1);
}

TEST_F(TabletUpdatesTest, horizontal_compaction_with_nullable_sort_key) {
    auto orig = config::vertical_compaction_max_columns_per_group;
    config::vertical_compaction_max_columns_per_group = 5;
    DeferOp unset_config([&] { config::vertical_compaction_max_columns_per_group = orig; });

    {
        int N = 10;
        srand(GetCurrentTimeMicros());
        _tablet = create_tablet_with_nullable_sort_key(rand(), rand(), {2});
        std::vector<int64_t> keys;
        for (int i = 0; i < N; i++) {
            keys.push_back(i);
        }
        ASSERT_TRUE(_tablet->rowset_commit(2, create_nullable_sort_key_rowset(_tablet, {{1, 2, 3, 4, 5, 6, 7, 8},
                                                                                        {8, 7, 6, 5, 4, 3, 2, 1},
                                                                                        {-1, -1, -1, -1, 5, 6, 7, 8}}))
                            .ok());
        std::this_thread::sleep_for(std::chrono::milliseconds(200));
        ASSERT_TRUE(
                _tablet->rowset_commit(3, create_nullable_sort_key_rowset(_tablet, {{5, 6, 7, 8, 9, 10, 11, 12},
                                                                                    {12, 11, 10, 9, 8, 7, 6, 5},
                                                                                    {-1, -1, -1, -1, 9, 10, 11, 12}}))
                        .ok());
        std::this_thread::sleep_for(std::chrono::milliseconds(200));
        ASSERT_EQ(_tablet->updates()->version_history_count(), 3);
        ASSERT_EQ(12, read_tablet(_tablet, 3));
        const auto& best_tablet = StorageEngine::instance()->tablet_manager()->find_best_tablet_to_do_update_compaction(
                _tablet->data_dir());
        EXPECT_EQ(best_tablet->tablet_id(), _tablet->tablet_id());
        EXPECT_GT(best_tablet->updates()->get_compaction_score(), 0);
        ASSERT_TRUE(best_tablet->updates()->compaction(_compaction_mem_tracker.get()).ok());
        std::this_thread::sleep_for(std::chrono::seconds(1));
        EXPECT_EQ(12, read_tablet_and_compare_nullable_sort_key(best_tablet, 3,
                                                                {{1, 5, 2, 6, 3, 7, 4, 8, 9, 10, 11, 12},
                                                                 {8, 12, 7, 11, 6, 10, 5, 9, 8, 7, 6, 5},
                                                                 {-1, -1, -1, -1, -1, -1, -1, -1, 9, 10, 11, 12}}));
        ASSERT_EQ(best_tablet->updates()->num_rowsets(), 1);
        ASSERT_EQ(best_tablet->updates()->version_history_count(), 4);
        // the time interval is not enough after last compaction
        EXPECT_EQ(best_tablet->updates()->get_compaction_score(), -1);
    }

    {
        int N = 10;
        srand(GetCurrentTimeMicros());
        _tablet = create_tablet_with_nullable_sort_key(rand(), rand(), {1, 2});
        std::vector<int64_t> keys;
        for (int i = 0; i < N; i++) {
            keys.push_back(i);
        }
        ASSERT_TRUE(_tablet->rowset_commit(2, create_nullable_sort_key_rowset(_tablet,
                                                                              {
                                                                                      {1, 2, 3, 4, 5, 6, 7, 8},
                                                                                      {-1, -1, -1, -1, 5, 6, 7, 8},
                                                                                      {8, 7, 6, 5, 4, 3, 2, 1},
                                                                              }))
                            .ok());
        std::this_thread::sleep_for(std::chrono::milliseconds(200));
        ASSERT_TRUE(_tablet->rowset_commit(3, create_nullable_sort_key_rowset(_tablet,
                                                                              {
                                                                                      {5, 6, 7, 8, 9, 10, 11, 12},
                                                                                      {-1, -1, -1, -1, 9, 10, 11, 12},
                                                                                      {12, 11, 10, 9, 8, 7, 6, 5},
                                                                              }))
                            .ok());
        std::this_thread::sleep_for(std::chrono::milliseconds(200));
        ASSERT_EQ(_tablet->updates()->version_history_count(), 3);
        ASSERT_EQ(12, read_tablet(_tablet, 3));
        const auto& best_tablet = StorageEngine::instance()->tablet_manager()->find_best_tablet_to_do_update_compaction(
                _tablet->data_dir());
        EXPECT_EQ(best_tablet->tablet_id(), _tablet->tablet_id());
        EXPECT_GT(best_tablet->updates()->get_compaction_score(), 0);
        ASSERT_TRUE(best_tablet->updates()->compaction(_compaction_mem_tracker.get()).ok());
        std::this_thread::sleep_for(std::chrono::seconds(1));
        EXPECT_EQ(12, read_tablet_and_compare_nullable_sort_key(best_tablet, 3,
                                                                {
                                                                        {1, 2, 3, 4, 5, 6, 7, 8, 9, 10, 11, 12},
                                                                        {-1, -1, -1, -1, -1, -1, -1, -1, 9, 10, 11, 12},
                                                                        {8, 7, 6, 5, 12, 11, 10, 9, 8, 7, 6, 5},
                                                                }));
        ASSERT_EQ(best_tablet->updates()->num_rowsets(), 1);
        ASSERT_EQ(best_tablet->updates()->version_history_count(), 4);
        // the time interval is not enough after last compaction
        EXPECT_EQ(best_tablet->updates()->get_compaction_score(), -1);
    }
}

void TabletUpdatesTest::test_vertical_compaction(bool enable_persistent_index) {
    auto orig = config::vertical_compaction_max_columns_per_group;
    config::vertical_compaction_max_columns_per_group = 1;
    DeferOp unset_config([&] { config::vertical_compaction_max_columns_per_group = orig; });

    int N = 100;
    srand(GetCurrentTimeMicros());
    _tablet = create_tablet(rand(), rand());
    _tablet->set_enable_persistent_index(enable_persistent_index);
    std::vector<int64_t> keys;
    for (int i = 0; i < N; i++) {
        keys.push_back(i);
    }
    ASSERT_TRUE(_tablet->rowset_commit(2, create_rowset(_tablet, keys)).ok());
    std::this_thread::sleep_for(std::chrono::milliseconds(200));
    ASSERT_TRUE(_tablet->rowset_commit(3, create_rowset(_tablet, keys)).ok());
    std::this_thread::sleep_for(std::chrono::milliseconds(200));
    ASSERT_TRUE(_tablet->rowset_commit(4, create_rowset(_tablet, keys)).ok());
    std::this_thread::sleep_for(std::chrono::milliseconds(200));
    ASSERT_EQ(_tablet->updates()->version_history_count(), 4);
    ASSERT_EQ(N, read_tablet(_tablet, 4));
    const auto& best_tablet =
            StorageEngine::instance()->tablet_manager()->find_best_tablet_to_do_update_compaction(_tablet->data_dir());
    EXPECT_EQ(best_tablet->tablet_id(), _tablet->tablet_id());
    EXPECT_GT(best_tablet->updates()->get_compaction_score(), 0);
    ASSERT_TRUE(best_tablet->updates()->compaction(_compaction_mem_tracker.get()).ok());
    std::this_thread::sleep_for(std::chrono::seconds(1));
    EXPECT_EQ(100, read_tablet_and_compare(best_tablet, 4, keys));
    ASSERT_EQ(best_tablet->updates()->num_rowsets(), 1);
    ASSERT_EQ(best_tablet->updates()->version_history_count(), 5);
    // the time interval is not enough after last compaction
    EXPECT_EQ(best_tablet->updates()->get_compaction_score(), -1);
}

TEST_F(TabletUpdatesTest, vertical_compaction) {
    test_vertical_compaction(false);
}

TEST_F(TabletUpdatesTest, vertical_compaction_with_persistent_index) {
    test_vertical_compaction(true);
}

TEST_F(TabletUpdatesTest, vertical_compaction_with_sort_key) {
    auto orig = config::vertical_compaction_max_columns_per_group;
    config::vertical_compaction_max_columns_per_group = 1;
    DeferOp unset_config([&] { config::vertical_compaction_max_columns_per_group = orig; });

    int N = 100;
    int loop = 4;
    srand(GetCurrentTimeMicros());
    _tablet = create_tablet_with_sort_key(rand(), rand(), {1, 2});
    std::vector<int64_t> sorted_keys;
    for (int i = 0; i < 100; i++) {
        for (int j = 0; j < loop; j++) {
            sorted_keys.emplace_back(100 * j + i);
        }
    }

    for (int i = 0; i < loop; i++) {
        std::vector<int64_t> keys;
        for (int j = 0; j < N; j++) {
            keys.push_back(i * 100 + j);
        }
        ASSERT_TRUE(_tablet->rowset_commit(2 + i, create_rowset(_tablet, keys)).ok());
        std::this_thread::sleep_for(std::chrono::milliseconds(200));
    }

    ASSERT_EQ(N * loop, read_tablet(_tablet, loop + 1));
    const auto& best_tablet =
            StorageEngine::instance()->tablet_manager()->find_best_tablet_to_do_update_compaction(_tablet->data_dir());
    EXPECT_EQ(best_tablet->tablet_id(), _tablet->tablet_id());
    EXPECT_GT(best_tablet->updates()->get_compaction_score(), 0);
    ASSERT_TRUE(best_tablet->updates()->compaction(_compaction_mem_tracker.get()).ok());
    std::this_thread::sleep_for(std::chrono::seconds(1));
    EXPECT_EQ(N * loop, read_tablet_and_compare(best_tablet, loop + 1, sorted_keys));
    ASSERT_EQ(best_tablet->updates()->num_rowsets(), 1);
    ASSERT_EQ(best_tablet->updates()->version_history_count(), loop + 2);
    // the time interval is not enough after last compaction
    EXPECT_EQ(best_tablet->updates()->get_compaction_score(), -1);

    auto schema = ChunkHelper::convert_schema(_tablet->thread_safe_get_tablet_schema());
    auto sk_chunk = ChunkHelper::new_chunk(schema, loop);
    auto& cols = sk_chunk->columns();
    for (int i = 0; i < loop; i++) {
        int64_t key = sorted_keys[i * 100];
        cols[0]->append_datum(Datum(key));
        cols[1]->append_datum(Datum((int16_t)(key % 100 + 1)));
        cols[2]->append_datum(Datum((int32_t)(key % 1000 + 2)));
    }
    std::vector<RowsetSharedPtr> rowsets;
    ASSERT_TRUE(_tablet->updates()->get_applied_rowsets(loop + 1, &rowsets).ok());
    std::vector<std::string> sk_index_values;
    for (auto& rowset : rowsets) {
        ASSERT_TRUE(rowset->get_segment_sk_index(&sk_index_values).ok());
    }
    ASSERT_EQ(sk_index_values.size(), loop);
    size_t keys = _tablet->thread_safe_get_tablet_schema()->num_short_key_columns();
    for (size_t i = 0; i < loop; i++) {
        SeekTuple tuple(schema, sk_chunk->get(i).datums());
        std::string encoded_key = tuple.short_key_encode(keys, {1, 2}, 0);
        ASSERT_EQ(encoded_key, sk_index_values[i]);
    }
}

void TabletUpdatesTest::test_compaction_with_empty_rowset(bool enable_persistent_index, bool vertical,
                                                          bool multi_column_pk) {
    auto orig = config::vertical_compaction_max_columns_per_group;
    config::vertical_compaction_max_columns_per_group = vertical ? 1 : 20;
    DeferOp unset_config([&] { config::vertical_compaction_max_columns_per_group = orig; });
    int N = 10000;
    srand(GetCurrentTimeMicros());
    _tablet = create_tablet(rand(), rand(), multi_column_pk);
    _tablet->set_enable_persistent_index(enable_persistent_index);
    std::vector<int64_t> keys2;
    for (int i = 0; i < N; i++) {
        keys2.push_back(i * 3);
    }
    ASSERT_TRUE(_tablet->rowset_commit(2, create_rowset(_tablet, keys2)).ok());
    std::vector<int64_t> keys3;
    for (int i = 0; i < N; i++) {
        keys3.push_back(i * 3 + 2);
    }
    ASSERT_TRUE(_tablet->rowset_commit(3, create_rowset(_tablet, keys3)).ok());

    std::vector<int64_t> keys4;
    ASSERT_TRUE(_tablet->rowset_commit(4, create_rowset(_tablet, keys4)).ok());

    std::vector<int64_t> keys5;
    for (int i = 0; i < N; i++) {
        keys5.push_back(i * 3 + 2);
    }
    ASSERT_TRUE(_tablet->rowset_commit(5, create_rowset(_tablet, keys5)).ok());
    {
        // used for wait merely
        std::vector<RowsetSharedPtr> dummy_rowsets;
        ASSERT_TRUE(_tablet->updates()->get_applied_rowsets(5, &dummy_rowsets).ok());
    }
    ASSERT_TRUE(_tablet->updates()->compaction(_compaction_mem_tracker.get()).ok());
    // Wait until compaction applied.
    while (true) {
        std::vector<RowsetSharedPtr> dummy_rowsets;
        EditVersion full_version;
        ASSERT_TRUE(_tablet->updates()->get_applied_rowsets(5, &dummy_rowsets, &full_version).ok());
        if (full_version.minor_number() == 1) {
            break;
        }
        std::cerr << "waiting for compaction applied\n";
        std::this_thread::sleep_for(std::chrono::milliseconds(200));
    }
}

TEST_F(TabletUpdatesTest, compaction_with_empty_rowset) {
    test_compaction_with_empty_rowset(false, true, false);
    test_compaction_with_empty_rowset(false, true, true);
    test_compaction_with_empty_rowset(false, false, false);
    test_compaction_with_empty_rowset(false, false, true);
    test_compaction_with_empty_rowset(true, true, false);
    test_compaction_with_empty_rowset(true, true, true);
    test_compaction_with_empty_rowset(true, false, false);
    test_compaction_with_empty_rowset(true, false, true);
}

// NOLINTNEXTLINE
void TabletUpdatesTest::test_load_snapshot_incremental(bool enable_persistent_index) {
    srand(GetCurrentTimeMicros());
    auto tablet0 = create_tablet(rand(), rand());
    auto tablet1 = create_tablet(rand(), rand());
    tablet0->set_enable_persistent_index(enable_persistent_index);
    tablet1->set_enable_persistent_index(enable_persistent_index);

    DeferOp defer([&]() {
        auto tablet_mgr = StorageEngine::instance()->tablet_manager();
        (void)tablet_mgr->drop_tablet(tablet0->tablet_id());
        (void)tablet_mgr->drop_tablet(tablet1->tablet_id());
        (void)fs::remove_all(tablet0->schema_hash_path());
        (void)fs::remove_all(tablet1->schema_hash_path());
    });

    std::vector<int64_t> keys0{0, 1, 2, 3, 4, 5, 6, 7, 8, 9};
    for (int i = 0; i < 10; i++) {
        ASSERT_TRUE(tablet0->rowset_commit(i + 2 /*version*/, create_rowset(tablet0, keys0)).ok());
    }

    std::vector<int64_t> keys1{0, 1, 2, 3};
    for (int i = 0; i < 2; i++) {
        ASSERT_TRUE(tablet1->rowset_commit(i + 2 /*version*/, create_rowset(tablet1, keys1)).ok());
    }

    auto snapshot_dir = SnapshotManager::instance()->snapshot_incremental(tablet0, {4, 5, 6}, 3600);
    ASSERT_TRUE(snapshot_dir.ok()) << snapshot_dir.status();

    DeferOp defer1([&]() { (void)fs::remove_all(*snapshot_dir); });

    auto meta_dir = SnapshotManager::instance()->get_schema_hash_full_path(tablet0, *snapshot_dir);
    auto snapshot_meta = SnapshotManager::instance()->parse_snapshot_meta(meta_dir + "/meta");
    ASSERT_TRUE(snapshot_meta.ok()) << snapshot_meta.status();

    std::set<std::string> files;
    auto st = fs::list_dirs_files(meta_dir, nullptr, &files);
    ASSERT_TRUE(st.ok()) << st;
    files.erase("meta");

    for (const auto& f : files) {
        std::string src = meta_dir + "/" + f;
        std::string dst = tablet1->schema_hash_path() + "/" + f;
        st = FileSystem::Default()->link_file(src, dst);
        ASSERT_TRUE(st.ok()) << st;
        LOG(INFO) << "Linked " << src << " to " << dst;
    }
    // Pretend that tablet0 is a peer replica of tablet1
    snapshot_meta->tablet_meta().set_tablet_id(tablet1->tablet_id());
    snapshot_meta->tablet_meta().set_schema_hash(tablet1->schema_hash());
    for (auto& rm : snapshot_meta->rowset_metas()) {
        rm.set_tablet_id(tablet1->tablet_id());
    }

    st = tablet1->updates()->load_snapshot(*snapshot_meta);
    ASSERT_TRUE(st.ok()) << st;
    ASSERT_EQ(6, tablet1->updates()->max_version());
    ASSERT_EQ(6, tablet1->updates()->version_history_count());
    EXPECT_EQ(10, read_tablet(tablet1, 6));

    auto tablet2 = load_same_tablet_from_store(tablet1);
    ASSERT_EQ(6, tablet2->updates()->max_version());
    ASSERT_EQ(6, tablet2->updates()->version_history_count());
    EXPECT_EQ(10, read_tablet(tablet2, 6));
}

TEST_F(TabletUpdatesTest, load_snapshot_incremental) {
    test_load_snapshot_incremental(false);
}

TEST_F(TabletUpdatesTest, load_snapshot_incremental_with_persistent_index) {
    test_load_snapshot_incremental(true);
}

// NOLINTNEXTLINE
void TabletUpdatesTest::test_load_snapshot_incremental_ignore_already_committed_version(bool enable_persistent_index) {
    srand(GetCurrentTimeMicros());
    auto tablet0 = create_tablet(rand(), rand());
    auto tablet1 = create_tablet(rand(), rand());
    tablet0->set_enable_persistent_index(enable_persistent_index);
    tablet1->set_enable_persistent_index(enable_persistent_index);

    DeferOp defer([&]() {
        auto tablet_mgr = StorageEngine::instance()->tablet_manager();
        (void)tablet_mgr->drop_tablet(tablet0->tablet_id());
        (void)tablet_mgr->drop_tablet(tablet1->tablet_id());
        (void)fs::remove_all(tablet0->schema_hash_path());
        (void)fs::remove_all(tablet1->schema_hash_path());
    });

    std::vector<int64_t> keys0{0, 1, 2, 3, 4, 5, 6, 7, 8, 9};
    for (int i = 0; i < 10; i++) {
        ASSERT_TRUE(tablet0->rowset_commit(i + 2 /*version*/, create_rowset(tablet0, keys0)).ok());
    }

    std::vector<int64_t> keys1{0, 1, 2, 3};
    for (int i = 0; i < 2; i++) {
        ASSERT_TRUE(tablet1->rowset_commit(i + 2 /*version*/, create_rowset(tablet1, keys1)).ok());
    }

    auto snapshot_dir = SnapshotManager::instance()->snapshot_incremental(tablet0, {2, 3, 4, 5, 6}, 3600);
    ASSERT_TRUE(snapshot_dir.ok()) << snapshot_dir.status();

    DeferOp defer1([&]() { (void)fs::remove_all(*snapshot_dir); });

    auto meta_dir = SnapshotManager::instance()->get_schema_hash_full_path(tablet0, *snapshot_dir);
    auto snapshot_meta = SnapshotManager::instance()->parse_snapshot_meta(meta_dir + "/meta");
    ASSERT_TRUE(snapshot_meta.ok()) << snapshot_meta.status();

    std::set<std::string> files;
    auto st = fs::list_dirs_files(meta_dir, nullptr, &files);
    ASSERT_TRUE(st.ok()) << st;
    files.erase("meta");

    for (const auto& f : files) {
        std::string src = meta_dir + "/" + f;
        std::string dst = tablet1->schema_hash_path() + "/" + f;
        st = FileSystem::Default()->link_file(src, dst);
        ASSERT_TRUE(st.ok()) << st;
        LOG(INFO) << "Linked " << src << " to " << dst;
    }
    // Pretend that tablet0 is a peer replica of tablet1
    snapshot_meta->tablet_meta().set_tablet_id(tablet1->tablet_id());
    snapshot_meta->tablet_meta().set_schema_hash(tablet1->schema_hash());
    for (auto& rm : snapshot_meta->rowset_metas()) {
        rm.set_tablet_id(tablet1->tablet_id());
    }

    st = tablet1->updates()->load_snapshot(*snapshot_meta);
    ASSERT_TRUE(st.ok()) << st;
    ASSERT_EQ(6, tablet1->updates()->max_version());
    ASSERT_EQ(6, tablet1->updates()->version_history_count());
    EXPECT_EQ(10, read_tablet(tablet1, 6));

    auto tablet2 = load_same_tablet_from_store(tablet1);
    ASSERT_EQ(6, tablet2->updates()->max_version());
    ASSERT_EQ(6, tablet2->updates()->version_history_count());
    EXPECT_EQ(10, read_tablet(tablet2, 6));
}

TEST_F(TabletUpdatesTest, load_snapshot_incremental_ignore_already_committed_version) {
    test_load_snapshot_incremental_ignore_already_committed_version(false);
}

TEST_F(TabletUpdatesTest, load_snapshot_incremental_ignore_already_committed_version_with_persistent_index) {
    test_load_snapshot_incremental_ignore_already_committed_version(true);
}

// NOLINTNEXTLINE
void TabletUpdatesTest::test_load_snapshot_incremental_mismatched_tablet_id(bool enable_persistent_index) {
    srand(GetCurrentTimeMicros());
    auto tablet0 = create_tablet(rand(), rand());
    auto tablet1 = create_tablet(rand(), rand());
    tablet0->set_enable_persistent_index(enable_persistent_index);
    tablet1->set_enable_persistent_index(enable_persistent_index);

    DeferOp defer([&]() {
        auto tablet_mgr = StorageEngine::instance()->tablet_manager();
        (void)tablet_mgr->drop_tablet(tablet0->tablet_id());
        (void)tablet_mgr->drop_tablet(tablet1->tablet_id());
        (void)fs::remove_all(tablet0->schema_hash_path());
        (void)fs::remove_all(tablet1->schema_hash_path());
    });

    std::vector<int64_t> keys0{0, 1, 2, 3, 4, 5, 6, 7, 8, 9};
    for (int i = 0; i < 10; i++) {
        ASSERT_TRUE(tablet0->rowset_commit(i + 2 /*version*/, create_rowset(tablet0, keys0)).ok());
    }

    std::vector<int64_t> keys1{0, 1, 2, 3};
    for (int i = 0; i < 2; i++) {
        ASSERT_TRUE(tablet1->rowset_commit(i + 2 /*version*/, create_rowset(tablet1, keys1)).ok());
    }

    auto snapshot_dir = SnapshotManager::instance()->snapshot_incremental(tablet0, {4, 5, 6}, 3600);
    ASSERT_TRUE(snapshot_dir.ok()) << snapshot_dir.status();

    DeferOp defer1([&]() { (void)fs::remove_all(*snapshot_dir); });

    auto meta_dir = SnapshotManager::instance()->get_schema_hash_full_path(tablet0, *snapshot_dir);
    auto snapshot_meta = SnapshotManager::instance()->parse_snapshot_meta(meta_dir + "/meta");
    ASSERT_TRUE(snapshot_meta.ok()) << snapshot_meta.status();

    std::set<std::string> files;
    auto st = fs::list_dirs_files(meta_dir, nullptr, &files);
    ASSERT_TRUE(st.ok()) << st;
    files.erase("meta");

    for (const auto& f : files) {
        std::string src = meta_dir + "/" + f;
        std::string dst = tablet1->schema_hash_path() + "/" + f;
        st = FileSystem::Default()->link_file(src, dst);
        ASSERT_TRUE(st.ok()) << st;
        LOG(INFO) << "Linked " << src << " to " << dst;
    }

    st = tablet1->updates()->load_snapshot(*snapshot_meta);
    ASSERT_FALSE(st.ok());
    ASSERT_TRUE(st.to_string().find("mismatched tablet id") != std::string::npos);
}

TEST_F(TabletUpdatesTest, load_snapshot_incremental_mismatched_tablet_id) {
    test_load_snapshot_incremental_mismatched_tablet_id(false);
}

TEST_F(TabletUpdatesTest, load_snapshot_incremental_mismatched_tablet_id_with_persistent_index) {
    test_load_snapshot_incremental_mismatched_tablet_id(true);
}

// NOLINTNEXTLINE
void TabletUpdatesTest::test_load_snapshot_incremental_data_file_not_exist(bool enable_persistent_index) {
    srand(GetCurrentTimeMicros());
    auto tablet0 = create_tablet(rand(), rand());
    auto tablet1 = create_tablet(rand(), rand());
    tablet0->set_enable_persistent_index(enable_persistent_index);
    tablet1->set_enable_persistent_index(enable_persistent_index);

    DeferOp defer([&]() {
        auto tablet_mgr = StorageEngine::instance()->tablet_manager();
        (void)tablet_mgr->drop_tablet(tablet0->tablet_id());
        (void)tablet_mgr->drop_tablet(tablet1->tablet_id());
        (void)fs::remove_all(tablet0->schema_hash_path());
        (void)fs::remove_all(tablet1->schema_hash_path());
    });

    std::vector<int64_t> keys0{0, 1, 2, 3, 4, 5, 6, 7, 8, 9};
    for (int i = 0; i < 10; i++) {
        ASSERT_TRUE(tablet0->rowset_commit(i + 2 /*version*/, create_rowset(tablet0, keys0)).ok());
    }

    std::vector<int64_t> keys1{0, 1, 2, 3};
    for (int i = 0; i < 2; i++) {
        ASSERT_TRUE(tablet1->rowset_commit(i + 2 /*version*/, create_rowset(tablet1, keys1)).ok());
    }

    auto snapshot_dir = SnapshotManager::instance()->snapshot_incremental(tablet0, {4, 5, 6}, 3600);
    ASSERT_TRUE(snapshot_dir.ok()) << snapshot_dir.status();

    DeferOp defer1([&]() { (void)fs::remove_all(*snapshot_dir); });

    auto meta_dir = SnapshotManager::instance()->get_schema_hash_full_path(tablet0, *snapshot_dir);
    auto snapshot_meta = SnapshotManager::instance()->parse_snapshot_meta(meta_dir + "/meta");
    ASSERT_TRUE(snapshot_meta.ok()) << snapshot_meta.status();

    std::set<std::string> files;
    auto st = fs::list_dirs_files(meta_dir, nullptr, &files);
    ASSERT_TRUE(st.ok()) << st;
    files.erase("meta");

    // Pretend that tablet0 is a peer replica of tablet1
    snapshot_meta->tablet_meta().set_tablet_id(tablet1->tablet_id());
    snapshot_meta->tablet_meta().set_schema_hash(tablet1->schema_hash());
    for (auto& rm : snapshot_meta->rowset_metas()) {
        rm.set_tablet_id(tablet1->tablet_id());
    }

    st = tablet1->updates()->load_snapshot(*snapshot_meta);
    ASSERT_FALSE(st.ok());
    ASSERT_TRUE(st.to_string().find("segment file does not exist") != std::string::npos);
    ASSERT_EQ(3, tablet1->updates()->max_version());
    ASSERT_EQ(3, tablet1->updates()->version_history_count());
    EXPECT_EQ(4, read_tablet(tablet1, tablet1->updates()->max_version()));
}

TEST_F(TabletUpdatesTest, load_snapshot_incremental_data_file_not_exist) {
    test_load_snapshot_incremental_data_file_not_exist(false);
}

TEST_F(TabletUpdatesTest, load_snapshot_incremental_data_file_not_exist_with_persistent_index) {
    test_load_snapshot_incremental_data_file_not_exist(true);
}

// NOLINTNEXTLINE
void TabletUpdatesTest::test_load_snapshot_incremental_incorrect_version(bool enable_persistent_index) {
    srand(GetCurrentTimeMicros());
    auto tablet0 = create_tablet(rand(), rand());
    auto tablet1 = create_tablet(rand(), rand());
    tablet0->set_enable_persistent_index(enable_persistent_index);
    tablet1->set_enable_persistent_index(enable_persistent_index);

    DeferOp defer([&]() {
        auto tablet_mgr = StorageEngine::instance()->tablet_manager();
        (void)tablet_mgr->drop_tablet(tablet0->tablet_id());
        (void)tablet_mgr->drop_tablet(tablet1->tablet_id());
        (void)fs::remove_all(tablet0->schema_hash_path());
        (void)fs::remove_all(tablet1->schema_hash_path());
    });

    std::vector<int64_t> keys0{0, 1, 2, 3, 4, 5, 6, 7, 8, 9};
    for (int i = 0; i < 10; i++) {
        ASSERT_TRUE(tablet0->rowset_commit(i + 2 /*version*/, create_rowset(tablet0, keys0)).ok());
    }

    std::vector<int64_t> keys1{0, 1, 2, 3};
    for (int i = 0; i < 2; i++) {
        ASSERT_TRUE(tablet1->rowset_commit(i + 2 /*version*/, create_rowset(tablet1, keys1)).ok());
    }

    auto snapshot_dir = SnapshotManager::instance()->snapshot_incremental(tablet0, {5, 6}, 3600);
    ASSERT_TRUE(snapshot_dir.ok()) << snapshot_dir.status();

    DeferOp defer1([&]() { (void)fs::remove_all(*snapshot_dir); });

    auto meta_dir = SnapshotManager::instance()->get_schema_hash_full_path(tablet0, *snapshot_dir);
    auto snapshot_meta = SnapshotManager::instance()->parse_snapshot_meta(meta_dir + "/meta");
    ASSERT_TRUE(snapshot_meta.ok()) << snapshot_meta.status();

    std::set<std::string> files;
    auto st = fs::list_dirs_files(meta_dir, nullptr, &files);
    ASSERT_TRUE(st.ok()) << st;
    files.erase("meta");

    for (const auto& f : files) {
        std::string src = meta_dir + "/" + f;
        std::string dst = tablet1->schema_hash_path() + "/" + f;
        st = FileSystem::Default()->link_file(src, dst);
        ASSERT_TRUE(st.ok()) << st;
        LOG(INFO) << "Linked " << src << " to " << dst;
    }
    // Pretend that tablet0 is a peer replica of tablet1
    snapshot_meta->tablet_meta().set_tablet_id(tablet1->tablet_id());
    snapshot_meta->tablet_meta().set_schema_hash(tablet1->schema_hash());
    for (auto& rm : snapshot_meta->rowset_metas()) {
        rm.set_tablet_id(tablet1->tablet_id());
    }

    st = tablet1->updates()->load_snapshot(*snapshot_meta);
    ASSERT_TRUE(st.ok()) << st;
}

TEST_F(TabletUpdatesTest, load_snapshot_incremental_incorrect_version) {
    test_load_snapshot_incremental_incorrect_version(false);
}

TEST_F(TabletUpdatesTest, load_snapshot_incremental_incorrect_version_with_persistent_index) {
    test_load_snapshot_incremental_incorrect_version(true);
}

void TabletUpdatesTest::tablets_prepare(const TabletSharedPtr& tablet0, const TabletSharedPtr& tablet1,
                                        std::vector<int32_t>& column_indexes,
                                        const std::shared_ptr<TabletSchema>& partial_schema) {
    std::vector<int64_t> keys0 = {0, 1, 2, 3, 4, 5, 6, 7, 8, 9};
    for (int i = 0; i < 4; i++) {
        ASSERT_TRUE(tablet0->rowset_commit(i + 2 /*version*/, create_rowset(tablet0, keys0)).ok());
    }

    {
        EditVersion version;
        std::vector<RowsetSharedPtr> applied_rowsets;
        ASSERT_TRUE(tablet0->updates()->get_applied_rowsets(5, &applied_rowsets, &version).ok());
    }

    // create a partial rowset, commit but not apply
    tablet0->updates()->stop_apply(true);
    RowsetSharedPtr partial_rowset = create_partial_rowset(tablet0, keys0, column_indexes, partial_schema);
    ASSERT_TRUE(tablet0->rowset_commit(6, partial_rowset).ok());
    ASSERT_EQ(tablet0->updates()->max_version(), 6);
    EditVersion latest_applied_verison;
    tablet0->updates()->get_latest_applied_version(&latest_applied_verison);
    ASSERT_EQ(latest_applied_verison.major_number(), 5);
    LOG(INFO) << "commit partial rowset success";

    // create rowsets for tablet1
    std::vector<int64_t> keys1 = {0, 1, 2, 3};
    for (int i = 0; i < 2; i++) {
        ASSERT_TRUE(tablet1->rowset_commit(i + 2 /*version*/, create_rowset(tablet1, keys1)).ok());
    }
}

void TabletUpdatesTest::snapshot_prepare(const TabletSharedPtr& tablet, const std::vector<int64_t>& delta_versions,
                                         std::string* snapshot_id_path, std::string* snapshot_dir,
                                         std::vector<RowsetSharedPtr>* snapshot_rowsets,
                                         std::vector<RowsetMetaSharedPtr>* snapshot_rowset_metas,
                                         const TabletMetaSharedPtr& snapshot_tablet_meta) {
    std::shared_lock rdlock(tablet->get_header_lock());
    for (int64_t v : delta_versions) {
        auto rowset = tablet->get_inc_rowset_by_version(Version{v, v});
        if (rowset == nullptr && tablet->max_continuous_version() >= v) {
            LOG(WARNING) << "version " << v << " has been merged";
            ASSERT_TRUE(false);
        } else if (rowset == nullptr) {
            LOG(WARNING) << "no incremental rowset " << v;
            ASSERT_TRUE(false);
        }
        snapshot_rowsets->emplace_back(std::move(rowset));
    }

    tablet->generate_tablet_meta_copy_unlocked(snapshot_tablet_meta);
    rdlock.unlock();

    *snapshot_id_path = SnapshotManager::instance()->calc_snapshot_id_path(tablet, 3600);
    ASSERT_TRUE(!snapshot_id_path->empty());
    *snapshot_dir = SnapshotManager::instance()->get_schema_hash_full_path(tablet, *snapshot_id_path);
    (void)fs::remove_all(*snapshot_dir);
    ASSERT_TRUE(fs::create_directories(*snapshot_dir).ok());

    snapshot_rowset_metas->reserve(snapshot_rowsets->size());
    for (const auto& rowset : *snapshot_rowsets) {
        snapshot_rowset_metas->emplace_back(rowset->rowset_meta());
    }
}

void TabletUpdatesTest::load_snapshot(const std::string& meta_dir, const TabletSharedPtr& tablet,
                                      SegmentFooterPB* footer) {
    auto snapshot_meta = SnapshotManager::instance()->parse_snapshot_meta(meta_dir + "/meta");
    ASSERT_TRUE(snapshot_meta.ok()) << snapshot_meta.status();

    std::set<std::string> files;
    ASSERT_TRUE(fs::list_dirs_files(meta_dir, nullptr, &files).ok());
    files.erase("meta");

    for (const auto& f : files) {
        std::string src = meta_dir + "/" + f;
        std::string dst = tablet->schema_hash_path() + "/" + f;
        ASSERT_TRUE(FileSystem::Default()->link_file(src, dst).ok());
        LOG(INFO) << "Linked " << src << " to " << dst;
    }

    // Pretend that tablet0 is a peer replica of tablet1
    snapshot_meta->tablet_meta().set_tablet_id(tablet->tablet_id());
    snapshot_meta->tablet_meta().set_schema_hash(tablet->schema_hash());
    for (auto& rm : snapshot_meta->rowset_metas()) {
        rm.set_tablet_id(tablet->tablet_id());
    }
    LOG(INFO) << "tablet1 start load snapshot";

    ASSERT_TRUE(tablet->updates()->load_snapshot(*snapshot_meta).ok());
    ASSERT_EQ(6, tablet->updates()->max_version());
    ASSERT_EQ(6, tablet->updates()->version_history_count());

    EditVersion full_edit_version;
    std::vector<RowsetSharedPtr> applied_rowsets;
    ASSERT_TRUE(tablet->updates()->get_applied_rowsets(6, &applied_rowsets, &full_edit_version).ok());
    ASSERT_EQ(5, applied_rowsets.size());

    RowsetSharedPtr last_rowset = applied_rowsets.back();
    int64_t num_segments = last_rowset->num_segments();
    ASSERT_EQ(1, num_segments);
    std::string rowset_path = last_rowset->rowset_path();
    std::string segment_path =
            strings::Substitute("$0/$1_$2.dat", rowset_path, last_rowset->rowset_id().to_string(), 0);
    ASSIGN_OR_ABORT(auto fs, FileSystem::CreateSharedFromString("posix://"));
    ASSIGN_OR_ABORT(auto read_file, fs->new_random_access_file(segment_path));

    ASSERT_TRUE(Segment::parse_segment_footer(read_file.get(), footer, nullptr, nullptr).ok());
    LOG(INFO) << "parse segment footer success";
}

void TabletUpdatesTest::test_load_snapshot_incremental_with_partial_rowset_old(bool enable_persistent_index) {
    srand(GetCurrentTimeMicros());
    auto tablet0 = create_tablet(rand(), rand());
    auto tablet1 = create_tablet(rand(), rand());
    tablet0->set_enable_persistent_index(enable_persistent_index);
    tablet1->set_enable_persistent_index(enable_persistent_index);

    DeferOp defer([&]() {
        auto tablet_mgr = StorageEngine::instance()->tablet_manager();
        (void)tablet_mgr->drop_tablet(tablet0->tablet_id());
        (void)tablet_mgr->drop_tablet(tablet1->tablet_id());
        (void)fs::remove_all(tablet0->schema_hash_path());
        (void)fs::remove_all(tablet1->schema_hash_path());
    });

    std::vector<int32_t> column_indexes = {0, 1};
    std::shared_ptr<TabletSchema> partial_schema = TabletSchema::create(tablet1->tablet_schema(), column_indexes);
    tablets_prepare(tablet0, tablet1, column_indexes, partial_schema);

    // try to do snapshot
    std::vector<int64_t> delta_versions = {4, 5, 6};
    TabletMetaSharedPtr snapshot_tablet_meta = std::make_shared<TabletMeta>();
    std::vector<RowsetSharedPtr> snapshot_rowsets;
    std::vector<RowsetMetaSharedPtr> snapshot_rowset_metas;
    std::string snapshot_id_path;
    std::string snapshot_dir;
    snapshot_prepare(tablet0, delta_versions, &snapshot_id_path, &snapshot_dir, &snapshot_rowsets,
                     &snapshot_rowset_metas, snapshot_tablet_meta);

    // link files first and then build snapshot meta file
    for (const auto& rowset : snapshot_rowsets) {
        ASSERT_TRUE(rowset->link_files_to(tablet0->data_dir()->get_meta(), snapshot_dir, rowset->rowset_id()).ok());
    }

    // apply rowset
    tablet0->updates()->stop_apply(false);
    tablet0->updates()->check_for_apply();

    {
        EditVersion version;
        std::vector<RowsetSharedPtr> applied_rowsets;
        Status status = tablet0->updates()->get_applied_rowsets(6, &applied_rowsets, &version);
        EditVersion latest_applied_verison;
        tablet0->updates()->get_latest_applied_version(&latest_applied_verison);
        ASSERT_EQ(latest_applied_verison.major_number(), 6);
    }

    ASSERT_TRUE(SnapshotManager::instance()
                        ->make_snapshot_on_tablet_meta(SNAPSHOT_TYPE_INCREMENTAL, snapshot_dir, tablet0,
                                                       snapshot_rowset_metas, 0, 4 /*TSNAPSHOT_REQ_VERSION2*/)
                        .ok());

    auto meta_dir = SnapshotManager::instance()->get_schema_hash_full_path(tablet0, snapshot_id_path);
    SegmentFooterPB footer;
    load_snapshot(meta_dir, tablet1, &footer);
    ASSERT_EQ(footer.columns_size(), 2);
}

TEST_F(TabletUpdatesTest, load_snapshot_incremental_with_partial_rowset_old) {
    test_load_snapshot_incremental_with_partial_rowset_old(false);
}

void TabletUpdatesTest::test_load_snapshot_incremental_with_partial_rowset_new(bool enable_persistent_index,
                                                                               PartialUpdateCloneCase update_case) {
    srand(GetCurrentTimeMicros());
    auto tablet0 = create_tablet(rand(), rand());
    auto tablet1 = create_tablet(rand(), rand());
    tablet0->set_enable_persistent_index(enable_persistent_index);
    tablet1->set_enable_persistent_index(enable_persistent_index);

    DeferOp defer([&]() {
        auto tablet_mgr = StorageEngine::instance()->tablet_manager();
        (void)tablet_mgr->drop_tablet(tablet0->tablet_id());
        (void)tablet_mgr->drop_tablet(tablet1->tablet_id());
        (void)fs::remove_all(tablet0->schema_hash_path());
        (void)fs::remove_all(tablet1->schema_hash_path());
    });

    std::vector<int32_t> column_indexes = {0, 1};
    std::shared_ptr<TabletSchema> partial_schema = TabletSchema::create(tablet1->tablet_schema(), column_indexes);
    tablets_prepare(tablet0, tablet1, column_indexes, partial_schema);
    if (update_case == CASE4) {
        tablet0->updates()->stop_apply(false);
        tablet0->updates()->check_for_apply();
        {
            EditVersion version;
            std::vector<RowsetSharedPtr> applied_rowsets;
            Status status = tablet0->updates()->get_applied_rowsets(6, &applied_rowsets, &version);
            EditVersion latest_applied_verison;
            tablet0->updates()->get_latest_applied_version(&latest_applied_verison);
            ASSERT_EQ(latest_applied_verison.major_number(), 6);
        }
    }

    // try to do snapshot
    std::vector<int64_t> delta_versions = {4, 5, 6};
    TabletMetaSharedPtr snapshot_tablet_meta = std::make_shared<TabletMeta>();
    std::vector<RowsetSharedPtr> snapshot_rowsets;
    std::vector<RowsetMetaSharedPtr> snapshot_rowset_metas;
    std::string snapshot_id_path;
    std::string snapshot_dir;
    DeferOp remove([&]() {
        (void)fs::remove_all(snapshot_dir);
        (void)fs::remove_all(snapshot_id_path);
    });

    snapshot_prepare(tablet0, delta_versions, &snapshot_id_path, &snapshot_dir, &snapshot_rowsets,
                     &snapshot_rowset_metas, snapshot_tablet_meta);

    ASSERT_TRUE(SnapshotManager::instance()
                        ->make_snapshot_on_tablet_meta(SNAPSHOT_TYPE_INCREMENTAL, snapshot_dir, tablet0,
                                                       snapshot_rowset_metas, 0, 4 /*TSNAPSHOT_REQ_VERSION2*/)
                        .ok());
    switch (update_case) {
    case CASE1: {
        // rowset status is committed in meta, rowset file is partial rowset
        // link files directly
        for (const auto& rowset : snapshot_rowsets) {
            ASSERT_TRUE(rowset->link_files_to(tablet0->data_dir()->get_meta(), snapshot_dir, rowset->rowset_id()).ok());
        }
        break;
    }
    case CASE2: {
        // rowset status is committed in meta, rowset file is partial rowset, but rowset is apply success after link file
        // link files first and do apply
        for (const auto& rowset : snapshot_rowsets) {
            ASSERT_TRUE(rowset->link_files_to(tablet0->data_dir()->get_meta(), snapshot_dir, rowset->rowset_id()).ok());
        }

        tablet0->updates()->stop_apply(false);
        tablet0->updates()->check_for_apply();
        {
            EditVersion version;
            std::vector<RowsetSharedPtr> applied_rowsets;
            Status status = tablet0->updates()->get_applied_rowsets(6, &applied_rowsets, &version);
            EditVersion latest_applied_verison;
            tablet0->updates()->get_latest_applied_version(&latest_applied_verison);
            ASSERT_EQ(latest_applied_verison.major_number(), 6);
        }
        break;
    }
    case CASE3: {
        // rowset status is committed in meta, rowset file is full rowset
        // apply first and then do link files
        tablet0->updates()->stop_apply(false);
        tablet0->updates()->check_for_apply();

        {
            EditVersion version;
            std::vector<RowsetSharedPtr> applied_rowsets;
            Status status = tablet0->updates()->get_applied_rowsets(6, &applied_rowsets, &version);
            EditVersion latest_applied_verison;
            tablet0->updates()->get_latest_applied_version(&latest_applied_verison);
            ASSERT_EQ(latest_applied_verison.major_number(), 6);
        }

        for (const auto& rowset : snapshot_rowsets) {
            ASSERT_TRUE(rowset->link_files_to(tablet0->data_dir()->get_meta(), snapshot_dir, rowset->rowset_id()).ok());
        }
        break;
    }
    case CASE4: {
        // rowset status is applied in meta, rowset file is full rowset
        // rowsets applied success, link files directly
        for (const auto& rowset : snapshot_rowsets) {
            ASSERT_TRUE(rowset->link_files_to(tablet0->data_dir()->get_meta(), snapshot_dir, rowset->rowset_id()).ok());
        }
        break;
    }
    default:
        return;
    }

    auto meta_dir = SnapshotManager::instance()->get_schema_hash_full_path(tablet0, snapshot_id_path);
    SegmentFooterPB footer;
    load_snapshot(meta_dir, tablet1, &footer);
    ASSERT_EQ(footer.columns_size(), 3);
}

TEST_F(TabletUpdatesTest, test_load_snapshot_incremental_with_partial_rowset_new) {
    test_load_snapshot_incremental_with_partial_rowset_new(false, CASE1);
    test_load_snapshot_incremental_with_partial_rowset_new(false, CASE2);
    test_load_snapshot_incremental_with_partial_rowset_new(false, CASE3);
    test_load_snapshot_incremental_with_partial_rowset_new(false, CASE4);
}
// NOLINTNEXTLINE
void TabletUpdatesTest::test_load_snapshot_full(bool enable_persistent_index) {
    srand(GetCurrentTimeMicros());
    auto tablet0 = create_tablet(rand(), rand());
    auto tablet1 = create_tablet(rand(), rand());
    tablet0->set_enable_persistent_index(enable_persistent_index);
    tablet1->set_enable_persistent_index(enable_persistent_index);

    DeferOp defer([&]() {
        auto tablet_mgr = StorageEngine::instance()->tablet_manager();
        (void)tablet_mgr->drop_tablet(tablet0->tablet_id());
        (void)tablet_mgr->drop_tablet(tablet1->tablet_id());
        (void)fs::remove_all(tablet0->schema_hash_path());
        (void)fs::remove_all(tablet1->schema_hash_path());
    });

    std::vector<int64_t> keys0{0, 1, 2, 3, 4, 5, 6, 7, 8, 9};
    for (int i = 0; i < 10; i++) {
        ASSERT_TRUE(tablet0->rowset_commit(i + 2, create_rowset(tablet0, keys0)).ok());
    }

    std::vector<int64_t> keys1{0, 1, 2, 3};
    for (int i = 0; i < 2; i++) {
        ASSERT_TRUE(tablet1->rowset_commit(i + 2, create_rowset(tablet1, keys1)).ok());
    }

    auto st = full_clone(tablet0, 11, tablet1);
    ASSERT_TRUE(st.ok()) << st;
    ASSERT_EQ(11, tablet1->updates()->max_version());
    ASSERT_EQ(1, tablet1->updates()->version_history_count());
    EXPECT_EQ(keys0.size(), read_tablet(tablet1, tablet1->updates()->max_version()));

    // Ensure that the tablet state is valid after process restarted.
    auto tablet2 = load_same_tablet_from_store(tablet1);
    ASSERT_EQ(11, tablet2->updates()->max_version());
    ASSERT_EQ(1, tablet2->updates()->version_history_count());
    EXPECT_EQ(keys0.size(), read_tablet(tablet2, tablet2->updates()->max_version()));
}

TEST_F(TabletUpdatesTest, load_snapshot_full) {
    test_load_snapshot_full(false);
}

TEST_F(TabletUpdatesTest, load_snapshot_full_with_persistent_index) {
    test_load_snapshot_full(true);
}

// NOLINTNEXTLINE
void TabletUpdatesTest::test_load_snapshot_full_file_not_exist(bool enable_persistent_index) {
    srand(GetCurrentTimeMicros());
    auto tablet0 = create_tablet(rand(), rand());
    auto tablet1 = create_tablet(rand(), rand());
    tablet0->set_enable_persistent_index(enable_persistent_index);
    tablet1->set_enable_persistent_index(enable_persistent_index);

    DeferOp defer([&]() {
        auto tablet_mgr = StorageEngine::instance()->tablet_manager();
        (void)tablet_mgr->drop_tablet(tablet0->tablet_id());
        (void)tablet_mgr->drop_tablet(tablet1->tablet_id());
        (void)fs::remove_all(tablet0->schema_hash_path());
        (void)fs::remove_all(tablet1->schema_hash_path());
    });

    std::vector<int64_t> keys0{0, 1, 2, 3, 4, 5, 6, 7, 8, 9};
    for (int i = 0; i < 10; i++) {
        ASSERT_TRUE(tablet0->rowset_commit(i + 2, create_rowset(tablet0, keys0)).ok());
    }

    std::vector<int64_t> keys1{0, 1, 2, 3};
    for (int i = 0; i < 2; i++) {
        ASSERT_TRUE(tablet1->rowset_commit(i + 2, create_rowset(tablet1, keys1)).ok());
    }

    auto snapshot_dir = SnapshotManager::instance()->snapshot_full(tablet0, 11, 3600);
    ASSERT_TRUE(snapshot_dir.ok()) << snapshot_dir.status();

    DeferOp defer1([&]() { (void)fs::remove_all(*snapshot_dir); });

    auto meta_dir = SnapshotManager::instance()->get_schema_hash_full_path(tablet0, *snapshot_dir);
    auto snapshot_meta = SnapshotManager::instance()->parse_snapshot_meta(meta_dir + "/meta");
    ASSERT_TRUE(snapshot_meta.ok()) << snapshot_meta.status();

    std::set<std::string> files;
    auto st = fs::list_dirs_files(meta_dir, nullptr, &files);
    ASSERT_TRUE(st.ok()) << st;
    files.erase("meta");

    // Pretend that tablet0 is a peer replica of tablet1
    snapshot_meta->tablet_meta().set_tablet_id(tablet1->tablet_id());
    snapshot_meta->tablet_meta().set_schema_hash(tablet1->schema_hash());
    for (auto& rm : snapshot_meta->rowset_metas()) {
        rm.set_tablet_id(tablet1->tablet_id());
    }

    // Segment files does not link to the directory of tablet1.
    st = tablet1->updates()->load_snapshot(*snapshot_meta);
    ASSERT_FALSE(st.ok());
    ASSERT_TRUE(st.to_string().find("segment file does not exist") != std::string::npos);
    ASSERT_EQ(3, tablet1->updates()->max_version());
    ASSERT_EQ(3, tablet1->updates()->version_history_count());
    EXPECT_EQ(keys1.size(), read_tablet(tablet1, tablet1->updates()->max_version()));

    // Ensure that the persistent meta is still valid.
    auto tablet2 = load_same_tablet_from_store(tablet1);
    ASSERT_EQ(3, tablet2->updates()->max_version());
    ASSERT_EQ(3, tablet2->updates()->version_history_count());
    EXPECT_EQ(keys1.size(), read_tablet(tablet2, tablet2->updates()->max_version()));
}

TEST_F(TabletUpdatesTest, load_snapshot_full_file_not_exist) {
    test_load_snapshot_full_file_not_exist(false);
}

TEST_F(TabletUpdatesTest, load_snapshot_full_file_not_exist_with_persistent_index) {
    test_load_snapshot_full_file_not_exist(true);
}

// NOLINTNEXTLINE
void TabletUpdatesTest::test_load_snapshot_full_mismatched_tablet_id(bool enable_persistent_index) {
    srand(GetCurrentTimeMicros());
    auto tablet0 = create_tablet(rand(), rand());
    auto tablet1 = create_tablet(rand(), rand());
    tablet0->set_enable_persistent_index(enable_persistent_index);
    tablet1->set_enable_persistent_index(enable_persistent_index);

    DeferOp defer([&]() {
        auto tablet_mgr = StorageEngine::instance()->tablet_manager();
        (void)tablet_mgr->drop_tablet(tablet0->tablet_id());
        (void)tablet_mgr->drop_tablet(tablet1->tablet_id());
        (void)fs::remove_all(tablet0->schema_hash_path());
        (void)fs::remove_all(tablet1->schema_hash_path());
    });

    std::vector<int64_t> keys0{0, 1, 2, 3, 4, 5, 6, 7, 8, 9};
    for (int i = 0; i < 10; i++) {
        ASSERT_TRUE(tablet0->rowset_commit(i + 2, create_rowset(tablet0, keys0)).ok());
    }

    std::vector<int64_t> keys1{0, 1, 2, 3};
    for (int i = 0; i < 2; i++) {
        ASSERT_TRUE(tablet1->rowset_commit(i + 2, create_rowset(tablet1, keys1)).ok());
    }

    auto snapshot_dir = SnapshotManager::instance()->snapshot_full(tablet0, 11, 3600);
    ASSERT_TRUE(snapshot_dir.ok()) << snapshot_dir.status();

    DeferOp defer1([&]() { (void)fs::remove_all(*snapshot_dir); });

    auto meta_dir = SnapshotManager::instance()->get_schema_hash_full_path(tablet0, *snapshot_dir);
    auto snapshot_meta = SnapshotManager::instance()->parse_snapshot_meta(meta_dir + "/meta");
    ASSERT_TRUE(snapshot_meta.ok()) << snapshot_meta.status();

    std::set<std::string> files;
    auto st = fs::list_dirs_files(meta_dir, nullptr, &files);
    ASSERT_TRUE(st.ok()) << st;
    files.erase("meta");

    for (const auto& f : files) {
        std::string src = meta_dir + "/" + f;
        std::string dst = tablet1->schema_hash_path() + "/" + f;
        st = FileSystem::Default()->link_file(src, dst);
        ASSERT_TRUE(st.ok()) << st;
        LOG(INFO) << "Linked " << src << " to " << dst;
    }

    // tablet_id and schema_hash does not match.
    st = tablet1->updates()->load_snapshot(*snapshot_meta);
    ASSERT_FALSE(st.ok());
    ASSERT_TRUE(st.to_string().find("mismatched tablet id") != std::string::npos);
}

TEST_F(TabletUpdatesTest, load_snapshot_full_mismatched_tablet_id) {
    test_load_snapshot_full_mismatched_tablet_id(false);
}

TEST_F(TabletUpdatesTest, load_snapshot_full_mismatched_tablet_id_with_persistent_index) {
    test_load_snapshot_full_mismatched_tablet_id(true);
}

// NOLINTNEXTLINE
void TabletUpdatesTest::test_issue_4193(bool enable_persistent_index) {
    srand(GetCurrentTimeMicros());
    auto tablet0 = create_tablet(rand(), rand());
    auto tablet1 = create_tablet(rand(), rand());
    tablet0->set_enable_persistent_index(enable_persistent_index);
    tablet1->set_enable_persistent_index(enable_persistent_index);

    DeferOp defer([&]() {
        auto tablet_mgr = StorageEngine::instance()->tablet_manager();
        (void)tablet_mgr->drop_tablet(tablet0->tablet_id());
        (void)tablet_mgr->drop_tablet(tablet1->tablet_id());
        (void)fs::remove_all(tablet0->schema_hash_path());
        (void)fs::remove_all(tablet1->schema_hash_path());
    });

    std::vector<int64_t> keys0{0, 1, 2, 3, 4, 5, 6, 7, 8, 9};
    // commit tablet0 to version 11
    for (int i = 0; i < 10; i++) {
        ASSERT_TRUE(tablet0->rowset_commit(i + 2, create_rowset(tablet0, keys0)).ok());
    }

    std::vector<int64_t> keys1{0, 1, 2, 3};
    // commit tablet1 to version 3
    for (int i = 0; i < 2; i++) {
        ASSERT_TRUE(tablet1->rowset_commit(i + 2, create_rowset(tablet1, keys1)).ok());
    }
    keys1 = {10, 11, 12};
    // commit tablet1 extra two pending rowsets
    ASSERT_TRUE(tablet1->rowset_commit(12, create_rowset(tablet1, keys1)).ok());
    ASSERT_TRUE(tablet1->rowset_commit(13, create_rowset(tablet1, keys1)).ok());

    auto st = full_clone(tablet0, 11, tablet1);
    ASSERT_TRUE(st.ok()) << st;
    ASSERT_EQ(13, tablet1->updates()->max_version());
    EXPECT_EQ(keys0.size() + keys1.size(), read_tablet(tablet1, tablet1->updates()->max_version()));

    // Ensure that the tablet state is valid after process restarted.
    auto tablet2 = load_same_tablet_from_store(tablet1);
    ASSERT_EQ(13, tablet2->updates()->max_version());
    EXPECT_EQ(keys0.size() + keys1.size(), read_tablet(tablet2, tablet2->updates()->max_version()));
}

TEST_F(TabletUpdatesTest, test_issue_4193) {
    test_issue_4193(false);
}

TEST_F(TabletUpdatesTest, test_issue_4193_with_persistent_index) {
    test_issue_4193(true);
}

// NOLINTNEXTLINE
void TabletUpdatesTest::test_issue_4181(bool enable_persistent_index) {
    srand(GetCurrentTimeMicros());
    auto tablet0 = create_tablet(rand(), rand());
    auto tablet1 = create_tablet(rand(), rand());
    tablet0->set_enable_persistent_index(enable_persistent_index);
    tablet1->set_enable_persistent_index(enable_persistent_index);

    DeferOp defer([&]() {
        auto tablet_mgr = StorageEngine::instance()->tablet_manager();
        (void)tablet_mgr->drop_tablet(tablet0->tablet_id());
        (void)tablet_mgr->drop_tablet(tablet1->tablet_id());
        (void)fs::remove_all(tablet0->schema_hash_path());
        (void)fs::remove_all(tablet1->schema_hash_path());
    });

    std::vector<int64_t> keys0{0, 1, 2, 3, 4, 5, 6, 7, 8, 9};
    // commit tablet0 to version 11
    for (int i = 0; i < 10; i++) {
        ASSERT_TRUE(tablet0->rowset_commit(i + 2, create_rowset(tablet0, keys0)).ok());
    }

    std::vector<int64_t> keys1{0, 1, 2, 3};
    // commit tablet1 to version 3
    for (int i = 0; i < 2; i++) {
        ASSERT_TRUE(tablet1->rowset_commit(i + 2, create_rowset(tablet1, keys1)).ok());
    }

    auto st = full_clone(tablet0, 9, tablet1);
    ASSERT_TRUE(st.ok()) << st;

    st = full_clone(tablet0, 10, tablet1);
    ASSERT_TRUE(st.ok()) << st;

    st = full_clone(tablet0, 11, tablet1);

    ASSERT_EQ(11, tablet1->updates()->max_version());
    EXPECT_EQ(keys0.size(), read_tablet(tablet1, tablet1->updates()->max_version()));

    // Ensure that the tablet state is valid after process restarted.
    auto tablet2 = load_same_tablet_from_store(tablet1);
    ASSERT_EQ(11, tablet2->updates()->max_version());
    EXPECT_EQ(keys0.size(), read_tablet(tablet2, tablet2->updates()->max_version()));
}

TEST_F(TabletUpdatesTest, test_issue_4181) {
    test_issue_4181(false);
}

TEST_F(TabletUpdatesTest, test_issue_4181_with_persistent_index) {
    test_issue_4181(true);
}

// NOLINTNEXTLINE
void TabletUpdatesTest::test_snapshot_with_empty_rowset(bool enable_persistent_index) {
    srand(GetCurrentTimeMicros());
    auto tablet0 = create_tablet(rand(), rand());
    tablet0->set_enable_persistent_index(enable_persistent_index);

    DeferOp defer([&]() {
        auto tablet_mgr = StorageEngine::instance()->tablet_manager();
        (void)tablet_mgr->drop_tablet(tablet0->tablet_id());
        (void)fs::remove_all(tablet0->schema_hash_path());
    });

    std::vector<int64_t> keys0{0, 1, 2, 3, 4, 5, 6, 7, 8, 9};
    for (int i = 0; i < 10; i++) {
        ASSERT_TRUE(tablet0->rowset_commit(i + 2, create_rowset(tablet0, keys0)).ok());
    }
    // Empty rowset.
    ASSERT_TRUE(tablet0->rowset_commit(12, create_rowset(tablet0, std::vector<int64_t>{})).ok());

    auto res = clone_a_new_replica(tablet0, rand());
    ASSERT_TRUE(res.ok()) << res.status();
    ASSERT_TRUE(*res != nullptr);
    auto tablet1 = std::move(res).value();

    DeferOp defer2([&]() {
        auto tablet_mgr = StorageEngine::instance()->tablet_manager();
        (void)tablet_mgr->drop_tablet(tablet1->tablet_id());
        (void)fs::remove_all(tablet1->schema_hash_path());
    });

    ASSERT_EQ(12, tablet1->updates()->max_version());
    ASSERT_EQ(1, tablet1->updates()->version_history_count());

    MemTracker tracker;
    Status st = tablet1->updates()->compaction(&tracker);
    ASSERT_TRUE(st.ok()) << st;

    // Wait until compaction applied.
    while (true) {
        std::vector<RowsetSharedPtr> rowsets;
        EditVersion full_version;
        ASSERT_TRUE(tablet1->updates()->get_applied_rowsets(12, &rowsets, &full_version).ok());
        if (full_version.minor_number() == 1) {
            break;
        }
        std::cerr << "waiting for compaction applied\n";
        std::this_thread::sleep_for(std::chrono::seconds(1));
    }
    ASSERT_EQ(12, tablet1->updates()->max_version());
    EXPECT_EQ(keys0.size(), read_tablet(tablet1, tablet1->updates()->max_version()));
}

TEST_F(TabletUpdatesTest, snapshot_with_empty_rowset) {
    test_snapshot_with_empty_rowset(false);
}

TEST_F(TabletUpdatesTest, snapshot_with_empty_rowset_with_persistent_index) {
    test_snapshot_with_empty_rowset(true);
}

void TabletUpdatesTest::test_get_column_values(bool enable_persistent_index) {
    srand(GetCurrentTimeMicros());
    auto tablet = create_tablet(rand(), rand());
    DeferOp del_tablet([&]() {
        auto tablet_mgr = StorageEngine::instance()->tablet_manager();
        (void)tablet_mgr->drop_tablet(tablet->tablet_id());
        (void)fs::remove_all(tablet->schema_hash_path());
    });
    tablet->set_enable_persistent_index(enable_persistent_index);
    const int N = 8000;
    std::vector<int64_t> keys;
    for (int i = 0; i < N; i++) {
        keys.push_back(i);
    }
    std::size_t max_rows_per_segment = 1000;
    ASSERT_TRUE(tablet->rowset_commit(2, create_rowsets(tablet, keys, max_rows_per_segment)).ok());
    ASSERT_TRUE(tablet->rowset_commit(3, create_rowsets(tablet, keys, max_rows_per_segment)).ok());
    std::vector<uint32_t> read_column_ids = {1, 2};
    std::vector<std::unique_ptr<Column>> read_columns(read_column_ids.size());
    const auto& tablet_schema = tablet->unsafe_tablet_schema_ref();
    for (auto i = 0; i < read_column_ids.size(); i++) {
        const auto read_column_id = read_column_ids[i];
        auto tablet_column = tablet_schema.column(read_column_id);
        auto column = ChunkHelper::column_from_field_type(tablet_column.type(), tablet_column.is_nullable());
        read_columns[i] = column->clone_empty();
    }
    std::map<uint32_t, std::vector<uint32_t>> rowids_by_rssid;
    int num_segments = N / max_rows_per_segment;
    for (auto i = 0; i < num_segments; i++) {
        const int num_rowids = rand() % max_rows_per_segment;
        std::vector<uint32_t> rowids;
        for (auto i = 0; i < num_rowids; i++) {
            rowids.push_back(rand() % max_rows_per_segment);
        }
        std::sort(rowids.begin(), rowids.end());
        rowids_by_rssid.emplace(i, rowids);
    }
    tablet->updates()->get_column_values(read_column_ids, 0, false, rowids_by_rssid, &read_columns, nullptr,
                                         tablet->tablet_schema());
    auto values_str_generator = [&rowids_by_rssid](const int modulus, const int base) {
        std::stringstream ss;
        ss << "[";
        for (const auto& [rssid, rowids] : rowids_by_rssid) {
            for (const auto rowid : rowids) {
                ss << rowid % modulus + base << ", ";
            }
        }
        std::string values_str = ss.str();
        values_str.pop_back();
        values_str.pop_back();
        values_str.append("]");
        return values_str;
    };
    ASSERT_EQ(values_str_generator(100, 1), read_columns[0]->debug_string());
    ASSERT_EQ(values_str_generator(1000, 2), read_columns[1]->debug_string());
    for (const auto& read_column : read_columns) {
        read_column->reset_column();
    }
    tablet->updates()->get_column_values(read_column_ids, 0, true, rowids_by_rssid, &read_columns, nullptr,
                                         tablet->tablet_schema());
    ASSERT_EQ(std::string("[0, ") + values_str_generator(100, 1).substr(1), read_columns[0]->debug_string());
    ASSERT_EQ(std::string("[0, ") + values_str_generator(1000, 2).substr(1), read_columns[1]->debug_string());
}

TEST_F(TabletUpdatesTest, get_column_values) {
    test_get_column_values(false);
}

TEST_F(TabletUpdatesTest, get_column_values_with_persistent_index) {
    test_get_column_values(true);
}

void TabletUpdatesTest::test_get_missing_version_ranges(const std::vector<int64_t>& versions,
                                                        const std::vector<int64_t>& expected_missing_ranges) {
    auto tablet = create_tablet(rand(), rand());
    DeferOp del_tablet([&]() {
        (void)StorageEngine::instance()->tablet_manager()->drop_tablet(tablet->tablet_id());
        (void)fs::remove_all(tablet->schema_hash_path());
    });
    const int num_keys_per_rowset = 1000;
    auto add_version = [&](int64_t v) {
        std::vector<int64_t> keys;
        for (int i = 0; i < num_keys_per_rowset; i++) {
            keys.push_back(num_keys_per_rowset * i + i);
        }
        auto rs = create_rowset(tablet, keys);
        ASSERT_TRUE(tablet->rowset_commit(v, rs).ok());
    };
    for (auto v : versions) {
        add_version(v);
    }
    vector<int64_t> missing_version_ranges;
    ASSERT_TRUE(tablet->updates()->get_missing_version_ranges(missing_version_ranges).ok());
    ASSERT_EQ(missing_version_ranges, expected_missing_ranges);
}

TEST_F(TabletUpdatesTest, get_missing_version_ranges) {
    srand(GetCurrentTimeMicros());
    test_get_missing_version_ranges({2, 3, 4, 6, 8, 10, 14, 15, 20, 23},
                                    {5, 5, 7, 7, 9, 9, 11, 13, 16, 19, 21, 22, 24});
    test_get_missing_version_ranges({}, {2});
    test_get_missing_version_ranges({2, 3, 4, 5}, {6});
    test_get_missing_version_ranges({3, 4, 5}, {2, 2, 6});
}

TEST_F(TabletUpdatesTest, column_with_row_update) {
    auto tablet = create_tablet_column_with_row(rand(), rand());
    std::vector<int64_t> keys;
    int N = 20;
    for (int i = 0; i < N; i++) {
        keys.push_back(i);
    }
    auto old_enable_check_string_lengths = config::enable_check_string_lengths;
    config::enable_check_string_lengths = true;
    auto rs_err = create_rowset_column_with_row(tablet, keys, true);
    ASSERT_FALSE(rs_err.ok());
    config::enable_check_string_lengths = old_enable_check_string_lengths;
    auto rs = create_rowset_column_with_row(tablet, keys, false);
    ASSERT_TRUE(rs.ok());
    ASSERT_TRUE(tablet->rowset_commit(1, rs.value()).ok());
}

void TabletUpdatesTest::test_get_rowsets_for_incremental_snapshot(const std::vector<int64_t>& versions,
                                                                  const std::vector<int64_t>& missing_ranges,
                                                                  const std::vector<int64_t>& expect_rowset_versions,
                                                                  bool gc, bool expect_error) {
    auto tablet = create_tablet(rand(), rand());
    DeferOp del_tablet([&]() {
        (void)StorageEngine::instance()->tablet_manager()->drop_tablet(tablet->tablet_id());
        (void)fs::remove_all(tablet->schema_hash_path());
    });
    const int num_keys_per_rowset = 1000;
    auto add_version = [&](int64_t v) {
        std::vector<int64_t> keys;
        for (int i = 0; i < num_keys_per_rowset; i++) {
            keys.push_back(num_keys_per_rowset * i + i);
        }
        auto rs = create_rowset(tablet, keys);
        ASSERT_TRUE(tablet->rowset_commit(v, rs).ok());
    };
    for (auto v : versions) {
        add_version(v);
    }
    if (gc) {
        while (true) {
            EditVersion ev;
            tablet->updates()->get_latest_applied_version(&ev);
            if (ev.major_number() == versions.back()) {
                break;
            }
            SleepForMs(50);
        }
        // only keep last version
        tablet->updates()->remove_expired_versions(INT64_MAX);
    }
    std::vector<RowsetSharedPtr> rowsets;
    auto st = tablet->updates()->get_rowsets_for_incremental_snapshot(missing_ranges, rowsets);
    if (expect_error) {
        EXPECT_TRUE(st.is_not_found());
    } else {
        EXPECT_TRUE(st.ok());
    }
    std::vector<int64_t> rowset_versions;
    for (auto& rowset : rowsets) {
        rowset_versions.push_back(rowset->version().first);
    }
    EXPECT_EQ(expect_rowset_versions, rowset_versions);
}

TEST_F(TabletUpdatesTest, get_rowsets_for_incremental_snapshot) {
    srand(GetCurrentTimeMicros());
    test_get_rowsets_for_incremental_snapshot({2}, {3, 4, 6}, {}, false, true);
    test_get_rowsets_for_incremental_snapshot({2, 3, 4, 5}, {3, 3, 6}, {3}, false, false);
    test_get_rowsets_for_incremental_snapshot({2, 3, 4, 5, 6}, {3, 3, 5, 5, 7}, {3, 5}, false, false);
    test_get_rowsets_for_incremental_snapshot({2, 3, 4, 5, 6, 7}, {3, 3, 5, 5, 7}, {3, 5, 7}, false, false);
    // after gc, there will only be version:7 left, should get empty rowset list
    test_get_rowsets_for_incremental_snapshot({2, 3, 4, 5, 6, 7}, {3, 3, 5, 5, 7}, {}, true, false);
}

void TabletUpdatesTest::test_load_snapshot_primary(int64_t num_version, const std::vector<uint64_t>& holes) {
    test_load_snapshot_primary(num_version, holes, false);
    test_load_snapshot_primary(num_version, holes, true);
}

void TabletUpdatesTest::test_load_snapshot_primary(int64_t max_version, const std::vector<uint64_t>& holes,
                                                   bool enable_persistent_index) {
    auto src_tablet = create_tablet(rand(), rand());
    auto dest_tablet = create_tablet(rand(), rand());
    src_tablet->set_enable_persistent_index(enable_persistent_index);
    dest_tablet->set_enable_persistent_index(enable_persistent_index);
    DeferOp defer([&]() {
        auto tablet_mgr = StorageEngine::instance()->tablet_manager();
        (void)tablet_mgr->drop_tablet(src_tablet->tablet_id());
        (void)tablet_mgr->drop_tablet(dest_tablet->tablet_id());
        (void)fs::remove_all(src_tablet->schema_hash_path());
        (void)fs::remove_all(dest_tablet->schema_hash_path());
    });
    const int num_keys_per_rowset = 1000;
    auto add_version = [&](TabletSharedPtr& tablet, int64_t v) {
        std::vector<int64_t> keys;
        for (int i = 0; i < num_keys_per_rowset; i++) {
            keys.push_back(num_keys_per_rowset * i + i);
        }
        auto rs = create_rowset(tablet, keys);
        ASSERT_TRUE(tablet->rowset_commit(v, rs).ok());
    };
    size_t holes_index = 0;
    for (int64_t v = 2; v <= max_version; v++) {
        add_version(src_tablet, v);
        if (holes_index < holes.size() && v == holes[holes_index]) {
            holes_index++;
        } else {
            add_version(dest_tablet, v);
        }
    }
    std::vector<int64_t> missing_version_ranges;
    ASSERT_TRUE(dest_tablet->updates()->get_missing_version_ranges(missing_version_ranges).ok());

    auto snapshot_dir = SnapshotManager::instance()->snapshot_primary(src_tablet, missing_version_ranges, 3600);
    ASSERT_TRUE(snapshot_dir.ok()) << snapshot_dir.status();
    DeferOp defer1([&]() { (void)fs::remove_all(*snapshot_dir); });

    auto meta_dir = SnapshotManager::instance()->get_schema_hash_full_path(src_tablet, *snapshot_dir);
    auto snapshot_meta = SnapshotManager::instance()->parse_snapshot_meta(meta_dir + "/meta");
    ASSERT_TRUE(snapshot_meta.ok()) << snapshot_meta.status();

    std::set<std::string> files;
    auto st = fs::list_dirs_files(meta_dir, nullptr, &files);
    ASSERT_TRUE(st.ok()) << st;
    files.erase("meta");

    for (const auto& f : files) {
        std::string src = meta_dir + "/" + f;
        std::string dst = dest_tablet->schema_hash_path() + "/" + f;
        st = FileSystem::Default()->link_file(src, dst);
        ASSERT_TRUE(st.ok()) << st;
        LOG(INFO) << "Linked " << src << " to " << dst;
    }
    // Pretend that tablet0 is a peer replica of tablet1
    snapshot_meta->tablet_meta().set_tablet_id(dest_tablet->tablet_id());
    snapshot_meta->tablet_meta().set_schema_hash(dest_tablet->schema_hash());
    for (auto& rm : snapshot_meta->rowset_metas()) {
        rm.set_tablet_id(dest_tablet->tablet_id());
    }

    st = dest_tablet->updates()->load_snapshot(*snapshot_meta);
    ASSERT_TRUE(st.ok()) << st;
    ASSERT_EQ(max_version, dest_tablet->updates()->max_version());
}

TEST_F(TabletUpdatesTest, load_snapshot_primary) {
    srand(GetCurrentTimeMicros());
    test_load_snapshot_primary(7, {3, 4, 5});
    test_load_snapshot_primary(7, {3, 5, 7});
}

TEST_F(TabletUpdatesTest, multiple_delete_and_upsert) {
    _tablet = create_tablet(rand(), rand());

    RowsetWriterContext writer_context;
    RowsetId rowset_id = StorageEngine::instance()->next_rowset_id();
    writer_context.rowset_id = rowset_id;
    writer_context.tablet_id = _tablet->tablet_id();
    writer_context.tablet_schema_hash = _tablet->schema_hash();
    writer_context.partition_id = 0;
    writer_context.rowset_path_prefix = _tablet->schema_hash_path();
    writer_context.rowset_state = COMMITTED;
    writer_context.tablet_schema = _tablet->thread_safe_get_tablet_schema();
    writer_context.version.first = 0;
    writer_context.version.second = 0;
    writer_context.segments_overlap = NONOVERLAPPING;
    std::unique_ptr<RowsetWriter> writer;
    EXPECT_TRUE(RowsetFactory::create_rowset_writer(writer_context, &writer).ok());

    // 1. upsert [0, 1, 2 ... 100)
    {
        std::vector<int64_t> keys;
        for (int i = 0; i < 100; i++) {
            keys.emplace_back(i);
        }
        auto schema = ChunkHelper::convert_schema(_tablet->thread_safe_get_tablet_schema());
        auto chunk = ChunkHelper::new_chunk(schema, keys.size());
        auto& cols = chunk->columns();
        for (int64_t key : keys) {
            cols[0]->append_datum(Datum(key));
            cols[1]->append_datum(Datum((int16_t)(key % 100 + 1)));
            cols[2]->append_datum(Datum((int32_t)(key % 100 + 2)));
        }
        CHECK_OK(writer->flush_chunk(*chunk));
    }
    // 2. delete [0, 1, 2 ... 50)
    {
        Int64Column deletes;
        for (int64_t i = 0; i < 50; i++) {
            deletes.append_datum(Datum(i));
        }
        auto schema = ChunkHelper::convert_schema(_tablet->thread_safe_get_tablet_schema());
        auto chunk = ChunkHelper::new_chunk(schema, 0);
        CHECK_OK(writer->flush_chunk_with_deletes(*chunk, deletes));
    }
    // 3. upsert [0, 1, 2 ... 50)
    {
        std::vector<int64_t> keys;
        for (int i = 0; i < 50; i++) {
            keys.emplace_back(i);
        }
        auto schema = ChunkHelper::convert_schema(_tablet->thread_safe_get_tablet_schema());
        auto chunk = ChunkHelper::new_chunk(schema, keys.size());
        auto& cols = chunk->columns();
        for (int64_t key : keys) {
            cols[0]->append_datum(Datum(key));
            cols[1]->append_datum(Datum((int16_t)(key % 100 + 2)));
            cols[2]->append_datum(Datum((int32_t)(key % 100 + 3)));
        }
        CHECK_OK(writer->flush_chunk(*chunk));
    }

    // 4. upsert [100, 102, 103 ... 200) and delete [50, 51, 52 ... 100)
    {
        std::vector<int64_t> keys;
        for (int i = 100; i < 200; i++) {
            keys.emplace_back(i);
        }
        Int64Column deletes;
        for (int64_t i = 50; i < 100; i++) {
            deletes.append_datum(Datum(i));
        }

        auto schema = ChunkHelper::convert_schema(_tablet->thread_safe_get_tablet_schema());
        auto chunk = ChunkHelper::new_chunk(schema, keys.size());
        auto& cols = chunk->columns();
        for (int64_t key : keys) {
            cols[0]->append_datum(Datum(key));
            cols[1]->append_datum(Datum((int16_t)(key % 100 + 1)));
            cols[2]->append_datum(Datum((int32_t)(key % 100 + 2)));
        }
        CHECK_OK(writer->flush_chunk_with_deletes(*chunk, deletes));
    }
    // 5. delete [150, 151, 152 ... 200)
    {
        Int64Column deletes;
        for (int64_t i = 150; i < 200; i++) {
            deletes.append_datum(Datum(i));
        }
        auto schema = ChunkHelper::convert_schema(_tablet->thread_safe_get_tablet_schema());
        auto chunk = ChunkHelper::new_chunk(schema, 0);
        CHECK_OK(writer->flush_chunk_with_deletes(*chunk, deletes));
    }
    RowsetSharedPtr rowset = *writer->build();
    ASSERT_TRUE(_tablet->rowset_commit(2, rowset).ok());

    Schema schema = ChunkHelper::convert_schema(_tablet->thread_safe_get_tablet_schema());
    TabletReader reader(_tablet, Version(0, 2), schema);
    auto iter = create_tablet_iterator(reader, schema);
    ASSERT_TRUE(iter != nullptr);
    std::vector<int64_t> keys;
    for (int i = 0; i < 50; i++) {
        keys.emplace_back(i);
    }
    for (int i = 100; i < 150; i++) {
        keys.emplace_back(i);
    }
    auto chunk = ChunkHelper::new_chunk(iter->schema(), 100);
    auto full_chunk = ChunkHelper::new_chunk(iter->schema(), keys.size());
    auto& cols = full_chunk->columns();
    for (int i = 0; i < 50; i++) {
        cols[0]->append_datum(Datum(keys[i]));
        cols[1]->append_datum(Datum((int16_t)(keys[i] % 100 + 2)));
        cols[2]->append_datum(Datum((int32_t)(keys[i] % 100 + 3)));
    }

    for (int i = 50; i < 100; i++) {
        cols[0]->append_datum(Datum(keys[i]));
        cols[1]->append_datum(Datum((int16_t)(keys[i] % 100 + 1)));
        cols[2]->append_datum(Datum((int32_t)(keys[i] % 100 + 2)));
    }

    size_t count = 0;
    while (true) {
        auto st = iter->get_next(chunk.get());
        if (st.is_end_of_file()) {
            break;
        } else if (st.ok()) {
            for (auto i = 0; i < chunk->num_rows(); i++) {
                EXPECT_EQ(full_chunk->get(count + i).compare(iter->schema(), chunk->get(i)), 0);
            }
            count += chunk->num_rows();
            chunk->reset();
        } else {
            ASSERT_TRUE(false);
        }
    }
    ASSERT_TRUE(count == keys.size());
}

TEST_F(TabletUpdatesTest, test_partial_update_with_lsc) {
    _tablet = create_tablet(rand(), rand());
    std::vector<int64_t> keys;
    int N = 100;
    for (int i = 0; i < N; i++) {
        keys.push_back(i);
    }
    {
        auto rs0 = create_rowset(_tablet, keys);
        int32_t version = 2;
        auto st = _tablet->rowset_commit(version, rs0);
        ASSERT_TRUE(st.ok()) << st.to_string();
        ASSERT_EQ(version, _tablet->updates()->max_version());
        ASSERT_EQ(version, _tablet->updates()->version_history_count());
        ASSERT_EQ(N, read_tablet(_tablet, version));
    }

    {
        int32_t version = 3;
        _tablet->updates()->stop_apply(true);
        std::vector<int32_t> column_indexes = {0, 1};
        std::shared_ptr<TabletSchema> partial_schema = TabletSchema::create(_tablet->tablet_schema(), column_indexes);
        RowsetSharedPtr partial_rowset = create_partial_rowset(_tablet, keys, column_indexes, partial_schema);
        StorageEngine::instance()->update_manager()->on_rowset_finished(_tablet.get(), partial_rowset.get());
        auto st = _tablet->rowset_commit(version, partial_rowset);
        ASSERT_TRUE(st.ok()) << st.to_string();

        TabletSchemaSPtr new_tablet_schema = std::make_shared<TabletSchema>();
        new_tablet_schema->copy_from(_tablet->tablet_schema());
        auto cur_schema_version = new_tablet_schema->schema_version();
        TabletColumn add_col;
        add_col.set_unique_id(3);
        add_col.set_name("v3");
        add_col.set_type(LogicalType::TYPE_INT);
        add_col.set_default_value("0");
        add_col.set_length(4);
        add_col.set_is_nullable(true);
        new_tablet_schema->append_column(add_col);
        new_tablet_schema->set_schema_version(cur_schema_version + 1);
        _tablet->update_max_version_schema(new_tablet_schema);

        _tablet->updates()->stop_apply(false);
        _tablet->updates()->check_for_apply();
        ASSERT_EQ(version, _tablet->updates()->max_version());
        ASSERT_EQ(version, _tablet->updates()->version_history_count());
        ASSERT_EQ(N, read_tablet(_tablet, version));
    }
}

void TabletUpdatesTest::update_and_recover(bool enable_persistent_index) {
    const int N = 10;
    _tablet = create_tablet(rand(), rand());
    _tablet->set_enable_persistent_index(enable_persistent_index);
    ASSERT_EQ(1, _tablet->updates()->version_history_count());

    std::vector<int64_t> keys(N);
    for (int i = 0; i < N; i++) {
        keys[i] = i;
    }
    std::vector<RowsetSharedPtr> rowsets;
    rowsets.reserve(64);
    for (int i = 0; i < 64; i++) {
        rowsets.emplace_back(create_rowset(_tablet, keys, nullptr, false, false));
    }
    auto pool = StorageEngine::instance()->update_manager()->apply_thread_pool();
    int64_t version = 2;
    for (int i = 0; i < rowsets.size(); i++) {
        auto st = _tablet->rowset_commit(version, rowsets[i]);
        ASSERT_TRUE(st.ok()) << st.to_string();
        // Ensure that there is at most one thread doing the version apply job.
        ASSERT_LE(pool->num_threads(), 1);
        ASSERT_EQ(version, _tablet->updates()->max_version());
        ASSERT_EQ(version, _tablet->updates()->version_history_count());
        version++;
    }
    ASSERT_EQ(N, read_tablet(_tablet, version - 1));
    {
        // Delete [0, 1, 2 ... N/2)
        Int64Column deletes;
        deletes.append_numbers(keys.data(), sizeof(int64_t) * keys.size() / 2);
        ASSERT_TRUE(_tablet->rowset_commit(version, create_rowset(_tablet, {}, &deletes)).ok());
        version++;
    }
    ASSERT_EQ(N / 2, read_tablet(_tablet, version - 1));

    _tablet->updates()->set_error("ut_test");
    ASSERT_OK(_tablet->updates()->recover());
    ASSERT_EQ(N / 2, read_tablet(_tablet, version - 1));
    int64_t old_version = version - 1;
    // upsert again
    std::vector<RowsetSharedPtr> rowsets2;
    rowsets2.reserve(64);
    for (int i = 0; i < 64; i++) {
        rowsets2.emplace_back(create_rowset(_tablet, keys, nullptr, false, false));
    }
    for (int i = 0; i < rowsets2.size(); i++) {
        auto st = _tablet->rowset_commit(version, rowsets2[i]);
        ASSERT_TRUE(st.ok()) << st.to_string();
        // Ensure that there is at most one thread doing the version apply job.
        ASSERT_LE(pool->num_threads(), 1);
        ASSERT_EQ(version, _tablet->updates()->max_version());
        ASSERT_EQ(version, _tablet->updates()->version_history_count());
        version++;
    }
    ASSERT_EQ(N, read_tablet(_tablet, version - 1));
    ASSERT_EQ(N / 2, read_tablet(_tablet, old_version));
}

TEST_F(TabletUpdatesTest, test_update_and_recover) {
    update_and_recover(true);
    update_and_recover(false);
}

TEST_F(TabletUpdatesTest, test_recover_rowset_sorter) {
    const int N = 10;
    _tablet = create_tablet(rand(), rand());
    ASSERT_EQ(1, _tablet->updates()->version_history_count());

    std::vector<int64_t> keys(N);
    for (int i = 0; i < N; i++) {
        keys[i] = i;
    }
    std::vector<int64_t> keys2(N);
    for (int i = 0; i < N; i++) {
        keys2[i] = (i + 1) * 1000;
    }
    std::vector<RowsetSharedPtr> rowsets;
    rowsets.reserve(20);
    for (int i = 0; i < 10; i++) {
        rowsets.emplace_back(create_rowset(_tablet, keys, nullptr, false, false));
    }
    for (int i = 0; i < 10; i++) {
        rowsets.emplace_back(create_rowset(_tablet, keys2, nullptr, false, false));
    }
    auto pool = StorageEngine::instance()->update_manager()->apply_thread_pool();
    for (int i = 0; i < rowsets.size(); i++) {
        auto version = i + 2;
        auto st = _tablet->rowset_commit(version, rowsets[i]);
        ASSERT_TRUE(st.ok()) << st.to_string();
        // Ensure that there is at most one thread doing the version apply job.
        ASSERT_LE(pool->num_threads(), 1);
        ASSERT_EQ(version, _tablet->updates()->max_version());
        ASSERT_EQ(version, _tablet->updates()->version_history_count());
    }
    ASSERT_EQ(N * 2, read_tablet(_tablet, rowsets.size() + 1));
    int64_t old_config = config::max_update_compaction_num_singleton_deltas;
    config::max_update_compaction_num_singleton_deltas = 3;
    ASSERT_TRUE(_tablet->updates()->compaction(_compaction_mem_tracker.get()).ok());
    std::random_device rd;
    std::default_random_engine rng(rd());
    std::vector<RowsetSharedPtr> latest_rowsets;
    std::vector<uint32_t> rowset_ids;
    int64_t latest_applied_major_version;
    ASSERT_TRUE(_tablet->updates()
                        ->get_apply_version_and_rowsets(&latest_applied_major_version, &latest_rowsets, &rowset_ids)
                        .ok());
    std::shuffle(latest_rowsets.begin(), latest_rowsets.end(), rng);
    LocalPrimaryKeyRecover::sort_rowsets(&latest_rowsets);
    ASSERT_TRUE(latest_rowsets.size() == 2);
    ASSERT_TRUE(latest_rowsets[0]->rowset_meta()->has_max_compact_input_rowset_id());
    ASSERT_TRUE(latest_rowsets[0]->rowset_meta()->max_compact_input_rowset_id() <
                latest_rowsets[1]->rowset_meta()->get_rowset_seg_id());
    config::max_update_compaction_num_singleton_deltas = old_config;
}

<<<<<<< HEAD
TEST_F(TabletUpdatesTest, test_load_primary_index_failed) {
    const int N = 10;
    _tablet = create_tablet(rand(), rand());
    ASSERT_EQ(1, _tablet->updates()->version_history_count());

    std::vector<int64_t> keys(N);
    for (int i = 0; i < N; i++) {
        keys[i] = i;
    }
    std::vector<int64_t> keys2(N);
    for (int i = 0; i < N; i++) {
        keys2[i] = (i + 1) * 1000;
    }
    std::vector<RowsetSharedPtr> rowsets;
    rowsets.reserve(20);
    for (int i = 0; i < 10; i++) {
        rowsets.emplace_back(create_rowset(_tablet, keys, nullptr, false, false));
    }
    for (int i = 0; i < 10; i++) {
        rowsets.emplace_back(create_rowset(_tablet, keys2, nullptr, false, false));
    }
    auto pool = StorageEngine::instance()->update_manager()->apply_thread_pool();
    for (int i = 0; i < rowsets.size(); i++) {
        auto version = i + 2;
        auto st = _tablet->rowset_commit(version, rowsets[i]);
        ASSERT_TRUE(st.ok()) << st.to_string();
        // Ensure that there is at most one thread doing the version apply job.
        ASSERT_LE(pool->num_threads(), 1);
        ASSERT_EQ(version, _tablet->updates()->max_version());
        ASSERT_EQ(version, _tablet->updates()->version_history_count());
    }
    ASSERT_EQ(N * 2, read_tablet(_tablet, rowsets.size() + 1));

    _tablet->updates()->set_error("ut_test");
    ASSERT_TRUE(_tablet->updates()->is_error());
    config::enable_pindex_rebuild_in_compaction = false;
    auto index_entry = StorageEngine::instance()->update_manager()->index_cache().get_or_create(_tablet->tablet_id());
    auto& index = index_entry->value();
    index.set_status(true, Status::InternalError("ut"));
    _tablet->updates()->reset_error();
    ASSERT_FALSE(_tablet->updates()->is_error());

    ASSERT_TRUE(_tablet->updates()->compaction(_compaction_mem_tracker.get()).ok());
    ASSERT_TRUE(_tablet->updates()->is_error());
=======
TEST_F(TabletUpdatesTest, test_size_tiered_compaction) {
    config::enable_pk_size_tiered_compaction_strategy = true;
    config::size_tiered_level_multiple = 2;
    config::size_tiered_level_num = 7;
    config::size_tiered_min_level_size = 64;
    config::update_compaction_size_threshold = 64 * 1024 * 1024;
    config::update_compaction_per_tablet_min_interval_seconds = 86400;
    _tablet = create_tablet(rand(), rand());
    _tablet->updates()->stop_compaction(true);

    std::vector<RowsetSharedPtr> rowsets;
    std::vector<int64_t> keys;

    // level 0 rowsets
    for (int i = 0; i < 10; i++) {
        keys.clear();
        keys.emplace_back(i);
        rowsets.emplace_back(create_rowset(_tablet, keys, nullptr, false, false));
    }
    int64_t version = 2;
    for (int i = 0; i < rowsets.size(); i++) {
        auto st = _tablet->rowset_commit(version, rowsets[i]);
        ASSERT_TRUE(st.ok()) << st.to_string();
        ASSERT_EQ(version, _tablet->updates()->max_version());
        ASSERT_EQ(version, _tablet->updates()->version_history_count());
        version++;
    }
    ASSERT_EQ(10, read_tablet(_tablet, version - 1));

    // empty rowsets level -1
    rowsets.clear();
    for (int i = 0; i < 2; i++) {
        rowsets.emplace_back(create_rowset(_tablet, keys, nullptr, true, false));
    }
    // delete history rowsets data
    rowsets.emplace_back(create_rowset(_tablet, keys, nullptr, false, false));
    for (int i = 0; i < rowsets.size(); i++) {
        auto st = _tablet->rowset_commit(version, rowsets[i]);
        ASSERT_TRUE(st.ok()) << st.to_string();
        ASSERT_EQ(version, _tablet->updates()->max_version());
        ASSERT_EQ(version, _tablet->updates()->version_history_count());
        version++;
    }
    ASSERT_EQ(10, read_tablet(_tablet, version - 1));

    // high level rowsets
    rowsets.clear();
    int N = 2000;
    for (int i = 1; i < 3; i++) {
        keys.clear();
        for (int j = 0; j < N; j++) {
            keys.emplace_back(i * 10000 + j);
        }
        rowsets.emplace_back(create_rowset(_tablet, keys, nullptr, false, false));
    }
    for (int i = 0; i < rowsets.size(); i++) {
        auto st = _tablet->rowset_commit(version, rowsets[i]);
        ASSERT_TRUE(st.ok()) << st.to_string();
        ASSERT_EQ(version, _tablet->updates()->max_version());
        ASSERT_EQ(version, _tablet->updates()->version_history_count());
        version++;
    }
    ASSERT_EQ(10 + N * 2, read_tablet(_tablet, version - 1));

    rowsets.clear();
    ASSERT_TRUE(_tablet->updates()->get_applied_rowsets(version - 1, &rowsets).ok());
    ASSERT_EQ(15, rowsets.size());

    _tablet->updates()->stop_compaction(false);
    ASSERT_TRUE(_tablet->updates()->compaction_for_size_tiered(_compaction_mem_tracker.get()).ok());

    rowsets.clear();
    ASSERT_TRUE(_tablet->updates()->get_applied_rowsets(version - 1, &rowsets).ok());
    ASSERT_EQ(3, rowsets.size());
>>>>>>> 4b13833f
}

} // namespace starrocks<|MERGE_RESOLUTION|>--- conflicted
+++ resolved
@@ -3037,7 +3037,6 @@
     config::max_update_compaction_num_singleton_deltas = old_config;
 }
 
-<<<<<<< HEAD
 TEST_F(TabletUpdatesTest, test_load_primary_index_failed) {
     const int N = 10;
     _tablet = create_tablet(rand(), rand());
@@ -3082,7 +3081,8 @@
 
     ASSERT_TRUE(_tablet->updates()->compaction(_compaction_mem_tracker.get()).ok());
     ASSERT_TRUE(_tablet->updates()->is_error());
-=======
+}
+
 TEST_F(TabletUpdatesTest, test_size_tiered_compaction) {
     config::enable_pk_size_tiered_compaction_strategy = true;
     config::size_tiered_level_multiple = 2;
@@ -3157,7 +3157,6 @@
     rowsets.clear();
     ASSERT_TRUE(_tablet->updates()->get_applied_rowsets(version - 1, &rowsets).ok());
     ASSERT_EQ(3, rowsets.size());
->>>>>>> 4b13833f
 }
 
 } // namespace starrocks