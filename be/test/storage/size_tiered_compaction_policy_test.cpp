--- conflicted
+++ resolved
@@ -57,13 +57,8 @@
         std::vector<std::string> test_data;
         auto schema = ChunkHelper::convert_schema(*_tablet_schema);
         auto chunk = ChunkHelper::new_chunk(schema, 1024);
-<<<<<<< HEAD
         for (size_t i = 0; i < 1500 * pow(config::size_tiered_level_multiple + 3, level - 2); ++i) {
             test_data.push_back("well" + std::to_string(id++));
-=======
-        for (size_t i = 0; i < 1000 * pow(config::size_tiered_level_multiple + 3, level - 2); ++i) {
-            test_data.push_back("well" + std::to_string(std::rand()));
->>>>>>> 7fd1e7e5
             auto& cols = chunk->columns();
             cols[0]->append_datum(Datum(static_cast<int32_t>(id++)));
             Slice field_1(test_data[i]);
