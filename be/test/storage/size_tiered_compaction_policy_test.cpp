--- conflicted
+++ resolved
@@ -48,17 +48,10 @@
         for (size_t i = 0; i < 1500 * pow(config::size_tiered_level_multiple + 3, level - 2); ++i) {
             test_data.push_back("well" + std::to_string(id++));
             auto& cols = chunk->columns();
-<<<<<<< HEAD
             cols[0]->append_datum(Datum(static_cast<int32_t>(id++)));
             Slice field_1(test_data[i]);
             cols[1]->append_datum(Datum(field_1));
             cols[2]->append_datum(Datum(static_cast<int32_t>(10000 + id++)));
-=======
-            cols[0]->append_datum(vectorized::Datum(static_cast<int32_t>(id++)));
-            Slice field_1(test_data[i]);
-            cols[1]->append_datum(vectorized::Datum(field_1));
-            cols[2]->append_datum(vectorized::Datum(static_cast<int32_t>(id++)));
->>>>>>> d452b283
         }
         CHECK_OK(writer->add_chunk(*chunk));
     }
