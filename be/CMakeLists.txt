# Licensed to the Apache Software Foundation (ASF) under one
# or more contributor license agreements.  See the NOTICE file
# distributed with this work for additional information
# regarding copyright ownership.  The ASF licenses this file
# to you under the Apache License, Version 2.0 (the
# "License"); you may not use this file except in compliance
# with the License.  You may obtain a copy of the License at
#
#   http://www.apache.org/licenses/LICENSE-2.0
#
# Unless required by applicable law or agreed to in writing,
# software distributed under the License is distributed on an
# "AS IS" BASIS, WITHOUT WARRANTIES OR CONDITIONS OF ANY
# KIND, either express or implied.  See the License for the
# specific language governing permissions and limitations
# under the License.

cmake_minimum_required(VERSION 3.5.1)

# set CMAKE_C_COMPILER, this must set before project command
if (DEFINED ENV{CC} AND DEFINED ENV{CXX})
    set(CMAKE_C_COMPILER "$ENV{CC}")
    set(CMAKE_CXX_COMPILER "$ENV{CXX}")
elseif (DEFINED ENV{STARROCKS_GCC_HOME})
    # prefer GCC
    set(CMAKE_C_COMPILER "$ENV{STARROCKS_GCC_HOME}/bin/gcc")
    set(CMAKE_CXX_COMPILER "$ENV{STARROCKS_GCC_HOME}/bin/g++")
elseif (DEFINED ENV{STARROCKS_LLVM_HOME})
    set(CMAKE_C_COMPILER "$ENV{STARROCKS_LLVM_HOME}/bin/clang")
    set(CMAKE_CXX_COMPILER "$ENV{STARROCKS_LLVM_HOME}/bin/clang++")
else()
    message(FATAL_ERROR "STARROCKS_GCC_HOME environment variable is not set")
endif()

project(starrocks CXX C)

# set CMAKE_BUILD_TYPE
if (NOT CMAKE_BUILD_TYPE)
    set(CMAKE_BUILD_TYPE RELEASE)
endif()

string(TOUPPER ${CMAKE_BUILD_TYPE} CMAKE_BUILD_TYPE)
message(STATUS "Build type is ${CMAKE_BUILD_TYPE}")

# set CMAKE_BUILD_TARGET_ARCH
# use `lscpu | grep 'Architecture' | awk '{print $2}'` only support system which language is en_US.UTF-8
execute_process(COMMAND bash "-c" "uname -m"
                OUTPUT_VARIABLE
                CMAKE_BUILD_TARGET_ARCH
                OUTPUT_STRIP_TRAILING_WHITESPACE)
message(STATUS "Build target arch is ${CMAKE_BUILD_TARGET_ARCH}")

# Set dirs
set(BASE_DIR "${CMAKE_CURRENT_SOURCE_DIR}")
set(ENV{STARROCKS_HOME} "${BASE_DIR}/../")
set(BUILD_DIR "${CMAKE_CURRENT_BINARY_DIR}")
set(THIRDPARTY_DIR "$ENV{STARROCKS_THIRDPARTY}/installed/")
set(GENSRC_DIR "${BASE_DIR}/../gensrc/build/")
set(SRC_DIR "${BASE_DIR}/src/")
set(TEST_DIR "${CMAKE_SOURCE_DIR}/test/")
set(OUTPUT_DIR "${BASE_DIR}/output")
set(CONTRIB_DIR "${BASE_DIR}/../contrib/")

if (APPLE)
    set(MAKE_TEST "ON")
else()
    option(MAKE_TEST "ON for make unit test or OFF for not" OFF)
endif()
message(STATUS "make test: ${MAKE_TEST}")

option(WITH_GCOV "Build binary with gcov to get code coverage" OFF)

# Check gcc
if (CMAKE_CXX_COMPILER_ID STREQUAL "GNU")
    if (CMAKE_CXX_COMPILER_VERSION VERSION_LESS "4.8.2")
        message(FATAL_ERROR "Need GCC version at least 4.8.2")
    endif()

    if (CMAKE_CXX_COMPILER_VERSION VERSION_GREATER "7.3.0")
        message(STATUS "GCC version ${CMAKE_CXX_COMPILER_VERSION} is greater than 7.3.0, disable -Werror. Be careful with compile warnings.")
    else()
        #   -Werror: compile warnings should be errors when using the toolchain compiler.
        set(CXX_GCC_FLAGS "${CXX_GCC_FLAGS} -Werror")
    endif()
elseif (CMAKE_CXX_COMPILER_ID STREQUAL "Clang")
elseif (NOT APPLE)
    message(FATAL_ERROR "Compiler should be GNU")
endif()

set(PIC_LIB_PATH "${THIRDPARTY_DIR}")
if(PIC_LIB_PATH)
    message(STATUS "defined PIC_LIB_PATH")
    set(CMAKE_SKIP_RPATH TRUE)
    set(Boost_USE_STATIC_LIBS ON)
    set(Boost_USE_STATIC_RUNTIME ON)
    set(LIBBZ2 ${PIC_LIB_PATH}/lib/libbz2.a)
    set(LIBZ ${PIC_LIB_PATH}/lib/libz.a)
    set(LIBEVENT ${PIC_LIB_PATH}/lib/libevent.a)
else()
    message(STATUS "undefined PIC_LIB_PATH")
    set(Boost_USE_STATIC_LIBS ON)
    set(Boost_USE_STATIC_RUNTIME ON)
    set(LIBBZ2 -lbz2)
    set(LIBZ -lz)
    set(LIBEVENT event)
endif()


# Compile generated source if necessary
message(STATUS "build gensrc if necessary")
execute_process(COMMAND make -C ${BASE_DIR}/../gensrc/
                RESULT_VARIABLE MAKE_GENSRC_RESULT)
if(NOT ${MAKE_GENSRC_RESULT} EQUAL 0 AND NOT APPLE)
    message(FATAL_ERROR "Failed to build ${BASE_DIR}/../gensrc/")
endif()

# Set Boost
set(Boost_DEBUG FALSE)
set(Boost_USE_MULTITHREADED ON)
set(Boost_NO_BOOST_CMAKE ON)
set(BOOST_ROOT ${THIRDPARTY_DIR})
# boost suppress warning is supported on cmake 3.20
# https://cmake.org/cmake/help/latest/module/FindBoost.html
set(Boost_NO_WARN_NEW_VERSIONS ON)

if (NOT APPLE)
    find_package(Boost 1.75.0 REQUIRED COMPONENTS thread regex filesystem system date_time program_options)
else()
    find_package(Boost 1.75.0 COMPONENTS thread regex filesystem system date_time program_options)
endif()
include_directories(${Boost_INCLUDE_DIRS})
message(STATUS ${Boost_LIBRARIES})

set(GPERFTOOLS_HOME "${THIRDPARTY_DIR}/gperftools")

# Set all libraries
add_library(gflags STATIC IMPORTED)
set_target_properties(gflags PROPERTIES IMPORTED_LOCATION ${THIRDPARTY_DIR}/lib/libgflags.a)

add_library(glog STATIC IMPORTED)
set_target_properties(glog PROPERTIES IMPORTED_LOCATION ${THIRDPARTY_DIR}/lib/libglog.a)

add_library(re2 STATIC IMPORTED)
set_target_properties(re2 PROPERTIES IMPORTED_LOCATION ${THIRDPARTY_DIR}/lib/libre2.a)

add_library(pprof STATIC IMPORTED)
set_target_properties(pprof PROPERTIES IMPORTED_LOCATION
    ${GPERFTOOLS_HOME}/lib/libprofiler.a)

add_library(tcmalloc STATIC IMPORTED)
set_target_properties(tcmalloc PROPERTIES IMPORTED_LOCATION
    ${GPERFTOOLS_HOME}/lib/libtcmalloc.a)

add_library(protobuf STATIC IMPORTED)
set_target_properties(protobuf PROPERTIES IMPORTED_LOCATION ${THIRDPARTY_DIR}/lib/libprotobuf.a)

add_library(protoc STATIC IMPORTED)
set_target_properties(protoc PROPERTIES IMPORTED_LOCATION ${THIRDPARTY_DIR}/lib/libprotoc.a)

add_library(gtest STATIC IMPORTED)
set_target_properties(gtest PROPERTIES IMPORTED_LOCATION ${THIRDPARTY_DIR}/lib/libgtest.a)

add_library(gmock STATIC IMPORTED)
set_target_properties(gmock PROPERTIES IMPORTED_LOCATION ${THIRDPARTY_DIR}/lib/libgmock.a)

add_library(snappy STATIC IMPORTED)
set_target_properties(snappy PROPERTIES IMPORTED_LOCATION ${THIRDPARTY_DIR}/lib/libsnappy.a)

add_library(curl STATIC IMPORTED)
set_target_properties(curl PROPERTIES IMPORTED_LOCATION ${THIRDPARTY_DIR}/lib/libcurl.a)

add_library(lz4 STATIC IMPORTED)
set_target_properties(lz4 PROPERTIES IMPORTED_LOCATION ${THIRDPARTY_DIR}/lib/liblz4.a)

add_library(thrift STATIC IMPORTED)
set_target_properties(thrift PROPERTIES IMPORTED_LOCATION ${THIRDPARTY_DIR}/lib/libthrift.a)

add_library(thriftnb STATIC IMPORTED)
set_target_properties(thriftnb PROPERTIES IMPORTED_LOCATION ${THIRDPARTY_DIR}/lib/libthriftnb.a)

add_library(mysql STATIC IMPORTED)
set_target_properties(mysql PROPERTIES IMPORTED_LOCATION ${THIRDPARTY_DIR}/lib/mariadb/libmariadbclient.a)

if (WITH_HDFS)
    add_library(hdfs STATIC IMPORTED)
    set_target_properties(hdfs PROPERTIES IMPORTED_LOCATION ${THIRDPARTY_DIR}/lib/libhdfs.a)
endif()

add_library(libevent STATIC IMPORTED)
set_target_properties(libevent PROPERTIES IMPORTED_LOCATION ${THIRDPARTY_DIR}/lib/libevent.a)

add_library(crypto STATIC IMPORTED)
set_target_properties(crypto PROPERTIES IMPORTED_LOCATION ${THIRDPARTY_DIR}/lib/libcrypto.a)

add_library(openssl STATIC IMPORTED)
set_target_properties(openssl PROPERTIES IMPORTED_LOCATION ${THIRDPARTY_DIR}/lib/libssl.a)

add_library(leveldb STATIC IMPORTED)
set_target_properties(leveldb PROPERTIES IMPORTED_LOCATION ${THIRDPARTY_DIR}/lib/libleveldb.a)

add_library(jemalloc STATIC IMPORTED)
set_target_properties(jemalloc PROPERTIES IMPORTED_LOCATION ${THIRDPARTY_DIR}/lib64/libjemalloc.a)

add_library(brotlicommon STATIC IMPORTED)
set_target_properties(brotlicommon PROPERTIES IMPORTED_LOCATION ${THIRDPARTY_DIR}/lib64/libbrotlicommon.a)

add_library(brotlidec STATIC IMPORTED)
set_target_properties(brotlidec PROPERTIES IMPORTED_LOCATION ${THIRDPARTY_DIR}/lib64/libbrotlidec.a)

add_library(brotlienc STATIC IMPORTED)
set_target_properties(brotlienc PROPERTIES IMPORTED_LOCATION ${THIRDPARTY_DIR}/lib64/libbrotlienc.a)

add_library(zstd STATIC IMPORTED)
set_target_properties(zstd PROPERTIES IMPORTED_LOCATION ${THIRDPARTY_DIR}/lib64/libzstd.a)

add_library(arrow STATIC IMPORTED)
set_target_properties(arrow PROPERTIES IMPORTED_LOCATION ${THIRDPARTY_DIR}/lib64/libarrow.a)

add_library(parquet STATIC IMPORTED)
set_target_properties(parquet PROPERTIES IMPORTED_LOCATION ${THIRDPARTY_DIR}/lib64/libparquet.a)

add_library(brpc STATIC IMPORTED)
set_target_properties(brpc PROPERTIES IMPORTED_LOCATION ${THIRDPARTY_DIR}/lib64/libbrpc.a)

add_library(rocksdb STATIC IMPORTED)
set_target_properties(rocksdb PROPERTIES IMPORTED_LOCATION ${THIRDPARTY_DIR}/lib/librocksdb.a)

add_library(librdkafka_cpp STATIC IMPORTED)
set_target_properties(librdkafka_cpp PROPERTIES IMPORTED_LOCATION ${THIRDPARTY_DIR}/lib/librdkafka++.a)

add_library(librdkafka STATIC IMPORTED)
set_target_properties(librdkafka PROPERTIES IMPORTED_LOCATION ${THIRDPARTY_DIR}/lib/librdkafka.a)

add_library(libs2 STATIC IMPORTED)
set_target_properties(libs2 PROPERTIES IMPORTED_LOCATION ${THIRDPARTY_DIR}/lib/libs2.a)

add_library(bitshuffle STATIC IMPORTED)
set_target_properties(bitshuffle PROPERTIES IMPORTED_LOCATION ${THIRDPARTY_DIR}/lib/libbitshuffle.a)

add_library(roaring STATIC IMPORTED)
set_target_properties(roaring PROPERTIES IMPORTED_LOCATION ${THIRDPARTY_DIR}/lib/libroaring.a)

add_library(cctz STATIC IMPORTED)
set_target_properties(cctz PROPERTIES IMPORTED_LOCATION ${THIRDPARTY_DIR}/lib/libcctz.a)

add_library(benchmark STATIC IMPORTED)
set_target_properties(benchmark PROPERTIES IMPORTED_LOCATION ${THIRDPARTY_DIR}/lib64/libbenchmark.a)

add_library(benchmark_main STATIC IMPORTED)
set_target_properties(benchmark_main PROPERTIES IMPORTED_LOCATION ${THIRDPARTY_DIR}/lib64/libbenchmark_main.a)

add_library(fmt STATIC IMPORTED)
set_target_properties(fmt PROPERTIES IMPORTED_LOCATION ${THIRDPARTY_DIR}/lib64/libfmt.a)

add_library(ryu STATIC IMPORTED)
set_target_properties(ryu PROPERTIES IMPORTED_LOCATION ${THIRDPARTY_DIR}/lib64/libryu.a)

# Disable minidump on aarch64, hence breakpad is not needed.
if ("${CMAKE_BUILD_TARGET_ARCH}" STREQUAL "x86" OR "${CMAKE_BUILD_TARGET_ARCH}" STREQUAL "x86_64")
    add_library(breakpad STATIC IMPORTED)
    set_target_properties(breakpad PROPERTIES IMPORTED_LOCATION ${THIRDPARTY_DIR}/lib/libbreakpad_client.a)
endif()

add_library(hyperscan STATIC IMPORTED)
set_target_properties(hyperscan PROPERTIES IMPORTED_LOCATION ${THIRDPARTY_DIR}/lib/libhs.a)

find_program(THRIFT_COMPILER thrift ${CMAKE_SOURCE_DIR}/bin)

# Check if functions are supported in this platform. All flags will generated
# in gensrc/build/common/env_config.h.
# You can check funcion here which depends on platform. Don't forget add this
# to be/src/common/env_config.h.in
include(CheckFunctionExists)
check_function_exists(sched_getcpu HAVE_SCHED_GETCPU)

# support to pass cxx flags from environment.
set(CXX_COMMON_FLAGS "${CXX_COMMON_FLAGS} $ENV{STARROCKS_CXX_COMMON_FLAGS}")
set(CMAKE_EXE_LINKER_FLAGS "${CMAKE_EXE_LINKER_FLAGS} $ENV{STARROCKS_CXX_LINKER_FLAGS}")

# compiler flags that are common across debug/release builds
#  -Wall: Enable all warnings.
#  -Wno-sign-compare: suppress warnings for comparison between signed and unsigned
#    integers
#   -fno-strict-aliasing: disable optimizations that assume strict aliasing. This
#       is unsafe to do if the code uses casts (which we obviously do).
#  -Wno-unknown-pragmas: suppress warnings for unknown (compiler specific) pragmas
#  -Wno-deprecated: gutil contains deprecated headers
#  -Wno-vla: we use C99-style variable-length arrays
#  -pthread: enable multithreaded malloc
#  -DBOOST_DATE_TIME_POSIX_TIME_STD_CONFIG: enable nanosecond precision for boost
#  -fno-omit-frame-pointers: Keep frame pointer for functions in register
set(CXX_COMMON_FLAGS "${CXX_COMMON_FLAGS} -Wall -Wno-sign-compare -Wno-unknown-pragmas -pthread -Wno-register")
set(CXX_COMMON_FLAGS "${CXX_COMMON_FLAGS} -Wno-strict-aliasing -fno-omit-frame-pointer")
set(CXX_COMMON_FLAGS "${CXX_COMMON_FLAGS} -std=gnu++17 -D__STDC_FORMAT_MACROS")
set(CXX_COMMON_FLAGS "${CXX_COMMON_FLAGS} -Wno-deprecated -Wno-vla -Wno-comment")
set(CXX_COMMON_FLAGS "${CXX_COMMON_FLAGS} -DBOOST_DATE_TIME_POSIX_TIME_STD_CONFIG")
set(CXX_COMMON_FLAGS "${CXX_COMMON_FLAGS} -DBOOST_SYSTEM_NO_DEPRECATED -DBOOST_UUID_RANDOM_PROVIDER_FORCE_POSIX")
set(CXX_COMMON_FLAGS "${CXX_COMMON_FLAGS} -Werror=return-type -Werror=switch")

# When LLVM is used, should give GCC_HOME to get c++11 header to use new string and list
if (CMAKE_CXX_COMPILER_ID STREQUAL "Clang")
    if (DEFINED ENV{STARROCKS_GCC_HOME})
        set(CXX_COMMON_FLAGS "${CXX_COMMON_FLAGS} --gcc-toolchain=$ENV{STARROCKS_GCC_HOME}")
    else()
        message(WARNING "STARROCKS_GCC_HOME evnironment variable is not set, ")
    endif()
endif()

if ("${CMAKE_BUILD_TARGET_ARCH}" STREQUAL "x86" OR "${CMAKE_BUILD_TARGET_ARCH}" STREQUAL "x86_64")
<<<<<<< HEAD
    set(CXX_COMMON_FLAGS "${CXX_COMMON_FLAGS} -msse4.2 -mavx2")
elseif ("${CMAKE_BUILD_TARGET_ARCH}" STREQUAL "aarch64")
    set(CXX_COMMON_FLAGS "${CXX_COMMON_FLAGS} -march=armv8-a+crc")
=======
    set(CXX_COMMON_FLAGS "${CXX_COMMON_FLAGS} -msse4.2")
    if (USE_AVX2)
        set(CXX_COMMON_FLAGS "${CXX_COMMON_FLAGS} -mavx2")
    endif()
>>>>>>> 4a2c202e
endif()
set(CXX_COMMON_FLAGS "${CXX_COMMON_FLAGS}  -Wno-attributes -DS2_USE_GFLAGS -DS2_USE_GLOG")

if (WITH_HDFS)
    set(CXX_COMMON_FLAGS "${CXX_COMMON_FLAGS} -DSTARROCKS_WITH_HDFS")
endif()

if (CMAKE_CXX_COMPILER_VERSION VERSION_GREATER 7.0)
    set(CXX_COMMON_FLAGS "${CXX_COMMON_FLAGS} -faligned-new")
endif()

# For any gcc builds:
#   -g: Enable symbols for profiler tools
#   -Wno-unused-local-typedefs: Do not warn for local typedefs that are unused.
set(CXX_GCC_FLAGS "${CXX_GCC_FLAGS} -g -Wno-unused-local-typedefs")

if (WITH_GCOV)
    # To generate flags to code coverage
    set(CXX_GCC_FLAGS "${CXX_GCC_FLAGS} -fprofile-arcs -ftest-coverage")
endif()

# to compresss debug section. https://gcc.gnu.org/onlinedocs/gcc/Debugging-Options.html
set(CXX_COMMON_FLAGS "${CXX_COMMON_FLAGS} -gz=zlib")

# For CMAKE_BUILD_TYPE=Debug
#   -ggdb: Enable gdb debugging
# Debug information is stored as dwarf2 to be as compatible as possible
#   -Werror: compile warnings should be errors when using the toolchain compiler.
# Only enable for debug builds because this is what we test in pre-commit tests.
set(CXX_FLAGS_DEBUG "${CXX_GCC_FLAGS} -ggdb -O0 -gdwarf-4")

# For CMAKE_BUILD_TYPE=Release
#   -O3: Enable all compiler optimizations
#   -DNDEBUG: Turn off dchecks/asserts/debug only code.
#   -gdwarf-4: Debug information is stored as dwarf2 to be as compatible as possible
set(CXX_FLAGS_RELEASE "${CXX_GCC_FLAGS} -O3 -gdwarf-4 -DNDEBUG")

SET(CXX_FLAGS_ASAN "${CXX_GCC_FLAGS} -ggdb3 -O0 -gdwarf-4 -fsanitize=address -DADDRESS_SANITIZER")
SET(CXX_FLAGS_LSAN "${CXX_GCC_FLAGS} -ggdb3 -O0 -gdwarf-4 -fsanitize=leak -DLEAK_SANITIZER")

# Set the flags to the undefined behavior sanitizer, also known as "ubsan"
# Turn on sanitizer and debug symbols to get stack traces:
SET(CXX_FLAGS_UBSAN "${CXX_FLAGS_RELEASE} -fsanitize=undefined")
# Ignore a number of noisy errors with too many false positives:
# TODO(zc):
# SET(CXX_FLAGS_UBSAN "${CXX_FLAGS_UBSAN} -fno-sanitize=alignment,function,vptr,float-divide-by-zero,float-cast-overflow")
# Don't enforce wrapped signed integer arithmetic so that the sanitizer actually sees

# Set the flags to the thread sanitizer, also known as "tsan"
# Turn on sanitizer and debug symbols to get stack traces:
SET(CXX_FLAGS_TSAN "${CXX_GCC_FLAGS} -O0 -ggdb3 -fsanitize=thread -DTHREAD_SANITIZER")

# Set compile flags based on the build type.
if ("${CMAKE_BUILD_TYPE}" STREQUAL "DEBUG")
    SET(CMAKE_CXX_FLAGS ${CXX_FLAGS_DEBUG})
elseif ("${CMAKE_BUILD_TYPE}" STREQUAL "RELEASE" OR "${CMAKE_BUILD_TYPE}" STREQUAL "BCC")
    SET(CMAKE_CXX_FLAGS ${CXX_FLAGS_RELEASE})
elseif ("${CMAKE_BUILD_TYPE}" STREQUAL "ASAN")
    SET(CMAKE_CXX_FLAGS "${CXX_FLAGS_ASAN}")
elseif ("${CMAKE_BUILD_TYPE}" STREQUAL "LSAN")
    SET(CMAKE_CXX_FLAGS "${CXX_FLAGS_LSAN}")
elseif ("${CMAKE_BUILD_TYPE}" STREQUAL "UBSAN")
    SET(CMAKE_CXX_FLAGS "${CXX_FLAGS_UBSAN}")
elseif ("${CMAKE_BUILD_TYPE}" STREQUAL "TSAN")
    SET(CMAKE_CXX_FLAGS "${CXX_FLAGS_TSAN}")
else()
    message(FATAL_ERROR "Unknown build type: ${CMAKE_BUILD_TYPE}")
endif()

# Add flags that are common across build types
SET(CMAKE_CXX_FLAGS "${CXX_COMMON_FLAGS} ${CMAKE_CXX_FLAGS}")

message(STATUS "Compiler Flags: ${CMAKE_CXX_FLAGS}")

# Thrift requires these two definitions for some types that we use
add_definitions(-DHAVE_INTTYPES_H -DHAVE_NETINET_IN_H)

# Set include dirs
include_directories(
    BEFORE
    ${SRC_DIR}/formats/orc/apache-orc/c++/include/
)
include_directories(
    ${SRC_DIR}/
    ${TEST_DIR}/
    ${GENSRC_DIR}/
    ${THIRDPARTY_DIR}/include
    ${GPERFTOOLS_HOME}/include
    ${THIRDPARTY_DIR}/include/thrift/
    ${THIRDPARTY_DIR}/include/event/
)


if ("${CMAKE_BUILD_TARGET_ARCH}" STREQUAL "x86" OR "${CMAKE_BUILD_TARGET_ARCH}" STREQUAL "x86_64")
    include_directories(${THIRDPARTY_DIR}/include/breakpad/)
endif()

set(WL_START_GROUP "-Wl,--start-group")
set(WL_END_GROUP "-Wl,--end-group")

# Set starrocks libraries
set(STARROCKS_LINK_LIBS
    ${WL_START_GROUP}
    Agent
    Common
    Column
    Env
    Exec
    Exprs
    Formats
    Gutil
    Memory
    Olap
    Rowset
    OlapFs
    Runtime
    Service
    Udf
    Util
    StarRocksGen
    Webserver
    TestUtil
    Tools
    Geo
    Plugin
    ${WL_END_GROUP}
)

set(STARROCKS_DEPENDENCIES ${STARROCKS_DEPENDENCIES}
    mysql
)

if (WITH_HDFS)
    set(STARROCKS_DEPENDENCIES ${STARROCKS_DEPENDENCIES}
        hdfs
        jvm
        )
endif()

# Set thirdparty libraries
set(STARROCKS_DEPENDENCIES
    ${STARROCKS_DEPENDENCIES}
    ${WL_START_GROUP}
    rocksdb
    librdkafka_cpp
    librdkafka
    libs2
    snappy
    ${Boost_LIBRARIES}
    thrift
    thriftnb
    glog
    re2
    pprof
    lz4
    libevent
    curl
    ${LIBZ}
    ${LIBBZ2}
    gflags
    brpc
    protobuf
    openssl
    crypto
    leveldb
    bitshuffle
    roaring
    jemalloc
    brotlicommon
    brotlidec
    brotlienc
    zstd
    arrow
    parquet
    orc
    cctz
    fmt
    ryu
    hyperscan
    ${WL_END_GROUP}
)

if ("${CMAKE_BUILD_TARGET_ARCH}" STREQUAL "x86" OR "${CMAKE_BUILD_TARGET_ARCH}" STREQUAL "x86_64")
    set(STARROCKS_DEPENDENCIES
        ${STARROCKS_DEPENDENCIES}
        breakpad
    )
endif()

# Add all external dependencies. They should come after the starrocks libs.
# static link gcc's lib
set(STARROCKS_LINK_LIBS ${STARROCKS_LINK_LIBS}
    ${STARROCKS_DEPENDENCIES}
    -static-libstdc++
    -static-libgcc
)

# Add sanitize static link flags or tcmalloc
if ("${CMAKE_BUILD_TYPE}" STREQUAL "DEBUG" OR "${CMAKE_BUILD_TYPE}" STREQUAL "RELEASE")
    set(STARROCKS_LINK_LIBS ${STARROCKS_LINK_LIBS} tcmalloc)
elseif ("${CMAKE_BUILD_TYPE}" STREQUAL "ASAN")
    set(STARROCKS_LINK_LIBS ${STARROCKS_LINK_LIBS} -static-libasan)
elseif ("${CMAKE_BUILD_TYPE}" STREQUAL "LSAN")
    set(STARROCKS_LINK_LIBS ${STARROCKS_LINK_LIBS} -static-liblsan)
elseif ("${CMAKE_BUILD_TYPE}" STREQUAL "UBSAN")
    set(STARROCKS_LINK_LIBS ${STARROCKS_LINK_LIBS} -static-libubsan tcmalloc)
elseif ("${CMAKE_BUILD_TYPE}" STREQUAL "TSAN")
    set(STARROCKS_LINK_LIBS ${STARROCKS_LINK_LIBS} -static-libtsan)
else()
    message(FATAL_ERROR "Unknown build type: ${CMAKE_BUILD_TYPE}")
endif()

set(STARROCKS_LINK_LIBS ${STARROCKS_LINK_LIBS}
    -lrt -lbfd -liberty -lc -lm -ldl -rdynamic -pthread
)

# link gcov if WITH_GCOV is on
if (WITH_GCOV)
    set(STARROCKS_LINK_LIBS ${STARROCKS_LINK_LIBS} -lgcov)
endif()

# Set libraries for test
set (TEST_LINK_LIBS ${STARROCKS_LINK_LIBS}
    ${WL_START_GROUP}
    gmock
    gtest
    ${WL_END_GROUP}
)

# Only build static libs
set(BUILD_SHARED_LIBS OFF)

if (${MAKE_TEST} STREQUAL "ON")
    SET(CMAKE_CXX_FLAGS "${CMAKE_CXX_FLAGS} -DGTEST_USE_OWN_TR1_TUPLE=0")
    add_definitions(-DBE_TEST)
else()
    # output *.a, *.so, *.dylib to output/tmp
    set(CMAKE_ARCHIVE_OUTPUT_DIRECTORY ${OUTPUT_DIR}/tmp/${CMAKE_BUILD_TYPE})
    set(CMAKE_LIBRARY_OUTPUT_DIRECTORY ${OUTPUT_DIR}/tmp/${CMAKE_BUILD_TYPE})
    # output *.exe to output/lib
    set(CMAKE_RUNTIME_OUTPUT_DIRECTORY ${OUTPUT_DIR}/lib)
endif ()

add_subdirectory(${SRC_DIR}/agent)
add_subdirectory(${SRC_DIR}/common)
add_subdirectory(${SRC_DIR}/column)
add_subdirectory(${SRC_DIR}/formats)
add_subdirectory(${SRC_DIR}/env)
add_subdirectory(${SRC_DIR}/exec)
add_subdirectory(${SRC_DIR}/exprs)
add_subdirectory(${SRC_DIR}/gen_cpp)
add_subdirectory(${SRC_DIR}/geo)
add_subdirectory(${SRC_DIR}/gutil)
add_subdirectory(${SRC_DIR}/http)
add_subdirectory(${SRC_DIR}/storage)
add_subdirectory(${SRC_DIR}/runtime)
add_subdirectory(${SRC_DIR}/service)
add_subdirectory(${SRC_DIR}/testutil)
add_subdirectory(${SRC_DIR}/udf)

add_subdirectory(${SRC_DIR}/tools)

add_subdirectory(${SRC_DIR}/util)
add_subdirectory(${SRC_DIR}/plugin)

# Utility CMake function to make specifying tests and benchmarks less verbose
FUNCTION(ADD_BE_TEST TEST_NAME)
    set(BUILD_OUTPUT_ROOT_DIRECTORY "${CMAKE_CURRENT_BINARY_DIR}/")
    # This gets the directory where the test is from (e.g. 'exprs' or 'runtime')
    get_filename_component(DIR_NAME ${CMAKE_CURRENT_SOURCE_DIR} NAME)
    get_filename_component(TEST_DIR_NAME ${TEST_NAME} PATH)
    get_filename_component(TEST_FILE_NAME ${TEST_NAME} NAME)

    ADD_EXECUTABLE(${TEST_FILE_NAME} ${TEST_NAME}.cpp)
    TARGET_LINK_LIBRARIES(${TEST_FILE_NAME} ${TEST_LINK_LIBS})
    SET_TARGET_PROPERTIES(${TEST_FILE_NAME} PROPERTIES COMPILE_FLAGS "-fno-access-control")
    if (NOT "${TEST_DIR_NAME}" STREQUAL "")
        SET_TARGET_PROPERTIES(${TEST_FILE_NAME} PROPERTIES RUNTIME_OUTPUT_DIRECTORY "${BUILD_OUTPUT_ROOT_DIRECTORY}/${TEST_DIR_NAME}")
    endif()
    ADD_TEST(${TEST_FILE_NAME} "${BUILD_OUTPUT_ROOT_DIRECTORY}/${TEST_NAME}")
ENDFUNCTION()

FUNCTION(ADD_BE_PLUGIN PLUGIN_NAME)
    set(BUILD_OUTPUT_ROOT_DIRECTORY "${CMAKE_CURRENT_BINARY_DIR}/")

    get_filename_component(DIR_NAME ${CMAKE_CURRENT_SOURCE_DIR} NAME)
    get_filename_component(PLUGIN_DIR_NAME ${PLUGIN_NAME} PATH)
    get_filename_component(PLUGIN_FILE_NAME ${PLUGIN_NAME} NAME)

    ADD_LIBRARY(${PLUGIN_FILE_NAME} SHARED ${PLUGIN_NAME}.cpp)

    TARGET_LINK_LIBRARIES(${PLUGIN_FILE_NAME} ${STARROCKS_LINK_LIBS})
    SET_TARGET_PROPERTIES(${PLUGIN_FILE_NAME} PROPERTIES COMPILE_FLAGS "-fno-access-control")

    if (NOT "${PLUGIN_DIR_NAME}" STREQUAL "")
        SET_TARGET_PROPERTIES(${PLUGIN_FILE_NAME} PROPERTIES RUNTIME_OUTPUT_DIRECTORY "${BUILD_OUTPUT_ROOT_DIRECTORY}/${PLUGIN_DIR_NAME}")
    endif ()

ENDFUNCTION()

if (${MAKE_TEST} STREQUAL "ON")
    add_subdirectory(test)
    # The following commands should be removed after all tests mreged into a single binary.
    add_subdirectory(${TEST_DIR}/exec)
    add_subdirectory(${TEST_DIR}/http)
    add_subdirectory(${TEST_DIR}/storage)
    add_subdirectory(${TEST_DIR}/runtime)
    add_subdirectory(${TEST_DIR}/util)
endif ()

# Install be
install(DIRECTORY DESTINATION ${OUTPUT_DIR})
install(DIRECTORY DESTINATION ${OUTPUT_DIR}/bin)
install(DIRECTORY DESTINATION ${OUTPUT_DIR}/conf)

install(FILES
    ${BASE_DIR}/../bin/common.sh
    ${BASE_DIR}/../bin/start_be.sh
    ${BASE_DIR}/../bin/stop_be.sh
    ${BASE_DIR}/../bin/show_be_version.sh
    ${BASE_DIR}/../bin/meta_tool.sh
    PERMISSIONS OWNER_READ OWNER_WRITE OWNER_EXECUTE
    GROUP_READ GROUP_WRITE GROUP_EXECUTE
    WORLD_READ WORLD_EXECUTE
    DESTINATION ${OUTPUT_DIR}/bin)

install(FILES
    ${BASE_DIR}/../conf/be.conf
    ${BASE_DIR}/../conf/hadoop_env.sh
    DESTINATION ${OUTPUT_DIR}/conf)

install(DIRECTORY
    ${BASE_DIR}/../webroot/be/
    DESTINATION ${OUTPUT_DIR}/www)

<|MERGE_RESOLUTION|>--- conflicted
+++ resolved
@@ -307,16 +307,12 @@
 endif()
 
 if ("${CMAKE_BUILD_TARGET_ARCH}" STREQUAL "x86" OR "${CMAKE_BUILD_TARGET_ARCH}" STREQUAL "x86_64")
-<<<<<<< HEAD
-    set(CXX_COMMON_FLAGS "${CXX_COMMON_FLAGS} -msse4.2 -mavx2")
-elseif ("${CMAKE_BUILD_TARGET_ARCH}" STREQUAL "aarch64")
-    set(CXX_COMMON_FLAGS "${CXX_COMMON_FLAGS} -march=armv8-a+crc")
-=======
     set(CXX_COMMON_FLAGS "${CXX_COMMON_FLAGS} -msse4.2")
     if (USE_AVX2)
         set(CXX_COMMON_FLAGS "${CXX_COMMON_FLAGS} -mavx2")
     endif()
->>>>>>> 4a2c202e
+elseif ("${CMAKE_BUILD_TARGET_ARCH}" STREQUAL "aarch64")
+    set(CXX_COMMON_FLAGS "${CXX_COMMON_FLAGS} -march=armv8-a+crc")
 endif()
 set(CXX_COMMON_FLAGS "${CXX_COMMON_FLAGS}  -Wno-attributes -DS2_USE_GFLAGS -DS2_USE_GLOG")
 
