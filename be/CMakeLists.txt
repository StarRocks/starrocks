--- conflicted
+++ resolved
@@ -555,24 +555,8 @@
 # LLVM
 include(cmake_modules/FindLLVM.cmake)
 
-<<<<<<< HEAD
-set (STARROCKS_LINKER "$ENV{STARROCKS_LINKER}")
-include(cmake_modules/FindGlibcVersion.cmake)
-
-if (GLIBC_VERSION VERSION_LESS "2.29" AND CMAKE_CXX_COMPILER_VERSION VERSION_GREATER 14.0.0)
-    if (NOT DEFINED ${STARROCKS_LINKER} OR ${STARROCKS_LINKER} STREQUAL "")
-        set(STARROCKS_LINKER "gold")
-    endif()
-endif()
-message("using linker: ${STARROCKS_LINKER}")
-
-if (NOT STARROCKS_LINKER STREQUAL "")
-    add_link_options("-fuse-ld=${STARROCKS_LINKER}")
-endif ()
-=======
 # install runtime libraries if needed
 include(cmake_modules/InstallSysRuntime.cmake)
->>>>>>> 66d0ae21
 
 # Check Clang-Tidy
 include(cmake_modules/FindClangTidy.cmake)
@@ -1099,8 +1083,6 @@
 # Only build static libs
 set(BUILD_SHARED_LIBS OFF)
 
-<<<<<<< HEAD
-=======
 set (STARROCKS_LINKER "$ENV{STARROCKS_LINKER}")
 include(cmake_modules/FindGlibcVersion.cmake)
 
@@ -1115,7 +1097,6 @@
 if (NOT STARROCKS_LINKER STREQUAL "")
     add_link_options("-fuse-ld=${STARROCKS_LINKER}")
 endif ()
->>>>>>> 66d0ae21
 
 if (${MAKE_TEST} STREQUAL "ON")
     SET(CMAKE_CXX_FLAGS "${CMAKE_CXX_FLAGS} -DGTEST_USE_OWN_TR1_TUPLE=0")
