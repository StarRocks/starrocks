#pragma once

#include <array>

#include "column/column.h"
#include "column/column_hash.h"
<<<<<<< HEAD
#include "column/vectorized_fwd.h"
#include "common/global_types.h"
=======
#include "util/phmap/phmap.h"
>>>>>>> 7d586583
#include "util/slice.h"

namespace starrocks {
class ExprContext;
class RuntimeState;
namespace vectorized {
class ColumnRef;
// slice -> global dict code
using GlobalDictMap = std::unordered_map<Slice, int, SliceHashWithSeed<PhmapSeed1>, SliceEqual>;
// global dict code -> slice
using RGlobalDictMap = std::unordered_map<int, Slice>;

using GlobalDictMapEntity = std::pair<GlobalDictMap, RGlobalDictMap>;
// column-id -> GlobalDictMap
using GlobalDictMaps = std::unordered_map<uint32_t, GlobalDictMapEntity>;

<<<<<<< HEAD
inline std::ostream& operator<<(std::ostream& stream, const RGlobalDictMap& map) {
    stream << "[";
    for (const auto& [k, v] : map) {
        stream << "(" << k << "," << v << "),";
    }
    stream << "]";
    return stream;
}
=======
// column-name -> GlobalDictMap
using GlobalDictByNameMaps = std::unordered_map<std::string, GlobalDictMap>;

using InvalidDictColumnsSet = phmap::flat_hash_set<std::string, SliceHashWithSeed<PhmapSeed1>, SliceEqual>;
>>>>>>> 7d586583

static inline std::unordered_map<uint32_t, GlobalDictMap*> EMPTY_GLOBAL_DICTMAPS;

constexpr int DICT_DECODE_MAX_SIZE = 256;

struct DictOptimizeContext {
    bool could_apply_dict_optimize = false;
    SlotId slot_id;
    // if input was not nullable but output was nullable this flag will set true
    bool result_nullable = false;
    // size: DICT_DECODE_MAX_SIZE + 1
    std::vector<int> code_convert_map_holder;
    // code_convert_map_holder.data() + 1
    // code_convert_map[-1] is accessable
    int* code_convert_map;
};

class DictOptimizeParser {
public:
    DictOptimizeParser() = default;
    ~DictOptimizeParser() = default;
    void set_mutable_dict_maps(GlobalDictMaps* dict_maps) { _mutable_dict_maps = dict_maps; }
    void check_could_apply_dict_optimize(ExprContext* expr_ctx, DictOptimizeContext* dict_opt_ctx);
    void eval_expr(RuntimeState* state, ExprContext* expr_ctx, DictOptimizeContext* dict_opt_ctx, int32_t targetSlotId);
    void eval_code_convert(const DictOptimizeContext& opt_ctx, const ColumnPtr& input, ColumnPtr* output);

private:
    GlobalDictMaps* _mutable_dict_maps;
};

} // namespace vectorized
} // namespace starrocks<|MERGE_RESOLUTION|>--- conflicted
+++ resolved
@@ -4,12 +4,9 @@
 
 #include "column/column.h"
 #include "column/column_hash.h"
-<<<<<<< HEAD
 #include "column/vectorized_fwd.h"
 #include "common/global_types.h"
-=======
 #include "util/phmap/phmap.h"
->>>>>>> 7d586583
 #include "util/slice.h"
 
 namespace starrocks {
@@ -26,7 +23,6 @@
 // column-id -> GlobalDictMap
 using GlobalDictMaps = std::unordered_map<uint32_t, GlobalDictMapEntity>;
 
-<<<<<<< HEAD
 inline std::ostream& operator<<(std::ostream& stream, const RGlobalDictMap& map) {
     stream << "[";
     for (const auto& [k, v] : map) {
@@ -35,12 +31,12 @@
     stream << "]";
     return stream;
 }
-=======
+
 // column-name -> GlobalDictMap
 using GlobalDictByNameMaps = std::unordered_map<std::string, GlobalDictMap>;
 
 using InvalidDictColumnsSet = phmap::flat_hash_set<std::string, SliceHashWithSeed<PhmapSeed1>, SliceEqual>;
->>>>>>> 7d586583
+
 
 static inline std::unordered_map<uint32_t, GlobalDictMap*> EMPTY_GLOBAL_DICTMAPS;
 
