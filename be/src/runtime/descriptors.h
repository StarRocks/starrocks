// Copyright 2021-present StarRocks, Inc. All rights reserved.
//
// Licensed under the Apache License, Version 2.0 (the "License");
// you may not use this file except in compliance with the License.
// You may obtain a copy of the License at
//
//     https://www.apache.org/licenses/LICENSE-2.0
//
// Unless required by applicable law or agreed to in writing, software
// distributed under the License is distributed on an "AS IS" BASIS,
// WITHOUT WARRANTIES OR CONDITIONS OF ANY KIND, either express or implied.
// See the License for the specific language governing permissions and
// limitations under the License.

// This file is based on code available under the Apache license here:
//   https://github.com/apache/incubator-doris/blob/master/be/src/runtime/descriptors.h

// Licensed to the Apache Software Foundation (ASF) under one
// or more contributor license agreements.  See the NOTICE file
// distributed with this work for additional information
// regarding copyright ownership.  The ASF licenses this file
// to you under the Apache License, Version 2.0 (the
// "License"); you may not use this file except in compliance
// with the License.  You may obtain a copy of the License at
//
//   http://www.apache.org/licenses/LICENSE-2.0
//
// Unless required by applicable law or agreed to in writing,
// software distributed under the License is distributed on an
// "AS IS" BASIS, WITHOUT WARRANTIES OR CONDITIONS OF ANY
// KIND, either express or implied.  See the License for the
// specific language governing permissions and limitations
// under the License.

#pragma once

#include <google/protobuf/repeated_field.h>
#include <google/protobuf/stubs/common.h>

#include <ostream>
#include <unordered_map>
#include <vector>

#include "common/global_types.h"
#include "common/status.h"
#include "gen_cpp/Descriptors_types.h"     // for TTupleId
#include "gen_cpp/FrontendService_types.h" // for TTupleId
#include "gen_cpp/Types_types.h"
#include "runtime/types.h"

namespace starrocks {

class ObjectPool;
class TDescriptorTable;
class TSlotDescriptor;
class TTupleDescriptor;
class Expr;
class ExprContext;
class RuntimeState;
class SchemaScanner;
class IcebergDeleteFileMeta;
class OlapTableSchemaParam;
class PTupleDescriptor;
class PSlotDescriptor;

// Location information for null indicator bit for particular slot.
// For non-nullable slots, the byte_offset will be 0 and the bit_mask will be 0.
// This allows us to do the NullIndicatorOffset operations (tuple + byte_offset &/|
// bit_mask) regardless of whether the slot is nullable or not.
// This is more efficient than branching to check if the slot is non-nullable.
struct NullIndicatorOffset {
    int byte_offset;
    uint8_t bit_mask;   // to extract null indicator
    uint8_t bit_offset; // only used to serialize, from 1 to 8

    NullIndicatorOffset(int byte_offset, int bit_offset_)
            : byte_offset(byte_offset),
              bit_mask(bit_offset_ == -1 ? 0 : 1 << (7 - bit_offset_)),
              bit_offset(bit_offset_) {}

    bool equals(const NullIndicatorOffset& o) const {
        return this->byte_offset == o.byte_offset && this->bit_mask == o.bit_mask;
    }

    std::string debug_string() const;
};

std::ostream& operator<<(std::ostream& os, const NullIndicatorOffset& null_indicator);

class SlotDescriptor {
public:
    SlotDescriptor(SlotId id, std::string name, TypeDescriptor type);

    SlotId id() const { return _id; }
    const TypeDescriptor& type() const { return _type; }
    TypeDescriptor& type() { return _type; }
    TupleId parent() const { return _parent; }
    bool is_materialized() const { return _is_materialized; }
    bool is_output_column() const { return _is_output_column; }
    bool is_nullable() const { return _null_indicator_offset.bit_mask != 0; }

    int slot_size() const { return _slot_size; }

    const std::string& col_name() const { return _col_name; }

    void to_protobuf(PSlotDescriptor* pslot) const;

    std::string debug_string() const;

    int32_t col_unique_id() const { return _col_unique_id; }

    SlotDescriptor(const TSlotDescriptor& tdesc);

private:
    friend class DescriptorTbl;
    friend class TupleDescriptor;
    friend class SchemaScanner;
    friend class OlapTableSchemaParam;
    friend class IcebergDeleteFileMeta;

    const SlotId _id;
    TypeDescriptor _type;
    const TupleId _parent;
    const NullIndicatorOffset _null_indicator_offset;
    const std::string _col_name;
    const int32_t _col_unique_id;

    // the idx of the slot in the tuple descriptor (0-based).
    // this is provided by the FE
    const int _slot_idx;

    // the byte size of this slot.
    const int _slot_size;

    const bool _is_materialized;
    const bool _is_output_column;

    // @todo: replace _null_indicator_offset when remove _null_indicator_offset
    const bool _is_nullable;

    SlotDescriptor(const PSlotDescriptor& pdesc);
};

// Base class for table descriptors.
class TableDescriptor {
public:
    TableDescriptor(const TTableDescriptor& tdesc);
    virtual ~TableDescriptor() = default;
    TableId table_id() const { return _id; }
    virtual std::string debug_string() const;

    const std::string& name() const { return _name; }
    const std::string& database() const { return _database; }

private:
    std::string _name;
    std::string _database;
    TableId _id;
};

// ============== HDFS Table Descriptor ============

class HdfsPartitionDescriptor {
public:
    HdfsPartitionDescriptor(const THdfsTable& thrift_table, const THdfsPartition& thrift_partition);
    HdfsPartitionDescriptor(const THudiTable& thrift_table, const THdfsPartition& thrift_partition);
    HdfsPartitionDescriptor(const TDeltaLakeTable& thrift_table, const THdfsPartition& thrift_partition);
    HdfsPartitionDescriptor(const TIcebergTable& thrift_table, const THdfsPartition& thrift_partition);

    int64_t id() const { return _id; }
    THdfsFileFormat::type file_format() { return _file_format; }
    std::string& location() { return _location; }
    // ExprContext is constant/literal for sure
    // such as hdfs://path/x=1/y=2/zzz, then
    // partition slots would be [x, y]
    // partition key values wold be [1, 2]
    std::vector<ExprContext*>& partition_key_value_evals() { return _partition_key_value_evals; }
    Status create_part_key_exprs(RuntimeState* state, ObjectPool* pool, int32_t chunk_size);

private:
    int64_t _id = 0;
    THdfsFileFormat::type _file_format;
    std::string _location;

    const std::vector<TExpr>& _thrift_partition_key_exprs;
    std::vector<ExprContext*> _partition_key_value_evals;
};

class HiveTableDescriptor : public TableDescriptor {
public:
    HiveTableDescriptor(const TTableDescriptor& tdesc, ObjectPool* pool);
    virtual bool has_partition() const = 0;
    virtual bool is_partition_col(const SlotDescriptor* slot) const;
    virtual int get_partition_col_index(const SlotDescriptor* slot) const;
    virtual HdfsPartitionDescriptor* get_partition(int64_t partition_id) const;
    virtual bool has_base_path() const { return false; }
    virtual const std::string& get_base_path() const { return _table_location; }

    Status create_key_exprs(RuntimeState* state, ObjectPool* pool, int32_t chunk_size) {
        for (auto& part : _partition_id_to_desc_map) {
            RETURN_IF_ERROR(part.second->create_part_key_exprs(state, pool, chunk_size));
        }
        return Status::OK();
    }

    StatusOr<TPartitionMap*> deserialize_partition_map(const TCompressedPartitionMap& compressed_partition_map,
                                                       ObjectPool* pool);

protected:
    std::string _hdfs_base_path;
    std::vector<TColumn> _columns;
    std::vector<TColumn> _partition_columns;
    std::map<int64_t, HdfsPartitionDescriptor*> _partition_id_to_desc_map;
    std::string _table_location;
};

class HdfsTableDescriptor : public HiveTableDescriptor {
public:
    HdfsTableDescriptor(const TTableDescriptor& tdesc, ObjectPool* pool);
    ~HdfsTableDescriptor() override = default;
    bool has_partition() const override { return true; }
};

class IcebergTableDescriptor : public HiveTableDescriptor {
public:
    IcebergTableDescriptor(const TTableDescriptor& tdesc, ObjectPool* pool);
    ~IcebergTableDescriptor() override = default;
    bool has_partition() const override { return false; }
    const TIcebergSchema* get_iceberg_schema() const { return &_t_iceberg_schema; }
    bool is_unpartitioned_table() { return _partition_column_names.empty(); }
    const std::vector<std::string>& partition_column_names() { return _partition_column_names; }
    const std::vector<std::string> full_column_names();
    std::vector<int32_t> partition_index_in_schema();
    bool has_base_path() const override { return true; }
<<<<<<< HEAD
=======

    Status set_partition_desc_map(const TIcebergTable& thrift_table, ObjectPool* pool);
>>>>>>> af129e90

private:
    TIcebergSchema _t_iceberg_schema;
    std::vector<std::string> _partition_column_names;
};

class FileTableDescriptor : public HiveTableDescriptor {
public:
    FileTableDescriptor(const TTableDescriptor& tdesc, ObjectPool* pool);
    ~FileTableDescriptor() override = default;
    bool has_partition() const override { return false; }
};

class DeltaLakeTableDescriptor : public HiveTableDescriptor {
public:
    DeltaLakeTableDescriptor(const TTableDescriptor& tdesc, ObjectPool* pool);
    ~DeltaLakeTableDescriptor() override = default;
    bool has_partition() const override { return true; }
};

class HudiTableDescriptor : public HiveTableDescriptor {
public:
    HudiTableDescriptor(const TTableDescriptor& tdesc, ObjectPool* pool);
    ~HudiTableDescriptor() override = default;
    bool has_partition() const override { return true; }
    const std::string& get_instant_time() const;
    const std::string& get_hive_column_names() const;
    const std::string& get_hive_column_types() const;
    const std::string& get_input_format() const;
    const std::string& get_serde_lib() const;

private:
    std::string _hudi_instant_time;
    std::string _hive_column_names;
    std::string _hive_column_types;
    std::string _input_format;
    std::string _serde_lib;
};

class PaimonTableDescriptor : public HiveTableDescriptor {
public:
    PaimonTableDescriptor(const TTableDescriptor& tdesc, ObjectPool* pool);
    ~PaimonTableDescriptor() override = default;
    bool has_partition() const override { return false; }
    const std::string& get_catalog_type() const;
    const std::string& get_metastore_uri() const;
    const std::string& get_warehouse_path() const;
    const std::string& get_database_name() const;
    const std::string& get_table_name() const;

private:
    std::string _catalog_type;
    std::string _metastore_uri;
    std::string _warehouse_path;
    std::string _database_name;
    std::string _table_name;
};

// ===========================================

class OlapTableDescriptor : public TableDescriptor {
public:
    OlapTableDescriptor(const TTableDescriptor& tdesc);
    std::string debug_string() const override;
};

class SchemaTableDescriptor : public TableDescriptor {
public:
    SchemaTableDescriptor(const TTableDescriptor& tdesc);
    ~SchemaTableDescriptor() override;
    std::string debug_string() const override;
    TSchemaTableType::type schema_table_type() const { return _schema_table_type; }

private:
    TSchemaTableType::type _schema_table_type;
};

class BrokerTableDescriptor : public TableDescriptor {
public:
    BrokerTableDescriptor(const TTableDescriptor& tdesc);
    ~BrokerTableDescriptor() override;
    std::string debug_string() const override;

private:
};

class EsTableDescriptor : public TableDescriptor {
public:
    EsTableDescriptor(const TTableDescriptor& tdesc);
    ~EsTableDescriptor() override;
    std::string debug_string() const override;

private:
};

class MySQLTableDescriptor : public TableDescriptor {
public:
    MySQLTableDescriptor(const TTableDescriptor& tdesc);
    std::string debug_string() const override;
    const std::string mysql_db() const { return _mysql_db; }
    const std::string mysql_table() const { return _mysql_table; }
    const std::string host() const { return _host; }
    const std::string port() const { return _port; }
    const std::string user() const { return _user; }
    const std::string passwd() const { return _passwd; }

private:
    std::string _mysql_db;
    std::string _mysql_table;
    std::string _host;
    std::string _port;
    std::string _user;
    std::string _passwd;
};

class JDBCTableDescriptor : public TableDescriptor {
public:
    JDBCTableDescriptor(const TTableDescriptor& tdesc);
    std::string debug_string() const override;
    const std::string jdbc_driver_name() const { return _jdbc_driver_name; }
    const std::string jdbc_driver_url() const { return _jdbc_driver_url; }
    const std::string jdbc_driver_checksum() const { return _jdbc_driver_checksum; }
    const std::string jdbc_driver_class() const { return _jdbc_driver_class; }
    const std::string jdbc_url() const { return _jdbc_url; }
    const std::string jdbc_table() const { return _jdbc_table; }
    const std::string jdbc_user() const { return _jdbc_user; }
    const std::string jdbc_passwd() const { return _jdbc_passwd; }

private:
    std::string _jdbc_driver_name;
    std::string _jdbc_driver_url;
    std::string _jdbc_driver_checksum;
    std::string _jdbc_driver_class;

    std::string _jdbc_url;
    std::string _jdbc_table;
    std::string _jdbc_user;
    std::string _jdbc_passwd;
};

class TupleDescriptor {
public:
    int byte_size() const { return _byte_size; }
    const std::vector<SlotDescriptor*>& slots() const { return _slots; }
    std::vector<SlotDescriptor*>& slots() { return _slots; }
    const std::vector<SlotDescriptor*>& decoded_slots() const { return _decoded_slots; }
    std::vector<SlotDescriptor*>& decoded_slots() { return _decoded_slots; }
    const TableDescriptor* table_desc() const { return _table_desc; }
    void set_table_desc(TableDescriptor* table_desc) { _table_desc = table_desc; }

    TupleId id() const { return _id; }

    std::string debug_string() const;

    void to_protobuf(PTupleDescriptor* ptuple) const;

private:
    friend class DescriptorTbl;
    friend class OlapTableSchemaParam;

    const TupleId _id;
    TableDescriptor* _table_desc;
    int _byte_size;
    std::vector<SlotDescriptor*> _slots; // contains all slots
    // For a low cardinality string column with global dict,
    // The type in _slots is int, in _decode_slots is varchar
    std::vector<SlotDescriptor*> _decoded_slots;

    TupleDescriptor(const TTupleDescriptor& tdesc);
    TupleDescriptor(const PTupleDescriptor& tdesc);
    void add_slot(SlotDescriptor* slot);
};

class DescriptorTbl {
public:
    // Creates a descriptor tbl within 'pool' from thrift_tbl and returns it via 'tbl'.
    // Returns OK on success, otherwise error (in which case 'tbl' will be unset).
    static Status create(RuntimeState* state, ObjectPool* pool, const TDescriptorTable& thrift_tbl, DescriptorTbl** tbl,
                         int32_t chunk_size);

    TableDescriptor* get_table_descriptor(TableId id) const;
    TupleDescriptor* get_tuple_descriptor(TupleId id) const;
    SlotDescriptor* get_slot_descriptor(SlotId id) const;

    // return all registered tuple descriptors
    void get_tuple_descs(std::vector<TupleDescriptor*>* descs) const;

    std::string debug_string() const;

private:
    typedef std::unordered_map<TableId, TableDescriptor*> TableDescriptorMap;
    typedef std::unordered_map<TupleId, TupleDescriptor*> TupleDescriptorMap;
    typedef std::unordered_map<SlotId, SlotDescriptor*> SlotDescriptorMap;

    TableDescriptorMap _tbl_desc_map;
    TupleDescriptorMap _tuple_desc_map;
    SlotDescriptorMap _slot_desc_map;

    DescriptorTbl() = default;
};

// Records positions of tuples within row produced by ExecNode.
// TODO: this needs to differentiate between tuples contained in row
// and tuples produced by ExecNode (parallel to PlanNode.rowTupleIds and
// PlanNode.tupleIds); right now, we conflate the two (and distinguish based on
// context; for instance, HdfsScanNode uses these tids to create row batches, ie, the
// first case, whereas TopNNode uses these tids to copy output rows, ie, the second
// case)
class RowDescriptor {
public:
    RowDescriptor(const DescriptorTbl& desc_tbl, const std::vector<TTupleId>& row_tuples,
                  const std::vector<bool>& nullable_tuples);

    // standard copy c'tor, made explicit here
    RowDescriptor(const RowDescriptor& desc)

            = default;

    RowDescriptor(TupleDescriptor* tuple_desc, bool is_nullable);

    // dummy descriptor, needed for the JNI EvalPredicate() function
    RowDescriptor() = default;

    static const int INVALID_IDX;

    // Returns INVALID_IDX if id not part of this row.
    int get_tuple_idx(TupleId id) const;

    // Return descriptors for all tuples in this row, in order of appearance.
    const std::vector<TupleDescriptor*>& tuple_descriptors() const { return _tuple_desc_map; }

    // Populate row_tuple_ids with our ids.
    void to_thrift(std::vector<TTupleId>* row_tuple_ids);
    void to_protobuf(google::protobuf::RepeatedField<google::protobuf::int32>* row_tuple_ids);

    // Return true if the tuple ids of this descriptor are a prefix
    // of the tuple ids of other_desc.
    bool is_prefix_of(const RowDescriptor& other_desc) const;

    // Return true if the tuple ids of this descriptor match tuple ids of other desc.
    bool equals(const RowDescriptor& other_desc) const;

    std::string debug_string() const;

private:
    // Initializes tupleIdxMap during c'tor using the _tuple_desc_map.
    void init_tuple_idx_map();

    // map from position of tuple w/in row to its descriptor
    std::vector<TupleDescriptor*> _tuple_desc_map;

    // _tuple_idx_nullable_map[i] is true if tuple i can be null
    std::vector<bool> _tuple_idx_nullable_map;

    // map from TupleId to position of tuple w/in row
    std::vector<int> _tuple_idx_map;
};

} // namespace starrocks<|MERGE_RESOLUTION|>--- conflicted
+++ resolved
@@ -232,11 +232,8 @@
     const std::vector<std::string> full_column_names();
     std::vector<int32_t> partition_index_in_schema();
     bool has_base_path() const override { return true; }
-<<<<<<< HEAD
-=======
 
     Status set_partition_desc_map(const TIcebergTable& thrift_table, ObjectPool* pool);
->>>>>>> af129e90
 
 private:
     TIcebergSchema _t_iceberg_schema;
