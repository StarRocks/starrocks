--- conflicted
+++ resolved
@@ -96,14 +96,10 @@
         return Status::InternalError("lost data packet");
     }
 
-<<<<<<< HEAD
-    RowBatch row_batch(*_row_desc, params.row_batch(), _mem_tracker.get());
+    RowBatch row_batch(*_row_desc, params.row_batch());
     if (row_batch.init(params.row_batch())) {
         return Status::InternalError("batch init failed for tablet to append data");
     }
-=======
-    RowBatch row_batch(*_row_desc, params.row_batch());
->>>>>>> 2315c921
 
     // iterator all data
     for (int i = 0; i < params.tablet_ids_size(); ++i) {
