--- conflicted
+++ resolved
@@ -59,17 +59,11 @@
         bool keep_order) {
     DCHECK(profile != nullptr);
     VLOG_FILE << "creating receiver for fragment=" << fragment_instance_id << ", node=" << dest_node_id;
-<<<<<<< HEAD
     auto pass_through_chunk_buffer = get_pass_through_chunk_buffer(state->query_id());
     DCHECK(pass_through_chunk_buffer.get() != nullptr);
     std::shared_ptr<DataStreamRecvr> recvr(new DataStreamRecvr(
             this, state, row_desc, fragment_instance_id, dest_node_id, num_senders, is_merging, buffer_size, profile,
-            std::move(sub_plan_query_statistics_recvr), is_pipeline, pass_through_chunk_buffer));
-=======
-    std::shared_ptr<DataStreamRecvr> recvr(new DataStreamRecvr(
-            this, state, row_desc, fragment_instance_id, dest_node_id, num_senders, is_merging, buffer_size, profile,
-            std::move(sub_plan_query_statistics_recvr), is_pipeline, keep_order));
->>>>>>> ab727c1b
+            std::move(sub_plan_query_statistics_recvr), is_pipeline, keep_order, pass_through_chunk_buffer));
     uint32_t hash_value = get_hash_value(fragment_instance_id, dest_node_id);
     std::lock_guard<std::mutex> l(_lock);
     _fragment_stream_set.emplace(fragment_instance_id, dest_node_id);
