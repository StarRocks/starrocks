--- conflicted
+++ resolved
@@ -669,11 +669,8 @@
                                               .set_immutable_tablet_size(params.immutable_tablet_size())
                                               .set_mem_tracker(_mem_tracker)
                                               .set_schema_id(schema_id)
-<<<<<<< HEAD
+                                              .set_partial_update_mode(params.partial_update_mode())
                                               .set_insert_mode(params.insert_mode())
-=======
-                                              .set_partial_update_mode(params.partial_update_mode())
->>>>>>> a9b56636
                                               .build());
         _delta_writers.emplace(tablet.tablet_id(), std::move(writer));
         tablet_ids.emplace_back(tablet.tablet_id());
