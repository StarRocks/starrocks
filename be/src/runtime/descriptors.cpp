--- conflicted
+++ resolved
@@ -64,12 +64,8 @@
           _type(std::move(type)),
           _parent(0),
           _null_indicator_offset(0, 0),
-<<<<<<< HEAD
-          _col_name(name),
+          _col_name(std::move(name)),
           _col_unique_id(-1),
-=======
-          _col_name(std::move(name)),
->>>>>>> 8daa6a4c
           _slot_idx(0),
           _slot_size(_type.get_slot_size()),
           _is_materialized(false) {}
