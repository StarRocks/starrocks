--- conflicted
+++ resolved
@@ -333,7 +333,10 @@
     return _table_name;
 }
 
-<<<<<<< HEAD
+const std::string& PaimonTableDescriptor::get_paimon_options() const {
+    return _paimon_options;
+}
+
 OdpsTableDescriptor::OdpsTableDescriptor(const TTableDescriptor& tdesc, ObjectPool* pool)
         : HiveTableDescriptor(tdesc, pool) {
     _columns = tdesc.hdfsTable.columns;
@@ -348,10 +351,6 @@
 
 const std::string& OdpsTableDescriptor::get_table_name() const {
     return _table_name;
-=======
-const std::string& PaimonTableDescriptor::get_paimon_options() const {
-    return _paimon_options;
->>>>>>> 66775f33
 }
 
 HiveTableDescriptor::HiveTableDescriptor(const TTableDescriptor& tdesc, ObjectPool* pool) : TableDescriptor(tdesc) {}
