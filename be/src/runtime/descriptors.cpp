--- conflicted
+++ resolved
@@ -186,36 +186,6 @@
     _columns = tdesc.icebergTable.columns;
     _t_iceberg_schema = tdesc.icebergTable.iceberg_schema;
     _partition_column_names = tdesc.icebergTable.partition_column_names;
-<<<<<<< HEAD
-    if (tdesc.icebergTable.__isset.compressed_partitions) {
-        std::string base64_partition_map = tdesc.icebergTable.compressed_partitions.compressed_serialized_partitions;
-        std::string compressed_buf;
-        compressed_buf.resize(base64_partition_map.size() + 3);
-        base64_decode2(base64_partition_map.data(), base64_partition_map.size(), compressed_buf.data());
-        compressed_buf.resize(tdesc.icebergTable.compressed_partitions.compressed_len);
-
-        std::string uncompressed_buf;
-        uncompressed_buf.resize(tdesc.icebergTable.compressed_partitions.original_len);
-        Slice uncompress_output(uncompressed_buf);
-        const BlockCompressionCodec* zlib_uncompress_codec = nullptr;
-        Status st;
-        st = get_block_compression_codec(starrocks::CompressionTypePB::ZLIB, &zlib_uncompress_codec);
-        if (st.ok()) {
-            st = zlib_uncompress_codec->decompress(compressed_buf, &uncompress_output);
-        }
-        if (st.ok()) {
-            TPartitionMap* tPartitionMap = pool->add(new TPartitionMap());
-            st = deserialize_thrift_msg(reinterpret_cast<uint8_t*>(uncompress_output.data), reinterpret_cast<uint32_t*>(&uncompress_output.size), TProtocolType::BINARY, tPartitionMap);
-            if (st.ok()) {
-                for (const auto& entry : tPartitionMap->partitions) {
-                    auto* partition = pool->add(new HdfsPartitionDescriptor(tdesc.icebergTable, entry.second));
-                    _partition_id_to_desc_map[entry.first] = partition;
-                }
-            }
-        }
-    }
-=======
->>>>>>> 0069cee3
 }
 
 std::vector<int32_t> IcebergTableDescriptor::partition_index_in_schema() {
