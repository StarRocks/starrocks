--- conflicted
+++ resolved
@@ -434,16 +434,11 @@
                _query_options.enable_collect_table_level_scan_stats;
     }
 
-<<<<<<< HEAD
-=======
-    bool is_jit_enabled() const;
-
->>>>>>> 144d38d6
     bool enable_wait_dependent_event() const {
         return _query_options.__isset.enable_wait_dependent_event && _query_options.enable_wait_dependent_event;
     }
 
-    bool is_jit_enabled() const { return _query_options.__isset.jit_level && _query_options.jit_level; }
+    bool is_jit_enabled() const;
 
     bool is_adaptive_jit() const { return _query_options.__isset.jit_level && _query_options.jit_level == 1; }
 
