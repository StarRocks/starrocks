--- conflicted
+++ resolved
@@ -43,17 +43,11 @@
           _num_tuples_per_row(row_desc.tuple_descriptors().size()),
           _row_desc(row_desc),
           _need_to_return(false),
-<<<<<<< HEAD
           _tuple_data_pool(new MemPool()) {}
 
 // called after construction function above
 bool RowBatch::init() {
-    DCHECK(_mem_tracker != nullptr);
     DCHECK_GT(_capacity, 0);
-=======
-          _tuple_data_pool(new MemPool()) {
-    DCHECK_GT(capacity, 0);
->>>>>>> 2315c921
     _tuple_ptrs_size = _capacity * _num_tuples_per_row * sizeof(Tuple*);
     DCHECK_GT(_tuple_ptrs_size, 0);
     if (config::enable_partitioned_aggregation) {
@@ -77,15 +71,10 @@
           _num_tuples_per_row(input_batch.row_tuples_size()),
           _row_desc(row_desc),
           _need_to_return(false),
-<<<<<<< HEAD
           _tuple_data_pool(new MemPool()) {}
 
 // called after construction function above
 bool RowBatch::init(const PRowBatch& input_batch) {
-    DCHECK(_mem_tracker != nullptr);
-=======
-          _tuple_data_pool(new MemPool()) {
->>>>>>> 2315c921
     _tuple_ptrs_size = _num_rows * _num_tuples_per_row * sizeof(Tuple*);
     DCHECK_GT(_tuple_ptrs_size, 0);
     if (config::enable_partitioned_aggregation) {
