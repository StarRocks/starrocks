--- conflicted
+++ resolved
@@ -115,11 +115,7 @@
                     const TUniqueId& fragment_instance_id, PlanNodeId dest_node_id, int num_senders, bool is_merging,
                     int total_buffer_limit, std::shared_ptr<RuntimeProfile> profile,
                     std::shared_ptr<QueryStatisticsRecvr> sub_plan_query_statistics_recvr, bool is_pipeline,
-<<<<<<< HEAD
-                    const PassThroughChunkBufferPtr& pass_through_chunk_buffer);
-=======
-                    bool keep_order);
->>>>>>> ab727c1b
+                    bool keep_order, const PassThroughChunkBufferPtr& pass_through_chunk_buffer);
 
     // If receive queue is full, done is enqueue pending, and return with *done is nullptr
     Status add_chunks(const PTransmitChunkParams& request, ::google::protobuf::Closure** done);
@@ -194,14 +190,12 @@
     // Sub plan query statistics receiver.
     std::shared_ptr<QueryStatisticsRecvr> _sub_plan_query_statistics_recvr;
     bool _is_pipeline;
-<<<<<<< HEAD
-    PassThroughContext _pass_through_context;
-=======
+
     // Invalid if _is_pipeline is false
     // Pipeline will send packets out-of-order
     // if _keep_order is set to true, then receiver will keep the order according sequence
     bool _keep_order;
->>>>>>> ab727c1b
+    PassThroughContext _pass_through_context;
 };
 
 } // end namespace starrocks
