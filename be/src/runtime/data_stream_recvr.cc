--- conflicted
+++ resolved
@@ -304,17 +304,9 @@
     return Status::OK();
 }
 
-<<<<<<< HEAD
-Status DataStreamRecvr::SenderQueue::_add_chunks_internal(const PTransmitChunkParams& request,
-                                                          ::google::protobuf::Closure** done,
-                                                          const std::function<void()>& cb) {
-    DCHECK(request.chunks_size() > 0 || request.use_pass_through());
-=======
 Status DataStreamRecvr::SenderQueue::add_chunks(const PTransmitChunkParams& request, ::google::protobuf::Closure** done,
                                                 bool is_pipeline) {
-    DCHECK(request.chunks_size() > 0);
->>>>>>> ab727c1b
-
+    DCHECK(request.chunks_size() > 0 || request.use_pass_through());
     int32_t be_number = request.be_number();
     int64_t sequence = request.sequence();
     ScopedTimer<MonotonicStopWatch> wait_timer(_recvr->_sender_wait_lock_timer);
@@ -688,11 +680,8 @@
                                  const TUniqueId& fragment_instance_id, PlanNodeId dest_node_id, int num_senders,
                                  bool is_merging, int total_buffer_limit, std::shared_ptr<RuntimeProfile> profile,
                                  std::shared_ptr<QueryStatisticsRecvr> sub_plan_query_statistics_recvr,
-<<<<<<< HEAD
-                                 bool is_pipeline, const PassThroughChunkBufferPtr& pass_through_chunk_buffer)
-=======
-                                 bool is_pipeline, bool keep_order)
->>>>>>> ab727c1b
+                                 bool is_pipeline, bool keep_order,
+                                 const PassThroughChunkBufferPtr& pass_through_chunk_buffer)
         : _mgr(stream_mgr),
           _fragment_instance_id(fragment_instance_id),
           _dest_node_id(dest_node_id),
@@ -706,11 +695,8 @@
           _instance_mem_tracker(runtime_state->instance_mem_tracker_ptr()),
           _sub_plan_query_statistics_recvr(std::move(sub_plan_query_statistics_recvr)),
           _is_pipeline(is_pipeline),
-<<<<<<< HEAD
+          _keep_order(keep_order),
           _pass_through_context(pass_through_chunk_buffer, fragment_instance_id, dest_node_id) {
-=======
-          _keep_order(keep_order) {
->>>>>>> ab727c1b
     // Create one queue per sender if is_merging is true.
     int num_queues = is_merging ? num_senders : 1;
     _sender_queues.reserve(num_queues);
