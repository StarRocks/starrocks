--- conflicted
+++ resolved
@@ -105,19 +105,14 @@
             if (GlobalEnv::GetInstance()->process_mem_tracker()->has_limit()) {
                 mem_limit = GlobalEnv::GetInstance()->process_mem_tracker()->limit();
             }
-<<<<<<< HEAD
-            size_t mem_size = parse_conf_datacache_mem_size(config::datacache_mem_size, mem_limit);
-            Status st = BlockCache::instance()->update_mem_quota(mem_size, true);
-            return st;
-=======
+
             size_t mem_size = 0;
             Status st = DataCacheUtils::parse_conf_datacache_mem_size(config::datacache_mem_size, mem_limit, &mem_size);
             if (!st.ok()) {
                 LOG(WARNING) << "Failed to update datacache mem size";
-                return;
-            }
-            (void)BlockCache::instance()->update_mem_quota(mem_size, true);
->>>>>>> d2987428
+                return st;
+            }
+            return BlockCache::instance()->update_mem_quota(mem_size, true);
         });
         _config_callback.emplace("datacache_disk_size", [&]() -> Status {
             std::vector<DirSpace> spaces;
@@ -207,13 +202,10 @@
                                                                  config::parallel_clone_task_per_path);
             return Status::OK();
         });
-<<<<<<< HEAD
+
         _config_callback.emplace("replication_threads", [&]() -> Status {
-=======
-        _config_callback.emplace("replication_threads", [&]() {
             _exec_env->agent_server()->update_max_thread_by_type(TTaskType::REMOTE_SNAPSHOT,
                                                                  config::replication_threads);
->>>>>>> d2987428
             _exec_env->agent_server()->update_max_thread_by_type(TTaskType::REPLICATE_SNAPSHOT,
                                                                  config::replication_threads);
             return Status::OK();
@@ -316,118 +308,14 @@
             return Status::OK();
         });
 
-#ifdef USE_STAROS
-<<<<<<< HEAD
-        _config_callback.emplace("starlet_cache_thread_num", [&]() -> Status {
-            if (staros::starlet::common::GFlagsUtils::UpdateFlagValue("cachemgr_threadpool_size", value).empty()) {
-                LOG(WARNING) << "Failed to update cachemgr_threadpool_size";
-                return Status::InvalidArgument("Failed to update starlet_cache_thread_num.");
-            }
-            return Status::OK();
-        });
-        _config_callback.emplace("starlet_cache_evict_low_water", [&]() -> Status {
-            if (staros::starlet::common::GFlagsUtils::UpdateFlagValue("cachemgr_evict_low_water", value).empty()) {
-                LOG(WARNING) << "Failed to update cachemgr_evict_low_water";
-                return Status::InvalidArgument("Failed to update starlet_cache_evict_low_water.");
-            }
-            return Status::OK();
-        });
-        _config_callback.emplace("starlet_cache_evict_percent", [&]() -> Status {
-            if (staros::starlet::common::GFlagsUtils::UpdateFlagValue("cachemgr_evict_percent", value).empty()) {
-                LOG(WARNING) << "Failed to update cachemgr_evict_percent";
-                return Status::InvalidArgument("Failed to update starlet_cache_evict_percent.");
-            }
-            return Status::OK();
-        });
-        _config_callback.emplace("starlet_cache_evict_throughput_mb", [&]() -> Status {
-            if (staros::starlet::common::GFlagsUtils::UpdateFlagValue("cachemgr_evict_throughput_mb", value).empty()) {
-                LOG(WARNING) << "Failed to update cachemgr_evict_throughput_mb";
-                return Status::InvalidArgument("Failed to update starlet_cache_evict_throughput_mb.");
-            }
-            return Status::OK();
-        });
-        _config_callback.emplace("starlet_cache_evict_high_water", [&]() -> Status {
-            if (staros::starlet::common::GFlagsUtils::UpdateFlagValue("cachemgr_evict_high_water", value).empty()) {
-                LOG(WARNING) << "Failed to update cachemgr_evict_high_water";
-                return Status::InvalidArgument("Failed to update starlet_cache_evict_high_water.");
-            }
-            return Status::OK();
-        });
-        _config_callback.emplace("starlet_fs_stream_buffer_size_bytes", [&]() -> Status {
-            if (staros::starlet::common::GFlagsUtils::UpdateFlagValue("fs_stream_buffer_size_bytes", value).empty()) {
-                LOG(WARNING) << "Failed to update fs_stream_buffer_size_bytes";
-                return Status::InvalidArgument("Failed to update starlet_fs_stream_buffer_size_bytes.");
-            }
-            return Status::OK();
-        });
-        _config_callback.emplace("starlet_fs_read_prefetch_enable", [&]() -> Status {
-            if (staros::starlet::common::GFlagsUtils::UpdateFlagValue("fs_enable_buffer_prefetch", value).empty()) {
-                LOG(WARNING) << "Failed to update fs_enable_buffer_prefetch";
-                return Status::InvalidArgument("Failed to update starlet_fs_read_prefetch_enable.");
-            }
-            return Status::OK();
-        });
-        _config_callback.emplace("starlet_fs_read_prefetch_threadpool_size", [&]() -> Status {
-            if (staros::starlet::common::GFlagsUtils::UpdateFlagValue("fs_buffer_prefetch_threadpool_size", value)
-                        .empty()) {
-                LOG(WARNING) << "Failed to update fs_buffer_prefetch_threadpool_size";
-                return Status::InvalidArgument("Failed to update starlet_fs_read_prefetch_threadpool_size.");
-            }
-            return Status::OK();
-        });
-        _config_callback.emplace("starlet_cache_evict_interval", [&]() -> Status {
-            if (staros::starlet::common::GFlagsUtils::UpdateFlagValue("cachemgr_evict_interval", value).empty()) {
-                LOG(WARNING) << "Failed to update cachemgr_evict_interval";
-                return Status::InvalidArgument("Failed to update starlet_cache_evict_interval.");
-            }
-            return Status::OK();
-        });
-        _config_callback.emplace("starlet_fslib_s3client_nonread_max_retries", [&]() -> Status {
-            if (staros::starlet::common::GFlagsUtils::UpdateFlagValue("fslib_s3client_nonread_max_retries", value)
-                        .empty()) {
-                LOG(WARNING) << "Failed to update fslib_s3client_nonread_max_retries";
-                return Status::InvalidArgument("Failed to update starlet_fslib_s3client_nonread_max_retries.");
-            }
-            return Status::OK();
-        });
-        _config_callback.emplace("starlet_fslib_s3client_nonread_retry_scale_factor", [&]() -> Status {
-            if (staros::starlet::common::GFlagsUtils::UpdateFlagValue("fslib_s3client_nonread_retry_scale_factor",
-                                                                      value)
-                        .empty()) {
-                LOG(WARNING) << "Failed to update fslib_s3client_nonread_retry_scale_factor";
-                return Status::InvalidArgument("Failed to update starlet_fslib_s3client_nonread_retry_scale_factor.");
-            }
-            return Status::OK();
-        });
-        _config_callback.emplace("starlet_fslib_s3client_connect_timeout_ms", [&]() -> Status {
-            if (staros::starlet::common::GFlagsUtils::UpdateFlagValue("fslib_s3client_connect_timeout_ms", value)
-                        .empty()) {
-                LOG(WARNING) << "Failed to update fslib_s3client_connect_timeout_ms";
-                return Status::InvalidArgument("Failed to update starlet_fslib_s3client_connect_timeout_ms.");
-            }
-            return Status::OK();
-        });
-        _config_callback.emplace("s3_use_list_objects_v1", [&]() -> Status {
-            if (staros::starlet::common::GFlagsUtils::UpdateFlagValue("fslib_s3client_use_list_objects_v1", value)
-                        .empty()) {
-                LOG(WARNING) << "Failed to update fslib_s3client_use_list_objects_v1";
-                return Status::InvalidArgument("Failed to update s3_use_list_objects_v1.");
-            }
-            return Status::OK();
-        });
-        _config_callback.emplace("starlet_delete_files_max_key_in_batch", [&]() -> Status {
-            if (staros::starlet::common::GFlagsUtils::UpdateFlagValue("delete_files_max_key_in_batch", value).empty()) {
-                LOG(WARNING) << "Failed to update delete_files_max_key_in_batch";
-                return Status::InvalidArgument("Failed to update starlet_delete_files_max_key_in_batch.");
-            }
-            return Status::OK();
-        });
-=======
+
 #define UPDATE_STARLET_CONFIG(BE_CONFIG, STARLET_CONFIG)                                             \
     _config_callback.emplace(#BE_CONFIG, [value]() {                                                 \
         if (staros::starlet::common::GFlagsUtils::UpdateFlagValue(#STARLET_CONFIG, value).empty()) { \
             LOG(WARNING) << "Failed to update " << #STARLET_CONFIG;                                  \
+            return Status::InvalidArgument("Failed to update " + std::string(#BE_CONFIG) + ".");     \
         }                                                                                            \
+        return Status::OK();
     });
 
         UPDATE_STARLET_CONFIG(starlet_cache_thread_num, cachemgr_threadpool_size);
@@ -446,7 +334,6 @@
         UPDATE_STARLET_CONFIG(s3_use_list_objects_v1, fslib_s3client_use_list_objects_v1);
         UPDATE_STARLET_CONFIG(starlet_delete_files_max_key_in_batch, delete_files_max_key_in_batch);
 #undef UPDATE_STARLET_CONFIG
->>>>>>> d2987428
 #endif // USE_STAROS
     });
 
