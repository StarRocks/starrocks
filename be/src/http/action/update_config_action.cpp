--- conflicted
+++ resolved
@@ -261,21 +261,17 @@
         _config_callback.emplace("pipeline_connector_scan_thread_num_per_cpu", [&]() -> Status {
             LOG(INFO) << "set pipeline_connector_scan_thread_num_per_cpu:"
                       << config::pipeline_connector_scan_thread_num_per_cpu;
-<<<<<<< HEAD
-            ExecEnv::GetInstance()->connector_scan_executor()->change_num_threads(
-                    config::pipeline_connector_scan_thread_num_per_cpu);
-            return Status::OK();
-=======
             if (config::pipeline_connector_scan_thread_num_per_cpu > 0) {
                 ExecEnv::GetInstance()->workgroup_manager()->change_num_connector_scan_threads(
                         config::pipeline_connector_scan_thread_num_per_cpu * CpuInfo::num_cores());
             }
-        });
-        _config_callback.emplace("enable_resource_group_cpu_borrowing", [&]() {
+            return Status::OK();
+        });
+        _config_callback.emplace("enable_resource_group_cpu_borrowing", [&]() -> Status {
             LOG(INFO) << "set enable_resource_group_cpu_borrowing:" << config::enable_resource_group_cpu_borrowing;
             ExecEnv::GetInstance()->workgroup_manager()->change_enable_resource_group_cpu_borrowing(
                     config::enable_resource_group_cpu_borrowing);
->>>>>>> fb224838
+          return Status::OK();
         });
         _config_callback.emplace("create_tablet_worker_count", [&]() -> Status {
             LOG(INFO) << "set create_tablet_worker_count:" << config::create_tablet_worker_count;
@@ -298,40 +294,6 @@
             return Status::OK();
         });
 
-<<<<<<< HEAD
-        _config_callback.emplace("default_mv_resource_group_memory_limit", [&]() -> Status {
-            LOG(INFO) << "set default_mv_resource_group_memory_limit:"
-                      << config::default_mv_resource_group_memory_limit;
-            workgroup::DefaultWorkGroupInitialization default_wg_initializer;
-            auto default_mv_wg = default_wg_initializer.create_default_mv_workgroup();
-            workgroup::WorkGroupManager::instance()->add_workgroup(default_mv_wg);
-        });
-        _config_callback.emplace("default_mv_resource_group_cpu_limit", [&]() -> Status {
-            LOG(INFO) << "set default_mv_resource_group_cpu_limit:" << config::default_mv_resource_group_cpu_limit;
-            workgroup::DefaultWorkGroupInitialization default_wg_initializer;
-            auto default_mv_wg = default_wg_initializer.create_default_mv_workgroup();
-            workgroup::WorkGroupManager::instance()->add_workgroup(default_mv_wg);
-            return Status::OK();
-        });
-        _config_callback.emplace("default_mv_resource_group_concurrency_limit", [&]() -> Status {
-            LOG(INFO) << "set default_mv_resource_group_concurrency_limit:"
-                      << config::default_mv_resource_group_concurrency_limit;
-            workgroup::DefaultWorkGroupInitialization default_wg_initializer;
-            auto default_mv_wg = default_wg_initializer.create_default_mv_workgroup();
-            workgroup::WorkGroupManager::instance()->add_workgroup(default_mv_wg);
-            return Status::OK();
-        });
-        _config_callback.emplace("default_mv_resource_group_spill_mem_limit_threshold", [&]() -> Status {
-            LOG(INFO) << "set default_mv_resource_group_spill_mem_limit_threshold:"
-                      << config::default_mv_resource_group_spill_mem_limit_threshold;
-            workgroup::DefaultWorkGroupInitialization default_wg_initializer;
-            auto default_mv_wg = default_wg_initializer.create_default_mv_workgroup();
-            workgroup::WorkGroupManager::instance()->add_workgroup(default_mv_wg);
-            return Status::OK();
-        });
-
-=======
->>>>>>> fb224838
 #ifdef USE_STAROS
         _config_callback.emplace("starlet_cache_thread_num", [&]() -> Status {
             if (staros::starlet::common::GFlagsUtils::UpdateFlagValue("cachemgr_threadpool_size", value).empty()) {
