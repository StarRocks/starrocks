--- conflicted
+++ resolved
@@ -132,11 +132,9 @@
 
     int get_waiting_task_num();
 
-<<<<<<< HEAD
     ThreadPool* get_compaction_thread_pool() { return _compaction_pool.get(); }
-=======
+
     void disable_table_compaction(int64_t table_id, int64_t deadline);
->>>>>>> d69a058f
 
 private:
     CompactionManager(const CompactionManager& compaction_manager) = delete;
