--- conflicted
+++ resolved
@@ -135,11 +135,10 @@
 
     int get_waiting_task_num();
 
-<<<<<<< HEAD
+
     void disable_table_compaction(int64_t table_id, int64_t deadline);
-=======
+
     ThreadPool* TEST_get_compaction_thread_pool() { return _compaction_pool.get(); }
->>>>>>> dcd31449
 
 private:
     CompactionManager(const CompactionManager& compaction_manager) = delete;
