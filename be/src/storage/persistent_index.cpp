--- conflicted
+++ resolved
@@ -1071,8 +1071,7 @@
     RETURN_IF_ERROR(FileSystemUtil::resize_file(l0_index_file_name, _offset));
     fs::CreateBlockOptions wblock_opts({l0_index_file_name});
     wblock_opts.mode = Env::MUST_EXIST;
-<<<<<<< HEAD
-    RETURN_IF_ERROR(block_mgr->create_block(wblock_opts, &_index_block));
+    RETURN_IF_ERROR(_block_mgr->create_block(wblock_opts, &_index_block));
 
     if (index_meta.has_l1_version()) {
         _l1_version = index_meta.l1_version();
@@ -1084,10 +1083,6 @@
         }
         _l1 = std::move(l1_st).value();
     }
-=======
-    RETURN_IF_ERROR(_block_mgr->create_block(wblock_opts, &_index_block));
-    RETURN_IF_ERROR(_delete_expired_index_file(start_version));
->>>>>>> ccd86e7c
     return Status::OK();
 }
 
