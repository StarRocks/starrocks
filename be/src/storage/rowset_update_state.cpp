// This file is licensed under the Elastic License 2.0. Copyright 2021-present, StarRocks Limited.

#include "rowset_update_state.h"

#include "gutil/strings/substitute.h"
#include "serde/column_array_serde.h"
#include "storage/primary_key_encoder.h"
#include "storage/rowset/beta_rowset.h"
#include "storage/rowset/rowset.h"
#include "storage/rowset/segment_rewriter.h"
#include "storage/rowset/vectorized/rowset_options.h"
#include "storage/tablet.h"
#include "storage/vectorized/chunk_helper.h"
#include "util/defer_op.h"
#include "util/phmap/phmap.h"
#include "util/stack_util.h"
#include "util/time.h"

namespace starrocks {

using vectorized::ChunkHelper;

RowsetUpdateState::RowsetUpdateState() = default;

RowsetUpdateState::~RowsetUpdateState() {
    if (!_status.ok()) {
        LOG(WARNING) << "bad RowsetUpdateState released tablet:" << _tablet_id;
    }
}

Status RowsetUpdateState::load(Tablet* tablet, Rowset* rowset) {
    if (UNLIKELY(!_status.ok())) {
        return _status;
    }
    std::call_once(_load_once_flag, [&] {
        _tablet_id = tablet->tablet_id();
        _status = _do_load(tablet, rowset);
        if (!_status.ok()) {
            LOG(WARNING) << "load RowsetUpdateState error: " << _status << " tablet:" << _tablet_id << " stack:\n"
                         << get_stack_trace();
            if (_status.is_mem_limit_exceeded()) {
                LOG(WARNING) << CurrentThread::mem_tracker()->debug_string();
            }
        }
    });
    return _status;
}

Status RowsetUpdateState::_do_load(Tablet* tablet, Rowset* rowset) {
    _tablet_id = tablet->tablet_id();
    auto& schema = rowset->schema();
    vector<uint32_t> pk_columns;
    for (size_t i = 0; i < schema.num_key_columns(); i++) {
        pk_columns.push_back((uint32_t)i);
    }
    vectorized::Schema pkey_schema = vectorized::ChunkHelper::convert_schema_to_format_v2(schema, pk_columns);
    std::unique_ptr<vectorized::Column> pk_column;
    if (!PrimaryKeyEncoder::create_column(pkey_schema, &pk_column).ok()) {
        CHECK(false) << "create column for primary key encoder failed";
    }

    auto block_manager = fs::fs_util::block_manager();
    // always one file for now.
    for (auto i = 0; i < rowset->num_delete_files(); i++) {
        auto path = BetaRowset::segment_del_file_path(rowset->rowset_path(), rowset->rowset_id(), i);
        std::unique_ptr<fs::ReadableBlock> rblock;
        RETURN_IF_ERROR(block_manager->open_block(path, &rblock));
        uint64_t file_size = 0;
        rblock->size(&file_size);
        std::vector<uint8_t> read_buffer(file_size);
        Slice read_slice(read_buffer.data(), read_buffer.size());
        rblock->read(0, read_slice);
        auto col = pk_column->clone();
        if (serde::ColumnArraySerde::deserialize(read_buffer.data(), col.get()) == nullptr) {
            return Status::InternalError("column deserialization failed");
        }
        _deletes.emplace_back(std::move(col));
    }

    RowsetReleaseGuard guard(rowset->shared_from_this());
    OlapReaderStatistics stats;
    auto beta_rowset = down_cast<BetaRowset*>(rowset);
    auto res = beta_rowset->get_segment_iterators2(pkey_schema, nullptr, 0, &stats);
    if (!res.ok()) {
        return res.status();
    }
    // TODO(cbl): auto close iterators on failure
    auto& itrs = res.value();
    CHECK(itrs.size() == rowset->num_segments()) << "itrs.size != num_segments";
    _upserts.resize(rowset->num_segments());
    // only hold pkey, so can use larger chunk size
    auto chunk_shared_ptr = ChunkHelper::new_chunk(pkey_schema, 4096);
    auto chunk = chunk_shared_ptr.get();
    for (size_t i = 0; i < itrs.size(); i++) {
        auto itr = itrs[i].get();
        if (itr == nullptr) {
            continue;
        }
        auto& dest = _upserts[i];
        auto col = pk_column->clone();
        auto num_rows = beta_rowset->segments()[i]->num_rows();
        col->reserve(num_rows);
        while (true) {
            chunk->reset();
            auto st = itr->get_next(chunk);
            if (st.is_end_of_file()) {
                break;
            } else if (!st.ok()) {
                return st;
            } else {
                PrimaryKeyEncoder::encode(pkey_schema, *chunk, 0, chunk->num_rows(), col.get());
            }
        }
        itr->close();
        CHECK(col->size() == num_rows) << "read segment: iter rows != num rows";
        dest = std::move(col);
    }
    for (const auto& upsert : upserts()) {
        _memory_usage += upsert != nullptr ? upsert->memory_usage() : 0;
    }
    for (const auto& one_delete : deletes()) {
        _memory_usage += one_delete != nullptr ? one_delete->memory_usage() : 0;
    }
    const auto& rowset_meta_pb = rowset->rowset_meta()->get_meta_pb();
    if (!rowset_meta_pb.has_txn_meta()) {
        return Status::OK();
    }

    return _prepare_partial_update_states(tablet, rowset);
}

struct RowidSortEntry {
    uint32_t rowid;
    uint32_t idx;
    RowidSortEntry(uint32_t rowid, uint32_t idx) : rowid(rowid), idx(idx) {}
    bool operator<(const RowidSortEntry& rhs) const { return rowid < rhs.rowid; }
};

// group rowids by rssid, and for each group sort by rowid, return as `rowids_by_rssid`
// num_default: return the number of rows that need to fill in default values
// idxes: reverse indexes to restore values from (rssid,rowid) order to rowid order
// i.e.
// input rowids: [
//    (0, 3),
//    (-1,-1),
//    (1, 3),
//    (0, 1),
//    (-1,-1),
//    (1, 2),
// ]
// output:
//   num_default: 2
//   rowids_by_rssid: {
//     0: [
//        1,
//        3
//     ],
//     1: [
//        2,
//        3
//	   ]
//   }
//   the read column values will be in this order: [default_value, (0,1), (0,3), (1,2), (1,3)]
//   the indexes used to convert read columns values to write order will be: [2, 0, 4, 1, 0, 3]
static void plan_read_by_rssid(const vector<uint64_t>& rowids, size_t* num_default,
                               std::map<uint32_t, std::vector<uint32_t>>* rowids_by_rssid, vector<uint32_t>* idxes) {
    uint32_t n = rowids.size();
    phmap::node_hash_map<uint32_t, vector<RowidSortEntry>> sort_entry_by_rssid;
    std::vector<uint32_t> defaults;
    for (uint32_t i = 0; i < n; i++) {
        uint64_t v = rowids[i];
        uint32_t rssid = v >> 32;
        if (rssid == (uint32_t)-1) {
            defaults.push_back(i);
        } else {
            uint32_t rowid = v & ROWID_MASK;
            sort_entry_by_rssid[rssid].emplace_back(rowid, i);
        }
    }
    *num_default = defaults.size();
    idxes->resize(rowids.size());
    size_t ridx = 0;
    if (defaults.size() > 0) {
        // set defaults idxes to 0
        for (uint32_t e : defaults) {
            (*idxes)[e] = ridx;
        }
        ridx++;
    }
    defaults.clear();
    // construct rowids_by_rssid
    for (auto& e : sort_entry_by_rssid) {
        std::sort(e.second.begin(), e.second.end());
        rowids_by_rssid->emplace(e.first, vector<uint32_t>(e.second.size()));
    }
    // iterate rowids_by_rssid by rssid order
    for (auto& e : *rowids_by_rssid) {
        auto& sort_entries = sort_entry_by_rssid[e.first];
        for (uint32_t i = 0; i < sort_entries.size(); i++) {
            e.second[i] = sort_entries[i].rowid;
            (*idxes)[sort_entries[i].idx] = ridx;
            ridx++;
        }
    }
}

Status RowsetUpdateState::_prepare_partial_update_states(Tablet* tablet, Rowset* rowset) {
    const auto& txn_meta = rowset->rowset_meta()->get_meta_pb().txn_meta();
    const auto& tablet_schema = tablet->tablet_schema();

    std::vector<uint32_t> update_column_ids(txn_meta.partial_update_column_ids().begin(),
                                            txn_meta.partial_update_column_ids().end());
    std::set<uint32_t> update_columns_set(update_column_ids.begin(), update_column_ids.end());

    std::vector<uint32_t> read_column_ids;
    for (uint32_t i = 0; i < tablet_schema.num_columns(); i++) {
        if (update_columns_set.find(i) == update_columns_set.end()) {
            read_column_ids.push_back(i);
        }
    }

    std::vector<std::unique_ptr<vectorized::Column>> read_columns(read_column_ids.size());
    size_t num_segments = rowset->num_segments();
    _partial_update_states.resize(num_segments);
    for (size_t i = 0; i < num_segments; i++) {
        _partial_update_states[i].write_columns.resize(read_columns.size());
        _partial_update_states[i].src_rss_rowids.resize(_upserts[i]->size());
        for (uint32_t j = 0; j < read_columns.size(); ++j) {
            const auto read_column_id = read_column_ids[j];
            auto tablet_column = tablet_schema.column(read_column_id);
            auto column = ChunkHelper::column_from_field_type(tablet_column.type(), tablet_column.is_nullable());
            read_columns[j] = column->clone_empty();
            _partial_update_states[i].write_columns[j] = column->clone_empty();
        }
    }

    std::vector<std::vector<uint64_t>*> rss_rowids;
    rss_rowids.resize(num_segments);
    for (size_t i = 0; i < num_segments; ++i) {
        rss_rowids[i] = &(_partial_update_states[i].src_rss_rowids);
    }
    DCHECK_EQ(_upserts.size(), num_segments);
    RETURN_IF_ERROR(tablet->updates()->prepare_partial_update_states(tablet, _upserts, &_read_version, &_next_rowset_id,
                                                                     &rss_rowids));

    for (size_t i = 0; i < num_segments; i++) {
        size_t num_default = 0;
        std::map<uint32_t, std::vector<uint32_t>> rowids_by_rssid;
        vector<uint32_t> idxes;
        plan_read_by_rssid(_partial_update_states[i].src_rss_rowids, &num_default, &rowids_by_rssid, &idxes);
        // get column values by rowid, also get default values if needed
        RETURN_IF_ERROR(
                tablet->updates()->get_column_values(read_column_ids, num_default > 0, rowids_by_rssid, &read_columns));
        for (size_t col_idx = 0; col_idx < read_column_ids.size(); col_idx++) {
            _partial_update_states[i].write_columns[col_idx]->append_selective(*read_columns[col_idx], idxes.data(), 0,
                                                                               idxes.size());
        }
    }

    return Status::OK();
}

Status RowsetUpdateState::_check_and_resolve_conflict(Tablet* tablet, Rowset* rowset, uint32_t rowset_id,
                                                      EditVersion latest_applied_version,
                                                      std::vector<uint32_t>& read_column_ids,
                                                      const PrimaryIndex& index) {
    // _partial_update_states is empty which means write column is empty
    if (_partial_update_states.empty()) {
        return Status::InternalError("write column is empty");
    }

    // _read_version is equal to lastest_applied_version which means there is no other rowset is applied
    // the data of write_columns can be write to segment file directly
    if (latest_applied_version == _read_version) {
        return Status::OK();
    }

    // get rss_rowids to identify conflict exist or not
    int64_t t_start = MonotonicMillis();
    uint32_t num_segments = _upserts.size();
    std::vector<std::vector<uint64_t>> new_rss_rowids;
    new_rss_rowids.resize(num_segments);
    for (uint32_t i = 0; i < num_segments; ++i) {
        auto& pks = *_upserts[i];
        new_rss_rowids[i].resize(pks.size());
        index.get(pks, &new_rss_rowids[i]);
    }
    int64_t t_get_rowids = MonotonicMillis();

    std::string log_str;
    for (uint32_t i = 0; i < num_segments; ++i) {
        int64_t t_resolve_conflict_start = MonotonicMillis();
        uint32_t num_rows = new_rss_rowids[i].size();
        std::vector<uint32_t> conflict_idxes;
        std::vector<uint64_t> conflict_rowids;
        DCHECK_EQ(num_rows, _partial_update_states[i].src_rss_rowids.size());
        for (size_t j = 0; j < new_rss_rowids[i].size(); ++j) {
            uint64_t new_rss_rowid = new_rss_rowids[i][j];
            uint32_t new_rssid = new_rss_rowid >> 32;
            uint64_t rss_rowid = _partial_update_states[i].src_rss_rowids[j];
            uint32_t rssid = rss_rowid >> 32;

            if (rssid != new_rssid) {
                conflict_idxes.emplace_back(j);
                conflict_rowids.emplace_back(new_rss_rowid);
            }
        }
        if (!conflict_idxes.empty()) {
            std::vector<std::unique_ptr<vectorized::Column>> read_columns;
            read_columns.resize(_partial_update_states[i].write_columns.size());
            for (uint32_t j = 0; j < read_columns.size(); ++j) {
                read_columns[j] = _partial_update_states[i].write_columns[j]->clone_empty();
            }
            size_t num_default = 0;
            std::map<uint32_t, std::vector<uint32_t>> rowids_by_rssid;
            std::vector<uint32_t> read_idxes;
            plan_read_by_rssid(conflict_rowids, &num_default, &rowids_by_rssid, &read_idxes);
            DCHECK_EQ(conflict_idxes.size(), read_idxes.size());
            RETURN_IF_ERROR(tablet->updates()->get_column_values(read_column_ids, num_default > 0, rowids_by_rssid,
                                                                 &read_columns));

            for (size_t col_idx = 0; col_idx < read_column_ids.size(); col_idx++) {
                std::unique_ptr<vectorized::Column> new_write_column =
                        _partial_update_states[i].write_columns[col_idx]->clone_empty();
                new_write_column->append_selective(*read_columns[col_idx], read_idxes.data(), 0, read_idxes.size());
                RETURN_IF_ERROR(_partial_update_states[i].write_columns[col_idx]->update_rows(*new_write_column,
                                                                                              conflict_idxes.data()));
            }
        }
        int64_t t_resolve_conflict_end = MonotonicMillis();
        strings::SubstituteAndAppend(&log_str, "#seg:$0 #column:$1 #conflict_rows:$2 #resolve_conflict $3ms ", i,
                                     read_column_ids.size(), conflict_idxes.size(),
                                     (t_resolve_conflict_end - t_resolve_conflict_start) / 1000000);
    }
    LOG(INFO) << Substitute("check partial rowset conflict tablet:$0 rowset:$1 #getrowid:$2ms $3", tablet->tablet_id(),
                            rowset_id, (t_get_rowids - t_start) / 1000000, log_str);

    return Status::OK();
}

Status RowsetUpdateState::apply(Tablet* tablet, Rowset* rowset, uint32_t rowset_id, EditVersion lastest_applied_version,
                                const PrimaryIndex& index) {
    const auto& rowset_meta_pb = rowset->rowset_meta()->get_meta_pb();
    if (!rowset_meta_pb.has_txn_meta()) {
        return Status::OK();
    }
    // currently assume it's a partial update
    const auto& txn_meta = rowset_meta_pb.txn_meta();
    const auto& tschema = tablet->tablet_schema();
    // columns supplied in rowset
    std::vector<uint32_t> update_colum_ids(txn_meta.partial_update_column_ids().begin(),
                                           txn_meta.partial_update_column_ids().end());
    std::set<uint32_t> update_columns_set(update_colum_ids.begin(), update_colum_ids.end());
    // columns needs to be read from tablet's data
    std::vector<uint32_t> read_column_ids;
    for (uint32_t i = 0; i < tschema.num_columns(); i++) {
        if (update_columns_set.find(i) == update_columns_set.end()) {
            read_column_ids.push_back(i);
        }
    }

    size_t num_segments = rowset->num_segments();
    DCHECK(num_segments == _upserts.size());
    vector<std::pair<string, string>> rewrite_files;
    DeferOp clean_temp_files([&] {
        for (auto& e : rewrite_files) {
            Env::Default()->delete_file(e.second);
        }
    });
<<<<<<< HEAD
    bool is_rewrite = config::rewrite_partial_segment;
=======

    RETURN_IF_ERROR(
            _check_and_resolve_conflict(tablet, rowset, rowset_id, lastest_applied_version, read_column_ids, index));
>>>>>>> ccb6bce5
    for (size_t i = 0; i < num_segments; i++) {
        auto src_path = BetaRowset::segment_file_path(tablet->schema_hash_path(), rowset->rowset_id(), i);
        auto dest_path = BetaRowset::segment_temp_file_path(tablet->schema_hash_path(), rowset->rowset_id(), i);
        rewrite_files.emplace_back(src_path, dest_path);
<<<<<<< HEAD

        FooterPointerPB partial_rowset_footer = txn_meta.partial_rowset_footers(i);
        // if is_rewrite is true, rewrite partial segment file into dest_path first, then append write_columns
        // if is_rewrite is false, append write_columns into src_path and rebuild segment footer
        if (is_rewrite) {
            RETURN_IF_ERROR(SegmentRewriter::rewrite(src_path, dest_path, tablet->tablet_schema(), read_column_ids,
                                                     write_columns, i, partial_rowset_footer));
        } else {
            RETURN_IF_ERROR(SegmentRewriter::rewrite(src_path, tablet->tablet_schema(), read_column_ids, write_columns,
                                                     i, partial_rowset_footer));
        }

        int64_t t_rewrite = MonotonicMillis();
        LOG(INFO) << Substitute(
                "apply partial segment tablet:$0 rowset:$1 seg:$2 #column:$3 #default:$4 getrowid:$5ms #read:$6($7ms) "
                "write:$8ms total:$9ms",
                tablet->tablet_id(), rowset_id, i, read_column_ids.size(), num_default,
                (t_get_rowids - t_start) / 1000000, pks.size() - num_default,
                (t_get_column_values - t_get_rowids) / 1000000, (t_rewrite - t_get_column_values) / 1000000,
                (t_rewrite - t_start) / 1000000);
=======
        int64_t t_rewrite_start = MonotonicMillis();
        RETURN_IF_ERROR(SegmentRewriter::rewrite(src_path, dest_path, tablet->tablet_schema(), read_column_ids,
                                                 _partial_update_states[i].write_columns, i));
        int64_t t_rewrite_end = MonotonicMillis();
        LOG(INFO) << Substitute("apply partial segment tablet:$0 rowset:$1 seg:$2 #column:$3 #rewrite:$4ms",
                                tablet->tablet_id(), rowset_id, i, read_column_ids.size(),
                                (t_rewrite_end - t_rewrite_start) / 1000000);
>>>>>>> ccb6bce5
    }
    if (is_rewrite) {
        for (size_t i = 0; i < num_segments; i++) {
            RETURN_IF_ERROR(Env::Default()->rename_file(rewrite_files[i].second, rewrite_files[i].first));
        }
    }
    // clean this to prevent DeferOp clean files
    rewrite_files.clear();
    auto beta_rowset = down_cast<BetaRowset*>(rowset);
    RETURN_IF_ERROR(beta_rowset->reload());
    return Status::OK();
}

std::string RowsetUpdateState::to_string() const {
    return Substitute("RowsetUpdateState tablet:$0", _tablet_id);
}

} // namespace starrocks<|MERGE_RESOLUTION|>--- conflicted
+++ resolved
@@ -367,19 +367,16 @@
             Env::Default()->delete_file(e.second);
         }
     });
-<<<<<<< HEAD
     bool is_rewrite = config::rewrite_partial_segment;
-=======
-
     RETURN_IF_ERROR(
             _check_and_resolve_conflict(tablet, rowset, rowset_id, lastest_applied_version, read_column_ids, index));
->>>>>>> ccb6bce5
+
     for (size_t i = 0; i < num_segments; i++) {
         auto src_path = BetaRowset::segment_file_path(tablet->schema_hash_path(), rowset->rowset_id(), i);
         auto dest_path = BetaRowset::segment_temp_file_path(tablet->schema_hash_path(), rowset->rowset_id(), i);
         rewrite_files.emplace_back(src_path, dest_path);
-<<<<<<< HEAD
-
+
+        int64_t t_rewrite_start = MonotonicMillis();
         FooterPointerPB partial_rowset_footer = txn_meta.partial_rowset_footers(i);
         // if is_rewrite is true, rewrite partial segment file into dest_path first, then append write_columns
         // if is_rewrite is false, append write_columns into src_path and rebuild segment footer
@@ -390,24 +387,10 @@
             RETURN_IF_ERROR(SegmentRewriter::rewrite(src_path, tablet->tablet_schema(), read_column_ids, write_columns,
                                                      i, partial_rowset_footer));
         }
-
-        int64_t t_rewrite = MonotonicMillis();
-        LOG(INFO) << Substitute(
-                "apply partial segment tablet:$0 rowset:$1 seg:$2 #column:$3 #default:$4 getrowid:$5ms #read:$6($7ms) "
-                "write:$8ms total:$9ms",
-                tablet->tablet_id(), rowset_id, i, read_column_ids.size(), num_default,
-                (t_get_rowids - t_start) / 1000000, pks.size() - num_default,
-                (t_get_column_values - t_get_rowids) / 1000000, (t_rewrite - t_get_column_values) / 1000000,
-                (t_rewrite - t_start) / 1000000);
-=======
-        int64_t t_rewrite_start = MonotonicMillis();
-        RETURN_IF_ERROR(SegmentRewriter::rewrite(src_path, dest_path, tablet->tablet_schema(), read_column_ids,
-                                                 _partial_update_states[i].write_columns, i));
         int64_t t_rewrite_end = MonotonicMillis();
         LOG(INFO) << Substitute("apply partial segment tablet:$0 rowset:$1 seg:$2 #column:$3 #rewrite:$4ms",
                                 tablet->tablet_id(), rowset_id, i, read_column_ids.size(),
                                 (t_rewrite_end - t_rewrite_start) / 1000000);
->>>>>>> ccb6bce5
     }
     if (is_rewrite) {
         for (size_t i = 0; i < num_segments; i++) {
