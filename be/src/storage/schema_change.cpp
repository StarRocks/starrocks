--- conflicted
+++ resolved
@@ -355,13 +355,8 @@
                     return Status::InternalError(ss.str());
                 }
             }
-<<<<<<< HEAD
-            status = chunk_changer->append_materialized_columns(read_chunk, new_chunk, all_ref_columns_ids,
-                                                                base_tablet->tablet_schema()->num_columns());
-=======
             status = chunk_changer->append_generated_columns(read_chunk, new_chunk, all_ref_columns_ids,
-                                                             base_tablet->tablet_schema().num_columns());
->>>>>>> b1ac2fe1
+                                                             base_tablet->tablet_schema()->num_columns());
             if (!status.ok()) {
                 LOG(WARNING) << "failed to append generated columns";
                 return Status::InternalError("failed to append generated columns");
@@ -374,13 +369,8 @@
                                                                  last_dcg_counts[idx]);
         // must record unique column id in delta column group
         std::vector<uint32_t> unique_column_ids;
-<<<<<<< HEAD
-        for (const auto& iter : *chunk_changer->get_mc_exprs()) {
+        for (const auto& iter : *chunk_changer->get_gc_exprs()) {
             ColumnUID unique_id = new_tablet->tablet_schema()->column(iter.first).unique_id();
-=======
-        for (const auto& iter : *chunk_changer->get_gc_exprs()) {
-            ColumnUID unique_id = new_tablet->tablet_schema().column(iter.first).unique_id();
->>>>>>> b1ac2fe1
             unique_column_ids.emplace_back(unique_id);
         }
         std::sort(unique_column_ids.begin(), unique_column_ids.end());
