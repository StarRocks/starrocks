--- conflicted
+++ resolved
@@ -797,12 +797,7 @@
         if (sc_params.sc_directly) {
             status = new_tablet->updates()->convert_from(base_tablet, request_version, sc_params.chunk_changer.get());
         } else if (sc_params.sc_sorting) {
-<<<<<<< HEAD
-            status = new_tablet->updates()->reorder_from(base_tablet, request.alter_version,
-                                                         sc_params.chunk_changer.get());
-=======
             status = new_tablet->updates()->reorder_from(base_tablet, request_version);
->>>>>>> 481964b8
         } else {
             status = new_tablet->updates()->link_from(base_tablet.get(), request_version);
         }
