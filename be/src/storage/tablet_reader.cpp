// Copyright 2021-present StarRocks, Inc. All rights reserved.
//
// Licensed under the Apache License, Version 2.0 (the "License");
// you may not use this file except in compliance with the License.
// You may obtain a copy of the License at
//
//     https://www.apache.org/licenses/LICENSE-2.0
//
// Unless required by applicable law or agreed to in writing, software
// distributed under the License is distributed on an "AS IS" BASIS,
// WITHOUT WARRANTIES OR CONDITIONS OF ANY KIND, either express or implied.
// See the License for the specific language governing permissions and
// limitations under the License.

#include "storage/tablet_reader.h"

#include <utility>

#include "column/datum_convert.h"
#include "common/status.h"
#include "gen_cpp/tablet_schema.pb.h"
#include "gutil/stl_util.h"
#include "primary_key_encoder.h"
#include "service/backend_options.h"
#include "storage/aggregate_iterator.h"
#include "storage/chunk_helper.h"
#include "storage/column_predicate.h"
#include "storage/column_predicate_rewriter.h"
#include "storage/conjunctive_predicates.h"
#include "storage/delete_predicates.h"
#include "storage/empty_iterator.h"
#include "storage/merge_iterator.h"
#include "storage/predicate_parser.h"
#include "storage/rowset/rowid_range_option.h"
#include "storage/seek_range.h"
#include "storage/tablet.h"
#include "storage/tablet_updates.h"
#include "storage/types.h"
#include "storage/union_iterator.h"

namespace starrocks {

TabletReader::TabletReader(TabletSharedPtr tablet, const Version& version, Schema schema,
                           const TabletSchemaCSPtr& tablet_schema)
        : ChunkIterator(std::move(schema)), _tablet(std::move(tablet)), _version(version) {
    _tablet_schema = !tablet_schema ? _tablet->tablet_schema() : tablet_schema;
}

TabletReader::TabletReader(TabletSharedPtr tablet, const Version& version, Schema schema,
<<<<<<< HEAD
                           const std::vector<RowsetSharedPtr>& captured_rowsets,
                           const TabletSchemaSPtr* tablet_schema)
        : ChunkIterator(std::move(schema)), _tablet(std::move(tablet)), _version(version), _rowsets(captured_rowsets) {
    _tablet_schema = tablet_schema
                     ? *tablet_schema
                     : _tablet->tablet_schema();
}
=======
                           std::vector<RowsetSharedPtr> captured_rowsets)
        : ChunkIterator(std::move(schema)),
          _tablet(std::move(tablet)),
          _version(version),
          _rowsets(std::move(captured_rowsets)) {}
>>>>>>> 8daa6a4c

TabletReader::TabletReader(TabletSharedPtr tablet, const Version& version, Schema schema, bool is_key,
                           RowSourceMaskBuffer* mask_buffer)
        : ChunkIterator(std::move(schema)),
          _tablet(std::move(tablet)),
          _version(version),
          _is_vertical_merge(true),
          _is_key(is_key),
          _mask_buffer(mask_buffer) {
    DCHECK(_mask_buffer);
    _tablet_schema = _tablet->tablet_schema();
}

TabletReader::TabletReader(TabletSharedPtr tablet, const Version& version,
                           const TabletSchemaSPtr& tablet_schema, Schema schema)
        : ChunkIterator(std::move(schema)),
          _tablet(std::move(tablet)),
          _version(version) {
    _tablet_schema = tablet_schema;
}

void TabletReader::close() {
    if (_collect_iter != nullptr) {
        _collect_iter->close();
        _collect_iter.reset();
    }
    STLDeleteElements(&_predicate_free_list);
    Rowset::release_readers(_rowsets);
    _rowsets.clear();
    _obj_pool.clear();
    _tablet_schema.reset();
}

Status TabletReader::prepare() {
    SCOPED_RAW_TIMER(&_stats.get_rowsets_ns);
    Status st = Status::OK();
    // Non-empty rowsets indicate that it is captured before creating this TabletReader.
    if (_rowsets.empty()) {
        std::shared_lock l(_tablet->get_header_lock());
        st = _tablet->capture_consistent_rowsets(_version, &_rowsets);
        if (!st.ok()) {
            _rowsets.clear();
            std::stringstream ss;
            ss << "fail to init reader. tablet=" << _tablet->full_name() << "res=" << st;
            LOG(WARNING) << ss.str();
            return Status::InternalError(ss.str().c_str());
        }
    }
    _stats.rowsets_read_count += _rowsets.size();
    Rowset::acquire_readers(_rowsets);

    // ensure all input rowsets are loaded into memory
    for (const auto& rowset : _rowsets) {
        rowset->load();
    }
    return st;
}

Status TabletReader::open(const TabletReaderParams& read_params) {
    if (read_params.reader_type != ReaderType::READER_QUERY && read_params.reader_type != ReaderType::READER_CHECKSUM &&
        read_params.reader_type != ReaderType::READER_ALTER_TABLE && !is_compaction(read_params.reader_type)) {
        return Status::NotSupported("reader type not supported now");
    }
    if (read_params.use_pk_index) {
        // defer init collector to IO scanner thread when calling do_get_next()
        _reader_params = &read_params;
        return Status::OK();
    }
    Status st = _init_collector(read_params);
    return st;
}

Status TabletReader::_init_collector_for_pk_index_read() {
    DCHECK(_reader_params != nullptr);
    // get pk eq predicates, and convert these predicates to encoded pk column
    const auto& tablet_schema = _tablet->tablet_schema();
    vector<ColumnId> pk_column_ids;
    for (size_t i = 0; i < tablet_schema.num_key_columns(); i++) {
        pk_column_ids.emplace_back(i);
    }
    auto pk_schema = ChunkHelper::convert_schema(tablet_schema, pk_column_ids);
    auto keys = ChunkHelper::new_chunk(pk_schema, 1);
    PredicateMap pushdown_predicates;
    size_t num_pk_eq_predicates = 0;
    for (const ColumnPredicate* pred : _reader_params->predicates) {
        auto column_id = pred->column_id();
        if (column_id < tablet_schema.num_key_columns() && pred->type() == PredicateType::kEQ) {
            auto& column = keys->get_column_by_id(column_id);
            if (column->size() != 0) {
                return Status::NotSupported(
                        strings::Substitute("multiple eq predicates on same pk column columnId=$0", column_id));
            }
            column->append_datum(pred->value());
            num_pk_eq_predicates++;
        } else {
            pushdown_predicates[pred->column_id()].emplace_back(pred);
        }
    }
    if (num_pk_eq_predicates != tablet_schema.num_key_columns()) {
        return Status::NotSupported(strings::Substitute("should have eq predicates on all pk columns current: $0 < $1",
                                                        num_pk_eq_predicates, tablet_schema.num_key_columns()));
    }
    std::unique_ptr<Column> pk_column;
    if (!PrimaryKeyEncoder::create_column(*tablet_schema.schema(), &pk_column).ok()) {
        CHECK(false) << "create column for primary key encoder failed tablet_id:" << _tablet->tablet_id();
    }
    PrimaryKeyEncoder::encode(*tablet_schema.schema(), *keys, 0, keys->num_rows(), pk_column.get());

    // get rowid using pk index
    std::vector<uint64_t> rowids(1);
    {
        SCOPED_RAW_TIMER(&_stats.read_pk_index_ns);
        EditVersion read_version;
        RETURN_IF_ERROR(
                _tablet->updates()->get_rss_rowids_by_pk(_tablet.get(), *pk_column, &read_version, &rowids, 3000));
        if (rowids.size() != 1) {
            return Status::InternalError(strings::Substitute("get rowid size not match tablet:$0 $1 != $2",
                                                             _tablet->tablet_id(), rowids.size(), 1));
        }
    }
    // do not check read version in use_pk_index mode
    uint32_t rssid = rowids[0] >> 32;
    uint32_t rowid = rowids[0] & 0xffffffff;
    if (rssid == (uint32_t)-1) {
        _collect_iter = new_empty_iterator(_schema, _reader_params->chunk_size);
        return Status::OK();
    }

    RowsetSharedPtr rowset;
    uint32_t segment_idx = 0;
    RETURN_IF_ERROR(_tablet->updates()->get_rowset_and_segment_idx_by_rssid(rssid, &rowset, &segment_idx));

    RowsetReadOptions rs_opts;
    rs_opts.predicates = pushdown_predicates;
    rs_opts.sorted = false;
    rs_opts.reader_type = _reader_params->reader_type;
    rs_opts.chunk_size = _reader_params->chunk_size;
    rs_opts.delete_predicates = &_delete_predicates;
    rs_opts.stats = &_stats;
    rs_opts.runtime_state = _reader_params->runtime_state;
    rs_opts.profile = _reader_params->profile;
    rs_opts.use_page_cache = _reader_params->use_page_cache;
    rs_opts.tablet_schema = &_tablet->tablet_schema();
    rs_opts.global_dictmaps = _reader_params->global_dictmaps;
    rs_opts.unused_output_column_ids = _reader_params->unused_output_column_ids;
    rs_opts.runtime_range_pruner = _reader_params->runtime_range_pruner;
    // single row fetch, no need to use delvec
    rs_opts.is_primary_keys = false;

    rs_opts.rowid_range_option = std::make_shared<RowidRangeOption>();
    auto rowid_range = std::make_shared<SparseRange>();
    rowid_range->add({rowid, rowid + 1});
    if (segment_idx >= rowset->num_segments()) {
        return Status::InternalError(strings::Substitute("segment_idx out of range tablet:$0 $1 >= $2",
                                                         _tablet->tablet_id(), segment_idx, rowset->num_segments()));
    }
    rs_opts.rowid_range_option->add(rowset.get(), rowset->segments()[segment_idx].get(), rowid_range);

    std::vector<ChunkIteratorPtr> iters;
    RETURN_IF_ERROR(rowset->get_segment_iterators(schema(), rs_opts, &iters));

    if (iters.size() != 1) {
        return Status::InternalError(
                strings::Substitute("get_segment_iterators for pointer query should return single iter tablet:$0 $1",
                                    _tablet->tablet_id(), iters.size()));
    }

    _collect_iter = iters[0];

    // other collector setup
    RETURN_IF_ERROR(_collect_iter->init_encoded_schema(*_reader_params->global_dictmaps));
    RETURN_IF_ERROR(_collect_iter->init_output_schema(*_reader_params->unused_output_column_ids));

    return Status::OK();
}

Status TabletReader::do_get_next(Chunk* chunk) {
    DCHECK(!_is_vertical_merge);
    if (UNLIKELY(_collect_iter == nullptr)) {
        auto st = _init_collector_for_pk_index_read();
        if (!st.ok()) {
            LOG(WARNING) << "using pk index for pointer read failed, fallback to normal read " << st
                         << " tablet:" << _tablet->tablet_id();
            RETURN_IF_ERROR(_init_collector(*_reader_params));
        }
    }
    RETURN_IF_ERROR(_collect_iter->get_next(chunk));
    return Status::OK();
}

Status TabletReader::do_get_next(Chunk* chunk, std::vector<RowSourceMask>* source_masks) {
    DCHECK(_is_vertical_merge);
    RETURN_IF_ERROR(_collect_iter->get_next(chunk, source_masks));
    return Status::OK();
}

Status TabletReader::get_segment_iterators(const TabletReaderParams& params, std::vector<ChunkIteratorPtr>* iters) {
    RowsetReadOptions rs_opts;
    KeysType keys_type = _tablet_schema->keys_type();
    RETURN_IF_ERROR(_init_predicates(params));
    RETURN_IF_ERROR(_init_delete_predicates(params, &_delete_predicates));
    RETURN_IF_ERROR(parse_seek_range(_tablet, params.range, params.end_range, params.start_key, params.end_key,
                                     &rs_opts.ranges, &_mempool));
    rs_opts.predicates = _pushdown_predicates;
    RETURN_IF_ERROR(ZonemapPredicatesRewriter::rewrite_predicate_map(&_obj_pool, rs_opts.predicates,
                                                                     &rs_opts.predicates_for_zone_map));
    rs_opts.sorted = (keys_type != DUP_KEYS && keys_type != PRIMARY_KEYS) && !params.skip_aggregation;
    rs_opts.reader_type = params.reader_type;
    rs_opts.chunk_size = params.chunk_size;
    rs_opts.delete_predicates = &_delete_predicates;
    rs_opts.stats = &_stats;
    rs_opts.runtime_state = params.runtime_state;
    rs_opts.profile = params.profile;
    rs_opts.use_page_cache = params.use_page_cache;
    rs_opts.tablet_schema = _tablet_schema;
    rs_opts.global_dictmaps = params.global_dictmaps;
    rs_opts.unused_output_column_ids = params.unused_output_column_ids;
    rs_opts.runtime_range_pruner = params.runtime_range_pruner;
    rs_opts.column_access_paths = params.column_access_paths;
    if (keys_type == KeysType::PRIMARY_KEYS) {
        rs_opts.is_primary_keys = true;
        rs_opts.version = _version.second;
        rs_opts.meta = _tablet->data_dir()->get_meta();
    }
    rs_opts.rowid_range_option = params.rowid_range_option;
    rs_opts.short_key_ranges = params.short_key_ranges;

    SCOPED_RAW_TIMER(&_stats.create_segment_iter_ns);
    for (auto& rowset : _rowsets) {
        if (params.rowid_range_option != nullptr && !params.rowid_range_option->match_rowset(rowset.get())) {
            continue;
        }

        RETURN_IF_ERROR(rowset->get_segment_iterators(schema(), rs_opts, iters));
    }
    return Status::OK();
}

Status TabletReader::_init_collector(const TabletReaderParams& params) {
    std::vector<ChunkIteratorPtr> seg_iters;
    RETURN_IF_ERROR(get_segment_iterators(params, &seg_iters));

    // Put each SegmentIterator into a TimedChunkIterator, if a profile is provided.
    if (params.profile != nullptr) {
        RuntimeProfile::Counter* scan_timer = params.profile->total_time_counter();
        std::vector<ChunkIteratorPtr> children;
        children.reserve(seg_iters.size());
        for (auto& seg_iter : seg_iters) {
            children.emplace_back(timed_chunk_iterator(seg_iter, scan_timer));
        }
        seg_iters.swap(children);
    }

    // If |keys_type| is UNIQUE_KEYS and |params.skip_aggregation| is true, must disable aggregate totally.
    // If |keys_type| is AGG_KEYS and |params.skip_aggregation| is true, aggregate is an optional operation.
    KeysType keys_type = _tablet_schema->keys_type();
    const auto skip_aggr = params.skip_aggregation;
    const auto select_all_keys = _schema.num_key_fields() == _tablet_schema->num_key_columns();
    DCHECK_LE(_schema.num_key_fields(), _tablet_schema->num_key_columns());

    if (seg_iters.empty()) {
        _collect_iter = new_empty_iterator(_schema, params.chunk_size);
    } else if (is_compaction(params.reader_type) && keys_type == DUP_KEYS) {
        //             MergeIterator
        //                   |
        //       +-----------+-----------+
        //       |           |           |
        //     Timer        ...        Timer
        //       |           |           |
        // SegmentIterator  ...    SegmentIterator
        //
        if (_is_vertical_merge && !_is_key) {
            _collect_iter = new_mask_merge_iterator(seg_iters, _mask_buffer);
        } else {
            _collect_iter = new_heap_merge_iterator(seg_iters);
        }
    } else if (params.sorted_by_keys_per_tablet && (keys_type == DUP_KEYS || keys_type == PRIMARY_KEYS) &&
               seg_iters.size() > 1) {
        // when enable sorted by keys. we need call heap merge for DUP KEYS and PKS
        // but for UNIQ KEYS or AGG KEYS we need build new_aggregate_iterator for them.
        if (params.profile != nullptr && (params.is_pipeline || params.profile->parent() != nullptr)) {
            RuntimeProfile* p;
            if (params.is_pipeline) {
                p = params.profile;
            } else {
                p = params.profile->parent()->create_child("MERGE", true, true);
            }
            RuntimeProfile::Counter* sort_timer = ADD_TIMER(p, "Sort");
            _collect_iter = new_heap_merge_iterator(seg_iters);
            _collect_iter = timed_chunk_iterator(_collect_iter, sort_timer);
        } else {
            _collect_iter = new_heap_merge_iterator(seg_iters);
        }
    } else if (keys_type == PRIMARY_KEYS || keys_type == DUP_KEYS || (keys_type == UNIQUE_KEYS && skip_aggr) ||
               (select_all_keys && seg_iters.size() == 1)) {
        //             UnionIterator
        //                   |
        //       +-----------+-----------+
        //       |           |           |
        //     Timer        ...        Timer
        //       |           |           |
        // SegmentIterator  ...    SegmentIterator
        //
        _collect_iter = new_union_iterator(std::move(seg_iters));
    } else if ((keys_type == AGG_KEYS || keys_type == UNIQUE_KEYS) && !skip_aggr) {
        //                 Timer
        //                   |
        //           AggregateIterator (factor = 0)
        //                   |
        //                 Timer
        //                   |
        //             MergeIterator
        //                   |
        //       +-----------+-----------+
        //       |           |           |
        //     Timer        ...        Timer
        //       |           |           |
        // SegmentIterator  ...    SegmentIterator
        //
        if (params.profile != nullptr && (params.is_pipeline || params.profile->parent() != nullptr)) {
            RuntimeProfile* p;
            if (params.is_pipeline) {
                p = params.profile;
            } else {
                p = params.profile->parent()->create_child("MERGE", true, true);
            }
            RuntimeProfile::Counter* sort_timer = ADD_TIMER(p, "Sort");
            RuntimeProfile::Counter* aggr_timer = ADD_TIMER(p, "Aggr");

            if (_is_vertical_merge && !_is_key) {
                _collect_iter = new_mask_merge_iterator(seg_iters, _mask_buffer);
            } else {
                _collect_iter = new_heap_merge_iterator(seg_iters);
            }
            _collect_iter = timed_chunk_iterator(_collect_iter, sort_timer);
            if (!_is_vertical_merge) {
                _collect_iter = new_aggregate_iterator(std::move(_collect_iter), 0);
            } else {
                _collect_iter = new_aggregate_iterator(std::move(_collect_iter), _is_key);
            }
            _collect_iter = timed_chunk_iterator(_collect_iter, aggr_timer);
        } else {
            if (_is_vertical_merge && !_is_key) {
                _collect_iter = new_mask_merge_iterator(seg_iters, _mask_buffer);
            } else {
                _collect_iter = new_heap_merge_iterator(seg_iters);
            }
            if (!_is_vertical_merge) {
                _collect_iter = new_aggregate_iterator(std::move(_collect_iter), 0);
            } else {
                _collect_iter = new_aggregate_iterator(std::move(_collect_iter), _is_key);
            }
        }
    } else if (keys_type == AGG_KEYS) {
        CHECK(skip_aggr);
        //                 Timer
        //                   |
        //          AggregateIterator (factor = config::pre_aggregate_factor)
        //                   |
        //                 Timer
        //                   |
        //             UnionIterator
        //                   |
        //       +-----------+-----------+
        //       |           |           |
        //     Timer        ...        Timer
        //       |           |           |
        // SegmentIterator  ...    SegmentIterator
        //
        int f = config::pre_aggregate_factor;
        if (params.profile != nullptr && (params.is_pipeline || params.profile->parent() != nullptr)) {
            RuntimeProfile* p;
            if (params.is_pipeline) {
                p = params.profile;
            } else {
                p = params.profile->parent()->create_child("MERGE", true, true);
            }
            RuntimeProfile::Counter* union_timer = ADD_TIMER(p, "Union");
            RuntimeProfile::Counter* aggr_timer = ADD_TIMER(p, "Aggr");

            _collect_iter = new_union_iterator(std::move(seg_iters));
            _collect_iter = timed_chunk_iterator(_collect_iter, union_timer);
            _collect_iter = new_aggregate_iterator(std::move(_collect_iter), f);
            _collect_iter = timed_chunk_iterator(_collect_iter, aggr_timer);
        } else {
            _collect_iter = new_union_iterator(std::move(seg_iters));
            _collect_iter = new_aggregate_iterator(std::move(_collect_iter), f);
        }
    } else {
        return Status::InternalError("Unknown keys type");
    }

    if (_collect_iter != nullptr) {
        RETURN_IF_ERROR(_collect_iter->init_encoded_schema(*params.global_dictmaps));
        RETURN_IF_ERROR(_collect_iter->init_output_schema(*params.unused_output_column_ids));
    }

    return Status::OK();
}

Status TabletReader::_init_predicates(const TabletReaderParams& params) {
    for (const ColumnPredicate* pred : params.predicates) {
        _pushdown_predicates[pred->column_id()].emplace_back(pred);
    }
    return Status::OK();
}

Status TabletReader::_init_delete_predicates(const TabletReaderParams& params, DeletePredicates* dels) {
    PredicateParser pred_parser(_tablet_schema);

    std::shared_lock header_lock(_tablet->get_header_lock());
    // here we can not use DeletePredicatePB from  _tablet->delete_predicates() because
    // _rowsets maybe stale rowset, and stale rowset's delete predicates may be removed
    // from _tablet->delete_predicates() after compation
    for (const RowsetSharedPtr& rowset : _rowsets) {
        const RowsetMetaSharedPtr& rowset_meta = rowset->rowset_meta();
        if (!rowset_meta->has_delete_predicate()) {
            continue;
        }
        const DeletePredicatePB& pred_pb = rowset_meta->delete_predicate();

        ConjunctivePredicates conjunctions;
        for (int i = 0; i != pred_pb.sub_predicates_size(); ++i) {
            TCondition cond;
            if (!DeleteHandler::parse_condition(pred_pb.sub_predicates(i), &cond)) {
                LOG(WARNING) << "invalid delete condition: " << pred_pb.sub_predicates(i) << "]";
                return Status::InternalError("invalid delete condition string");
            }
            if (_tablet_schema->field_index(cond.column_name) >= _tablet_schema->num_key_columns() &&
                    _tablet_schema->keys_type() != DUP_KEYS) {
                LOG(WARNING) << "ignore delete condition of non-key column: " << pred_pb.sub_predicates(i);
                continue;
            }
            ColumnPredicate* pred = pred_parser.parse_thrift_cond(cond);
            if (pred == nullptr) {
                LOG(WARNING) << "failed to parse delete condition.column_name[" << cond.column_name
                             << "], condition_op[" << cond.condition_op << "], condition_values["
                             << cond.condition_values[0] << "].";
                continue;
            }
            conjunctions.add(pred);
            // save for memory release.
            _predicate_free_list.emplace_back(pred);
        }

        for (int i = 0; i != pred_pb.in_predicates_size(); ++i) {
            TCondition cond;
            const InPredicatePB& in_predicate = pred_pb.in_predicates(i);
            cond.__set_column_name(in_predicate.column_name());
            if (in_predicate.is_not_in()) {
                cond.__set_condition_op("!*=");
            } else {
                cond.__set_condition_op("*=");
            }
            for (const auto& value : in_predicate.values()) {
                cond.condition_values.push_back(value);
            }
            ColumnPredicate* pred = pred_parser.parse_thrift_cond(cond);
            if (pred == nullptr) {
                LOG(WARNING) << "failed to parse delete condition.column_name[" << cond.column_name
                             << "], condition_op[" << cond.condition_op << "], condition_values["
                             << cond.condition_values[0] << "].";
                continue;
            }
            conjunctions.add(pred);
            // save for memory release.
            _predicate_free_list.emplace_back(pred);
        }

        dels->add(pred_pb.version(), conjunctions);
    }

    return Status::OK();
}

// convert an OlapTuple to SeekTuple.
Status TabletReader::_to_seek_tuple(const TabletSchemaCSPtr& tablet_schema, const OlapTuple& input, SeekTuple* tuple,
                                    MemPool* mempool) {
    Schema schema;
    std::vector<Datum> values;
    values.reserve(input.size());
    const auto& sort_key_idxes = tablet_schema->sort_key_idxes();
    DCHECK(sort_key_idxes.empty() || sort_key_idxes.size() >= input.size());

    if (sort_key_idxes.size() > 0) {
        for (auto idx : sort_key_idxes) {
            schema.append_sort_key_idx(idx);
        }
    }
    for (size_t i = 0; i < input.size(); i++) {
        int idx = sort_key_idxes.empty() ? i : sort_key_idxes[i];
        auto f = std::make_shared<Field>(ChunkHelper::convert_field(idx, tablet_schema->column(idx)));
        schema.append(f);
        values.emplace_back(Datum());
        if (input.is_null(i)) {
            continue;
        }
        // If the type of the storage level is CHAR,
        // we treat it as VARCHAR, because the execution level CHAR is VARCHAR
        // CHAR type strings are truncated at the storage level after '\0'.
        if (f->type()->type() == TYPE_CHAR) {
            RETURN_IF_ERROR(
                    datum_from_string(get_type_info(TYPE_VARCHAR).get(), &values.back(), input.get_value(i), mempool));
        } else {
            RETURN_IF_ERROR(datum_from_string(f->type().get(), &values.back(), input.get_value(i), mempool));
        }
    }
    *tuple = SeekTuple(std::move(schema), std::move(values));
    return Status::OK();
}

// convert vector<OlapTuple> to vector<SeekRange>
Status TabletReader::parse_seek_range(const TabletSharedPtr& tablet,
                                      TabletReaderParams::RangeStartOperation range_start_op,
                                      TabletReaderParams::RangeEndOperation range_end_op,
                                      const std::vector<OlapTuple>& range_start_key,
                                      const std::vector<OlapTuple>& range_end_key, std::vector<SeekRange>* ranges,
                                      MemPool* mempool) {
    if (range_start_key.empty()) {
        return {};
    }

    bool lower_inclusive = range_start_op == TabletReaderParams::RangeStartOperation::GE ||
                           range_start_op == TabletReaderParams::RangeStartOperation::EQ;
    bool upper_inclusive = range_end_op == TabletReaderParams::RangeEndOperation::LE ||
                           range_end_op == TabletReaderParams::RangeEndOperation::EQ;

    CHECK_EQ(range_start_key.size(), range_end_key.size());
    size_t n = range_start_key.size();

    ranges->reserve(n);
    for (size_t i = 0; i < n; i++) {
        SeekTuple lower;
        SeekTuple upper;
        RETURN_IF_ERROR(_to_seek_tuple(tablet->tablet_schema(), range_start_key[i], &lower, mempool));
        RETURN_IF_ERROR(_to_seek_tuple(tablet->tablet_schema(), range_end_key[i], &upper, mempool));
        ranges->emplace_back(SeekRange{std::move(lower), std::move(upper)});
        ranges->back().set_inclusive_lower(lower_inclusive);
        ranges->back().set_inclusive_upper(upper_inclusive);
    }
    return Status::OK();
}

} // namespace starrocks<|MERGE_RESOLUTION|>--- conflicted
+++ resolved
@@ -47,21 +47,16 @@
 }
 
 TabletReader::TabletReader(TabletSharedPtr tablet, const Version& version, Schema schema,
-<<<<<<< HEAD
-                           const std::vector<RowsetSharedPtr>& captured_rowsets,
+                           std::vector<RowsetSharedPtr> captured_rowsets,
                            const TabletSchemaSPtr* tablet_schema)
-        : ChunkIterator(std::move(schema)), _tablet(std::move(tablet)), _version(version), _rowsets(captured_rowsets) {
+        : ChunkIterator(std::move(schema)),
+          _tablet(std::move(tablet)),
+          _version(version),
+          _rowsets(std::move(captured_rowsets)) {
     _tablet_schema = tablet_schema
                      ? *tablet_schema
                      : _tablet->tablet_schema();
 }
-=======
-                           std::vector<RowsetSharedPtr> captured_rowsets)
-        : ChunkIterator(std::move(schema)),
-          _tablet(std::move(tablet)),
-          _version(version),
-          _rowsets(std::move(captured_rowsets)) {}
->>>>>>> 8daa6a4c
 
 TabletReader::TabletReader(TabletSharedPtr tablet, const Version& version, Schema schema, bool is_key,
                            RowSourceMaskBuffer* mask_buffer)
