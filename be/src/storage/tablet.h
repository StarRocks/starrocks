// Copyright 2021-present StarRocks, Inc. All rights reserved.
//
// Licensed under the Apache License, Version 2.0 (the "License");
// you may not use this file except in compliance with the License.
// You may obtain a copy of the License at
//
//     https://www.apache.org/licenses/LICENSE-2.0
//
// Unless required by applicable law or agreed to in writing, software
// distributed under the License is distributed on an "AS IS" BASIS,
// WITHOUT WARRANTIES OR CONDITIONS OF ANY KIND, either express or implied.
// See the License for the specific language governing permissions and
// limitations under the License.

// This file is based on code available under the Apache license here:
//   https://github.com/apache/incubator-doris/blob/master/be/src/olap/tablet.h

// Licensed to the Apache Software Foundation (ASF) under one
// or more contributor license agreements.  See the NOTICE file
// distributed with this work for additional information
// regarding copyright ownership.  The ASF licenses this file
// to you under the Apache License, Version 2.0 (the
// "License"); you may not use this file except in compliance
// with the License.  You may obtain a copy of the License at
//
//   http://www.apache.org/licenses/LICENSE-2.0
//
// Unless required by applicable law or agreed to in writing,
// software distributed under the License is distributed on an
// "AS IS" BASIS, WITHOUT WARRANTIES OR CONDITIONS OF ANY
// KIND, either express or implied.  See the License for the
// specific language governing permissions and limitations
// under the License.

#pragma once

#include <functional>
#include <memory>
#include <mutex>
#include <set>
#include <shared_mutex>
#include <string>
#include <unordered_map>
#include <vector>

#include "common/statusor.h"
#include "gen_cpp/AgentService_types.h"
#include "gen_cpp/MasterService_types.h"
#include "gen_cpp/olap_file.pb.h"
#include "storage/base_tablet.h"
#include "storage/data_dir.h"
#include "storage/olap_define.h"
#include "storage/rowset/rowset.h"
#include "storage/tablet_meta.h"
#include "storage/tuple.h"
#include "storage/utils.h"
#include "storage/version_graph.h"
#include "util/once.h"

namespace starrocks {

class DataDir;
class RowsetReadOptions;
class Tablet;
class TabletMeta;
class TabletUpdates;
class CompactionTask;
struct CompactionCandidate;
struct CompactionContext;
struct TabletBasicInfo;

using TabletSharedPtr = std::shared_ptr<Tablet>;

class ChunkIterator;

using ChunkIteratorPtr = std::shared_ptr<ChunkIterator>;

class Tablet : public BaseTablet {
public:
    static TabletSharedPtr create_tablet_from_meta(const TabletMetaSharedPtr& tablet_meta, DataDir* data_dir = nullptr);

    Tablet(const TabletMetaSharedPtr& tablet_meta, DataDir* data_dir);

    Tablet(const Tablet&) = delete;
    const Tablet& operator=(const Tablet&) = delete;

    // for ut
    Tablet();

    ~Tablet() override;

    Status init();
    bool init_succeeded();

    bool is_used();

    void register_tablet_into_dir();
    void deregister_tablet_from_dir();

    void save_meta();
    // Used in clone task, to update local meta when finishing a clone job
    Status revise_tablet_meta(const std::vector<RowsetMetaSharedPtr>& rowsets_to_clone,
                              const std::vector<Version>& versions_to_delete);

    const int64_t cumulative_layer_point() const;
    void set_cumulative_layer_point(int64_t new_point);

    size_t tablet_footprint(); // disk space occupied by tablet
    size_t num_rows();
    size_t version_count() const;
    Version max_version() const;

    // propreties encapsulated in TabletSchema
    KeysType keys_type() const;
    size_t num_columns() const;
    size_t num_key_columns() const;
    size_t num_rows_per_row_block() const;
    size_t next_unique_id() const;
    size_t field_index(const string& field_name) const;
    std::string schema_debug_string() const;
    std::string debug_string() const;
    bool enable_shortcut_compaction() const;

    // Load incremental rowsets to the tablet in DataDir#load.
    Status load_rowset(const RowsetSharedPtr& rowset);
    // finish loading rowsets
    Status finish_load_rowsets();

    // operation in rowsets
    Status add_rowset(const RowsetSharedPtr& rowset, bool need_persist = true);
    void modify_rowsets(const vector<RowsetSharedPtr>& to_add, const vector<RowsetSharedPtr>& to_delete,
                        std::vector<RowsetSharedPtr>* to_replace);

    // _rs_version_map and _inc_rs_version_map should be protected by _meta_lock
    // The caller must call hold _meta_lock when call this two function.
    RowsetSharedPtr get_rowset_by_version(const Version& version) const;
    RowsetSharedPtr get_inc_rowset_by_version(const Version& version) const;

    RowsetSharedPtr rowset_with_max_version() const;

    Status add_inc_rowset(const RowsetSharedPtr& rowset, int64_t version);
    void delete_expired_inc_rowsets();

    /// Delete stale rowset by timing. This delete policy uses now() munis
    /// config::tablet_rowset_expired_stale_sweep_time_sec to compute the deadline of expired rowset
    /// to delete.  When rowset is deleted, it will be added to StorageEngine unused map and record
    /// need to delete flag.
    void delete_expired_stale_rowset();

    Status capture_consistent_versions(const Version& spec_version, vector<Version>* version_path) const;
    Status check_version_integrity(const Version& version);
    void list_versions(std::vector<Version>* versions) const;

    // REQUIRE: `obtain_header_rdlock()`ed
    Status capture_consistent_rowsets(const Version& spec_version, vector<RowsetSharedPtr>* rowsets) const;

    const DelPredicateArray& delete_predicates() const { return _tablet_meta->delete_predicates(); }
    bool version_for_delete_predicate(const Version& version);
    bool has_delete_predicates(const Version& version);

    // meta lock
    void obtain_header_rdlock() { _meta_lock.lock_shared(); }
    void obtain_header_wrlock() { _meta_lock.lock(); }
    void release_header_lock() { _meta_lock.unlock(); }
    std::shared_mutex& get_header_lock() { return _meta_lock; }

    // ingest lock
    void obtain_push_lock() { _ingest_lock.lock(); }
    void release_push_lock() { _ingest_lock.unlock(); }
    std::mutex& get_push_lock() { return _ingest_lock; }

    // base lock
    void obtain_base_compaction_lock() { _base_lock.lock(); }
    void release_base_compaction_lock() { _base_lock.unlock(); }
    std::mutex& get_base_lock() { return _base_lock; }

    // cumulative lock
    void obtain_cumulative_lock() { _cumulative_lock.lock(); }
    void release_cumulative_lock() { _cumulative_lock.unlock(); }
    std::mutex& get_cumulative_lock() { return _cumulative_lock; }

    std::shared_mutex& get_migration_lock() { return _migration_lock; }
    // should use with migration lock.
    bool is_migrating() const { return _is_migrating; }
    // should use with migration lock.
    void set_is_migrating(bool is_migrating) { _is_migrating = is_migrating; }

    // check tablet is migrating or has been migrated.
    // if tablet is migrating or has been migrated, return true.
    // should use with migration lock.
    static bool check_migrate(const TabletSharedPtr& tablet);

    // operation for compaction
    const uint32_t calc_cumulative_compaction_score() const;
    const uint32_t calc_base_compaction_score() const;

    // operation for clone
    void calc_missed_versions(int64_t spec_version, vector<Version>* missed_versions);
    void calc_missed_versions_unlocked(int64_t spec_version, vector<Version>* missed_versions) const;

    // Same as max_continuous_version_from_beginning, only return end version, using a more efficient implementation
    int64_t max_continuous_version() const;

    int64_t last_cumu_compaction_failure_time() { return _last_cumu_compaction_failure_millis; }
    void set_last_cumu_compaction_failure_time(int64_t millis) { _last_cumu_compaction_failure_millis = millis; }

    TStatusCode::type last_cumu_compaction_failure_status() { return _last_cumu_compaction_failure_status; }
    void set_last_cumu_compaction_failure_status(TStatusCode::type st) { _last_cumu_compaction_failure_status = st; }

    int64_t last_base_compaction_failure_time() { return _last_base_compaction_failure_millis; }
    void set_last_base_compaction_failure_time(int64_t millis) { _last_base_compaction_failure_millis = millis; }

    int64_t last_cumu_compaction_success_time() { return _last_cumu_compaction_success_millis; }
    void set_last_cumu_compaction_success_time(int64_t millis) { _last_cumu_compaction_success_millis = millis; }

    int64_t last_base_compaction_success_time() { return _last_base_compaction_success_millis; }
    void set_last_base_compaction_success_time(int64_t millis) { _last_base_compaction_success_millis = millis; }

    void delete_all_files();

    bool check_rowset_id(const RowsetId& rowset_id);

    Status set_partition_id(int64_t partition_id);

    TabletInfo get_tablet_info() const;

    void pick_candicate_rowsets_to_cumulative_compaction(std::vector<RowsetSharedPtr>* candidate_rowsets);
    void pick_candicate_rowsets_to_base_compaction(std::vector<RowsetSharedPtr>* candidate_rowsets);
    void pick_all_candicate_rowsets(std::vector<RowsetSharedPtr>* candidate_rowsets);

    void calculate_cumulative_point();

    void do_tablet_meta_checkpoint();

    bool rowset_meta_is_useful(const RowsetMetaSharedPtr& rowset_meta);

    void build_tablet_report_info(TTabletInfo* tablet_info);

    void generate_tablet_meta_copy(const TabletMetaSharedPtr& new_tablet_meta) const;
    // caller should hold the _meta_lock before calling this method
    void generate_tablet_meta_copy_unlocked(const TabletMetaSharedPtr& new_tablet_meta) const;

    // return a json string to show the compaction status of this tablet
    void get_compaction_status(std::string* json_result);

    // updatable tablet specific operations
    TabletUpdates* updates() { return _updates.get(); }
    Status rowset_commit(int64_t version, const RowsetSharedPtr& rowset, uint32_t wait_time = 0);

    // if there is _compaction_task running
    // do not do compaction
    bool need_compaction();

    bool force_base_compaction();

    double compaction_score();
    CompactionType compaction_type();

    void set_compaction_context(std::unique_ptr<CompactionContext>& context);

    std::shared_ptr<CompactionTask> create_compaction_task();

    bool has_compaction_task();

    void stop_compaction();

    void reset_compaction();

    bool enable_compaction();

    bool get_enable_persistent_index() { return _tablet_meta->get_enable_persistent_index(); }

    void set_enable_persistent_index(bool enable_persistent_index) {
        return _tablet_meta->set_enable_persistent_index(enable_persistent_index);
    }

    Status support_binlog();

    // This will modify the TabletMeta, and save_meta() will be called outside
    // to persist it. See run_update_meta_info_task() in agent_task.cpp
    void update_binlog_config(const BinlogConfig& binlog_config);

    BinlogManager* binlog_manager() { return _binlog_manager == nullptr ? nullptr : _binlog_manager.get(); }

    Status contains_version(const Version& version);

    void get_basic_info(TabletBasicInfo& info);

<<<<<<< HEAD
    const TabletSchemaCSPtr tablet_schema() const override;

    const TabletSchema& unsafe_tablet_schema_ref() const override;

    const TabletSchemaCSPtr thread_safe_get_tablet_schema() const;

    void update_max_version_schema(const TabletSchemaSPtr& tablet_schema);

=======
    // verify all rowsets of current(max) version in this tablet
    Status verify();
>>>>>>> 8daa6a4c

protected:
    void on_shutdown() override;

private:
    int64_t _mem_usage() { return sizeof(Tablet); }

    Status _init_once_action();
    void _print_missed_versions(const std::vector<Version>& missed_versions) const;
    bool _contains_rowset(const RowsetId rowset_id);
    Status _contains_version(const Version& version);
    Version _max_continuous_version_from_beginning_unlocked() const;
    void _delete_inc_rowset_by_version(const Version& version);
    /// Delete stale rowset by version. This method not only delete the version in expired rowset map,
    /// but also delete the version in rowset meta vector.
    void _delete_stale_rowset_by_version(const Version& version);
    Status _capture_consistent_rowsets_unlocked(const vector<Version>& version_path,
                                                vector<RowsetSharedPtr>* rowsets) const;

    // The process to generate binlog when publishing a rowset. These methods are protected by _meta_lock
    // _prepare_binlog_if_needed: persist the binlog file before saving the rowset meta in add_inc_rowset()
    //              but the in-memory binlog meta in BinlogManager is not modified, so the binlog
    //              is not visible
    // _commit_binlog: if successful to save rowset meta in add_inc_rowset(), make the newly binlog
    //              file visible. _commit_binlog is expected to be always successful because it just
    //              modifies the in-memory binlog metas
    // _abort_binlog: if failed to save rowset meta, clean up the binlog file generated in
    //              prepare_binlog

    // Prepare the binlog if needed. Return false if no need to prepare binlog, such as the binlog
    // is disabled, otherwise will prepare the binlog. true will be returned if prepare successfully,
    // other status if error happens during preparation.
    StatusOr<bool> _prepare_binlog_if_needed(const RowsetSharedPtr& rowset, int64_t version);
    void _commit_binlog(int64_t version);
    void _abort_binlog(const RowsetSharedPtr& rowset, int64_t version);
    // check whether there is useless binlog, and update the in-memory TabletMeta to the state after
    // those binlog is deleted. Return true the meta has been changed, and needs to be persisted
    bool _check_useless_binlog_and_update_meta(int64_t current_second);

    friend class TabletUpdates;
    static const int64_t kInvalidCumulativePoint = -1;

    TimestampedVersionTracker _timestamped_version_tracker;

    // Max schema_version schema from Rowset or FE
    TabletSchemaCSPtr _max_version_schema;

    OnceFlag _init_once;
    // meta store lock is used for prevent 2 threads do checkpoint concurrently
    // it will be used in econ-mode in the future
    std::shared_mutex _meta_store_lock;
    std::mutex _ingest_lock;
    std::mutex _base_lock;
    std::mutex _cumulative_lock;

    std::shared_mutex _migration_lock;
    // should use with migration lock.
    std::atomic<bool> _is_migrating{false};

    // explain how these two locks work together.
    mutable std::shared_mutex _meta_lock;
    // A new load job will produce a new rowset, which will be inserted into both _rs_version_map
    // and _inc_rs_version_map. Only the most recent rowsets are kept in _inc_rs_version_map to
    // reduce the amount of data that needs to be copied during the clone task.
    // NOTE: Not all incremental-rowsets are in _rs_version_map. Because after some rowsets
    // are compacted, they will be remove from _rs_version_map, but it may not be deleted from
    // _inc_rs_version_map.
    // Which rowsets should be deleted from _inc_rs_version_map is affected by
    // inc_rowset_expired_sec conf. In addition, the deletion is triggered periodically,
    // So at a certain time point (such as just after a base compaction), some rowsets in
    // _inc_rs_version_map may do not exist in _rs_version_map.
    std::map<Version, RowsetSharedPtr> _rs_version_map;
    std::unordered_map<Version, RowsetSharedPtr, HashOfVersion> _inc_rs_version_map;
    // This variable _stale_rs_version_map is used to record these rowsets which are be compacted.
    // These _stale rowsets are been removed when rowsets' pathVersion is expired,
    // this policy is judged and computed by TimestampedVersionTracker.
    std::unordered_map<Version, RowsetSharedPtr, HashOfVersion> _stale_rs_version_map;

    // States used for updatable tablets only
    std::unique_ptr<TabletUpdates> _updates;

    // compaction related
    std::unique_ptr<CompactionContext> _compaction_context;
    std::shared_ptr<CompactionTask> _compaction_task;
    bool _enable_compaction = true;

    std::mutex _compaction_task_lock;

    // if this tablet is broken, set to true. default is false
    // timestamp of last cumu compaction failure
    std::atomic<int64_t> _last_cumu_compaction_failure_millis{0};
    // timestamp of last base compaction failure
    std::atomic<int64_t> _last_base_compaction_failure_millis{0};
    // timestamp of last cumu compaction success
    std::atomic<int64_t> _last_cumu_compaction_success_millis{0};
    // timestamp of last base compaction success
    std::atomic<int64_t> _last_base_compaction_success_millis{0};

    TStatusCode::type _last_cumu_compaction_failure_status = TStatusCode::OK;

    std::atomic<int64_t> _cumulative_point{0};
    std::atomic<int32_t> _newly_created_rowset_num{0};
    std::atomic<int64_t> _last_checkpoint_time{0};

    std::unique_ptr<BinlogManager> _binlog_manager;
};

inline bool Tablet::init_succeeded() {
    return invoked(_init_once);
}

inline bool Tablet::is_used() {
    return _data_dir->is_used();
}

inline void Tablet::register_tablet_into_dir() {
    _data_dir->register_tablet(this);
}

inline void Tablet::deregister_tablet_from_dir() {
    _data_dir->deregister_tablet(this);
}

inline const int64_t Tablet::cumulative_layer_point() const {
    return _cumulative_point;
}

inline void Tablet::set_cumulative_layer_point(int64_t new_point) {
    _cumulative_point = new_point;
}

inline KeysType Tablet::keys_type() const {
    return tablet_schema()->keys_type();
}

inline size_t Tablet::num_columns() const {
    return tablet_schema()->num_columns();
}

inline size_t Tablet::num_key_columns() const {
    return tablet_schema()->num_key_columns();
}

inline size_t Tablet::num_rows_per_row_block() const {
    return tablet_schema()->num_rows_per_row_block();
}

inline size_t Tablet::next_unique_id() const {
    return tablet_schema()->next_column_unique_id();
}

inline size_t Tablet::field_index(const string& field_name) const {
    return tablet_schema()->field_index(field_name);
}

inline bool Tablet::enable_shortcut_compaction() const {
    std::shared_lock rdlock(_meta_lock);
    return _tablet_meta->enable_shortcut_compaction();
}

} // namespace starrocks<|MERGE_RESOLUTION|>--- conflicted
+++ resolved
@@ -286,7 +286,6 @@
 
     void get_basic_info(TabletBasicInfo& info);
 
-<<<<<<< HEAD
     const TabletSchemaCSPtr tablet_schema() const override;
 
     const TabletSchema& unsafe_tablet_schema_ref() const override;
@@ -295,10 +294,8 @@
 
     void update_max_version_schema(const TabletSchemaSPtr& tablet_schema);
 
-=======
     // verify all rowsets of current(max) version in this tablet
     Status verify();
->>>>>>> 8daa6a4c
 
 protected:
     void on_shutdown() override;
