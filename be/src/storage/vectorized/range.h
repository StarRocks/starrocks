--- conflicted
+++ resolved
@@ -356,15 +356,4 @@
     return (os << range.to_string());
 }
 
-<<<<<<< HEAD
-struct ZoneMapDetail {
-    bool has_null;
-    bool has_not_null;
-    Datum min_value;
-    Datum max_value;
-    size_t num_rows;
-};
-
-=======
->>>>>>> 52db3596
 } // namespace starrocks::vectorized