--- conflicted
+++ resolved
@@ -287,12 +287,8 @@
     if (_cur_rowset == nullptr) {
         return Status::InternalError("Fail to build rowset");
     }
-<<<<<<< HEAD
     _cur_rowset->set_schema(&_tablet->tablet_schema());
-    OLAPStatus res = _storage_engine->txn_manager()->commit_txn(_req.partition_id, _tablet, _req.txn_id, _req.load_id,
-=======
     OLAPStatus res = _storage_engine->txn_manager()->commit_txn(_opt.partition_id, _tablet, _opt.txn_id, _opt.load_id,
->>>>>>> 37262f31
                                                                 _cur_rowset, false);
     if (res != OLAP_SUCCESS && res != OLAP_ERR_PUSH_TRANSACTION_ALREADY_EXIST) {
         return Status::InternalError("Fail to commit transaction");
