--- conflicted
+++ resolved
@@ -282,16 +282,7 @@
     }
 
     _cur_rowset->set_schema(&_tablet->tablet_schema());
-<<<<<<< HEAD
-
-=======
-    auto res = _storage_engine->txn_manager()->commit_txn(_opt.partition_id, _tablet, _opt.txn_id, _opt.load_id,
-                                                          _cur_rowset, false);
-    if (!res.ok() && !res.is_already_exist()) {
-        _set_state(kAborted);
-        return Status::InternalError("Fail to commit transaction");
-    }
->>>>>>> 18815409
+
     if (_tablet->keys_type() == KeysType::PRIMARY_KEYS) {
         auto st = _storage_engine->update_manager()->on_rowset_finished(_tablet.get(), _cur_rowset.get());
         if (!st.ok()) {
