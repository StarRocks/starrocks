--- conflicted
+++ resolved
@@ -19,11 +19,7 @@
 public:
     ColumnExprPredicate(TypeInfoPtr type_info, ColumnId column_id, RuntimeState* state, ExprContext* expr_ctx,
                         const SlotDescriptor* slot_desc)
-<<<<<<< HEAD
             : ColumnPredicate(type_info, column_id), _state(state), _slot_desc(slot_desc), _monotonic(true) {
-=======
-            : ColumnPredicate(type_info, column_id), _state(state), _slot_desc(slot_desc) {
->>>>>>> 6f0d63a4
         // note: conjuncts would be shared by multiple scanners
         // so here we have to clone one to keep thread safe.
         add_expr_ctx(expr_ctx);
@@ -41,10 +37,7 @@
             ExprContext* ctx = nullptr;
             expr_ctx->clone(_state, &ctx);
             _expr_ctxs.emplace_back(ctx);
-<<<<<<< HEAD
             _monotonic &= ctx->root()->is_monotonic();
-=======
->>>>>>> 6f0d63a4
         }
     }
 
@@ -53,10 +46,6 @@
         // `column` is owned by storage layer
         // we don't have ownership
         ColumnPtr bits(const_cast<Column*>(column), [](auto p) {});
-<<<<<<< HEAD
-=======
-        chunk.append_column(bits, _slot_desc->id());
->>>>>>> 6f0d63a4
 
         // theoretically there will be a chain of expr contexts.
         // The first one is expr context from planner
@@ -64,11 +53,7 @@
         // eg. [x as int >= 10]  [string->int] <- column(x as string)
         for (int i = _expr_ctxs.size() - 1; i >= 0; i--) {
             ExprContext* ctx = _expr_ctxs[i];
-<<<<<<< HEAD
             chunk.append_or_update_column(bits, _slot_desc->id());
-=======
-            chunk.update_column(bits, _slot_desc->id());
->>>>>>> 6f0d63a4
             bits = ctx->evaluate(&chunk);
         }
 
@@ -125,17 +110,17 @@
         if (!_monotonic) return true;
         // construct column and chunk by zone map
         TypeDescriptor type_desc = TypeDescriptor::from_storage_type_info(_type_info.get());
-        ColumnPtr col = ColumnHelper::create_column(type_desc, detail->has_null);
+        ColumnPtr col = ColumnHelper::create_column(type_desc, detail.has_null());
         // null, min, max
         uint16_t size = 0;
         uint8_t selection[3];
-        if (detail->has_null) {
+        if (detail.has_null()) {
             col->append_default();
             size += 1;
         }
-        if (detail->has_not_null) {
-            col->append_datum(min);
-            col->append_datum(max);
+        if (detail.has_not_null()) {
+            col->append_datum(detail.min_value());
+            col->append_datum(detail.max_value());
             size += 2;
         }
         // if all of them are evaluated to false, we don't need this zone.
@@ -145,7 +130,7 @@
                 return true;
             }
         }
-        VLOG_FILE << "ColumnExprPredicate: zone_map_filter succeeded. # of skipped rows = " << detail->num_rows;
+        VLOG_FILE << "ColumnExprPredicate: zone_map_filter succeeded. # of skipped rows = " << detail.num_rows;
         return false;
     }
 
@@ -164,11 +149,8 @@
         TypeDescriptor to_type = TypeDescriptor::from_storage_type_info(_type_info.get());
         Expr* column_ref = obj_pool->add(new ColumnRef(_slot_desc));
         Expr* cast_expr = VectorizedCastExprFactory::from_type(input_type, to_type, column_ref, obj_pool);
-<<<<<<< HEAD
         column_ref->set_monotonic(true);
         cast_expr->set_monotonic(true);
-=======
->>>>>>> 6f0d63a4
         ExprContext* cast_expr_ctx = obj_pool->add(new ExprContext(cast_expr));
 
         RowDescriptor row_desc; // I think we don't need to use it at all.
@@ -199,10 +181,7 @@
     RuntimeState* _state;
     std::vector<ExprContext*> _expr_ctxs;
     const SlotDescriptor* _slot_desc;
-<<<<<<< HEAD
     bool _monotonic;
-=======
->>>>>>> 6f0d63a4
 };
 
 ColumnPredicate* new_column_expr_predicate(const TypeInfoPtr& type, ColumnId column_id, RuntimeState* state,
