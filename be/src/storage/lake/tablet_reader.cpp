--- conflicted
+++ resolved
@@ -158,13 +158,8 @@
 }
 
 Status TabletReader::init_delete_predicates(const TabletReaderParams& params, DeletePredicates* dels) {
-<<<<<<< HEAD
     PredicateParser pred_parser(_tablet_schema);
-    ASSIGN_OR_RETURN(auto tablet_metadata, _tablet.get_metadata(_version));
-=======
-    PredicateParser pred_parser(*_tablet_schema);
     ASSIGN_OR_RETURN(auto tablet_metadata, enhance_error_prompt(_tablet.get_metadata(_version)));
->>>>>>> 8daa6a4c
 
     for (int index = 0, size = tablet_metadata->rowsets_size(); index < size; ++index) {
         const auto& rowset_metadata = tablet_metadata->rowsets(index);
