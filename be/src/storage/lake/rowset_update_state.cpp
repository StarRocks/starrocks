// Copyright 2021-present StarRocks, Inc. All rights reserved.
//
// Licensed under the Apache License, Version 2.0 (the "License");
// you may not use this file except in compliance with the License.
// You may obtain a copy of the License at
//
//     https://www.apache.org/licenses/LICENSE-2.0
//
// Unless required by applicable law or agreed to in writing, software
// distributed under the License is distributed on an "AS IS" BASIS,
// WITHOUT WARRANTIES OR CONDITIONS OF ANY KIND, either express or implied.
// See the License for the specific language governing permissions and
// limitations under the License.

#include "rowset_update_state.h"

#include "common/tracer.h"
#include "gutil/strings/substitute.h"
#include "serde/column_array_serde.h"
#include "storage/chunk_helper.h"
#include "storage/lake/location_provider.h"
#include "storage/lake/meta_file.h"
#include "storage/lake/rowset.h"
#include "storage/primary_key_encoder.h"
#include "storage/rowset/segment_rewriter.h"
#include "storage/tablet_schema.h"
#include "util/defer_op.h"
#include "util/phmap/phmap.h"
#include "util/stack_util.h"
#include "util/time.h"
#include "util/trace.h"

namespace starrocks::lake {

RowsetUpdateState::RowsetUpdateState() = default;

RowsetUpdateState::~RowsetUpdateState() {
    if (!_status.ok()) {
        LOG(WARNING) << "bad RowsetUpdateState released tablet:" << _tablet_id;
    }
}

Status RowsetUpdateState::load(const TxnLogPB_OpWrite& op_write, const TabletMetadata& metadata, int64_t base_version,
                               Tablet* tablet, const MetaFileBuilder* builder, bool need_resolve_conflict) {
    if (UNLIKELY(!_status.ok())) {
        return _status;
    }
    std::call_once(_load_once_flag, [&] {
        _base_version = base_version;
        _builder = builder;
        _tablet_id = metadata.id();
        _status = _do_load(op_write, metadata, tablet);
        if (!_status.ok()) {
            if (!_status.is_uninitialized()) {
                LOG(WARNING) << "load RowsetUpdateState error: " << _status << " tablet:" << _tablet_id << " stack:\n"
                             << get_stack_trace();
            }
            if (_status.is_mem_limit_exceeded()) {
                LOG(WARNING) << CurrentThread::mem_tracker()->debug_string();
            }
        }
    });
    if (need_resolve_conflict && _status.ok()) {
        RETURN_IF_ERROR(_resolve_conflict(op_write, metadata, base_version, tablet, builder));
    }
    return _status;
}

Status RowsetUpdateState::_do_load(const TxnLogPB_OpWrite& op_write, const TabletMetadata& metadata, Tablet* tablet) {
    std::shared_ptr<TabletSchema> tablet_schema = std::make_shared<TabletSchema>(metadata.schema());
    std::unique_ptr<Rowset> rowset_ptr =
            std::make_unique<Rowset>(tablet, std::make_shared<RowsetMetadataPB>(op_write.rowset()));

    RETURN_IF_ERROR(_do_load_upserts_deletes(op_write, tablet_schema, tablet, rowset_ptr.get()));

    if (!op_write.has_txn_meta() || rowset_ptr->num_segments() == 0 || op_write.txn_meta().has_merge_condition()) {
        return Status::OK();
    }
    if (!op_write.txn_meta().partial_update_column_ids().empty()) {
        RETURN_IF_ERROR(_prepare_partial_update_states(op_write, metadata, tablet, tablet_schema));
    }
    if (op_write.txn_meta().has_auto_increment_partial_update_column_id()) {
        RETURN_IF_ERROR(_prepare_auto_increment_partial_update_states(op_write, metadata, tablet, tablet_schema));
    }
    return Status::OK();
}

struct RowidSortEntry {
    uint32_t rowid;
    uint32_t idx;
    RowidSortEntry(uint32_t rowid, uint32_t idx) : rowid(rowid), idx(idx) {}
    bool operator<(const RowidSortEntry& rhs) const { return rowid < rhs.rowid; }
};

// group rowids by rssid, and for each group sort by rowid, return as `rowids_by_rssid`
// num_default: return the number of rows that need to fill in default values
// idxes: reverse indexes to restore values from (rssid,rowid) order to rowid order
// i.e.
// input rowids: [
//    (0, 3),
//    (-1,-1),
//    (1, 3),
//    (0, 1),
//    (-1,-1),
//    (1, 2),
// ]
// output:
//   num_default: 2
//   rowids_by_rssid: {
//     0: [
//        1,
//        3
//     ],
//     1: [
//        2,
//        3
//	   ]
//   }
//   the read column values will be in this order: [default_value, (0,1), (0,3), (1,2), (1,3)]
//   the indexes used to convert read columns values to write order will be: [2, 0, 4, 1, 0, 3]
void RowsetUpdateState::plan_read_by_rssid(const std::vector<uint64_t>& rowids, size_t* num_default,
                                           std::map<uint32_t, std::vector<uint32_t>>* rowids_by_rssid,
                                           std::vector<uint32_t>* idxes) {
    uint32_t n = rowids.size();
    phmap::node_hash_map<uint32_t, vector<RowidSortEntry>> sort_entry_by_rssid;
    std::vector<uint32_t> defaults;
    for (uint32_t i = 0; i < n; i++) {
        uint64_t v = rowids[i];
        uint32_t rssid = v >> 32;
        if (rssid == (uint32_t)-1) {
            defaults.push_back(i);
        } else {
            uint32_t rowid = v & ROWID_MASK;
            sort_entry_by_rssid[rssid].emplace_back(rowid, i);
        }
    }
    *num_default = defaults.size();
    idxes->resize(rowids.size());
    size_t ridx = 0;
    if (defaults.size() > 0) {
        // set defaults idxes to 0
        for (uint32_t e : defaults) {
            (*idxes)[e] = ridx;
        }
        ridx++;
    }
    // construct rowids_by_rssid
    for (auto& e : sort_entry_by_rssid) {
        std::sort(e.second.begin(), e.second.end());
        rowids_by_rssid->emplace(e.first, vector<uint32_t>(e.second.size()));
    }
    // iterate rowids_by_rssid by rssid order
    for (auto& e : *rowids_by_rssid) {
        auto& sort_entries = sort_entry_by_rssid[e.first];
        for (uint32_t i = 0; i < sort_entries.size(); i++) {
            e.second[i] = sort_entries[i].rowid;
            (*idxes)[sort_entries[i].idx] = ridx;
            ridx++;
        }
    }
}

<<<<<<< HEAD
Status RowsetUpdateState::_do_load_upserts_deletes(const TxnLogPB_OpWrite& op_write,
                                                   const TabletSchemaCSPtr& tablet_schema, Tablet* tablet,
                                                   Rowset* rowset_ptr) {
    std::stringstream cost_str;
    MonotonicStopWatch watch;
    watch.start();

=======
Status RowsetUpdateState::_do_load_upserts_deletes(const TxnLogPB_OpWrite& op_write, const TabletSchema& tablet_schema,
                                                   Tablet* tablet, Rowset* rowset_ptr) {
>>>>>>> 70c875dc
    vector<uint32_t> pk_columns;
    for (size_t i = 0; i < tablet_schema->num_key_columns(); i++) {
        pk_columns.push_back((uint32_t)i);
    }
    Schema pkey_schema = ChunkHelper::convert_schema(tablet_schema, pk_columns);
    std::unique_ptr<Column> pk_column;
    if (!PrimaryKeyEncoder::create_column(pkey_schema, &pk_column).ok()) {
        CHECK(false) << "create column for primary key encoder failed";
    }

    auto root_path = tablet->metadata_root_location();
    ASSIGN_OR_RETURN(auto fs, FileSystem::CreateSharedFromString(root_path));
    // always one file for now.
    for (const std::string& path : op_write.dels()) {
        ASSIGN_OR_RETURN(auto read_file, fs->new_random_access_file(tablet->del_location(path)));
        ASSIGN_OR_RETURN(auto file_size, read_file->get_size());
        std::vector<uint8_t> read_buffer(file_size);
        RETURN_IF_ERROR(read_file->read_at_fully(0, read_buffer.data(), read_buffer.size()));
        auto col = pk_column->clone();
        if (serde::ColumnArraySerde::deserialize(read_buffer.data(), col.get()) == nullptr) {
            return Status::InternalError("column deserialization failed");
        }
        _deletes.emplace_back(std::move(col));
    }
    if (op_write.dels_size() > 0) {
        TRACE("end read $0 deletes files", op_write.dels_size());
    }

    OlapReaderStatistics stats;
    auto res = rowset_ptr->get_each_segment_iterator(pkey_schema, &stats);
    if (!res.ok()) {
        return res.status();
    }
    auto& itrs = res.value();
    CHECK(itrs.size() == rowset_ptr->num_segments())
            << "itrs.size != num_segments " << itrs.size() << ", " << rowset_ptr->num_segments();
    _upserts.resize(rowset_ptr->num_segments());
    // only hold pkey, so can use larger chunk size
    auto chunk_shared_ptr = ChunkHelper::new_chunk(pkey_schema, 4096);
    auto chunk = chunk_shared_ptr.get();
    for (size_t i = 0; i < itrs.size(); i++) {
        auto& dest = _upserts[i];
        auto col = pk_column->clone();
        auto itr = itrs[i].get();
        if (itr != nullptr) {
            auto num_rows = rowset_ptr->num_rows();
            col->reserve(num_rows);
            while (true) {
                chunk->reset();
                auto st = itr->get_next(chunk);
                if (st.is_end_of_file()) {
                    break;
                } else if (!st.ok()) {
                    return st;
                } else {
                    PrimaryKeyEncoder::encode(pkey_schema, *chunk, 0, chunk->num_rows(), col.get());
                }
            }
            itr->close();
        }
        dest = std::move(col);
    }
    if (itrs.size() > 0) {
        TRACE("end read $0 upserts files", itrs.size());
    }

    for (const auto& upsert : _upserts) {
        upsert->raw_data();
        _memory_usage += upsert != nullptr ? upsert->memory_usage() : 0;
    }
    for (const auto& one_delete : _deletes) {
        one_delete->raw_data();
        _memory_usage += one_delete != nullptr ? one_delete->memory_usage() : 0;
    }

    return Status::OK();
}

static std::vector<uint32_t> get_read_columns_ids(const TxnLogPB_OpWrite& op_write,
                                                  const TabletSchemaCSPtr& tablet_schema) {
    const auto& txn_meta = op_write.txn_meta();

    std::vector<uint32_t> update_column_ids(txn_meta.partial_update_column_ids().begin(),
                                            txn_meta.partial_update_column_ids().end());
    std::set<uint32_t> update_columns_set(update_column_ids.begin(), update_column_ids.end());

    std::vector<uint32_t> read_column_ids;
    for (uint32_t i = 0; i < tablet_schema->num_columns(); i++) {
        if (update_columns_set.find(i) == update_columns_set.end()) {
            read_column_ids.push_back(i);
        }
    }

    return read_column_ids;
}

Status RowsetUpdateState::_prepare_auto_increment_partial_update_states(const TxnLogPB_OpWrite& op_write,
                                                                        const TabletMetadata& metadata, Tablet* tablet,
                                                                        const TabletSchemaCSPtr& tablet_schema) {
    const auto& txn_meta = op_write.txn_meta();
    size_t num_segments = op_write.rowset().segments_size();
    _auto_increment_partial_update_states.resize(num_segments);
    _auto_increment_delete_pks.resize(num_segments);

    uint32_t auto_increment_column_id = 0;
    for (int i = 0; i < tablet_schema.num_columns(); ++i) {
        if (tablet_schema.column(i).is_auto_increment()) {
            auto_increment_column_id = i;
            break;
        }
    }
    std::vector<uint32_t> column_id{auto_increment_column_id};
    auto read_column_schema = ChunkHelper::convert_schema(tablet_schema, column_id);
    auto column = ChunkHelper::column_from_field(*read_column_schema.field(0).get());
    std::vector<std::vector<std::unique_ptr<Column>>> read_column(num_segments);

    std::shared_ptr<TabletSchema> schema = nullptr;
    if (!txn_meta.partial_update_column_ids().empty()) {
        std::vector<int32_t> update_column_ids(txn_meta.partial_update_column_ids().begin(),
                                               txn_meta.partial_update_column_ids().end());
        schema = TabletSchema::create(tablet_schema, update_column_ids);
    } else {
        std::vector<int32_t> all_column_ids;
        all_column_ids.resize(tablet_schema->num_columns());
        std::iota(all_column_ids.begin(), all_column_ids.end(), 0);
        schema = TabletSchema::create(tablet_schema, all_column_ids);
    }

    for (size_t i = 0; i < num_segments; i++) {
        _auto_increment_partial_update_states[i].init(schema, txn_meta.auto_increment_partial_update_column_id(), i);
        _auto_increment_partial_update_states[i].src_rss_rowids.resize(_upserts[i]->size());
        read_column[i].resize(1);
        read_column[i][0] = column->clone_empty();
        _auto_increment_partial_update_states[i].write_column = column->clone_empty();
    }

    // segment id -> [rowids list]
    std::vector<std::vector<uint64_t>*> rss_rowids;
    rss_rowids.resize(num_segments);
    for (size_t i = 0; i < num_segments; ++i) {
        rss_rowids[i] = &(_auto_increment_partial_update_states[i].src_rss_rowids);
    }
    DCHECK_EQ(_upserts.size(), num_segments);
    // use upserts to get rowids in each segment
    RETURN_IF_ERROR(tablet->update_mgr()->get_rowids_from_pkindex(tablet, _base_version, _upserts, &rss_rowids));

    for (size_t i = 0; i < num_segments; i++) {
        std::vector<uint32_t> rowids;
        uint32_t n = _auto_increment_partial_update_states[i].src_rss_rowids.size();
        for (uint32_t j = 0; j < n; j++) {
            uint64_t v = _auto_increment_partial_update_states[i].src_rss_rowids[j];
            uint32_t rssid = v >> 32;
            if (rssid == (uint32_t)-1) {
                rowids.emplace_back(j);
            }
        }
        std::swap(_auto_increment_partial_update_states[i].rowids, rowids);

        size_t new_rows = 0;
        std::vector<uint32_t> idxes;
        std::map<uint32_t, std::vector<uint32_t>> rowids_by_rssid;
        plan_read_by_rssid(_auto_increment_partial_update_states[i].src_rss_rowids, &new_rows, &rowids_by_rssid,
                           &idxes);

        if (new_rows == n) {
            _auto_increment_partial_update_states[i].skip_rewrite = true;
        }

        if (new_rows > 0) {
            uint32_t last = idxes.size() - new_rows;
            for (unsigned int& idx : idxes) {
                if (idx != 0) {
                    --idx;
                } else {
                    idx = last;
                    ++last;
                }
            }
        }

        RETURN_IF_ERROR(tablet->update_mgr()->get_column_values(tablet, metadata, op_write, tablet_schema, column_id,
                                                                new_rows > 0, rowids_by_rssid, &read_column[i],
                                                                &_auto_increment_partial_update_states[i]));

        _auto_increment_partial_update_states[i].write_column->append_selective(*read_column[i][0], idxes.data(), 0,
                                                                                idxes.size());

        /*
        * Suppose we have auto increment ids for the rows which are not exist in the previous version.
        * The ids are allocated by system for partial update in this case. It is impossible that the ids
        * contain 0 in the normal case. But if the delete-partial update conflict happen with the previous transaction,
        * it is possible that the ids contain 0 in current transaction. So if we detect the 0, we should handle
        * this conflict case with deleting the row directly. This mechanism will cause some potential side effects as follow:
        *
        * 1. If the delete-partial update conflict happen, partial update operation maybe lost.
        * 2. If it is the streamload combine with the delete and partial update ops and manipulate on a row which has existed
        *    in the previous version, all the partial update ops after delete ops maybe lost for this row if they contained in
        *    different segment file.
        */
        _auto_increment_delete_pks[i].reset();
        _auto_increment_delete_pks[i] = _upserts[i]->clone_empty();
        std::vector<uint32_t> delete_idxes;
        const int64* data =
                reinterpret_cast<const int64*>(_auto_increment_partial_update_states[i].write_column->raw_data());

        // just check the rows which are not exist in the previous version
        // because the rows exist in the previous version may contain 0 which are specified by the user
        for (unsigned int row_idx : _auto_increment_partial_update_states[i].rowids) {
            if (data[row_idx] == 0) {
                delete_idxes.emplace_back(row_idx);
            }
        }

        if (delete_idxes.size() != 0) {
            _auto_increment_delete_pks[i]->append_selective(*_upserts[i], delete_idxes.data(), 0, delete_idxes.size());
        }
    }
    return Status::OK();
}

Status RowsetUpdateState::_prepare_partial_update_states(const TxnLogPB_OpWrite& op_write,
                                                         const TabletMetadata& metadata, Tablet* tablet,
                                                         const TabletSchemaCSPtr& tablet_schema) {
    int64_t t_start = MonotonicMillis();
    std::vector<uint32_t> read_column_ids = get_read_columns_ids(op_write, tablet_schema);

    auto read_column_schema = ChunkHelper::convert_schema(tablet_schema, read_column_ids);
    size_t num_segments = op_write.rowset().segments_size();
    // segment id -> column list
    std::vector<std::vector<std::unique_ptr<Column>>> read_columns;
    read_columns.resize(num_segments);
    _partial_update_states.resize(num_segments);
    for (size_t i = 0; i < num_segments; i++) {
        read_columns[i].resize(read_column_ids.size());
        _partial_update_states[i].write_columns.resize(read_columns[i].size());
        _partial_update_states[i].src_rss_rowids.resize(_upserts[i]->size());
        for (uint32_t j = 0; j < read_columns[i].size(); ++j) {
            auto column = ChunkHelper::column_from_field(*read_column_schema.field(j).get());
            read_columns[i][j] = column->clone_empty();
            _partial_update_states[i].write_columns[j] = column->clone_empty();
        }
    }

    int64_t t_read_index = MonotonicMillis();
    // segment id -> [rowids list]
    std::vector<std::vector<uint64_t>*> rss_rowids;
    rss_rowids.resize(num_segments);
    for (size_t i = 0; i < num_segments; ++i) {
        rss_rowids[i] = &(_partial_update_states[i].src_rss_rowids);
    }
    DCHECK_EQ(_upserts.size(), num_segments);
    // use upserts to get rowids in each segment
    RETURN_IF_ERROR(tablet->update_mgr()->get_rowids_from_pkindex(tablet, _base_version, _upserts, &rss_rowids));

    int64_t t_read_values = MonotonicMillis();
    size_t total_rows = 0;
    // rows actually needed to be read, excluding rows with default values
    size_t total_nondefault_rows = 0;
    for (size_t i = 0; i < num_segments; i++) {
        size_t num_default = 0;
        std::map<uint32_t, std::vector<uint32_t>> rowids_by_rssid;
        vector<uint32_t> idxes;
        plan_read_by_rssid(_partial_update_states[i].src_rss_rowids, &num_default, &rowids_by_rssid, &idxes);
        total_rows += _partial_update_states[i].src_rss_rowids.size();
        total_nondefault_rows += _partial_update_states[i].src_rss_rowids.size() - num_default;
        // get column values by rowid, also get default values if needed
        RETURN_IF_ERROR(tablet->update_mgr()->get_column_values(tablet, metadata, op_write, tablet_schema,
                                                                read_column_ids, num_default > 0, rowids_by_rssid,
                                                                &read_columns[i]));
        for (size_t col_idx = 0; col_idx < read_column_ids.size(); col_idx++) {
            _partial_update_states[i].write_columns[col_idx]->append_selective(*read_columns[i][col_idx], idxes.data(),
                                                                               0, idxes.size());
        }
        // release read column memory
        read_columns[i].clear();
    }
    int64_t t_end = MonotonicMillis();

    LOG(INFO) << strings::Substitute(
            "prepare lake PartialUpdateState tablet:$0 #segment:$1 #row:$2(#non-default:$3) #column:$4 "
            "time:$5ms(index:$6/value:$7)",
            _tablet_id, num_segments, total_rows, total_nondefault_rows, read_columns.size(), t_end - t_start,
            t_read_values - t_read_index, t_end - t_read_values);
    return Status::OK();
}

Status RowsetUpdateState::rewrite_segment(const TxnLogPB_OpWrite& op_write, const TabletMetadata& metadata,
                                          Tablet* tablet) {
    // const_cast for paritial update to rewrite segment file in op_write
    RowsetMetadata* rowset_meta = const_cast<TxnLogPB_OpWrite*>(&op_write)->mutable_rowset();
    auto root_path = tablet->metadata_root_location();
    ASSIGN_OR_RETURN(auto fs, FileSystem::CreateSharedFromString(root_path));
    std::shared_ptr<TabletSchema> tablet_schema = std::make_shared<TabletSchema>(metadata.schema());
    // get rowset schema
    if (!op_write.has_txn_meta() || op_write.rewrite_segments_size() == 0 || rowset_meta->segments_size() == 0 ||
        op_write.txn_meta().has_merge_condition()) {
        return Status::OK();
    }
    CHECK(op_write.rewrite_segments_size() == rowset_meta->segments_size());
    // currently assume it's a partial update
    const auto& txn_meta = op_write.txn_meta();
    // columns supplied in rowset
    std::vector<uint32_t> update_colum_ids(txn_meta.partial_update_column_ids().begin(),
                                           txn_meta.partial_update_column_ids().end());
    std::set<uint32_t> update_columns_set(update_colum_ids.begin(), update_colum_ids.end());
    // columns needs to be read from tablet's data
    std::vector<uint32_t> read_column_ids;
    // may be the implict partial update for auto increment only
    if (!txn_meta.partial_update_column_ids().empty()) {
        for (uint32_t i = 0; i < tablet_schema->num_columns(); i++) {
            if (update_columns_set.find(i) == update_columns_set.end()) {
                read_column_ids.push_back(i);
            }
        }
    }

    std::vector<bool> need_rename(rowset_meta->segments_size(), true);
    for (int i = 0; i < rowset_meta->segments_size(); i++) {
        auto src_path = rowset_meta->segments(i);
        const auto& dest_path = op_write.rewrite_segments(i);

        int64_t t_rewrite_start = MonotonicMillis();
        if (op_write.txn_meta().has_auto_increment_partial_update_column_id() &&
            !_auto_increment_partial_update_states[i].skip_rewrite) {
            RETURN_IF_ERROR(SegmentRewriter::rewrite(
                    tablet->segment_location(src_path), tablet->segment_location(dest_path), tablet_schema,
                    _auto_increment_partial_update_states[i], read_column_ids,
                    _partial_update_states.size() != 0 ? &_partial_update_states[i].write_columns : nullptr, op_write,
                    tablet));
        } else if (_partial_update_states.size() != 0) {
            const FooterPointerPB& partial_rowset_footer = txn_meta.partial_rowset_footers(i);
            // if rewrite fail, let segment gc to clean dest segment file
            RETURN_IF_ERROR(SegmentRewriter::rewrite(
                    tablet->segment_location(src_path), tablet->segment_location(dest_path), tablet_schema,
                    read_column_ids, _partial_update_states[i].write_columns, i, partial_rowset_footer));
        } else {
            need_rename[i] = false;
        }
        int64_t t_rewrite_end = MonotonicMillis();
        LOG(INFO) << strings::Substitute(
                "lake apply partial segment tablet:$0 rowset:$1 seg:$2 #column:$3 #rewrite:$4ms [$5 -> $6]",
                tablet->id(), rowset_meta->id(), i, read_column_ids.size(), t_rewrite_end - t_rewrite_start, src_path,
                dest_path);
    }

    // rename segment file
    for (int i = 0; i < rowset_meta->segments_size(); i++) {
        if (need_rename[i]) {
            rowset_meta->set_segments(i, op_write.rewrite_segments(i));
        }
    }
    TRACE("end rewrite segment");
    return Status::OK();
}

Status RowsetUpdateState::_resolve_conflict(const TxnLogPB_OpWrite& op_write, const TabletMetadata& metadata,
                                            int64_t base_version, Tablet* tablet, const MetaFileBuilder* builder) {
    _builder = builder;
    // check if base version is match and pk index has not been updated yet, and we can skip resolve conflict
    if (base_version == _base_version && !_builder->has_update_index()) {
        return Status::OK();
    }
    _base_version = base_version;
    // skip resolve conflict when not partial update happen.
    if (!op_write.has_txn_meta() || op_write.rowset().segments_size() == 0 ||
        op_write.txn_meta().has_merge_condition()) {
        return Status::OK();
    }

    // we must get segment number from op_write but not _partial_update_states,
    // because _resolve_conflict maybe done for auto increment col partial update only
    const int num_segments = op_write.rowset().segments_size();
    // use upserts to get rowids in each segment
    // segment id -> [rowids list]
    std::vector<std::vector<uint64_t>> new_rss_rowids_vec;
    new_rss_rowids_vec.resize(num_segments);
    for (uint32_t segment_id = 0; segment_id < num_segments; segment_id++) {
        new_rss_rowids_vec[segment_id].resize(_upserts[segment_id]->size());
    }
    RETURN_IF_ERROR(
            tablet->update_mgr()->get_rowids_from_pkindex(tablet, _base_version, _upserts, &new_rss_rowids_vec));

    size_t total_conflicts = 0;
    std::shared_ptr<TabletSchema> tablet_schema = std::make_shared<TabletSchema>(metadata.schema());
    std::vector<uint32_t> read_column_ids = get_read_columns_ids(op_write, tablet_schema);
    // get rss_rowids to identify conflict exist or not
    int64_t t_start = MonotonicMillis();
    for (uint32_t segment_id = 0; segment_id < num_segments; segment_id++) {
        std::vector<uint64_t>& new_rss_rowids = new_rss_rowids_vec[segment_id];

        // reslove normal partial update
        if (!op_write.txn_meta().partial_update_column_ids().empty()) {
            RETURN_IF_ERROR(_resolve_conflict_partial_update(op_write, metadata, tablet, new_rss_rowids,
                                                             read_column_ids, segment_id, total_conflicts,
                                                             tablet_schema));
        }

        // reslove auto increment
        if (op_write.txn_meta().has_auto_increment_partial_update_column_id()) {
            RETURN_IF_ERROR(_resolve_conflict_auto_increment(op_write, metadata, tablet, new_rss_rowids, segment_id,
                                                             total_conflicts, tablet_schema));
        }
    }
    int64_t t_end = MonotonicMillis();
    LOG(INFO) << strings::Substitute(
            "lake resolve_conflict tablet:$0 base_version:$1 #conflict-row:$2 "
            "#column:$3 time:$4ms",
            tablet->id(), _base_version, total_conflicts, read_column_ids.size(), t_end - t_start);

    return Status::OK();
}

Status RowsetUpdateState::_resolve_conflict_partial_update(const TxnLogPB_OpWrite& op_write,
                                                           const TabletMetadata& metadata, Tablet* tablet,
                                                           const std::vector<uint64_t>& new_rss_rowids,
                                                           std::vector<uint32_t>& read_column_ids, uint32_t segment_id,
                                                           size_t& total_conflicts,
                                                           const TabletSchemaCSPtr& tablet_schema) {
    uint32_t num_rows = new_rss_rowids.size();
    std::vector<uint32_t> conflict_idxes;
    std::vector<uint64_t> conflict_rowids;
    DCHECK_EQ(num_rows, _partial_update_states[segment_id].src_rss_rowids.size());
    for (size_t i = 0; i < new_rss_rowids.size(); ++i) {
        uint64_t new_rss_rowid = new_rss_rowids[i];
        uint32_t new_rssid = new_rss_rowid >> 32;
        uint64_t rss_rowid = _partial_update_states[segment_id].src_rss_rowids[i];
        uint32_t rssid = rss_rowid >> 32;

        if (rssid != new_rssid) {
            conflict_idxes.emplace_back(i);
            conflict_rowids.emplace_back(new_rss_rowid);
        }
    }
    if (!conflict_idxes.empty()) {
        total_conflicts += conflict_idxes.size();
        std::vector<std::unique_ptr<Column>> read_columns;
        read_columns.resize(_partial_update_states[segment_id].write_columns.size());
        for (uint32_t i = 0; i < read_columns.size(); ++i) {
            read_columns[i] = _partial_update_states[segment_id].write_columns[i]->clone_empty();
        }
        size_t num_default = 0;
        std::map<uint32_t, std::vector<uint32_t>> rowids_by_rssid;
        std::vector<uint32_t> read_idxes;
        plan_read_by_rssid(conflict_rowids, &num_default, &rowids_by_rssid, &read_idxes);
        DCHECK_EQ(conflict_idxes.size(), read_idxes.size());
        RETURN_IF_ERROR(tablet->update_mgr()->get_column_values(tablet, metadata, op_write, tablet_schema,
                                                                read_column_ids, num_default > 0, rowids_by_rssid,
                                                                &read_columns));

        for (size_t col_idx = 0; col_idx < read_column_ids.size(); col_idx++) {
            std::unique_ptr<Column> new_write_column =
                    _partial_update_states[segment_id].write_columns[col_idx]->clone_empty();
            new_write_column->append_selective(*read_columns[col_idx], read_idxes.data(), 0, read_idxes.size());
            RETURN_IF_EXCEPTION(_partial_update_states[segment_id].write_columns[col_idx]->update_rows(
                    *new_write_column, conflict_idxes.data()));
        }
    }

    return Status::OK();
}

Status RowsetUpdateState::_resolve_conflict_auto_increment(const TxnLogPB_OpWrite& op_write,
                                                           const TabletMetadata& metadata, Tablet* tablet,
                                                           const std::vector<uint64_t>& new_rss_rowids,
                                                           uint32_t segment_id, size_t& total_conflicts,
                                                           const TabletSchemaCSPtr& tablet_schema) {
    uint32_t num_rows = new_rss_rowids.size();
    std::vector<uint32_t> conflict_idxes;
    std::vector<uint64_t> conflict_rowids;
    DCHECK_EQ(num_rows, _auto_increment_partial_update_states[segment_id].src_rss_rowids.size());
    for (size_t i = 0; i < new_rss_rowids.size(); ++i) {
        uint64_t new_rss_rowid = new_rss_rowids[i];
        uint32_t new_rssid = new_rss_rowid >> 32;
        uint64_t rss_rowid = _auto_increment_partial_update_states[segment_id].src_rss_rowids[i];
        uint32_t rssid = rss_rowid >> 32;

        if (rssid != new_rssid) {
            conflict_idxes.emplace_back(i);
            conflict_rowids.emplace_back(new_rss_rowid);
        }
    }
    if (!conflict_idxes.empty()) {
        total_conflicts += conflict_idxes.size();
        // in conflict case, rewrite segment must be needed
        _auto_increment_partial_update_states[segment_id].skip_rewrite = false;
        _auto_increment_partial_update_states[segment_id].src_rss_rowids = new_rss_rowids;

        std::vector<uint32_t> rowids;
        uint32_t n = _auto_increment_partial_update_states[segment_id].src_rss_rowids.size();
        for (uint32_t j = 0; j < n; j++) {
            uint64_t v = _auto_increment_partial_update_states[segment_id].src_rss_rowids[j];
            uint32_t rssid = v >> 32;
            if (rssid == (uint32_t)-1) {
                rowids.emplace_back(j);
            }
        }
        std::swap(_auto_increment_partial_update_states[segment_id].rowids, rowids);

        size_t new_rows = 0;
        std::vector<uint32_t> idxes;
        std::map<uint32_t, std::vector<uint32_t>> rowids_by_rssid;
        plan_read_by_rssid(conflict_rowids, &new_rows, &rowids_by_rssid, &idxes);

        if (new_rows > 0) {
            uint32_t last = idxes.size() - new_rows;
            for (unsigned int& idx : idxes) {
                if (idx != 0) {
                    --idx;
                } else {
                    idx = last;
                    ++last;
                }
            }
        }

        uint32_t auto_increment_column_id = 0;
        for (int i = 0; i < tablet_schema->num_columns(); ++i) {
            if (tablet_schema->column(i).is_auto_increment()) {
                auto_increment_column_id = i;
                break;
            }
        }
        std::vector<uint32_t> column_id{auto_increment_column_id};
        std::vector<std::unique_ptr<Column>> auto_increment_read_column;
        auto_increment_read_column.resize(1);
        auto_increment_read_column[0] = _auto_increment_partial_update_states[segment_id].write_column->clone_empty();
        RETURN_IF_ERROR(tablet->update_mgr()->get_column_values(
                tablet, metadata, op_write, tablet_schema, column_id, new_rows > 0, rowids_by_rssid,
                &auto_increment_read_column, &_auto_increment_partial_update_states[segment_id]));

        std::unique_ptr<Column> new_write_column =
                _auto_increment_partial_update_states[segment_id].write_column->clone_empty();
        new_write_column->append_selective(*auto_increment_read_column[0], idxes.data(), 0, idxes.size());
        RETURN_IF_EXCEPTION(_auto_increment_partial_update_states[segment_id].write_column->update_rows(
                *new_write_column, conflict_idxes.data()));

        // reslove delete-partial update conflict base on latest column values
        _auto_increment_delete_pks[segment_id].reset();
        _auto_increment_delete_pks[segment_id] = _upserts[segment_id]->clone_empty();
        std::vector<uint32_t> delete_idxes;
        const int64* data = reinterpret_cast<const int64*>(
                _auto_increment_partial_update_states[segment_id].write_column->raw_data());

        // just check the rows which are not exist in the previous version
        // because the rows exist in the previous version may contain 0 which are specified by the user
        for (unsigned int row_idx : _auto_increment_partial_update_states[segment_id].rowids) {
            if (data[row_idx] == 0) {
                delete_idxes.emplace_back(row_idx);
            }
        }

        if (delete_idxes.size() != 0) {
            _auto_increment_delete_pks[segment_id]->append_selective(*_upserts[segment_id], delete_idxes.data(), 0,
                                                                     delete_idxes.size());
        }
    }
    return Status::OK();
}

const std::vector<std::unique_ptr<Column>>& RowsetUpdateState::auto_increment_deletes() const {
    return _auto_increment_delete_pks;
}

std::string RowsetUpdateState::to_string() const {
    return strings::Substitute("RowsetUpdateState tablet:$0", _tablet_id);
}

} // namespace starrocks::lake<|MERGE_RESOLUTION|>--- conflicted
+++ resolved
@@ -160,18 +160,9 @@
     }
 }
 
-<<<<<<< HEAD
-Status RowsetUpdateState::_do_load_upserts_deletes(const TxnLogPB_OpWrite& op_write,
-                                                   const TabletSchemaCSPtr& tablet_schema, Tablet* tablet,
-                                                   Rowset* rowset_ptr) {
-    std::stringstream cost_str;
-    MonotonicStopWatch watch;
-    watch.start();
-
-=======
-Status RowsetUpdateState::_do_load_upserts_deletes(const TxnLogPB_OpWrite& op_write, const TabletSchema& tablet_schema,
+
+Status RowsetUpdateState::_do_load_upserts_deletes(const TxnLogPB_OpWrite& op_write, const TabletSchemaCSPtr& tablet_schema,
                                                    Tablet* tablet, Rowset* rowset_ptr) {
->>>>>>> 70c875dc
     vector<uint32_t> pk_columns;
     for (size_t i = 0; i < tablet_schema->num_key_columns(); i++) {
         pk_columns.push_back((uint32_t)i);
