// Copyright 2021-present StarRocks, Inc. All rights reserved.
//
// Licensed under the Apache License, Version 2.0 (the "License");
// you may not use this file except in compliance with the License.
// You may obtain a copy of the License at
//
//     https://www.apache.org/licenses/LICENSE-2.0
//
// Unless required by applicable law or agreed to in writing, software
// distributed under the License is distributed on an "AS IS" BASIS,
// WITHOUT WARRANTIES OR CONDITIONS OF ANY KIND, either express or implied.
// See the License for the specific language governing permissions and
// limitations under the License.

#include "storage/lake/delta_writer.h"

#include <bthread/bthread.h>
#include <fmt/format.h>

#include <memory>
#include <utility>

#include "column/chunk.h"
#include "column/column.h"
#include "runtime/current_thread.h"
#include "runtime/exec_env.h"
#include "runtime/mem_tracker.h"
#include "storage/lake/filenames.h"
#include "storage/lake/meta_file.h"
#include "storage/lake/metacache.h"
#include "storage/lake/pk_tablet_writer.h"
#include "storage/lake/tablet.h"
#include "storage/lake/tablet_manager.h"
#include "storage/lake/tablet_writer.h"
#include "storage/lake/update_manager.h"
#include "storage/memtable.h"
#include "storage/memtable_flush_executor.h"
#include "storage/memtable_sink.h"
#include "storage/primary_key_encoder.h"
#include "storage/storage_engine.h"

namespace starrocks::lake {

using TxnLogPtr = DeltaWriter::TxnLogPtr;

class TabletWriterSink : public MemTableSink {
public:
    explicit TabletWriterSink(TabletWriter* w) : _writer(w) {}

    ~TabletWriterSink() override = default;

    DISALLOW_COPY_AND_MOVE(TabletWriterSink);

    Status flush_chunk(const Chunk& chunk, starrocks::SegmentPB* segment = nullptr) override {
        RETURN_IF_ERROR(_writer->write(chunk, segment));
        return _writer->flush(segment);
    }

    Status flush_chunk_with_deletes(const Chunk& upserts, const Column& deletes,
                                    starrocks::SegmentPB* segment = nullptr) override {
        RETURN_IF_ERROR(_writer->flush_del_file(deletes));
        RETURN_IF_ERROR(_writer->write(upserts, segment));
        return _writer->flush(segment);
    }

private:
    TabletWriter* _writer;
};

/// DeltaWriterImpl

class DeltaWriterImpl {
public:
    explicit DeltaWriterImpl(TabletManager* tablet_manager, int64_t tablet_id, int64_t txn_id, int64_t partition_id,
                             const std::vector<SlotDescriptor*>* slots, std::string merge_condition,
                             bool miss_auto_increment_column, int64_t table_id, int64_t immutable_tablet_size,
                             MemTracker* mem_tracker, int64_t max_buffer_size, int64_t schema_id,
<<<<<<< HEAD
                             InsertMode insert_mode)
=======
                             const PartialUpdateMode& partial_update_mode)
>>>>>>> a9b56636
            : _tablet_manager(tablet_manager),
              _tablet_id(tablet_id),
              _txn_id(txn_id),
              _table_id(table_id),
              _partition_id(partition_id),
              _schema_id(schema_id),
              _mem_tracker(mem_tracker),
              _slots(slots),
              _max_buffer_size(max_buffer_size > 0 ? max_buffer_size : config::write_buffer_size),
              _immutable_tablet_size(immutable_tablet_size),
              _merge_condition(std::move(merge_condition)),
              _miss_auto_increment_column(miss_auto_increment_column),
<<<<<<< HEAD
              _insert_mode(insert_mode) {}
=======
              _partial_update_mode(partial_update_mode) {}
>>>>>>> a9b56636

    ~DeltaWriterImpl() = default;

    DISALLOW_COPY_AND_MOVE(DeltaWriterImpl);

    Status open();

    Status write(const Chunk& chunk, const uint32_t* indexes, uint32_t indexes_size);

    StatusOr<TxnLogPtr> finish_with_txnlog(DeltaWriterFinishMode mode);

    Status finish();

    void close();

    [[nodiscard]] int64_t partition_id() const { return _partition_id; }

    [[nodiscard]] int64_t tablet_id() const { return _tablet_id; }

    [[nodiscard]] int64_t txn_id() const { return _txn_id; }

    [[nodiscard]] MemTracker* mem_tracker() { return _mem_tracker; }

    Status flush();

    Status flush_async();

    int64_t queueing_memtable_num() const;

    std::vector<FileInfo> files() const;

    int64_t data_size() const;

    int64_t num_rows() const;

    bool is_immutable() const;

    Status check_immutable();

    int64_t last_write_ts() const;

private:
    Status reset_memtable();

    Status fill_auto_increment_id(const Chunk& chunk);

    Status init_tablet_schema();

    Status init_write_schema();

    Status build_schema_and_writer();

    Status check_partial_update_with_sort_key(const Chunk& chunk);

    bool is_partial_update();

    TabletManager* _tablet_manager;
    const int64_t _tablet_id;
    const int64_t _txn_id;
    const int64_t _table_id;
    const int64_t _partition_id;
    const int64_t _schema_id;
    MemTracker* const _mem_tracker;

    const std::vector<SlotDescriptor*>* const _slots;

    int64_t _max_buffer_size;

    std::unique_ptr<TabletWriter> _tablet_writer;
    std::unique_ptr<MemTable> _mem_table;
    std::unique_ptr<MemTableSink> _mem_table_sink;
    std::unique_ptr<FlushToken> _flush_token;

    // The full list of columns defined
    std::shared_ptr<const TabletSchema> _tablet_schema;

    // The list of columns to write/update
    // Invariant: _write_schema->num_columns() <= _tablet_schema->num_columns()
    // _write_schema->num_columns() < _tablet_schema->num_columns() means this is a partial update
    std::shared_ptr<const TabletSchema> _write_schema;

    // Subscripts in _tablet_schema for each column in _write_schema
    // Would be empty if the _write_schema is the same as _tablet_schema, otherwise
    // _write_column_ids.size() == _write_schema->num_columns()
    std::vector<int32_t> _write_column_ids;

    // Converted from |_write_schema|.
    // Invariant: _write_schema_for_mem_table.num_fields() >= _write_schema->num_columns()
    // Compared with _write_schema, may contain an extra "op" column, see `MemTable::convert_schema()` for reference.
    Schema _write_schema_for_mem_table;

    // for automatic bucket
    int64_t _immutable_tablet_size = 0;
    std::atomic<bool> _is_immutable = false;

    // for condition update
    std::string _merge_condition;

    // for auto increment
    // true if miss AUTO_INCREMENT column in partial update mode
    bool _miss_auto_increment_column;

    PartialUpdateMode _partial_update_mode;
    bool _partial_schema_with_sort_key = false;

    int64_t _last_write_ts = 0;

    InsertMode _insert_mode = InsertMode::UPSERT_MODE;
};

bool DeltaWriterImpl::is_immutable() const {
    return _is_immutable.load(std::memory_order_relaxed);
}

Status DeltaWriterImpl::check_immutable() {
    if (_immutable_tablet_size > 0 && !_is_immutable.load(std::memory_order_relaxed)) {
        if (_tablet_manager->in_writing_data_size(_tablet_id) > _immutable_tablet_size) {
            _is_immutable.store(true, std::memory_order_relaxed);
            _tablet_manager->remove_in_writing_data_size(_tablet_id);
        }
        VLOG(1) << "check delta writer, tablet=" << _tablet_id << ", txn=" << _txn_id
                << ", immutable_tablet_size=" << _immutable_tablet_size
                << ", data_size=" << _tablet_manager->in_writing_data_size(_tablet_id)
                << ", is_immutable=" << _is_immutable.load(std::memory_order_relaxed);
    }
    return Status::OK();
}

int64_t DeltaWriterImpl::last_write_ts() const {
    return _last_write_ts;
}

Status DeltaWriterImpl::build_schema_and_writer() {
    if (_mem_table_sink == nullptr) {
        DCHECK(_tablet_writer == nullptr);
        ASSIGN_OR_RETURN([[maybe_unused]] auto tablet, _tablet_manager->get_tablet(_tablet_id));
        RETURN_IF_ERROR(init_tablet_schema());
        RETURN_IF_ERROR(init_write_schema());
        if (_tablet_schema->keys_type() == KeysType::PRIMARY_KEYS) {
            _tablet_writer = std::make_unique<HorizontalPkTabletWriter>(_tablet_manager, _tablet_id, _write_schema,
                                                                        _txn_id, nullptr, false /** no compaction**/);
        } else {
            _tablet_writer = std::make_unique<HorizontalGeneralTabletWriter>(_tablet_manager, _tablet_id, _write_schema,
                                                                             _txn_id);
        }
        RETURN_IF_ERROR(_tablet_writer->open());
        _mem_table_sink = std::make_unique<TabletWriterSink>(_tablet_writer.get());
        _write_schema_for_mem_table = MemTable::convert_schema(_write_schema, _slots, _insert_mode);

        DCHECK_LE(_write_schema->num_columns(), _tablet_schema->num_columns());
        DCHECK_GE(_write_schema_for_mem_table.num_fields(), _write_schema->num_columns());
        if (_write_schema->num_columns() < _tablet_schema->num_columns()) {
            DCHECK_EQ(_write_column_ids.size(), _write_schema->num_columns());
        }
    }
    return Status::OK();
}

inline Status DeltaWriterImpl::reset_memtable() {
    RETURN_IF_ERROR(build_schema_and_writer());
    if (_slots != nullptr || !_merge_condition.empty()) {
        _mem_table = std::make_unique<MemTable>(_tablet_id, &_write_schema_for_mem_table, _slots, _mem_table_sink.get(),
                                                _merge_condition, _mem_tracker);
    } else {
        _mem_table = std::make_unique<MemTable>(_tablet_id, &_write_schema_for_mem_table, _mem_table_sink.get(),
                                                _max_buffer_size, _mem_tracker);
    }
    return Status::OK();
}

inline Status DeltaWriterImpl::flush_async() {
    Status st;
    if (_mem_table != nullptr) {
        RETURN_IF_ERROR(_mem_table->finalize());
        if (_miss_auto_increment_column && _mem_table->get_result_chunk() != nullptr) {
            RETURN_IF_ERROR(fill_auto_increment_id(*_mem_table->get_result_chunk()));
        }
        st = _flush_token->submit(std::move(_mem_table), false, [this](std::unique_ptr<SegmentPB> seg, bool eos) {
            if (_immutable_tablet_size > 0 && !_is_immutable.load(std::memory_order_relaxed)) {
                if (seg) {
                    _tablet_manager->add_in_writing_data_size(_tablet_id, seg->data_size());
                }
                if (_tablet_manager->in_writing_data_size(_tablet_id) > _immutable_tablet_size) {
                    _is_immutable.store(true, std::memory_order_relaxed);
                    _tablet_manager->remove_in_writing_data_size(_tablet_id);
                }
                VLOG(1) << "flush memtable, tablet=" << _tablet_id << ", txn=" << _txn_id
                        << " _immutable_tablet_size=" << _immutable_tablet_size << ", segment_size=" << seg->data_size()
                        << ", in_writing_data_size=" << _tablet_manager->in_writing_data_size(_tablet_id)
                        << ", is_immutable=" << _is_immutable.load(std::memory_order_relaxed);
            }
        });
        _mem_table.reset(nullptr);
        _last_write_ts = 0;
    }
    return st;
}

inline Status DeltaWriterImpl::init_tablet_schema() {
    if (_tablet_schema != nullptr) {
        return Status::OK();
    }
    ASSIGN_OR_RETURN(auto tablet, _tablet_manager->get_tablet(_tablet_id));
    auto res = tablet.get_schema_by_id(_schema_id);
    if (res.ok()) {
        _tablet_schema = std::move(res).value();
        return Status::OK();
    } else if (res.status().is_not_found()) {
        LOG(WARNING) << "No schema file of id=" << _schema_id << " for tablet=" << _tablet_id;
        // schema file does not exist, fetch tablet schema from tablet metadata
        ASSIGN_OR_RETURN(_tablet_schema, tablet.get_schema());
        return Status::OK();
    } else {
        return res.status();
    }
}

inline Status DeltaWriterImpl::flush() {
    RETURN_IF_ERROR(flush_async());
    return _flush_token->wait();
}

// To developers: Do NOT perform any I/O in this method, because this method may be invoked
// in a bthread.
Status DeltaWriterImpl::open() {
    SCOPED_THREAD_LOCAL_MEM_SETTER(_mem_tracker, false);
    _flush_token = StorageEngine::instance()->lake_memtable_flush_executor()->create_flush_token();
    if (_flush_token == nullptr) {
        return Status::InternalError("fail to create flush token");
    }
    return Status::OK();
}

Status DeltaWriterImpl::check_partial_update_with_sort_key(const Chunk& chunk) {
    if (_partial_schema_with_sort_key && _slots != nullptr && _slots->back()->col_name() == "__op") {
        size_t op_column_id = chunk.num_columns() - 1;
        auto& op_column = chunk.get_column_by_index(op_column_id);
        auto* ops = reinterpret_cast<const uint8_t*>(op_column->raw_data());
        for (size_t i = 0; i < chunk.num_rows(); i++) {
            if (ops[i] == TOpType::UPSERT) {
                LOG(WARNING) << "table with sort key do not support partial update";
                return Status::NotSupported("table with sort key do not support partial update");
            }
        }
    }
    return Status::OK();
}

Status DeltaWriterImpl::write(const Chunk& chunk, const uint32_t* indexes, uint32_t indexes_size) {
    SCOPED_THREAD_LOCAL_MEM_SETTER(_mem_tracker, false);

    if (_mem_table == nullptr) {
        RETURN_IF_ERROR(reset_memtable());
    }
    RETURN_IF_ERROR(check_partial_update_with_sort_key(chunk));
    _last_write_ts = butil::gettimeofday_s();
    Status st;
    auto res = _mem_table->insert(chunk, indexes, 0, indexes_size);
    if (!res.ok()) {
        return res.status();
    }
    auto full = res.value();
    if (_mem_tracker->limit_exceeded()) {
        VLOG(2) << "Flushing memory table due to memory limit exceeded";
        st = flush();
    } else if (_mem_tracker->parent() && _mem_tracker->parent()->limit_exceeded()) {
        VLOG(2) << "Flushing memory table due to parent memory limit exceeded";
        st = flush();
    } else if (full) {
        st = flush_async();
    }
    return st;
}

Status DeltaWriterImpl::init_write_schema() {
    if (_tablet_schema == nullptr) {
        return Status::InternalError("init_write_schema() must be invoked after init_tablet_schema()");
    }
    // default value of _write_schema is _tablet_schema
    _write_schema = _tablet_schema;
    if (_slots == nullptr) {
        return Status::OK();
    }
    const auto has_op_column = (this->_slots->size() > 0 && this->_slots->back()->col_name() == "__op");
    const auto write_columns = has_op_column ? _slots->size() - 1 : _slots->size();

    // maybe partial update, change to partial tablet schema
    if (_tablet_schema->keys_type() == KeysType::PRIMARY_KEYS && write_columns < _tablet_schema->num_columns()) {
        _write_column_ids.reserve(write_columns);
        for (auto i = 0; i < write_columns; ++i) {
            const auto& slot_col_name = (*_slots)[i]->col_name();
            int32_t index = _tablet_schema->field_index(slot_col_name);
            if (index < 0) {
                return Status::InvalidArgument(strings::Substitute("Invalid column name: $0", slot_col_name));
            }
            _write_column_ids.push_back(index);
        }
        auto sort_key_idxes = _tablet_schema->sort_key_idxes();
        std::sort(sort_key_idxes.begin(), sort_key_idxes.end());
        if (!std::includes(_write_column_ids.begin(), _write_column_ids.end(), sort_key_idxes.begin(),
                           sort_key_idxes.end())) {
            _partial_schema_with_sort_key = true;
        }
        _write_schema = TabletSchema::create(_tablet_schema, _write_column_ids);
    }

    auto sort_key_idxes = _write_schema->sort_key_idxes();
    std::sort(sort_key_idxes.begin(), sort_key_idxes.end());
    bool auto_increment_in_sort_key = false;
    for (auto& idx : sort_key_idxes) {
        auto& col = _write_schema->column(idx);
        if (col.is_auto_increment()) {
            auto_increment_in_sort_key = true;
            break;
        }
    }

    if (auto_increment_in_sort_key && _miss_auto_increment_column) {
        LOG(WARNING) << "auto increment column in sort key do not support partial update";
        return Status::NotSupported("auto increment column in sort key do not support partial update");
    }
    return Status::OK();
}

bool DeltaWriterImpl::is_partial_update() {
    return _write_schema->num_columns() < _tablet_schema->num_columns();
}

Status DeltaWriterImpl::finish() {
    SCOPED_THREAD_LOCAL_MEM_SETTER(_mem_tracker, false);
    RETURN_IF_ERROR(build_schema_and_writer());
    RETURN_IF_ERROR(flush());
    RETURN_IF_ERROR(_tablet_writer->finish());
    return Status::OK();
}

StatusOr<TxnLogPtr> DeltaWriterImpl::finish_with_txnlog(DeltaWriterFinishMode mode) {
    SCOPED_THREAD_LOCAL_MEM_SETTER(_mem_tracker, false);
    RETURN_IF_ERROR(finish());

    if (UNLIKELY(_txn_id < 0)) {
        return Status::InvalidArgument(fmt::format("negative txn id: {}", _txn_id));
    }

    ASSIGN_OR_RETURN(auto tablet, _tablet_manager->get_tablet(_tablet_id));
    auto txn_log = std::make_shared<TxnLog>();
    txn_log->set_tablet_id(_tablet_id);
    txn_log->set_txn_id(_txn_id);
    txn_log->set_partition_id(_partition_id);
    auto op_write = txn_log->mutable_op_write();

    for (auto& f : _tablet_writer->files()) {
        if (is_segment(f.path)) {
            op_write->mutable_rowset()->add_segments(std::move(f.path));
            op_write->mutable_rowset()->add_segment_size(f.size.value());
        } else if (is_del(f.path)) {
            op_write->add_dels(std::move(f.path));
        } else {
            return Status::InternalError(fmt::format("unknown file {}", f.path));
        }
    }
    op_write->mutable_rowset()->set_num_rows(_tablet_writer->num_rows());
    op_write->mutable_rowset()->set_data_size(_tablet_writer->data_size());
    op_write->mutable_rowset()->set_overlapped(op_write->rowset().segments_size() > 1);

    if (is_partial_update() && !_merge_condition.empty()) {
        return Status::NotSupported("partial update and condition update at the same time");
    }

    // handle partial update
    bool skip_pk_preload = false;
    RowsetTxnMetaPB* rowset_txn_meta = _tablet_writer->rowset_txn_meta();
    if (rowset_txn_meta != nullptr) {
        if (is_partial_update()) {
            op_write->mutable_txn_meta()->CopyFrom(*rowset_txn_meta);
            for (auto i = 0; i < _write_schema->columns().size(); ++i) {
                const auto& tablet_column = _write_schema->column(i);
                op_write->mutable_txn_meta()->add_partial_update_column_ids(_write_column_ids[i]);
                op_write->mutable_txn_meta()->add_partial_update_column_unique_ids(tablet_column.unique_id());
            }
            if (_partial_update_mode != PartialUpdateMode::COLUMN_UPDATE_MODE) {
                // generate rewrite segment names to avoid gc in rewrite operation
                for (auto i = 0; i < op_write->rowset().segments_size(); i++) {
                    op_write->add_rewrite_segments(gen_segment_filename(_txn_id));
                }
            } else {
                skip_pk_preload = true;
            }
            // handle partial update
            op_write->mutable_txn_meta()->set_partial_update_mode(_partial_update_mode);
        }
        // handle condition update
        if (_merge_condition != "") {
            op_write->mutable_txn_meta()->set_merge_condition(_merge_condition);
        }
        // handle auto increment
        if (_miss_auto_increment_column) {
            for (auto i = 0; i < _write_schema->num_columns(); ++i) {
                auto col = _write_schema->column(i);
                if (col.is_auto_increment()) {
                    /*
                        The auto increment id set here is inconsistent with the id in
                        full tablet schema. The id here is indicate the offset id of
                        auto increment column in partial segment file.
                    */
                    op_write->mutable_txn_meta()->set_auto_increment_partial_update_column_id(i);
                    break;
                }
            }

            if (op_write->rewrite_segments_size() == 0) {
                for (auto i = 0; i < op_write->rowset().segments_size(); i++) {
                    op_write->add_rewrite_segments(gen_segment_filename(_txn_id));
                }
            }
        }
        // insert ignore
        if (_insert_mode == InsertMode::IGNORE_MODE) {
            op_write->mutable_txn_meta()->set_insert_mode(InsertMode::IGNORE_MODE);
        }
    }
    if (mode == kWriteTxnLog) {
        RETURN_IF_ERROR(tablet.put_txn_log(txn_log));
    } else {
        auto cache_key = _tablet_manager->txn_log_location(_tablet_id, _txn_id);
        _tablet_manager->metacache()->cache_txn_log(cache_key, txn_log);
    }
    if (_tablet_schema->keys_type() == KeysType::PRIMARY_KEYS && !skip_pk_preload) {
        // preload update state here to minimaze the cost when publishing.
        tablet.update_mgr()->preload_update_state(*txn_log, &tablet);
    }
    return txn_log;
}

Status DeltaWriterImpl::fill_auto_increment_id(const Chunk& chunk) {
    ASSIGN_OR_RETURN(auto tablet, _tablet_manager->get_tablet(_tablet_id));

    // 1. get pk column from chunk
    vector<uint32_t> pk_columns;
    for (size_t i = 0; i < _write_schema->num_key_columns(); i++) {
        pk_columns.push_back((uint32_t)i);
    }
    Schema pkey_schema = ChunkHelper::convert_schema(_write_schema, pk_columns);
    std::unique_ptr<Column> pk_column;
    if (!PrimaryKeyEncoder::create_column(pkey_schema, &pk_column).ok()) {
        CHECK(false) << "create column for primary key encoder failed";
    }
    auto col = pk_column->clone();

    PrimaryKeyEncoder::encode(pkey_schema, chunk, 0, chunk.num_rows(), col.get());
    std::vector<std::unique_ptr<Column>> upserts;
    upserts.resize(1);
    upserts[0] = std::move(col);

    std::vector<uint64_t> rss_rowid_map(upserts[0]->size(), (uint64_t)((uint32_t)-1) << 32);
    std::vector<std::vector<uint64_t>*> rss_rowids;
    rss_rowids.resize(1);
    rss_rowids[0] = &rss_rowid_map;

    // 2. probe index
    auto metadata = _tablet_manager->get_latest_cached_tablet_metadata(_tablet_id);
    Status st;
    if (metadata != nullptr) {
        st = tablet.update_mgr()->get_rowids_from_pkindex(tablet.id(), metadata->version(), upserts, &rss_rowids, true);
    }

    std::vector<uint8_t> filter;
    uint32_t gen_num = 0;
    // There are two cases we should allocate full id for this chunk for simplicity:
    // 1. We can not get the tablet meta from cache.
    // 2. fail in seeking index
    if (metadata != nullptr && st.ok()) {
        for (unsigned long v : rss_rowid_map) {
            uint32_t rssid = v >> 32;
            if (rssid == (uint32_t)-1) {
                filter.emplace_back(1);
                ++gen_num;
            } else {
                filter.emplace_back(0);
            }
        }
    } else {
        gen_num = rss_rowid_map.size();
        filter.resize(gen_num, 1);
    }

    // 3. fill the non-existing rows
    std::vector<int64_t> ids(gen_num);
    RETURN_IF_ERROR(StorageEngine::instance()->get_next_increment_id_interval(_table_id, gen_num, ids));

    for (int i = 0; i < _write_schema->num_columns(); i++) {
        const TabletColumn& tablet_column = _write_schema->column(i);
        if (tablet_column.is_auto_increment()) {
            auto& column = chunk.get_column_by_index(i);
            RETURN_IF_ERROR((std::dynamic_pointer_cast<Int64Column>(column))->fill_range(ids, filter));
            break;
        }
    }

    return Status::OK();
}

void DeltaWriterImpl::close() {
    SCOPED_THREAD_LOCAL_MEM_SETTER(_mem_tracker, false);

    if (_flush_token != nullptr) {
        auto st = _flush_token->wait();
        LOG_IF(WARNING, !st.ok()) << "flush token error: " << st;
        VLOG(3) << "Tablet_id: " << tablet_id() << ", flush stats: " << _flush_token->get_stats();
    }

    // Destruct variables manually for counting memory usage into |_mem_tracker|
    if (_tablet_writer != nullptr) {
        _tablet_writer->close();
    }
    _tablet_writer.reset();
    _mem_table.reset();
    _mem_table_sink.reset();
    _flush_token.reset();
    _tablet_schema.reset();
    _write_schema.reset();
    _merge_condition.clear();
}

std::vector<FileInfo> DeltaWriterImpl::files() const {
    return (_tablet_writer != nullptr) ? _tablet_writer->files() : std::vector<FileInfo>();
}

int64_t DeltaWriterImpl::data_size() const {
    return (_tablet_writer != nullptr) ? _tablet_writer->data_size() : 0;
}

int64_t DeltaWriterImpl::num_rows() const {
    return (_tablet_writer != nullptr) ? _tablet_writer->num_rows() : 0;
}

int64_t DeltaWriterImpl::queueing_memtable_num() const {
    if (_flush_token != nullptr) {
        return _flush_token->get_stats().queueing_memtable_num;
    } else {
        return 0;
    }
}

//// DeltaWriter

DeltaWriter::~DeltaWriter() {
    delete _impl;
}

Status DeltaWriter::open() {
    return _impl->open();
}

Status DeltaWriter::write(const Chunk& chunk, const uint32_t* indexes, uint32_t indexes_size) {
    DCHECK_EQ(0, bthread_self()) << "Should not invoke DeltaWriter::write() in a bthread";
    return _impl->write(chunk, indexes, indexes_size);
}

StatusOr<TxnLogPtr> DeltaWriter::finish_with_txnlog(DeltaWriterFinishMode mode) {
    DCHECK_EQ(0, bthread_self()) << "Should not invoke DeltaWriter::finish_with_txnlog() in a bthread";
    return _impl->finish_with_txnlog(mode);
}

Status DeltaWriter::finish() {
    DCHECK_EQ(0, bthread_self()) << "Should not invoke DeltaWriter::finish() in a bthread";
    return _impl->finish();
}

void DeltaWriter::close() {
    DCHECK_EQ(0, bthread_self()) << "Should not invoke DeltaWriter::close() in a bthread";
    _impl->close();
}

int64_t DeltaWriter::partition_id() const {
    return _impl->partition_id();
}

int64_t DeltaWriter::tablet_id() const {
    return _impl->tablet_id();
}

int64_t DeltaWriter::txn_id() const {
    return _impl->txn_id();
}

MemTracker* DeltaWriter::mem_tracker() {
    return _impl->mem_tracker();
}

Status DeltaWriter::flush() {
    DCHECK_EQ(0, bthread_self()) << "Should not invoke DeltaWriter::flush() in a bthread";
    return _impl->flush();
}

Status DeltaWriter::flush_async() {
    DCHECK_EQ(0, bthread_self()) << "Should not invoke DeltaWriter::flush_async() in a bthread";
    return _impl->flush_async();
}

std::vector<FileInfo> DeltaWriter::files() const {
    return _impl->files();
}

const int64_t DeltaWriter::queueing_memtable_num() const {
    return _impl->queueing_memtable_num();
}

int64_t DeltaWriter::data_size() const {
    return _impl->data_size();
}

int64_t DeltaWriter::num_rows() const {
    return _impl->num_rows();
}

bool DeltaWriter::is_immutable() const {
    return _impl->is_immutable();
}

Status DeltaWriter::check_immutable() {
    return _impl->check_immutable();
}

int64_t DeltaWriter::last_write_ts() const {
    return _impl->last_write_ts();
}

ThreadPool* DeltaWriter::io_threads() {
    if (UNLIKELY(StorageEngine::instance() == nullptr)) {
        return nullptr;
    }
    if (UNLIKELY(StorageEngine::instance()->lake_memtable_flush_executor() == nullptr)) {
        return nullptr;
    }
    return StorageEngine::instance()->lake_memtable_flush_executor()->get_thread_pool();
}

StatusOr<DeltaWriterBuilder::DeltaWriterPtr> DeltaWriterBuilder::build() {
    if (UNLIKELY(_tablet_mgr == nullptr)) {
        return Status::InvalidArgument("tablet_manager not set");
    }
    if (UNLIKELY(_tablet_id == 0)) {
        return Status::InvalidArgument("tablet_id not set");
    }
    if (UNLIKELY(_txn_id == 0)) {
        return Status::InvalidArgument("txn_id not set");
    }
    if (UNLIKELY(_mem_tracker == nullptr)) {
        return Status::InvalidArgument("mem_tracker not set");
    }
    if (UNLIKELY(_max_buffer_size < 0)) {
        return Status::InvalidArgument(fmt::format("invalid max_buffer_size: {}", _max_buffer_size));
    }
    if (UNLIKELY(_miss_auto_increment_column && _table_id == 0)) {
        return Status::InvalidArgument("must set table_id when miss_auto_increment_column is true");
    }
    if (UNLIKELY(_schema_id == 0)) {
        return Status::InvalidArgument("schema_id not set");
    }
    auto impl = new DeltaWriterImpl(_tablet_mgr, _tablet_id, _txn_id, _partition_id, _slots, _merge_condition,
                                    _miss_auto_increment_column, _table_id, _immutable_tablet_size, _mem_tracker,
<<<<<<< HEAD
                                    _max_buffer_size, _schema_id, _insert_mode);
=======
                                    _max_buffer_size, _schema_id, _partial_update_mode);
>>>>>>> a9b56636
    return std::make_unique<DeltaWriter>(impl);
}

} // namespace starrocks::lake<|MERGE_RESOLUTION|>--- conflicted
+++ resolved
@@ -75,11 +75,7 @@
                              const std::vector<SlotDescriptor*>* slots, std::string merge_condition,
                              bool miss_auto_increment_column, int64_t table_id, int64_t immutable_tablet_size,
                              MemTracker* mem_tracker, int64_t max_buffer_size, int64_t schema_id,
-<<<<<<< HEAD
-                             InsertMode insert_mode)
-=======
-                             const PartialUpdateMode& partial_update_mode)
->>>>>>> a9b56636
+                             const PartialUpdateMode& partial_update_mode, InsertMode insert_mode)
             : _tablet_manager(tablet_manager),
               _tablet_id(tablet_id),
               _txn_id(txn_id),
@@ -92,11 +88,8 @@
               _immutable_tablet_size(immutable_tablet_size),
               _merge_condition(std::move(merge_condition)),
               _miss_auto_increment_column(miss_auto_increment_column),
-<<<<<<< HEAD
+              _partial_update_mode(partial_update_mode),
               _insert_mode(insert_mode) {}
-=======
-              _partial_update_mode(partial_update_mode) {}
->>>>>>> a9b56636
 
     ~DeltaWriterImpl() = default;
 
@@ -759,11 +752,7 @@
     }
     auto impl = new DeltaWriterImpl(_tablet_mgr, _tablet_id, _txn_id, _partition_id, _slots, _merge_condition,
                                     _miss_auto_increment_column, _table_id, _immutable_tablet_size, _mem_tracker,
-<<<<<<< HEAD
-                                    _max_buffer_size, _schema_id, _insert_mode);
-=======
-                                    _max_buffer_size, _schema_id, _partial_update_mode);
->>>>>>> a9b56636
+                                    _max_buffer_size, _schema_id, _partial_update_mode, _insert_mode);
     return std::make_unique<DeltaWriter>(impl);
 }
 
