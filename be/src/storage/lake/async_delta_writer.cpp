// Copyright 2021-present StarRocks, Inc. All rights reserved.
//
// Licensed under the Apache License, Version 2.0 (the "License");
// you may not use this file except in compliance with the License.
// You may obtain a copy of the License at
//
//     https://www.apache.org/licenses/LICENSE-2.0
//
// Unless required by applicable law or agreed to in writing, software
// distributed under the License is distributed on an "AS IS" BASIS,
// WITHOUT WARRANTIES OR CONDITIONS OF ANY KIND, either express or implied.
// See the License for the specific language governing permissions and
// limitations under the License.

#include "storage/lake/async_delta_writer.h"

#include <bthread/execution_queue.h>
#include <fmt/format.h>

#include <memory>
#include <vector>

#include "common/compiler_util.h"
#include "storage/lake/delta_writer.h"
#include "storage/storage_engine.h"
#include "testutil/sync_point.h"
#include "util/stack_trace_mutex.h"

namespace starrocks::lake {

class AsyncDeltaWriterImpl {
    using Chunk = starrocks::Chunk;

public:
    using Callback = AsyncDeltaWriter::Callback;
    using FinishCallback = AsyncDeltaWriter::FinishCallback;

    // Undocumented rule of bthread that -1(0xFFFFFFFFFFFFFFFF) is an invalid ExecutionQueueId
    constexpr static uint64_t kInvalidQueueId = (uint64_t)-1;

    AsyncDeltaWriterImpl(std::unique_ptr<DeltaWriter> writer) : _writer(std::move(writer)) {
        CHECK(_writer != nullptr) << "delta writer is null";
    }

    ~AsyncDeltaWriterImpl();

    DISALLOW_COPY_AND_MOVE(AsyncDeltaWriterImpl);

    [[nodiscard]] Status open();

    void write(const Chunk* chunk, const uint32_t* indexes, uint32_t indexes_size, Callback cb);

    void flush(Callback cb);

    void finish(DeltaWriterFinishMode mode, FinishCallback cb);

    void close();

    [[nodiscard]] int64_t queueing_memtable_num() const { return _writer->queueing_memtable_num(); }

    [[nodiscard]] int64_t tablet_id() const { return _writer->tablet_id(); }

    [[nodiscard]] int64_t partition_id() const { return _writer->partition_id(); }

    [[nodiscard]] int64_t txn_id() const { return _writer->txn_id(); }

    [[nodiscard]] bool is_immutable() const { return _writer->is_immutable(); }

    [[nodiscard]] Status check_immutable() { return _writer->check_immutable(); }

    [[nodiscard]] int64_t last_write_ts() const { return _writer->last_write_ts(); }

private:
    enum TaskType {
        kWriteTask = 0,
        kFlushTask = 1,
        kFinishTask = 2,
    };

    struct Task {
        explicit Task(TaskType t) : type(t) {}
        virtual ~Task() = default;

        TaskType type;
    };

    struct WriteTask : public Task {
        WriteTask() : Task(kWriteTask) {}
        ~WriteTask() override = default;

        Callback cb;
        const Chunk* chunk = nullptr;
        const uint32_t* indexes = nullptr;
        uint32_t indexes_size = 0;
    };

    struct FlushTask : public Task {
        FlushTask() : Task(kFlushTask) {}
        ~FlushTask() override = default;

        Callback cb;
    };

    struct FinishTask : public Task {
        FinishTask() : Task(kFinishTask) {}
        ~FinishTask() override = default;

        FinishCallback cb;
        DeltaWriterFinishMode finish_mode = DeltaWriterFinishMode::kWriteTxnLog;
    };

    using TaskPtr = std::shared_ptr<Task>;

    static int execute(void* meta, bthread::TaskIterator<AsyncDeltaWriterImpl::TaskPtr>& iter);

    Status do_open();
    bool closed();

    std::unique_ptr<DeltaWriter> _writer{};
    bthread::ExecutionQueueId<TaskPtr> _queue_id{kInvalidQueueId};
    StackTraceMutex<bthread::Mutex> _mtx{};
    // _status、_opened and _closed are protected by _mtx
    Status _status{};
    bool _opened{false};
    bool _closed{false};
};

AsyncDeltaWriterImpl::~AsyncDeltaWriterImpl() {
    close();
}

inline bool AsyncDeltaWriterImpl::closed() {
    std::lock_guard l(_mtx);
    return _closed;
}

inline int AsyncDeltaWriterImpl::execute(void* meta, bthread::TaskIterator<AsyncDeltaWriterImpl::TaskPtr>& iter) {
    TEST_SYNC_POINT("AsyncDeltaWriterImpl::execute:1");
    auto async_writer = static_cast<AsyncDeltaWriterImpl*>(meta);
    auto delta_writer = async_writer->_writer.get();
    if (iter.is_queue_stopped()) {
        delta_writer->close();
        return 0;
    }
    auto st = Status{};
    for (; iter; ++iter) {
        // It's safe to run without checking `closed()` but doing so can make the task quit earlier on cancel/error.
        if (async_writer->closed()) {
            st.update(Status::InternalError("AsyncDeltaWriter has been closed"));
        }
        auto task_ptr = *iter;
        switch (task_ptr->type) {
        case kWriteTask: {
            auto write_task = std::static_pointer_cast<WriteTask>(task_ptr);
            if (st.ok()) {
                st.update(delta_writer->write(*(write_task->chunk), write_task->indexes, write_task->indexes_size));
                LOG_IF(ERROR, !st.ok()) << "Fail to write. tablet_id: " << delta_writer->tablet_id()
                                        << " txn_id: " << delta_writer->txn_id() << ": " << st;
            }
            write_task->cb(st);
            break;
        }
        case kFlushTask: {
            auto flush_task = std::static_pointer_cast<FlushTask>(task_ptr);
            if (st.ok()) {
                st.update(delta_writer->flush());
            }
            flush_task->cb(st);
            break;
        }
        case kFinishTask: {
            auto finish_task = std::static_pointer_cast<FinishTask>(task_ptr);
            if (st.ok()) {
                auto res = delta_writer->finish_with_txnlog(finish_task->finish_mode);
                st.update(res.status());
                LOG_IF(ERROR, !st.ok()) << "Fail to finish write. tablet_id: " << delta_writer->tablet_id()
                                        << " txn_id: " << delta_writer->txn_id() << ": " << st;
                finish_task->cb(std::move(res));
            } else {
                finish_task->cb(st);
            }
            break;
        }
        }
    }
    return 0;
}

inline Status AsyncDeltaWriterImpl::open() {
    std::lock_guard l(_mtx);
    if (_closed) {
        return Status::InternalError("AsyncDeltaWriter has been closed");
    }
    if (_opened) {
        return _status;
    }
    _status = do_open();
    _opened = true;
    return _status;
}

inline Status AsyncDeltaWriterImpl::do_open() {
    if (UNLIKELY(StorageEngine::instance() == nullptr)) {
        return Status::InternalError("StorageEngine::instance() is NULL");
    }
    bthread::ExecutionQueueOptions opts;
    opts.executor = StorageEngine::instance()->async_delta_writer_executor();
    if (UNLIKELY(opts.executor == nullptr)) {
        return Status::InternalError("AsyncDeltaWriterExecutor init failed");
    }
    if (int r = bthread::execution_queue_start(&_queue_id, &opts, execute, this); r != 0) {
        _queue_id.value = kInvalidQueueId;
        return Status::InternalError(fmt::format("fail to create bthread execution queue: {}", r));
    }
    return _writer->open();
}

inline void AsyncDeltaWriterImpl::write(const Chunk* chunk, const uint32_t* indexes, uint32_t indexes_size,
                                        Callback cb) {
    auto task = std::make_shared<WriteTask>();
    task->chunk = chunk;
    task->indexes = indexes;
    task->indexes_size = indexes_size;
    task->cb = std::move(cb); // Do NOT touch |cb| since here
    if (int r = bthread::execution_queue_execute(_queue_id, task); r != 0) {
        task->cb(Status::InternalError("AsyncDeltaWriterImpl not opened or has been closed"));
    }
}

inline void AsyncDeltaWriterImpl::flush(Callback cb) {
    auto task = std::make_shared<FlushTask>();
    task->cb = std::move(cb); // Do NOT touch |cb| since here
    if (int r = bthread::execution_queue_execute(_queue_id, task); r != 0) {
        LOG(WARNING) << "Fail to execution_queue_execute: " << r;
        task->cb(Status::InternalError("AsyncDeltaWriterImpl not opened or has been closed"));
    }
}

inline void AsyncDeltaWriterImpl::finish(DeltaWriterFinishMode mode, FinishCallback cb) {
    auto task = std::make_shared<FinishTask>();
    task->cb = std::move(cb); // Do NOT touch |cb| since here
    task->finish_mode = mode;
    // NOTE: the submited tasks will be executed in the thread pool `StorageEngine::instance()->async_delta_writer_executor()`,
    // which is a thread pool of pthraed NOT bthread, so don't worry the bthread worker threads or RPC threads will be blocked
    // by the submitted tasks.
    if (int r = bthread::execution_queue_execute(_queue_id, task); r != 0) {
        LOG(WARNING) << "Fail to execution_queue_execute: " << r;
        task->cb(Status::InternalError("AsyncDeltaWriterImpl not opened or has been closed"));
    }
}

inline void AsyncDeltaWriterImpl::close() {
    std::unique_lock l(_mtx);
    TEST_SYNC_POINT("AsyncDeltaWriterImpl::close:1");
    _closed = true;
    if (_queue_id.value != kInvalidQueueId) {
        auto old_id = _queue_id;
        _queue_id.value = kInvalidQueueId;

        // Must unlock mutex first before joining the executino queue, otherwise deadlock may occur:
        //           Current Thread                  Execution Queue Thread
        //
        //   AsyncDeltaWriterImpl::close()     |
        //   \__  _mtx.lock (acquired)         |
        //                                     |  AsyncDeltaWriter::execute()
        //                                     |  \__ AsyncDeltaWriter::closed()
        //                                     |      \__ _mtx.lock (blocked)
        //                                     |
        //   execution_queue_join() (blocked)  |
        //
        l.unlock();

        TEST_SYNC_POINT("AsyncDeltaWriterImpl::close:2");

        // After the execution_queue been `stop()`ed all incoming `write()` and `finish()` requests
        // will fail immediately.
        int r = bthread::execution_queue_stop(old_id);
        PLOG_IF(WARNING, r != 0) << "Fail to stop execution queue";

        // Wait for all running tasks completed.
        r = bthread::execution_queue_join(old_id);
        PLOG_IF(WARNING, r != 0) << "Fail to join execution queue";
    }
}

AsyncDeltaWriter::~AsyncDeltaWriter() {
    delete _impl;
}

Status AsyncDeltaWriter::open() {
    return _impl->open();
}

void AsyncDeltaWriter::write(const Chunk* chunk, const uint32_t* indexes, uint32_t indexes_size, Callback cb) {
    _impl->write(chunk, indexes, indexes_size, std::move(cb));
}

void AsyncDeltaWriter::flush(Callback cb) {
    _impl->flush(std::move(cb));
}

void AsyncDeltaWriter::finish(DeltaWriterFinishMode mode, FinishCallback cb) {
    TEST_SYNC_POINT_CALLBACK("AsyncDeltaWriter:enter_finish", this);
    _impl->finish(mode, std::move(cb));
}

void AsyncDeltaWriter::close() {
    _impl->close();
}

int64_t AsyncDeltaWriter::queueing_memtable_num() const {
    return _impl->queueing_memtable_num();
}

int64_t AsyncDeltaWriter::tablet_id() const {
    return _impl->tablet_id();
}

int64_t AsyncDeltaWriter::partition_id() const {
    return _impl->partition_id();
}

int64_t AsyncDeltaWriter::txn_id() const {
    return _impl->txn_id();
}

bool AsyncDeltaWriter::is_immutable() const {
    return _impl->is_immutable();
}

Status AsyncDeltaWriter::check_immutable() {
    return _impl->check_immutable();
}

int64_t AsyncDeltaWriter::last_write_ts() const {
    return _impl->last_write_ts();
}

StatusOr<AsyncDeltaWriterBuilder::AsyncDeltaWriterPtr> AsyncDeltaWriterBuilder::build() {
    ASSIGN_OR_RETURN(auto writer, DeltaWriterBuilder()
                                          .set_tablet_manager(_tablet_mgr)
                                          .set_txn_id(_txn_id)
                                          .set_tablet_id(_tablet_id)
                                          .set_table_id(_table_id)
                                          .set_partition_id(_partition_id)
                                          .set_slot_descriptors(_slots)
                                          .set_merge_condition(_merge_condition)
                                          .set_mem_tracker(_mem_tracker)
                                          .set_immutable_tablet_size(_immutable_tablet_size)
                                          .set_miss_auto_increment_column(_miss_auto_increment_column)
                                          .set_schema_id(_schema_id)
<<<<<<< HEAD
                                          .set_insert_mode(_insert_mode)
=======
                                          .set_partial_update_mode(_partial_update_mode)
>>>>>>> a9b56636
                                          .build());
    auto impl = new AsyncDeltaWriterImpl(std::move(writer));
    return std::make_unique<AsyncDeltaWriter>(impl);
}

} // namespace starrocks::lake<|MERGE_RESOLUTION|>--- conflicted
+++ resolved
@@ -349,11 +349,8 @@
                                           .set_immutable_tablet_size(_immutable_tablet_size)
                                           .set_miss_auto_increment_column(_miss_auto_increment_column)
                                           .set_schema_id(_schema_id)
-<<<<<<< HEAD
+                                          .set_partial_update_mode(_partial_update_mode)
                                           .set_insert_mode(_insert_mode)
-=======
-                                          .set_partial_update_mode(_partial_update_mode)
->>>>>>> a9b56636
                                           .build());
     auto impl = new AsyncDeltaWriterImpl(std::move(writer));
     return std::make_unique<AsyncDeltaWriter>(impl);
