--- conflicted
+++ resolved
@@ -138,15 +138,9 @@
     vectorized/predicate_parser.cpp
     vectorized/projection_iterator.cpp
     vectorized/push_handler.cpp
-<<<<<<< HEAD
-    vectorized/reader.cpp
-    vectorized/reader.cpp
-    vectorized/reader_params.cpp
     vectorized/schema_change.cpp
-=======
     vectorized/tablet_reader.cpp
     vectorized/tablet_reader_params.cpp
->>>>>>> 7942cac3
     vectorized/seek_tuple.cpp
     vectorized/union_iterator.cpp
     vectorized/unique_iterator.cpp
