--- conflicted
+++ resolved
@@ -145,15 +145,11 @@
     void set_index_length(ColumnIndexLength index_length) { _index_length = index_length; }
 
     bool has_default_value() const { return _extra_fields && _extra_fields->has_default_value; }
-<<<<<<< HEAD
-    std::string default_value() const { return has_default_value() ? _extra_fields->default_value : ""; }
-=======
 
     const std::string& default_value() const {
         return _extra_fields ? _extra_fields->default_value : kEmptyDefaultValue;
     }
 
->>>>>>> c9db152b
     void set_default_value(std::string value) {
         ExtraFields* ext = _get_or_alloc_extra_fields();
         ext->has_default_value = true;
