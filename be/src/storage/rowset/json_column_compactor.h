--- conflicted
+++ resolved
@@ -32,19 +32,10 @@
 
 private:
     Status _compact_columns(std::vector<ColumnPtr>& json_datas);
-<<<<<<< HEAD
 
-<<<<<<< HEAD
-private:
-    std::vector<ColumnPtr> _json_datas;
-    size_t _estimate_size = 0;
-=======
     Status _merge_columns(std::vector<ColumnPtr>& json_datas);
 
     Status _flatten_columns(std::vector<ColumnPtr>& json_datas);
->>>>>>> f6290fdff8 ([Enhancement][FlatJson] opitmize flat json compaction performance (#49411))
-=======
->>>>>>> f27db8fc
 };
 
 class JsonColumnCompactor final : public ColumnWriter {
