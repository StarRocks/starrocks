--- conflicted
+++ resolved
@@ -62,20 +62,14 @@
 
 namespace starrocks {
 
-<<<<<<< HEAD
+
 Rowset::Rowset(const TabletSchemaCSPtr& schema, std::string rowset_path, RowsetMetaSharedPtr rowset_meta)
-        : _rowset_path(std::move(rowset_path)), _rowset_meta(std::move(rowset_meta)), _refs_by_reader(0) {
-    MEM_TRACKER_SAFE_CONSUME(ExecEnv::GetInstance()->rowset_metadata_mem_tracker(), _mem_usage());
-    _schema = _rowset_meta->tablet_schema() ? _rowset_meta->tablet_schema() : schema;
-    DCHECK(_schema);
-=======
-Rowset::Rowset(const TabletSchema* schema, std::string rowset_path, RowsetMetaSharedPtr rowset_meta)
         : _schema(schema),
           _rowset_path(std::move(rowset_path)),
           _rowset_meta(std::move(rowset_meta)),
           _refs_by_reader(0) {
+    _schema = _rowset_meta->tablet_schema() ? _rowset_meta->tablet_schema() : schema;
     MEM_TRACKER_SAFE_CONSUME(GlobalEnv::GetInstance()->rowset_metadata_mem_tracker(), _mem_usage());
->>>>>>> 70c875dc
 }
 
 Rowset::~Rowset() {
