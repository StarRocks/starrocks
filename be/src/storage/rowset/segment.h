--- conflicted
+++ resolved
@@ -161,12 +161,9 @@
 
     int64_t mem_usage() { return _basic_info_mem_usage() + _short_key_index_mem_usage(); }
 
-<<<<<<< HEAD
     bool is_valid_column(uint32_t column_index) const;
-=======
     // read short_key_index, for data check, just used in unit test now
     Status get_short_key_index(std::vector<std::string>* sk_index_values);
->>>>>>> 8daa6a4c
 
     DISALLOW_COPY_AND_MOVE(Segment);
 
