// Copyright 2021-present StarRocks, Inc. All rights reserved.
//
// Licensed under the Apache License, Version 2.0 (the "License");
// you may not use this file except in compliance with the License.
// You may obtain a copy of the License at
//
//     https://www.apache.org/licenses/LICENSE-2.0
//
// Unless required by applicable law or agreed to in writing, software
// distributed under the License is distributed on an "AS IS" BASIS,
// WITHOUT WARRANTIES OR CONDITIONS OF ANY KIND, either express or implied.
// See the License for the specific language governing permissions and
// limitations under the License.

// This file is based on code available under the Apache license here:
//   https://github.com/apache/incubator-doris/blob/master/be/src/olap/rowset/rowset_meta.h

// Licensed to the Apache Software Foundation (ASF) under one
// or more contributor license agreements.  See the NOTICE file
// distributed with this work for additional information
// regarding copyright ownership.  The ASF licenses this file
// to you under the Apache License, Version 2.0 (the
// "License"); you may not use this file except in compliance
// with the License.  You may obtain a copy of the License at
//
//   http://www.apache.org/licenses/LICENSE-2.0
//
// Unless required by applicable law or agreed to in writing,
// software distributed under the License is distributed on an
// "AS IS" BASIS, WITHOUT WARRANTIES OR CONDITIONS OF ANY
// KIND, either express or implied.  See the License for the
// specific language governing permissions and limitations
// under the License.

#pragma once

#include <memory>
#include <string>
#include <string_view>
#include <vector>

#include "common/logging.h"
#include "gen_cpp/olap_file.pb.h"
#include "google/protobuf/util/message_differencer.h"
#include "json2pb/json_to_pb.h"
#include "json2pb/pb_to_json.h"
#include "storage/olap_common.h"
#include "storage/tablet_schema.h"

namespace starrocks {

class RowsetMeta;
using RowsetMetaSharedPtr = std::shared_ptr<RowsetMeta>;

class RowsetMeta {
public:
    RowsetMeta() = delete;

    explicit RowsetMeta(const RowsetMetaPB& rowset_meta_pb);
    explicit RowsetMeta(std::unique_ptr<RowsetMetaPB>& rowset_meta_pb);
    RowsetMeta(std::string_view pb_rowset_meta, bool* parse_ok);

    ~RowsetMeta();

    RowsetId rowset_id() const { return _rowset_id; }

    int64_t tablet_id() const { return _rowset_meta_pb->tablet_id(); }

    TabletUid tablet_uid() const { return _rowset_meta_pb->tablet_uid(); }

    int64_t txn_id() const { return _rowset_meta_pb->txn_id(); }

    int32_t tablet_schema_hash() const { return _rowset_meta_pb->tablet_schema_hash(); }

    RowsetStatePB rowset_state() const { return _rowset_meta_pb->rowset_state(); }

    void set_rowset_state(RowsetStatePB rowset_state) { _rowset_meta_pb->set_rowset_state(rowset_state); }

    Version version() const { return {_rowset_meta_pb->start_version(), _rowset_meta_pb->end_version()}; }

    void set_version(Version version) {
        _rowset_meta_pb->set_start_version(version.first);
        _rowset_meta_pb->set_end_version(version.second);
    }

    bool has_version() const { return _rowset_meta_pb->has_start_version() && _rowset_meta_pb->has_end_version(); }

    int64_t start_version() const { return _rowset_meta_pb->start_version(); }

    int64_t end_version() const { return _rowset_meta_pb->end_version(); }

    int64_t num_rows() const { return _rowset_meta_pb->num_rows(); }

    int64_t total_row_size() { return _rowset_meta_pb->total_row_size(); }

    int64_t total_update_row_size() { return _rowset_meta_pb->total_update_row_size(); }

    size_t total_disk_size() const { return _rowset_meta_pb->total_disk_size(); }

    size_t data_disk_size() const { return _rowset_meta_pb->data_disk_size(); }

    size_t index_disk_size() const { return _rowset_meta_pb->index_disk_size(); }

    bool has_delete_predicate() const { return _rowset_meta_pb->has_delete_predicate(); }

    const DeletePredicatePB& delete_predicate() const { return _rowset_meta_pb->delete_predicate(); }

    DeletePredicatePB* mutable_delete_predicate() { return _rowset_meta_pb->mutable_delete_predicate(); }

    void set_delete_predicate(const DeletePredicatePB& delete_predicate) {
        *_rowset_meta_pb->mutable_delete_predicate() = delete_predicate;
    }

    // return semgent_footer position and size if rowset is partial_rowset
    const FooterPointerPB* partial_rowset_footer(uint32_t segment_id) const {
        if (!_rowset_meta_pb->has_txn_meta() || _rowset_meta_pb->txn_meta().has_merge_condition() ||
            _rowset_meta_pb->txn_meta().has_auto_increment_partial_update_column_id()) {
            return nullptr;
        }
        return &_rowset_meta_pb->txn_meta().partial_rowset_footers(segment_id);
    }

    // for determining whether the rowset is in column partial update is whether it contains the .upt files
    bool is_column_mode_partial_update() const { return _rowset_meta_pb->num_update_files() > 0; }

    void clear_txn_meta() { _rowset_meta_pb->clear_txn_meta(); }

    bool empty() const { return _rowset_meta_pb->empty(); }

    PUniqueId load_id() const { return _rowset_meta_pb->load_id(); }

    int64_t creation_time() const { return _rowset_meta_pb->creation_time(); }

    void set_creation_time(int64_t creation_time) { return _rowset_meta_pb->set_creation_time(creation_time); }

    int64_t partition_id() const { return _rowset_meta_pb->partition_id(); }

    int64_t num_segments() const { return _rowset_meta_pb->num_segments(); }

    void to_rowset_pb(RowsetMetaPB* rs_meta_pb) const { *rs_meta_pb = *_rowset_meta_pb; }

    RowsetMetaPB to_rowset_pb() const {
        RowsetMetaPB meta_pb;
        to_rowset_pb(&meta_pb);
        return meta_pb;
    }

    bool is_singleton_delta() const {
        return has_version() && _rowset_meta_pb->start_version() == _rowset_meta_pb->end_version();
    }

    // Some time, we may check if this rowset is in rowset meta manager's meta by using RowsetMetaManager::check_rowset_meta.
    // But, this check behavior may cost a lot of time when it is frequent.
    // If we explicitly remove this rowset from rowset meta manager's meta, we can set _is_removed_from_rowset_meta to true,
    // And next time when we want to check if this rowset is in rowset mata manager's meta, we can
    // check is_remove_from_rowset_meta() first.
    void set_remove_from_rowset_meta() { _is_removed_from_rowset_meta = true; }

    bool is_remove_from_rowset_meta() const { return _is_removed_from_rowset_meta; }

    SegmentsOverlapPB segments_overlap() const { return _rowset_meta_pb->segments_overlap_pb(); }

    // return true if segments in this rowset has overlapping data.
    // this is not same as `segments_overlap()` method.
    // `segments_overlap()` only return the value of "segments_overlap" field in rowset meta,
    // but "segments_overlap" may be UNKNOWN.
    //
    // Returns true iff all of the following conditions are met
    // 1. the rowset contains more than one segment
    // 2. the rowset's start version == end version (non-singleton rowset was generated by compaction process
    //    which always produces non-overlapped segments)
    // 3. segments_overlap() flag is not NONOVERLAPPING (OVERLAP_UNKNOWN and OVERLAPPING are OK)
    bool is_segments_overlapping() const {
        return num_segments() > 1 && is_singleton_delta() && segments_overlap() != NONOVERLAPPING;
    }

    // get the compaction score of this rowset.
    // if segments are overlapping, the score equals to the number of segments,
    // otherwise, score is 1.
    uint32_t get_compaction_score() const {
        uint32_t score = 0;
        if (!is_segments_overlapping()) {
            score = 1;
        } else {
            score = num_segments();
            CHECK(score > 0);
        }
        return score;
    }

    int64_t mem_usage() const { return _mem_usage; }

    uint32_t get_rowset_seg_id() const { return _rowset_meta_pb->rowset_seg_id(); }

    void set_rowset_seg_id(uint32_t id) { _rowset_meta_pb->set_rowset_seg_id(id); }

    uint32_t get_num_delete_files() const { return _rowset_meta_pb->num_delete_files(); }

    uint32_t get_num_update_files() const { return _rowset_meta_pb->num_update_files(); }

    const RowsetMetaPB& get_meta_pb() const { return *_rowset_meta_pb; }

<<<<<<< HEAD
    void set_tablet_schema(const TabletSchemaCSPtr& tablet_schema_ptr) {
        TabletSchemaPB* ts_pb = _rowset_meta_pb->mutable_tablet_schema();
        tablet_schema_ptr->to_schema_pb(ts_pb);
        CHECK(_schema == nullptr);
        _schema = TabletSchemaCSPtr(TabletSchema::copy(tablet_schema_ptr));
    }

    const TabletSchemaCSPtr tablet_schema() { return _schema; }
=======
    void set_partial_schema_change(bool partial_schema_change) {
        _rowset_meta_pb->set_partial_schema_change(partial_schema_change);
    }

    bool partial_schema_change() { return _rowset_meta_pb->partial_schema_change(); }
>>>>>>> 70c875dc

private:
    bool _deserialize_from_pb(std::string_view value) {
        return _rowset_meta_pb->ParseFromArray(value.data(), value.size());
    }

    void _init() {
        if (_rowset_meta_pb->deprecated_rowset_id() > 0) {
            _rowset_id.init(_rowset_meta_pb->deprecated_rowset_id());
        } else {
            _rowset_id.init(_rowset_meta_pb->rowset_id());
        }
        if (_rowset_meta_pb->has_tablet_schema()) {
            _schema = TabletSchema::create(_rowset_meta_pb->tablet_schema());
        }
    }

    int64_t _calc_mem_usage() const {
        int64_t size = sizeof(RowsetMeta);
        if (_rowset_meta_pb != nullptr) {
            size += static_cast<int64_t>(_rowset_meta_pb->SpaceUsedLong());
        }
        return size;
    }

    friend bool operator==(const RowsetMeta& a, const RowsetMeta& b) {
        if (a._rowset_id != b._rowset_id) return false;
        if (a._is_removed_from_rowset_meta != b._is_removed_from_rowset_meta) return false;
        return google::protobuf::util::MessageDifferencer::Equals(*a._rowset_meta_pb, *b._rowset_meta_pb);
    }

    friend bool operator!=(const RowsetMeta& a, const RowsetMeta& b) { return !(a == b); }

    // RowsetMeta may be modifyed after create,
    // so it may be not inconsistent at construct and destruct using `_rowset_meta_pb->SpaceUsedLong`,
    // So we add one item to record the mem usage. This method will have a certain deviation,
    // but it can ensure that the statistical error will not accumulate.
    int64_t _mem_usage = 0;

    std::unique_ptr<RowsetMetaPB> _rowset_meta_pb;
    RowsetId _rowset_id;
    bool _is_removed_from_rowset_meta = false;
    TabletSchemaCSPtr _schema = nullptr;
};

} // namespace starrocks<|MERGE_RESOLUTION|>--- conflicted
+++ resolved
@@ -200,7 +200,6 @@
 
     const RowsetMetaPB& get_meta_pb() const { return *_rowset_meta_pb; }
 
-<<<<<<< HEAD
     void set_tablet_schema(const TabletSchemaCSPtr& tablet_schema_ptr) {
         TabletSchemaPB* ts_pb = _rowset_meta_pb->mutable_tablet_schema();
         tablet_schema_ptr->to_schema_pb(ts_pb);
@@ -209,13 +208,12 @@
     }
 
     const TabletSchemaCSPtr tablet_schema() { return _schema; }
-=======
+  
     void set_partial_schema_change(bool partial_schema_change) {
         _rowset_meta_pb->set_partial_schema_change(partial_schema_change);
     }
 
     bool partial_schema_change() { return _rowset_meta_pb->partial_schema_change(); }
->>>>>>> 70c875dc
 
 private:
     bool _deserialize_from_pb(std::string_view value) {
