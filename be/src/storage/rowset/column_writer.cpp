--- conflicted
+++ resolved
@@ -390,9 +390,6 @@
     if (_opts.need_zone_map) {
         _has_index_builder = true;
         _zone_map_index_builder = ZoneMapIndexWriter::create(type_info());
-<<<<<<< HEAD
-<<<<<<< HEAD
-=======
         if (_opts.zone_map_truncate_string) {
             _zone_map_index_builder->enable_truncate_string();
         }
@@ -401,12 +398,6 @@
                     ZoneMapIndexQualityJudger::create(_type_info.get(), config::string_zonemap_overlap_threshold,
                                                       config::string_zonemap_min_pages_for_adaptive_check);
         }
->>>>>>> f4ee640fc7 ([Enhancement] create adaptive zonemap index for strings (backport #61965) (#62361))
-=======
-        if (_opts.zone_map_truncate_string) {
-            _zone_map_index_builder->enable_truncate_string();
-        }
->>>>>>> e791e524
     }
     if (_opts.need_bitmap_index) {
         _has_index_builder = true;
