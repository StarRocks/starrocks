// This file is made available under Elastic License 2.0.
// This file is based on code available under the Apache license here:
//   https://github.com/apache/incubator-doris/blob/master/be/src/olap/rowset/beta_rowset_writer.cpp

// Licensed to the Apache Software Foundation (ASF) under one
// or more contributor license agreements.  See the NOTICE file
// distributed with this work for additional information
// regarding copyright ownership.  The ASF licenses this file
// to you under the Apache License, Version 2.0 (the
// "License"); you may not use this file except in compliance
// with the License.  You may obtain a copy of the License at
//
//   http://www.apache.org/licenses/LICENSE-2.0
//
// Unless required by applicable law or agreed to in writing,
// software distributed under the License is distributed on an
// "AS IS" BASIS, WITHOUT WARRANTIES OR CONDITIONS OF ANY
// KIND, either express or implied.  See the License for the
// specific language governing permissions and limitations
// under the License.

#include "storage/rowset/beta_rowset_writer.h"

#include <ctime>
#include <memory>

#include "column/chunk.h"
#include "common/config.h"
#include "common/logging.h"
#include "env/env.h"
#include "gutil/strings/substitute.h"
#include "runtime/exec_env.h"
#include "storage/fs/fs_util.h"
#include "storage/olap_define.h"
#include "storage/rowset/beta_rowset.h"
#include "storage/rowset/rowset_factory.h"
#include "storage/rowset/segment_writer.h"
#include "storage/rowset/vectorized/segment_options.h"
#include "storage/storage_engine.h"
#include "storage/vectorized/aggregate_iterator.h"
#include "storage/vectorized/chunk_helper.h"
#include "storage/vectorized/merge_iterator.h"
#include "storage/vectorized/type_utils.h"
#include "util/pretty_printer.h"

namespace starrocks {

BetaRowsetWriter::BetaRowsetWriter(const RowsetWriterContext& context)
        : _context(context),
          _rowset_meta(nullptr),
          _num_segment(0),
          _num_rows_written(0),
          _total_row_size(0),
          _total_data_size(0),
          _total_index_size(0) {}

Status BetaRowsetWriter::init() {
    DCHECK(!(_context.tablet_schema->contains_format_v1_column() &&
             _context.tablet_schema->contains_format_v2_column()));
    auto real_data_format = _context.storage_format_version;
    auto tablet_format = real_data_format;
    if (_context.tablet_schema->contains_format_v1_column()) {
        tablet_format = kDataFormatV1;
    } else if (_context.tablet_schema->contains_format_v2_column()) {
        tablet_format = kDataFormatV2;
    }

    // StarRocks is built on earlier work on Apache Doris and is compatible with its data format but
    // has newly designed storage formats for DATA/DATETIME/DECIMAL for better performance.
    // When loading data into a tablet created by Apache Doris, the real data format will
    // be different from the tablet schema, so here we create a new schema matched with the
    // real data format to init `SegmentWriter`.
    if (real_data_format != tablet_format) {
        _rowset_schema = _context.tablet_schema->convert_to_format(real_data_format);
    }

    _rowset_meta = std::make_shared<RowsetMeta>();
    _rowset_meta->set_rowset_id(_context.rowset_id);
    _rowset_meta->set_partition_id(_context.partition_id);
    _rowset_meta->set_tablet_id(_context.tablet_id);
    _rowset_meta->set_tablet_schema_hash(_context.tablet_schema_hash);
    _rowset_meta->set_rowset_type(_context.rowset_type);
    _rowset_meta->set_rowset_state(_context.rowset_state);
    _rowset_meta->set_segments_overlap(_context.segments_overlap);
    if (_context.rowset_state == PREPARED || _context.rowset_state == COMMITTED) {
        _is_pending = true;
        _rowset_meta->set_txn_id(_context.txn_id);
        _rowset_meta->set_load_id(_context.load_id);
    } else {
        _rowset_meta->set_version(_context.version);
    }
    _rowset_meta->set_tablet_uid(_context.tablet_uid);
    return Status::OK();
}

StatusOr<RowsetSharedPtr> BetaRowsetWriter::build() {
    if (_num_rows_written > 0) {
        RETURN_IF_ERROR(_context.env->sync_dir(_context.rowset_path_prefix));
    }
    _rowset_meta->set_num_rows(_num_rows_written);
    _rowset_meta->set_total_row_size(_total_row_size);
    _rowset_meta->set_total_disk_size(_total_data_size);
    _rowset_meta->set_data_disk_size(_total_data_size);
    _rowset_meta->set_index_disk_size(_total_index_size);
    // TODO write zonemap to meta
    _rowset_meta->set_empty(_num_rows_written == 0);
    _rowset_meta->set_creation_time(time(nullptr));
    _rowset_meta->set_num_segments(_num_segment);
    // newly created rowset do not have rowset_id yet, use 0 instead
    _rowset_meta->set_rowset_seg_id(0);
    // updatable tablet require extra processing
    if (_context.tablet_schema->keys_type() == KeysType::PRIMARY_KEYS) {
        _rowset_meta->set_num_delete_files(!_segment_has_deletes.empty() && _segment_has_deletes[0]);
        _rowset_meta->set_segments_overlap(NONOVERLAPPING);
        if (_context.partial_update_tablet_schema) {
            for (const auto& tablet_column : _context.partial_update_tablet_schema->columns()) {
                _rowset_txn_meta_pb.add_partial_update_column_ids(tablet_column.referenced_column_id());
                _rowset_txn_meta_pb.add_partial_update_column_unique_ids(tablet_column.unique_id());
            }
            _rowset_meta->set_txn_meta(_rowset_txn_meta_pb);
        }
    } else {
        if (_num_segment <= 1) {
            _rowset_meta->set_segments_overlap(NONOVERLAPPING);
        }
    }
    if (_is_pending) {
        _rowset_meta->set_rowset_state(COMMITTED);
    } else {
        _rowset_meta->set_rowset_state(VISIBLE);
    }
    RowsetSharedPtr rowset;
    RETURN_IF_ERROR(
            RowsetFactory::create_rowset(_context.tablet_schema, _context.rowset_path_prefix, _rowset_meta, &rowset));
    _already_built = true;
    return rowset;
}

Status BetaRowsetWriter::flush_src_rssids(uint32_t segment_id) {
    auto path = BetaRowset::segment_srcrssid_file_path(_context.rowset_path_prefix, _context.rowset_id,
                                                       static_cast<int>(segment_id));
    std::unique_ptr<fs::WritableBlock> wblock;
    fs::CreateBlockOptions opts({path});
    RETURN_IF_ERROR(_context.block_mgr->create_block(opts, &wblock));
    RETURN_IF_ERROR(wblock->append(Slice((const char*)(_src_rssids->data()), _src_rssids->size() * sizeof(uint32_t))));
    RETURN_IF_ERROR(wblock->finalize());
    RETURN_IF_ERROR(wblock->close());
    _src_rssids->clear();
    _src_rssids.reset();
    return Status::OK();
}

HorizontalBetaRowsetWriter::HorizontalBetaRowsetWriter(const RowsetWriterContext& context)
        : BetaRowsetWriter(context), _segment_writer(nullptr) {}

HorizontalBetaRowsetWriter::~HorizontalBetaRowsetWriter() {
    // TODO(lingbin): Should wrapper exception logic, no need to know file ops directly.
    if (!_already_built) {       // abnormal exit, remove all files generated
        _segment_writer.reset(); // ensure all files are closed
        if (_context.tablet_schema->keys_type() == KeysType::PRIMARY_KEYS) {
            for (const auto& tmp_segment_file : _tmp_segment_files) {
                // Even if an error is encountered, these files that have not been cleaned up
                // will be cleaned up by the GC background. So here we only print the error
                // message when we encounter an error.
                auto st = _context.env->delete_file(tmp_segment_file);
                LOG_IF(WARNING, !st.ok()) << "Fail to delete file=" << tmp_segment_file << ", " << st.to_string();
            }
            _tmp_segment_files.clear();
            for (auto i = 0; i < _num_segment; ++i) {
                auto path = BetaRowset::segment_file_path(_context.rowset_path_prefix, _context.rowset_id, i);
                // Even if an error is encountered, these files that have not been cleaned up
                // will be cleaned up by the GC background. So here we only print the error
                // message when we encounter an error.
                auto st = _context.env->delete_file(path);
                LOG_IF(WARNING, !st.ok()) << "Fail to delete file=" << path << ", " << st.to_string();
            }
            for (auto i = 0; i < _segment_has_deletes.size(); ++i) {
                if (!_segment_has_deletes[i]) {
                    auto path = BetaRowset::segment_del_file_path(_context.rowset_path_prefix, _context.rowset_id, i);
                    auto st = _context.env->delete_file(path);
                    LOG_IF(WARNING, !st.ok()) << "Fail to delete file=" << path << ", " << st.to_string();
                }
            }
            //// only deleting segment files may not delete all delete files or temporary files
            //// during final merge, should iterate directory and delete all files with rowset_id prefix
            //std::vector<std::string> files;
            //Status st = _context.env->get_children(_context.rowset_path_prefix, &files);
            //if (!st.ok()) {
            //	LOG(WARNING) << "list dir failed: " << _context.rowset_path_prefix << " "
            //				 << st.to_string();
            //}
            //string prefix = _context.rowset_id.to_string();
            //for (auto& f : files) {
            //	if (strncmp(f.c_str(), prefix.c_str(), prefix.size()) == 0) {
            //		string path = _context.rowset_path_prefix + "/" + f;
            //		// Even if an error is encountered, these files that have not been cleaned up
            //		// will be cleaned up by the GC background. So here we only print the error
            //		// message when we encounter an error.
            //		Status st = _context.env->delete_file(path);
            //		LOG_IF(WARNING, !st.ok())
            //				<< "Fail to delete file=" << path << ", " << st.to_string();
            //	}
            //}
        } else {
            for (int i = 0; i < _num_segment; ++i) {
                auto path = BetaRowset::segment_file_path(_context.rowset_path_prefix, _context.rowset_id, i);
                // Even if an error is encountered, these files that have not been cleaned up
                // will be cleaned up by the GC background. So here we only print the error
                // message when we encounter an error.
                auto st = _context.env->delete_file(path);
                LOG_IF(WARNING, !st.ok()) << "Fail to delete file=" << path << ", " << st.to_string();
            }
        }
    }
}

StatusOr<std::unique_ptr<SegmentWriter>> HorizontalBetaRowsetWriter::_create_segment_writer() {
    std::lock_guard<std::mutex> l(_lock);
    std::string path;
    if ((_context.tablet_schema->keys_type() == KeysType::PRIMARY_KEYS &&
         _context.segments_overlap != NONOVERLAPPING) ||
        _context.write_tmp) {
        path = BetaRowset::segment_temp_file_path(_context.rowset_path_prefix, _context.rowset_id, _num_segment);
        _tmp_segment_files.emplace_back(path);
    } else {
        // for update final merge scenario, we marked segments_overlap to NONOVERLAPPING in
        // function _final_merge, so we create segment data file here, rather than
        // temporary segment files.
        path = BetaRowset::segment_file_path(_context.rowset_path_prefix, _context.rowset_id, _num_segment);
    }
    std::unique_ptr<fs::WritableBlock> wblock;
    fs::CreateBlockOptions opts({path});
    RETURN_IF_ERROR(_context.block_mgr->create_block(opts, &wblock));
    DCHECK(wblock != nullptr);

    SegmentWriterOptions writer_options;
    writer_options.storage_format_version = _context.storage_format_version;
    const auto* schema = _rowset_schema != nullptr ? _rowset_schema.get() : _context.tablet_schema;
    writer_options.global_dicts = _context.global_dicts != nullptr ? _context.global_dicts : nullptr;
    auto segment_writer = std::make_unique<SegmentWriter>(std::move(wblock), _num_segment, schema, writer_options);
    RETURN_IF_ERROR(segment_writer->init());
    ++_num_segment;
    return std::move(segment_writer);
}

Status HorizontalBetaRowsetWriter::add_chunk(const vectorized::Chunk& chunk) {
    if (_segment_writer == nullptr) {
        auto segment_writer = _create_segment_writer();
        if (!segment_writer.ok()) return segment_writer.status();
        _segment_writer = std::move(segment_writer).value();
    } else if (_segment_writer->estimate_segment_size() >= config::max_segment_file_size ||
               _segment_writer->num_rows_written() + chunk.num_rows() >= _context.max_rows_per_segment) {
        RETURN_IF_ERROR(_flush_segment_writer(&_segment_writer));
        auto segment_writer = _create_segment_writer();
        if (!segment_writer.ok()) return segment_writer.status();
        _segment_writer = std::move(segment_writer).value();
    }

    RETURN_IF_ERROR(_segment_writer->append_chunk(chunk));
    _num_rows_written += static_cast<int64_t>(chunk.num_rows());
    _total_row_size += static_cast<int64_t>(chunk.bytes_usage());
    return Status::OK();
}

Status HorizontalBetaRowsetWriter::add_chunk_with_rssid(const vectorized::Chunk& chunk, const vector<uint32_t>& rssid) {
    if (_segment_writer == nullptr) {
        auto segment_writer = _create_segment_writer();
        if (!segment_writer.ok()) return segment_writer.status();
        _segment_writer = std::move(segment_writer).value();
    } else if (_segment_writer->estimate_segment_size() >= config::max_segment_file_size ||
               _segment_writer->num_rows_written() + chunk.num_rows() >= _context.max_rows_per_segment) {
        RETURN_IF_ERROR(_flush_segment_writer(&_segment_writer));
        auto segment_writer = _create_segment_writer();
        if (!segment_writer.ok()) return segment_writer.status();
        _segment_writer = std::move(segment_writer).value();
    }

    RETURN_IF_ERROR(_segment_writer->append_chunk(chunk));
    if (!_src_rssids) {
        _src_rssids = std::make_unique<vector<uint32_t>>();
    }
    _src_rssids->insert(_src_rssids->end(), rssid.begin(), rssid.end());
    _num_rows_written += static_cast<int64_t>(chunk.num_rows());
    _total_row_size += static_cast<int64_t>(chunk.bytes_usage());
    return Status::OK();
}

Status HorizontalBetaRowsetWriter::flush_chunk(const vectorized::Chunk& chunk) {
    auto segment_writer = _create_segment_writer();
    if (!segment_writer.ok()) return segment_writer.status();
    RETURN_IF_ERROR((*segment_writer)->append_chunk(chunk));
    {
        std::lock_guard<std::mutex> l(_lock);
        _num_rows_written += static_cast<int64_t>(chunk.num_rows());
        _total_row_size += static_cast<int64_t>(chunk.bytes_usage());
    }
    return _flush_segment_writer(&segment_writer.value());
}

Status HorizontalBetaRowsetWriter::flush_chunk_with_deletes(const vectorized::Chunk& upserts,
                                                            const vectorized::Column& deletes) {
    if (!deletes.empty()) {
        auto path = BetaRowset::segment_del_file_path(_context.rowset_path_prefix, _context.rowset_id, _num_segment);
        std::unique_ptr<fs::WritableBlock> wblock;
        fs::CreateBlockOptions opts({path});
        RETURN_IF_ERROR(_context.block_mgr->create_block(opts, &wblock));
        size_t sz = deletes.serialize_size();
        // TODO(cbl): temp buffer doubles the memory usage, need to optimize
        string content;
        content.resize(sz);
        const_cast<vectorized::Column&>(deletes).serialize_column((uint8_t*)(content.data()));
        RETURN_IF_ERROR(wblock->append(Slice(content.data(), content.size())));
        RETURN_IF_ERROR(wblock->finalize());
        RETURN_IF_ERROR(wblock->close());
        _segment_has_deletes.resize(_num_segment + 1, false);
        _segment_has_deletes[_num_segment] = true;
    }
    return flush_chunk(upserts);
}

Status HorizontalBetaRowsetWriter::add_rowset(RowsetSharedPtr rowset) {
    assert(rowset->rowset_meta()->rowset_type() == BETA_ROWSET);
    RETURN_IF_ERROR(rowset->link_files_to(_context.rowset_path_prefix, _context.rowset_id));
    _num_rows_written += rowset->num_rows();
    _total_row_size += static_cast<int64_t>(rowset->total_row_size());
    _total_data_size += static_cast<int64_t>(rowset->rowset_meta()->data_disk_size());
    _total_index_size += static_cast<int64_t>(rowset->rowset_meta()->index_disk_size());
    _num_segment += static_cast<int>(rowset->num_segments());
    // TODO update zonemap
    if (rowset->rowset_meta()->has_delete_predicate()) {
        _rowset_meta->set_delete_predicate(rowset->rowset_meta()->delete_predicate());
    }
    return Status::OK();
}

Status HorizontalBetaRowsetWriter::add_rowset_for_linked_schema_change(RowsetSharedPtr rowset,
                                                                       const SchemaMapping& schema_mapping) {
    // TODO use schema_mapping to transfer zonemap
    return add_rowset(rowset);
}

Status HorizontalBetaRowsetWriter::flush() {
    if (_segment_writer != nullptr) {
        return _flush_segment_writer(&_segment_writer);
    }
    return Status::OK();
}

StatusOr<RowsetSharedPtr> HorizontalBetaRowsetWriter::build() {
    if (!_tmp_segment_files.empty()) {
        RETURN_IF_ERROR(_final_merge());
    }
    // When building a rowset, we must ensure that the current _segment_writer has been
    // flushed, that is, the current _segment_wirter is nullptr
    DCHECK(_segment_writer == nullptr) << "segment must be null when build rowset";
    return BetaRowsetWriter::build();
}

// why: when the data is large, multi segment files created, may be OVERLAPPINGed.
// what: do final merge for NONOVERLAPPING state among segment files
// when: segment files number larger than one, no delete files(for now, ignore it when just one segment)
// how: for final merge scenario, temporary files created at first, merge them, create final segment files.
Status HorizontalBetaRowsetWriter::_final_merge() {
    if (_num_segment == 1) {
        auto old_path = BetaRowset::segment_temp_file_path(_context.rowset_path_prefix, _context.rowset_id, 0);
        auto new_path = BetaRowset::segment_file_path(_context.rowset_path_prefix, _context.rowset_id, 0);
        auto st = _context.env->rename_file(old_path, new_path);
        RETURN_IF_ERROR_WITH_WARN(st, "Fail to rename file");
        return Status::OK();
    }

    if (!std::all_of(_segment_has_deletes.cbegin(), _segment_has_deletes.cend(), std::logical_not<bool>())) {
        return Status::NotSupported("multi-segments with delete not supported.");
    }

    MonotonicStopWatch timer;
    timer.start();

    auto schema = vectorized::ChunkHelper::convert_schema_to_format_v2(*_context.tablet_schema);

    std::vector<vectorized::ChunkIteratorPtr> seg_iterators;
    seg_iterators.reserve(_num_segment);

    vectorized::SegmentReadOptions seg_options;
    seg_options.block_mgr = _context.block_mgr;

    OlapReaderStatistics stats;
    seg_options.stats = &stats;

    for (int seg_id = 0; seg_id < _num_segment; ++seg_id) {
        std::string tmp_segment_file =
                BetaRowset::segment_temp_file_path(_context.rowset_path_prefix, _context.rowset_id, seg_id);

        auto segment_ptr =
                Segment::open(ExecEnv::GetInstance()->tablet_meta_mem_tracker(), fs::fs_util::block_manager(),
                              tmp_segment_file, seg_id, _context.tablet_schema);
        if (!segment_ptr.ok()) {
            LOG(WARNING) << "Fail to open " << tmp_segment_file << ": " << segment_ptr.status();
            return segment_ptr.status();
        }
        if ((*segment_ptr)->num_rows() == 0) {
            continue;
        }
        auto res = (*segment_ptr)->new_iterator(schema, seg_options);
        if (res.status().is_end_of_file()) {
            continue;
        } else if (!res.ok()) {
            return res.status();
        } else if (res.value() == nullptr) {
            continue;
        } else {
            seg_iterators.emplace_back(res.value());
        }
    }

    ChunkIteratorPtr itr = nullptr;
    // schema change vecotrized
    // schema change with sorting create temporary segment files first
    // merge them and create final segment files if _context.write_tmp is true
    if (_context.write_tmp) {
        if (_context.tablet_schema->keys_type() == KeysType::UNIQUE_KEYS) {
            itr = new_heap_merge_iterator(seg_iterators);
        } else if (_context.tablet_schema->keys_type() == KeysType::AGG_KEYS) {
            itr = new_aggregate_iterator(new_heap_merge_iterator(seg_iterators), 0);
        } else {
            for (int seg_id = 0; seg_id < _num_segment; ++seg_id) {
                auto old_path =
                        BetaRowset::segment_temp_file_path(_context.rowset_path_prefix, _context.rowset_id, seg_id);
                auto new_path = BetaRowset::segment_file_path(_context.rowset_path_prefix, _context.rowset_id, seg_id);
                RETURN_IF_ERROR_WITH_WARN(_context.env->rename_file(old_path, new_path), "Fail to rename file");
            }
            _context.write_tmp = false;
            return Status::OK();
        }
        _context.write_tmp = false;
    } else {
        itr = new_aggregate_iterator(new_heap_merge_iterator(seg_iterators), 0);
    }
    itr->init_encoded_schema(vectorized::EMPTY_GLOBAL_DICTMAPS);

    auto chunk_shared_ptr = vectorized::ChunkHelper::new_chunk(schema, config::vector_chunk_size);
    auto chunk = chunk_shared_ptr.get();

    _num_segment = 0;
    _num_rows_written = 0;
    _total_data_size = 0;
    _total_index_size = 0;

    // since the segment already NONOVERLAPPING here, make the _create_segment_writer
    // method to create segment data files, rather than temporary segment files.
    _context.segments_overlap = NONOVERLAPPING;

    auto char_field_indexes = vectorized::ChunkHelper::get_char_field_indexes(schema);

    size_t total_rows = 0;
    size_t total_chunk = 0;
    while (true) {
        chunk->reset();
        auto st = itr->get_next(chunk);
        if (st.is_end_of_file()) {
            break;
        } else if (st.ok()) {
            vectorized::ChunkHelper::padding_char_columns(char_field_indexes, schema, *_context.tablet_schema, chunk);
            total_rows += chunk->num_rows();
            total_chunk++;
            add_chunk(*chunk);
        } else {
            return st;
        }
    }
    itr->close();
    flush();

    timer.stop();
    LOG(INFO) << "rowset writer final merge finished. tablet:" << _context.tablet_id
              << " #key:" << schema.num_key_fields() << " input("
              << "entry=" << seg_iterators.size() << " rows=" << stats.raw_rows_read
              << " bytes=" << PrettyPrinter::print(stats.bytes_read, TUnit::UNIT) << ") output(rows=" << total_rows
              << " chunk=" << total_chunk << " bytes=" << PrettyPrinter::print(total_data_size(), TUnit::UNIT)
              << ") duration: " << timer.elapsed_time() / 1000000 << "ms";

    for (const auto& tmp_segment_file : _tmp_segment_files) {
        // Even if an error is encountered, these files that have not been cleaned up
        // will be cleaned up by the GC background. So here we only print the error
        // message when we encounter an error.
        auto st = _context.env->delete_file(tmp_segment_file);
        RETURN_IF_ERROR_WITH_WARN(st, "Fail to delete segment temp file");
    }
    _tmp_segment_files.clear();

    return Status::OK();
}

Status HorizontalBetaRowsetWriter::_flush_segment_writer(std::unique_ptr<SegmentWriter>* segment_writer) {
    uint64_t segment_size;
    uint64_t index_size;
<<<<<<< HEAD
    uint64_t footer_position;
    Status s = (*segment_writer)->finalize(&segment_size, &index_size, &footer_position);
    if (!s.ok()) {
        LOG(WARNING) << "Fail to finalize segment, " << s.to_string();
        return OLAP_ERR_WRITER_DATA_WRITE_ERROR;
    }
    uint64_t footer_size = segment_size - footer_position;
    auto* partial_rowset_footer = _rowset_txn_meta_pb.add_partial_rowset_footers();
    partial_rowset_footer->set_position(footer_position);
    partial_rowset_footer->set_size(footer_size);
=======
    RETURN_IF_ERROR((*segment_writer)->finalize(&segment_size, &index_size));
>>>>>>> 60aa03ac
    {
        std::lock_guard<std::mutex> l(_lock);
        _total_data_size += static_cast<int64_t>(segment_size);
        _total_index_size += static_cast<int64_t>(index_size);
    }
    if (_src_rssids) {
        RETURN_IF_ERROR(flush_src_rssids(_segment_writer->segment_id()));
    }

    // check global_dict efficacy
    const auto& seg_global_dict_columns_valid_info = (*segment_writer)->global_dict_columns_valid_info();
    for (const auto& it : seg_global_dict_columns_valid_info) {
        if (!it.second) {
            _global_dict_columns_valid_info[it.first] = false;
        } else {
            if (const auto& iter = _global_dict_columns_valid_info.find(it.first);
                iter == _global_dict_columns_valid_info.end()) {
                _global_dict_columns_valid_info[it.first] = true;
            }
        }
    }

    (*segment_writer).reset();
    return Status::OK();
}

VerticalBetaRowsetWriter::VerticalBetaRowsetWriter(const RowsetWriterContext& context) : BetaRowsetWriter(context) {}

VerticalBetaRowsetWriter::~VerticalBetaRowsetWriter() {
    if (!_already_built) {
        for (auto& segment_writer : _segment_writers) {
            segment_writer.reset();
        }

        for (int i = 0; i < _num_segment; ++i) {
            auto path = BetaRowset::segment_file_path(_context.rowset_path_prefix, _context.rowset_id, i);
            // Even if an error is encountered, these files that have not been cleaned up
            // will be cleaned up by the GC background. So here we only print the error
            // message when we encounter an error.
            auto st = _context.env->delete_file(path);
            LOG_IF(WARNING, !st.ok()) << "Fail to delete file=" << path << ", " << st.to_string();
        }
    }
}

Status VerticalBetaRowsetWriter::add_columns(const vectorized::Chunk& chunk,
                                             const std::vector<uint32_t>& column_indexes, bool is_key) {
    size_t chunk_num_rows = chunk.num_rows();
    if (_segment_writers.empty()) {
        DCHECK(is_key);
        auto segment_writer = _create_segment_writer(column_indexes, is_key);
        if (!segment_writer.ok()) return segment_writer.status();
        _segment_writers.emplace_back(std::move(segment_writer).value());
        _current_writer_index = 0;
        RETURN_IF_ERROR(_segment_writers[_current_writer_index]->append_chunk(chunk));
    } else if (is_key) {
        // key columns
        if (_segment_writers[_current_writer_index]->num_rows_written() + chunk_num_rows >=
            _context.max_rows_per_segment) {
            RETURN_IF_ERROR(_flush_columns(&_segment_writers[_current_writer_index]));
            auto segment_writer = _create_segment_writer(column_indexes, is_key);
            if (!segment_writer.ok()) return segment_writer.status();
            _segment_writers.emplace_back(std::move(segment_writer).value());
            ++_current_writer_index;
        }
        RETURN_IF_ERROR(_segment_writers[_current_writer_index]->append_chunk(chunk));
    } else {
        // non key columns
        uint32_t num_rows_written = _segment_writers[_current_writer_index]->num_rows_written();
        uint32_t segment_num_rows = _segment_writers[_current_writer_index]->num_rows();
        DCHECK_LE(num_rows_written, segment_num_rows);

        // init segment writer
        if (_current_writer_index == 0 && num_rows_written == 0) {
            RETURN_IF_ERROR(_segment_writers[_current_writer_index]->init(column_indexes, is_key));
        }

        if (num_rows_written + chunk_num_rows <= segment_num_rows) {
            RETURN_IF_ERROR(_segment_writers[_current_writer_index]->append_chunk(chunk));
        } else {
            // split into multi chunks and write into multi segments
            auto write_chunk = chunk.clone_empty();
            size_t num_left_rows = chunk_num_rows;
            size_t offset = 0;
            while (num_left_rows > 0) {
                if (segment_num_rows == num_rows_written) {
                    RETURN_IF_ERROR(_flush_columns(&_segment_writers[_current_writer_index]));
                    ++_current_writer_index;
                    RETURN_IF_ERROR(_segment_writers[_current_writer_index]->init(column_indexes, is_key));
                    num_rows_written = _segment_writers[_current_writer_index]->num_rows_written();
                    segment_num_rows = _segment_writers[_current_writer_index]->num_rows();
                }

                size_t write_size = segment_num_rows - num_rows_written;
                if (write_size > num_left_rows) {
                    write_size = num_left_rows;
                }
                write_chunk->append(chunk, offset, write_size);
                RETURN_IF_ERROR(_segment_writers[_current_writer_index]->append_chunk(*write_chunk));
                write_chunk->reset();
                num_left_rows -= write_size;
                offset += write_size;
                num_rows_written = _segment_writers[_current_writer_index]->num_rows_written();
            }
            DCHECK_EQ(0, num_left_rows);
            DCHECK_EQ(offset, chunk_num_rows);
        }
    }

    if (is_key) {
        _num_rows_written += static_cast<int64_t>(chunk_num_rows);
    }
    _total_row_size += static_cast<int64_t>(chunk.bytes_usage());
    return Status::OK();
}

Status VerticalBetaRowsetWriter::add_columns_with_rssid(const vectorized::Chunk& chunk,
                                                        const std::vector<uint32_t>& column_indexes,
                                                        const std::vector<uint32_t>& rssid) {
    RETURN_IF_ERROR(add_columns(chunk, column_indexes, true));
    if (!_src_rssids) {
        _src_rssids = std::make_unique<std::vector<uint32_t>>();
    }
    _src_rssids->insert(_src_rssids->end(), rssid.begin(), rssid.end());
    return Status::OK();
}

Status VerticalBetaRowsetWriter::flush_columns() {
    if (_segment_writers.empty()) {
        return Status::OK();
    }

    DCHECK(_segment_writers[_current_writer_index]);
    RETURN_IF_ERROR(_flush_columns(&_segment_writers[_current_writer_index]));
    _current_writer_index = 0;
    return Status::OK();
}

Status VerticalBetaRowsetWriter::final_flush() {
    if (_segment_writers.empty()) {
        return Status::OK();
    }
    for (auto& segment_writer : _segment_writers) {
        uint64_t segment_size = 0;
        if (auto st = segment_writer->finalize_footer(&segment_size); !st.ok()) {
            LOG(WARNING) << "Fail to finalize segment footer, " << st;
            return st;
        }
        {
            std::lock_guard<std::mutex> l(_lock);
            _total_data_size += static_cast<int64_t>(segment_size);
        }

        // check global_dict efficacy
        const auto& seg_global_dict_columns_valid_info = segment_writer->global_dict_columns_valid_info();
        for (const auto& it : seg_global_dict_columns_valid_info) {
            if (!it.second) {
                _global_dict_columns_valid_info[it.first] = false;
            } else {
                if (const auto& iter = _global_dict_columns_valid_info.find(it.first);
                    iter == _global_dict_columns_valid_info.end()) {
                    _global_dict_columns_valid_info[it.first] = true;
                }
            }
        }

        segment_writer.reset();
    }
    return Status::OK();
}

StatusOr<std::unique_ptr<SegmentWriter>> VerticalBetaRowsetWriter::_create_segment_writer(
        const std::vector<uint32_t>& column_indexes, bool is_key) {
    std::lock_guard<std::mutex> l(_lock);
    std::string path = BetaRowset::segment_file_path(_context.rowset_path_prefix, _context.rowset_id, _num_segment);
    std::unique_ptr<fs::WritableBlock> wblock;
    fs::CreateBlockOptions opts({path});
    RETURN_IF_ERROR(_context.block_mgr->create_block(opts, &wblock));

    DCHECK(wblock != nullptr);
    SegmentWriterOptions writer_options;
    writer_options.storage_format_version = _context.storage_format_version;
    const auto* schema = _rowset_schema != nullptr ? _rowset_schema.get() : _context.tablet_schema;
    writer_options.global_dicts = _context.global_dicts != nullptr ? _context.global_dicts : nullptr;
    auto segment_writer = std::make_unique<SegmentWriter>(std::move(wblock), _num_segment, schema, writer_options);
    RETURN_IF_ERROR(segment_writer->init(column_indexes, is_key));
    ++_num_segment;
    return std::move(segment_writer);
}

Status VerticalBetaRowsetWriter::_flush_columns(std::unique_ptr<SegmentWriter>* segment_writer) {
    uint64_t index_size = 0;
    RETURN_IF_ERROR((*segment_writer)->finalize_columns(&index_size));
    {
        std::lock_guard<std::mutex> l(_lock);
        _total_index_size += static_cast<int64_t>(index_size);
    }
    if (_src_rssids) {
        return flush_src_rssids((*segment_writer)->segment_id());
    }
    return Status::OK();
}

} // namespace starrocks<|MERGE_RESOLUTION|>--- conflicted
+++ resolved
@@ -494,20 +494,12 @@
 Status HorizontalBetaRowsetWriter::_flush_segment_writer(std::unique_ptr<SegmentWriter>* segment_writer) {
     uint64_t segment_size;
     uint64_t index_size;
-<<<<<<< HEAD
     uint64_t footer_position;
-    Status s = (*segment_writer)->finalize(&segment_size, &index_size, &footer_position);
-    if (!s.ok()) {
-        LOG(WARNING) << "Fail to finalize segment, " << s.to_string();
-        return OLAP_ERR_WRITER_DATA_WRITE_ERROR;
-    }
+    RETURN_IF_ERROR((*segment_writer)->finalize(&segment_size, &index_size, &footer_position));
     uint64_t footer_size = segment_size - footer_position;
     auto* partial_rowset_footer = _rowset_txn_meta_pb.add_partial_rowset_footers();
     partial_rowset_footer->set_position(footer_position);
     partial_rowset_footer->set_size(footer_size);
-=======
-    RETURN_IF_ERROR((*segment_writer)->finalize(&segment_size, &index_size));
->>>>>>> 60aa03ac
     {
         std::lock_guard<std::mutex> l(_lock);
         _total_data_size += static_cast<int64_t>(segment_size);
