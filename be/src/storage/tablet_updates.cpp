// Copyright 2021-present StarRocks, Inc. All rights reserved.
//
// Licensed under the Apache License, Version 2.0 (the "License");
// you may not use this file except in compliance with the License.
// You may obtain a copy of the License at
//
//     https://www.apache.org/licenses/LICENSE-2.0
//
// Unless required by applicable law or agreed to in writing, software
// distributed under the License is distributed on an "AS IS" BASIS,
// WITHOUT WARRANTIES OR CONDITIONS OF ANY KIND, either express or implied.
// See the License for the specific language governing permissions and
// limitations under the License.

#include "storage/tablet_updates.h"

#include <fmt/format.h>

#include <cmath>
#include <ctime>
#include <filesystem>
#include <memory>

#include "common/status.h"
#include "common/tracer.h"
#include "exec/schema_scanner/schema_be_tablets_scanner.h"
#include "gen_cpp/MasterService_types.h"
#include "gen_cpp/olap_file.pb.h"
#include "gutil/stl_util.h"
#include "gutil/strings/join.h"
#include "gutil/strings/substitute.h"
#include "io/io_profiler.h"
#include "rocksdb/write_batch.h"
#include "row_store_encoder.h"
#include "rowset_merger.h"
#include "runtime/current_thread.h"
#include "runtime/exec_env.h"
#include "storage/chunk_helper.h"
#include "storage/chunk_iterator.h"
#include "storage/compaction_utils.h"
#include "storage/del_vector.h"
#include "storage/empty_iterator.h"
#include "storage/local_primary_key_compaction_conflict_resolver.h"
#include "storage/local_primary_key_recover.h"
#include "storage/merge_iterator.h"
#include "storage/persistent_index.h"
#include "storage/primary_key_dump.h"
#include "storage/rows_mapper.h"
#include "storage/rowset/default_value_column_iterator.h"
#include "storage/rowset/rowset_factory.h"
#include "storage/rowset/rowset_meta_manager.h"
#include "storage/rowset/rowset_options.h"
#include "storage/rowset/rowset_writer.h"
#include "storage/rowset/rowset_writer_context.h"
#include "storage/rowset/segment_options.h"
#include "storage/rowset_column_update_state.h"
#include "storage/rowset_update_state.h"
#include "storage/schema_change.h"
#include "storage/snapshot_meta.h"
#include "storage/storage_engine.h"
#include "storage/tablet.h"
#include "storage/tablet_meta_manager.h"
#include "storage/types.h"
#include "storage/union_iterator.h"
#include "storage/update_compaction_state.h"
#include "storage/update_manager.h"
#include "util/defer_op.h"
#include "util/failpoint/fail_point.h"
#include "util/pretty_printer.h"
#include "util/scoped_cleanup.h"
#include "util/starrocks_metrics.h"

namespace starrocks {

std::string EditVersion::to_string() const {
    if (minor_number() == 0) {
        return strings::Substitute("$0", major_number());
    } else {
        return strings::Substitute("$0.$1", major_number(), minor_number());
    }
}

TabletUpdates::TabletUpdates(Tablet& tablet) : _tablet(tablet), _unused_rowsets(UINT64_MAX) {}

TabletUpdates::~TabletUpdates() {
    _stop_and_wait_apply_done();
}

template <class Itr1, class Itr2>
vector<uint32_t> modify(const vector<uint32_t>& orig, Itr1 add_begin, Itr1 add_end, Itr2 del_begin, Itr2 del_end) {
    vector<uint32_t> ret;
    ret.reserve(orig.size() + (add_end - add_begin) + (del_end - del_begin));
    for (auto v : orig) {
        // TODO: optimize when #dels is large
        if (std::find(del_begin, del_end, v) == del_end) {
            ret.push_back(v);
        }
    }
    ret.insert(ret.end(), add_begin, add_end);
    return ret;
}

template <class T, class Itr>
void repeated_field_add(::google::protobuf::RepeatedField<T>* array, Itr begin, Itr end) {
    array->Reserve(array->size() + end - begin);
    for (auto i = begin; i < end; i++) {
        array->AddAlreadyReserved(*i);
    }
}

Status TabletUpdates::init() {
    std::unique_ptr<TabletUpdatesPB> updates(_tablet.tablet_meta()->release_updates(this));
    if (!updates) {
        string msg = strings::Substitute("updatable tablet do not have updates meta tablet:$0", _tablet.tablet_id());
        _set_error(msg);
        LOG(ERROR) << msg;
        return Status::InternalError(msg);
    }
    return _load_from_pb(*updates);
}

Status TabletUpdates::_load_meta_and_log(const TabletUpdatesPB& tablet_updates_pb) {
    const auto& edit_version_meta_pbs = tablet_updates_pb.versions();
    if (edit_version_meta_pbs.empty()) {
        string msg =
                strings::Substitute("tablet_updates_pb.edit_version_meta_pbs should have at least 1 version tablet:$0",
                                    _tablet.tablet_id());
        return Status::InternalError(msg);
    }
    _edit_version_infos.clear();
    for (auto& edit_version_meta_pb : edit_version_meta_pbs) {
        _redo_edit_version_log(edit_version_meta_pb);
    }
    EditVersion apply_version(tablet_updates_pb.apply_version().major_number(),
                              tablet_updates_pb.apply_version().minor_number());
    _sync_apply_version_idx(apply_version);

    _next_rowset_id = tablet_updates_pb.next_rowset_id();
    _next_log_id = tablet_updates_pb.next_log_id();
    auto apply_log_func = [&](uint64_t logid, const TabletMetaLogPB& tablet_meta_log_pb) -> bool {
        DCHECK(!tablet_meta_log_pb.ops().empty());
        for (auto& tablet_meta_op_pb : tablet_meta_log_pb.ops()) {
            switch (tablet_meta_op_pb.type()) {
            case OP_ROWSET_COMMIT:
            case OP_COMPACTION_COMMIT:
                _redo_edit_version_log(tablet_meta_op_pb.commit());
                break;
            case OP_APPLY:
                _sync_apply_version_idx(EditVersion(tablet_meta_op_pb.apply().major_number(),
                                                    tablet_meta_op_pb.apply().minor_number()));
                break;
            default:
                LOG(FATAL) << "unsupported TabletMetaLogPB type: " << TabletMetaOpType_Name(tablet_meta_op_pb.type());
            }
        }
        _next_log_id = logid + 1;
        return true;
    };
    auto st = TabletMetaManager::traverse_meta_logs(_tablet.data_dir(), _tablet.tablet_id(), apply_log_func);
    if (!st.ok()) {
        return st;
    }
    DCHECK_LE(tablet_updates_pb.next_log_id(), _next_log_id) << " tabletid:" << _tablet.tablet_id();
    return st;
}

Status TabletUpdates::_load_rowsets_and_check_consistency(std::set<uint32_t>& unapplied_rowsets) {
    std::set<uint32_t> all_rowsets;
    // Load all rowsets of this tablet into memory.
    // NOTE: This may change in a near future, e.g, manage rowsets in a separate module and load
    // them on demand.
    _rowsets.clear();
    RETURN_IF_ERROR(TabletMetaManager::rowset_iterate(
            _tablet.data_dir(), _tablet.tablet_id(), [&](const RowsetMetaSharedPtr& rowset_meta) -> bool {
                if (!rowset_meta->tablet_schema()) {
                    rowset_meta->set_tablet_schema(_tablet.tablet_schema());
                    rowset_meta->set_skip_tablet_schema(true);
                }
                RowsetSharedPtr rowset;
                auto st = RowsetFactory::create_rowset(_tablet.tablet_schema(), _tablet.schema_hash_path(), rowset_meta,
                                                       &rowset);
                if (st.ok()) {
                    _rowsets[rowset_meta->get_rowset_seg_id()] = std::move(rowset);
                } else {
                    LOG(WARNING) << "Fail to create rowset from rowset meta. rowset=" << rowset_meta->rowset_id()
                                 << " state=" << rowset_meta->rowset_state() << " tablet:" << _tablet.tablet_id();
                }
                all_rowsets.insert(rowset_meta->get_rowset_seg_id());
                return true;
            }));

    unapplied_rowsets.clear();
    std::set<uint32_t> active_rowsets;
    std::vector<uint32_t> missing_rowsets;
    for (size_t i = 0; i < _edit_version_infos.size(); i++) {
        auto& rs = _edit_version_infos[i]->rowsets;
        for (auto rid : rs) {
            bool inserted = active_rowsets.insert(rid).second;
            if (inserted) {
                if (_rowsets.find(rid) == _rowsets.end()) {
                    missing_rowsets.push_back(rid);
                }
                if (i > _apply_version_idx) {
                    // it's a newly added rowset which have not been applied yet
                    unapplied_rowsets.insert(rid);
                }
            }
        }
    }
    if (!missing_rowsets.empty()) {
        std::string msg = strings::Substitute("tablet init missing rowset, $0 all:$1 active:$2 missing:$3",
                                              _debug_version_info(false), JoinInts(all_rowsets, ","),
                                              JoinInts(active_rowsets, ","), JoinInts(missing_rowsets, ","));
        DCHECK(false) << msg; // exit on curruption in debug mode, try to fix in release mode
        return Status::Corruption(msg);
    }

    // Find unused rowsets.
    std::vector<uint32_t> unused_rowsets;
    std::set_difference(all_rowsets.begin(), all_rowsets.end(), active_rowsets.begin(), active_rowsets.end(),
                        std::back_inserter(unused_rowsets));
    for (uint32_t id : unused_rowsets) {
        auto iter = _rowsets.find(id);
        DCHECK(iter != _rowsets.end());
        _unused_rowsets.blocking_put(std::move(iter->second));
        _rowsets.erase(iter);
        all_rowsets.erase(id);
    }
    return Status::OK();
}

Status TabletUpdates::_purge_versions_to_fix_rowset_missing_inconsistency() {
    size_t num_version_removed = _apply_version_idx;
    if (num_version_removed == 0) {
        return Status::InternalError("no version to purge when _purge_versions_to_fix_rowset_missing_inconsistency");
    }
    _edit_version_infos.erase(_edit_version_infos.begin(), _edit_version_infos.begin() + num_version_removed);
    _apply_version_idx -= num_version_removed;
    return Status::OK();
}

Status TabletUpdates::_load_pending_rowsets() {
    // Load pending rowsets
    _pending_commits.clear();
    return TabletMetaManager::pending_rowset_iterate(
            _tablet.data_dir(), _tablet.tablet_id(),
            [&](int64_t version, std::string_view rowset_meta_data) -> StatusOr<bool> {
                bool parse_ok = false;
                auto rowset_meta = std::make_shared<RowsetMeta>(rowset_meta_data, &parse_ok);
                RETURN_ERROR_IF_FALSE(parse_ok, "Corrupted rowset meta");
                RowsetSharedPtr rowset;
                auto st = RowsetFactory::create_rowset(_tablet.tablet_schema(), _tablet.schema_hash_path(), rowset_meta,
                                                       &rowset);
                if (st.ok()) {
                    _pending_commits.emplace(version, rowset);
                } else {
                    LOG(WARNING) << "Fail to create rowset from pending rowset meta. rowset="
                                 << rowset_meta->rowset_id() << " state=" << rowset_meta->rowset_state();
                }
                return true;
            });
}

Status TabletUpdates::_load_from_pb(const TabletUpdatesPB& tablet_updates_pb) {
    std::unique_lock l1(_lock);
    std::unique_lock l2(_rowsets_lock);

    std::unordered_set<TabletSegmentId> tsids;
    for (auto& [rsid, rowset] : _rowsets) {
        for (uint32_t i = 0; i < rowset->num_segments(); i++) {
            tsids.insert(TabletSegmentId{_tablet.tablet_id(), rsid + i});
        }
    }

    RETURN_IF_ERROR(_load_meta_and_log(tablet_updates_pb));

    {
        std::lock_guard lg(_rowset_stats_lock);
        _rowset_stats.clear();
    }
    std::set<uint32_t> unapplied_rowsets;
    auto st = _load_rowsets_and_check_consistency(unapplied_rowsets);
    if (st.is_corruption()) {
        // keep the latest version and purge all previous versions, then try to load rowsets again.
        auto st_purge = _purge_versions_to_fix_rowset_missing_inconsistency();
        if (!st_purge.ok()) {
            st = st.clone_and_append(st_purge.message());
            LOG(ERROR) << st;
            return st;
        }
        auto reload_st = _load_rowsets_and_check_consistency(unapplied_rowsets);
        if (!reload_st.ok()) {
            st = st.clone_and_append(
                    fmt::format(" after purge:{} reload failed: {}", _debug_version_info(false), reload_st.message()));
            LOG(ERROR) << st;
            return st;
        } else {
            LOG(WARNING) << st.message() << " after purge:" << _debug_version_info(false) << " reload success";
        }
    } else if (!st.ok()) {
        return st;
    }

    // Load delete vectors and update RowsetStats.
    // TODO: save num_dels in rowset meta.
    std::unordered_map<uint32_t, ssize_t> del_vector_cardinality_by_rssid;
    for (auto& [rsid, rowset] : _rowsets) {
        if (unapplied_rowsets.find(rsid) == unapplied_rowsets.end()) {
            for (uint32_t i = 0; i < rowset->num_segments(); i++) {
                del_vector_cardinality_by_rssid[rsid + i] = -1;
            }
        }
    }

    RETURN_IF_ERROR(TabletMetaManager::del_vector_iterate(
            _tablet.data_dir()->get_meta(), _tablet.tablet_id(), 0, UINT32_MAX,
            [&](uint32_t segment_id, int64_t version, std::string_view value) -> bool {
                auto iter = del_vector_cardinality_by_rssid.find(segment_id);
                if (iter == del_vector_cardinality_by_rssid.end()) {
                    return true;
                }
                if (iter->second == -1) {
                    DelVectorPtr delvec = std::make_shared<DelVector>();
                    if (!delvec->load(version, value.data(), value.size()).ok()) {
                        return false;
                    }
                    iter->second = delvec->cardinality();
                }
                return true;
            }));

    for (auto& [rsid, rowset] : _rowsets) {
        auto stats = std::make_unique<RowsetStats>();
        stats->num_segments = rowset->num_segments();
        stats->num_rows = rowset->num_rows();
        stats->byte_size = rowset->data_disk_size();
        stats->num_dels = 0;
        stats->partial_update_by_column = rowset->is_column_mode_partial_update();
        // the unapplied rowsets have no delete vector yet, so we only need to check the applied rowsets
        if (unapplied_rowsets.find(rsid) == unapplied_rowsets.end()) {
            for (int i = 0; i < rowset->num_segments(); i++) {
                auto itr = del_vector_cardinality_by_rssid.find(rsid + i);
                if (itr != del_vector_cardinality_by_rssid.end() && itr->second != -1) {
                    stats->num_dels += itr->second;
                } else {
                    std::string msg = strings::Substitute("delvec not found for rowset $0 segment $1", rsid, i);
                    LOG(ERROR) << msg;
                    return Status::InternalError(msg);
                }
            }
        }
        DCHECK_LE(stats->num_dels, stats->num_rows) << " tabletid:" << _tablet.tablet_id() << " rowset:" << rsid;
        _calc_compaction_score(stats.get());
        std::lock_guard lg(_rowset_stats_lock);
        _rowset_stats.emplace(rsid, std::move(stats));
    }
    del_vector_cardinality_by_rssid.clear();

    for (auto& [rsid, rowset] : _rowsets) {
        for (uint32_t i = 0; i < rowset->num_segments(); i++) {
            tsids.insert(TabletSegmentId{_tablet.tablet_id(), rsid + i});
        }
    }

    l2.unlock(); // _rowsets_lock

    std::vector<TabletSegmentId> tsids_vec;
    tsids_vec.resize(tsids.size());
    for (const auto& tsid : tsids) {
        tsids_vec.emplace_back(tsid);
    }

    RETURN_IF_ERROR(_load_pending_rowsets());
    StorageEngine::instance()->update_manager()->clear_cached_del_vec(tsids_vec);
    StorageEngine::instance()->update_manager()->clear_cached_delta_column_group(tsids_vec);
    StorageEngine::instance()->update_manager()->index_cache().try_remove_by_key(_tablet.tablet_id());

    _update_total_stats(_edit_version_infos[_apply_version_idx]->rowsets, nullptr, nullptr);
    VLOG(2) << "load tablet " << _debug_string(false, true);
    _try_commit_pendings_unlocked();
    _check_for_apply();

    return Status::OK();
}

size_t TabletUpdates::data_size() const {
    string err_rowsets;
    int64_t total_size = 0;
    {
        std::lock_guard rl(_lock);
        if (_edit_version_infos.empty()) {
            LOG(WARNING) << "tablet deleted when call data_size() tablet:" << _tablet.tablet_id();
            return 0;
        }
        std::lock_guard lg(_rowset_stats_lock);
        auto& last = _edit_version_infos.back();
        for (uint32_t rowsetid : last->rowsets) {
            auto itr = _rowset_stats.find(rowsetid);
            if (itr != _rowset_stats.end()) {
                total_size += itr->second->byte_size;
            } else {
                StringAppendF(&err_rowsets, "%u,", rowsetid);
            }
        }
    }
    if (!err_rowsets.empty()) {
        LOG_EVERY_N(WARNING, 10) << "data_size() some rowset stats not found tablet=" << _tablet.tablet_id()
                                 << " rowset=" << err_rowsets;
    }
    auto size_st = _get_extra_file_size();
    if (!size_st.ok()) {
        // Ignore error status here, because we don't to break up tablet report because of get extra file size failure.
        // So just print error log and keep going.
        VLOG(2) << "get extra file size in primary table fail, tablet_id: " << _tablet.tablet_id()
                << " status: " << size_st.status();
        return total_size;
    } else {
        return total_size + (*size_st).pindex_size + (*size_st).col_size;
    }
}

size_t TabletUpdates::num_rows() const {
    string err_rowsets;
    int64_t total_row = 0;
    {
        std::lock_guard rl(_lock);
        if (_edit_version_infos.empty()) {
            LOG(WARNING) << "tablet delete when call num_rows tablet:" << _tablet.tablet_id();
            return 0;
        }
        std::lock_guard lg(_rowset_stats_lock);
        auto& last = _edit_version_infos.back();
        for (uint32_t rowsetid : last->rowsets) {
            auto itr = _rowset_stats.find(rowsetid);
            if (itr != _rowset_stats.end()) {
                total_row += itr->second->num_rows;
            } else {
                StringAppendF(&err_rowsets, "%u,", rowsetid);
            }
        }
    }
    if (!err_rowsets.empty()) {
        LOG_EVERY_N(WARNING, 10) << "data_size() some rowset stats not found tablet=" << _tablet.tablet_id()
                                 << " rowset=" << err_rowsets;
    }
    return total_row;
}

std::pair<int64_t, int64_t> TabletUpdates::num_rows_and_data_size() const {
    string err_rowsets;
    int64_t total_row = 0;
    int64_t total_size = 0;
    {
        std::lock_guard rl(_lock);
        if (_edit_version_infos.empty()) {
            LOG(WARNING) << "tablet deleted when call data_size() tablet:" << _tablet.tablet_id();
            return {total_row, total_size};
        }
        std::lock_guard lg(_rowset_stats_lock);
        auto& last = _edit_version_infos.back();
        for (uint32_t rowsetid : last->rowsets) {
            auto itr = _rowset_stats.find(rowsetid);
            if (itr != _rowset_stats.end()) {
                total_row += itr->second->num_rows;
                total_size += itr->second->byte_size;
            } else {
                StringAppendF(&err_rowsets, "%u,", rowsetid);
            }
        }
    }
    if (!err_rowsets.empty()) {
        LOG_EVERY_N(WARNING, 10) << "data_size() some rowset stats not found tablet=" << _tablet.tablet_id()
                                 << " rowset=" << err_rowsets;
    }
    auto size_st = _get_extra_file_size();
    if (!size_st.ok()) {
        // Ignore error status here, because we don't to break up tablet report because of get extra file size failure.
        // So just print error log and keep going.
        VLOG(2) << "get extra file size in primary table fail, tablet_id: " << _tablet.tablet_id()
                << " status: " << size_st.status();
        return {total_row, total_size};
    } else {
        return {total_row, total_size + (*size_st).pindex_size + (*size_st).col_size};
    }
}

size_t TabletUpdates::num_rowsets() const {
    std::lock_guard rl(_lock);
    return _edit_version_infos.empty() ? 0 : _edit_version_infos.back()->rowsets.size();
}

size_t TabletUpdates::version_count() const {
    std::lock_guard rl(_lock);
    size_t ret = _pending_commits.size();
    if (!_edit_version_infos.empty()) {
        ret += _edit_version_infos.back()->rowsets.size();
    }
    return ret;
}

size_t TabletUpdates::num_pending() const {
    std::lock_guard rl(_lock);
    return _pending_commits.size();
}

int64_t TabletUpdates::max_version() const {
    std::lock_guard rl(_lock);
    return _edit_version_infos.empty() ? 0 : _edit_version_infos.back()->version.major_number();
}

int64_t TabletUpdates::max_readable_version() const {
    std::lock_guard rl(_lock);
    return _edit_version_infos.empty() ? 0 : _edit_version_infos[_apply_version_idx]->version.major_number();
}

Status TabletUpdates::get_rowsets_total_stats(const std::vector<uint32_t>& rowsets, size_t* total_rows,
                                              size_t* total_dels) {
    string err_rowsets;
    std::lock_guard lg(_rowset_stats_lock);
    for (auto rowsetid : rowsets) {
        auto itr = _rowset_stats.find(rowsetid);
        if (itr != _rowset_stats.end()) {
            *total_rows += itr->second->num_rows;
            *total_dels += itr->second->num_dels;
        } else {
            StringAppendF(&err_rowsets, "%u,", rowsetid);
        }
    }
    if (!err_rowsets.empty()) {
        string msg = strings::Substitute("get_rowset_total_stats() some rowset stats not found tablet:$0 rowsets:$1",
                                         _tablet.tablet_id(), err_rowsets);
        LOG(WARNING) << msg;
        return Status::InternalError(msg);
    }
    return Status::OK();
}

void TabletUpdates::_sync_apply_version_idx(const EditVersion& edit_version) {
    // usually applied version is at the end of _edit_version_infos vector
    // so search from the back
    // assuming _lock held
    for (ssize_t i = _edit_version_infos.size() - 1; i >= 0; i--) {
        if (_edit_version_infos[i]->version == edit_version) {
            _apply_version_idx = i;
            _apply_version_changed.notify_all();
            return;
        }
    }
    std::string msg = strings::Substitute("illegal state, apply version not found in versions tablet:$0 $1",
                                          _tablet.tablet_id(), edit_version.to_string());
    LOG(ERROR) << msg;
    _set_error(msg);
}

void TabletUpdates::_redo_edit_version_log(const EditVersionMetaPB& edit_version_meta_pb) {
    std::unique_ptr<EditVersionInfo> edit_version_info = std::make_unique<EditVersionInfo>();
    edit_version_info->version =
            EditVersion(edit_version_meta_pb.version().major_number(), edit_version_meta_pb.version().minor_number());
    edit_version_info->creation_time = edit_version_meta_pb.creation_time();
    if (edit_version_meta_pb.rowsets_add_size() > 0 || edit_version_meta_pb.rowsets_del_size() > 0) {
        // incremental
        DCHECK(!_edit_version_infos.empty()) << "incremental edit without full last version";
        auto& last_rowsets = _edit_version_infos.back()->rowsets;
        auto new_rowsets = modify(last_rowsets, edit_version_meta_pb.rowsets_add().begin(),
                                  edit_version_meta_pb.rowsets_add().end(), edit_version_meta_pb.rowsets_del().begin(),
                                  edit_version_meta_pb.rowsets_del().end());
        edit_version_info->rowsets.swap(new_rowsets);
    } else {
        // full
        edit_version_info->rowsets.assign(edit_version_meta_pb.rowsets().begin(), edit_version_meta_pb.rowsets().end());
    }
    edit_version_info->deltas.assign(edit_version_meta_pb.deltas().begin(), edit_version_meta_pb.deltas().end());
    if (edit_version_meta_pb.has_compaction()) {
        edit_version_info->compaction = std::make_unique<CompactionInfo>();
        auto& compaction_info_pb = edit_version_meta_pb.compaction();
        edit_version_info->compaction->start_version = EditVersion(compaction_info_pb.start_version().major_number(),
                                                                   compaction_info_pb.start_version().minor_number());
        edit_version_info->compaction->inputs.assign(compaction_info_pb.inputs().begin(),
                                                     compaction_info_pb.inputs().end());
        edit_version_info->compaction->output = compaction_info_pb.outputs()[0];
    }
    _edit_version_infos.emplace_back(std::move(edit_version_info));
    _next_rowset_id += edit_version_meta_pb.rowsetid_add();

    VLOG(2) << "redo edit version log tablet:" << _tablet.tablet_id() << " version:" << edit_version_meta_pb.version()
            << " rowsets:" << JoinInts(edit_version_meta_pb.rowsets(), ",")
            << " deltas:" << JoinInts(edit_version_meta_pb.deltas(), ",")
            << " rowsetid_add:" << edit_version_meta_pb.rowsetid_add();
}

Status TabletUpdates::get_apply_version_and_rowsets(int64_t* version, std::vector<RowsetSharedPtr>* rowsets,
                                                    std::vector<uint32_t>* rowset_ids) {
    std::lock_guard rl(_lock);
    if (_edit_version_infos.empty()) {
        string msg = strings::Substitute(
                "Tablet is deleted, perhaps this table is doing schema change, or it has already been deleted. Please "
                "try again. get_apply_version_and_rowsets tablet:$0",
                _tablet.tablet_id());
        LOG(WARNING) << msg;
        return Status::InternalError(msg);
    }
    EditVersionInfo* edit_version_info = nullptr;
    edit_version_info = _edit_version_infos[_apply_version_idx].get();
    rowsets->reserve(edit_version_info->rowsets.size());
    std::lock_guard<std::mutex> lg(_rowsets_lock);
    for (uint32_t rsid : edit_version_info->rowsets) {
        auto itr = _rowsets.find(rsid);
        DCHECK(itr != _rowsets.end());
        if (itr != _rowsets.end()) {
            rowsets->emplace_back(itr->second);
        } else {
            return Status::NotFound(
                    strings::Substitute("get_apply_version_and_rowsets rowset not found: version:$0 rowset:$1 $2",
                                        version, rsid, _debug_string(false, true)));
        }
    }
    rowset_ids->assign(edit_version_info->rowsets.begin(), edit_version_info->rowsets.end());
    *version = edit_version_info->version.major_number();
    return Status::OK();
}

Status TabletUpdates::rowset_commit(int64_t version, const RowsetSharedPtr& rowset, uint32_t wait_time,
                                    bool is_version_overwrite, bool is_double_write) {
    auto span = Tracer::Instance().start_trace("rowset_commit");
    auto scope_span = trace::Scope(span);
    if (_error) {
        return Status::InternalError(
                strings::Substitute("rowset_commit failed, tablet updates is in error state: tablet:$0 $1",
                                    _tablet.tablet_id(), _error_msg));
    }
    Status st;
    {
        std::unique_lock<std::mutex> ul(_lock);
        if (_edit_version_infos.empty()) {
            string msg = strings::Substitute(
                    "Tablet is deleted, perhaps this table is doing schema change, or it has already been deleted. "
                    "Please try again. rowset_commit tablet:$0",
                    _tablet.tablet_id());
            LOG(WARNING) << msg;
            return Status::InternalError(msg);
        }
        if (version <= _edit_version_infos.back()->version.major_number()) {
            LOG(WARNING) << "ignored already committed version " << version << " of tablet " << _tablet.tablet_id()
                         << " txn_id: " << rowset->txn_id();
            _ignore_rowset_commit(version, rowset);
            return Status::OK();
        } else if (version > _edit_version_infos.back()->version.major_number() + 1 && !is_version_overwrite) {
            // for double write tablet, no need to limit pending rowset
            if (_pending_commits.size() >= config::tablet_max_pending_versions && !is_double_write) {
                // there must be something wrong, return error rather than accepting more commits
                string msg = strings::Substitute(
                        "rowset commit failed too many pending rowsets tablet:$0 version:$1 txn_id: $2 #pending:$3",
                        _tablet.tablet_id(), version, rowset->txn_id(), _pending_commits.size());
                LOG(WARNING) << msg;
                return Status::InternalError(msg);
            }
            if (!_pending_commits.emplace(version, rowset).second) {
                LOG(WARNING) << "ignore add rowset to pending commits, same version already exists version:" << version
                             << " txn_id: " << rowset->txn_id() << " " << _debug_string(false, false);
                _ignore_rowset_commit(version, rowset);
            } else {
                RowsetMetaPB meta_pb;
                bool skip_schema = !_tablet.is_update_schema_running() && rowset->rowset_meta()->skip_tablet_schema();
                if (skip_schema) {
                    meta_pb = rowset->rowset_meta()->get_meta_pb_without_schema();
                } else {
                    rowset->rowset_meta()->get_full_meta_pb(&meta_pb);
                }
                st = TabletMetaManager::pending_rowset_commit(
                        _tablet.data_dir(), _tablet.tablet_id(), version, meta_pb,
                        RowsetMetaManager::get_rowset_meta_key(_tablet.tablet_uid(), rowset->rowset_id()));
                if (!st.ok()) {
                    LOG(WARNING) << "add rowset to pending commits failed tablet:" << _tablet.tablet_id()
                                 << " version:" << version << " txn_id: " << rowset->txn_id() << " " << st << " "
                                 << _debug_string(false, true);
                    return st;
                }
                if (!skip_schema) {
                    rowset->rowset_meta()->set_skip_tablet_schema(false);
                }
                VLOG(2) << "add rowset to pending commits tablet:" << _tablet.tablet_id() << " version:" << version
                        << " txn_id: " << rowset->txn_id() << " #pending:" << _pending_commits.size();
            }
            return Status::OK();
        }
        st = _rowset_commit_unlocked(version, rowset);
        if (st.ok()) {
            if (rowset->num_segments() > 0 || rowset->num_delete_files() > 0 || rowset->num_update_files() > 0) {
                VLOG(1) << "commit rowset tablet:" << _tablet.tablet_id() << " version:" << version
                        << " txn_id: " << rowset->txn_id() << " " << rowset->rowset_id().to_string()
                        << " rowset:" << rowset->rowset_meta()->get_rowset_seg_id()
                        << " #seg:" << rowset->num_segments() << " #delfile:" << rowset->num_delete_files()
                        << " #uptfile:" << rowset->num_update_files() << " #row:" << rowset->num_rows()
                        << " size:" << PrettyPrinter::print(rowset->data_disk_size(), TUnit::BYTES)
                        << " #pending:" << _pending_commits.size();
            }
            _try_commit_pendings_unlocked();
            _check_for_apply();
            if (wait_time > 0) {
                st = _wait_for_version(EditVersion(version, 0), wait_time, ul);
            }
        }
    }
    if (!st.ok() && !st.is_time_out()) {
        LOG(WARNING) << "rowset commit failed tablet:" << _tablet.tablet_id() << " version:" << version
                     << " txn_id: " << rowset->txn_id() << " pending:" << _pending_commits.size() << " msg:" << st;
    } else if (st.is_time_out()) {
        st = Status::OK();
    }
    return st;
}

Status TabletUpdates::_rowset_commit_unlocked(int64_t version, const RowsetSharedPtr& rowset) {
    auto span =
            Tracer::Instance().start_trace_txn_tablet("rowset_commit_unlocked", rowset->txn_id(), _tablet.tablet_id());
    span->SetAttribute("version", version);
    auto scoped = trace::Scope(span);
    EditVersionMetaPB edit;
    auto edit_version_pb = edit.mutable_version();
    edit_version_pb->set_major_number(version);
    edit_version_pb->set_minor_number(0);
    int64_t creation_time = time(nullptr);
    edit.set_creation_time(creation_time);
    std::vector<uint32_t> nrs;
    uint32_t rowsetid = _next_rowset_id;
    if (_edit_version_infos.empty()) {
        edit.mutable_rowsets()->Add(rowsetid);
        nrs.emplace_back(rowsetid);
    } else {
        auto& ors = _edit_version_infos.back()->rowsets;
        nrs.reserve(ors.size() + 1);
        nrs.assign(ors.begin(), ors.end());
        nrs.push_back(rowsetid);
        if (nrs.size() <= 16) {
            // full copy
            repeated_field_add(edit.mutable_rowsets(), nrs.begin(), nrs.end());
        } else {
            // incremental
            edit.add_rowsets_add(rowsetid);
        }
    }
    edit.add_deltas(rowsetid);
    // reserve id if .upt files exist, because we may transfer them to .dat files later.
    uint32_t rowsetid_add =
            std::max(std::max(1U, (uint32_t)rowset->num_update_files()), (uint32_t)rowset->num_segments());
    edit.set_rowsetid_add(rowsetid_add);
    // TODO: is rollback modification of rowset meta required if commit failed?
    rowset->make_commit(version, rowsetid);
    span->AddEvent("save_meta_begin");
    RowsetMetaPB meta_pb;
    bool skip_schema = !_tablet.is_update_schema_running() && rowset->rowset_meta()->skip_tablet_schema();
    if (skip_schema) {
        meta_pb = rowset->rowset_meta()->get_meta_pb_without_schema();
    } else {
        rowset->rowset_meta()->get_full_meta_pb(&meta_pb);
    }
    auto st = TabletMetaManager::rowset_commit(
            _tablet.data_dir(), _tablet.tablet_id(), _next_log_id, &edit, meta_pb,
            RowsetMetaManager::get_rowset_meta_key(_tablet.tablet_uid(), rowset->rowset_id()));
    span->AddEvent("save_meta_end");
    if (!st.ok()) {
        LOG(WARNING) << "rowset commit failed: " << st << " " << _debug_string(false, false);
        return st;
    }
    if (!skip_schema) {
        rowset->rowset_meta()->set_skip_tablet_schema(false);
    }
    // apply in-memory state after commit success
    _next_log_id++;
    _next_rowset_id += rowsetid_add;
    std::unique_ptr<EditVersionInfo> edit_version_info = std::make_unique<EditVersionInfo>();
    edit_version_info->version = EditVersion(version, 0);
    edit_version_info->creation_time = creation_time;
    edit_version_info->rowsets.swap(nrs);
    edit_version_info->deltas.push_back(rowsetid);
    _edit_version_infos.emplace_back(std::move(edit_version_info));
    _check_creation_time_increasing();
    {
        std::lock_guard<std::mutex> lg(_rowsets_lock);
        _rowsets[rowsetid] = rowset;
    }
    // update stats of the newly added rowset
    {
        auto rowset_stats = std::make_unique<RowsetStats>();
        rowset_stats->num_segments = rowset->num_segments();
        rowset_stats->num_rows = rowset->num_rows();
        rowset_stats->num_dels = 0;
        rowset_stats->byte_size = rowset->data_disk_size();
        rowset_stats->row_size = rowset->total_row_size();
        rowset_stats->partial_update_by_column = rowset->is_column_mode_partial_update();
        _calc_compaction_score(rowset_stats.get());

        std::lock_guard lg(_rowset_stats_lock);
        _rowset_stats.emplace(rowsetid, std::move(rowset_stats));
    }
    VLOG(2) << "rowset commit finished: " << _debug_string(false, true);
    return Status::OK();
}

void TabletUpdates::_check_creation_time_increasing() {
    if (_edit_version_infos.size() >= 2) {
        auto last2 = _edit_version_infos[_edit_version_infos.size() - 2].get();
        auto last1 = _edit_version_infos[_edit_version_infos.size() - 1].get();
        if (last2->creation_time > last1->creation_time) {
            LOG(ERROR) << strings::Substitute("creation_time decreased tablet:$0 $1:$2 > $3:$4", _tablet.tablet_id(),
                                              last2->version.to_string(), last2->creation_time,
                                              last1->version.to_string(), last1->creation_time);
        }
    }
}

void TabletUpdates::_try_commit_pendings_unlocked() {
    if (_pending_commits.size() > 0) {
        int64_t current_version = _edit_version_infos.back()->version.major_number();
        for (auto itr = _pending_commits.begin(); itr != _pending_commits.end();) {
            int64_t version = itr->first;
            if (version <= current_version) {
                LOG(WARNING) << "ignore pending rowset tablet: " << _tablet.tablet_id() << " version:" << version
                             << " txn_id: " << itr->second->txn_id() << " #pending:" << _pending_commits.size();
                _ignore_rowset_commit(version, itr->second);
                auto st = TabletMetaManager::delete_pending_rowset(_tablet.data_dir(), _tablet.tablet_id(), version);
                LOG_IF(WARNING, !st.ok())
                        << "Failed to delete_pending_rowset tablet:" << _tablet.tablet_id() << " version:" << version
                        << " txn_id: " << itr->second->txn_id() << " rowset: " << itr->second->rowset_id().to_string();
                itr = _pending_commits.erase(itr);
            } else if (version == current_version + 1) {
                auto& rowset = itr->second;
                auto st = _rowset_commit_unlocked(version, rowset);
                if (!st.ok()) {
                    LOG(ERROR) << "commit rowset (pending) failed tablet: " << _tablet.tablet_id()
                               << " version:" << version << " txn_id: " << rowset->txn_id()
                               << " rowset:" << rowset->rowset_meta()->get_rowset_seg_id()
                               << " #seg:" << rowset->num_segments() << " #row:" << rowset->num_rows()
                               << " size:" << PrettyPrinter::print(rowset->data_disk_size(), TUnit::BYTES)
                               << " #pending:" << _pending_commits.size() << " " << st.to_string();
                    return;
                }
                VLOG(2) << "commit rowset (pending) tablet:" << _tablet.tablet_id() << " version:" << version
                        << " txn_id: " << rowset->txn_id() << " rowset:" << rowset->rowset_meta()->get_rowset_seg_id()
                        << " #seg:" << rowset->num_segments() << " #row:" << rowset->num_rows()
                        << " size:" << PrettyPrinter::print(rowset->data_disk_size(), TUnit::BYTES)
                        << " #pending:" << _pending_commits.size();
                itr = _pending_commits.erase(itr);
                current_version = _edit_version_infos.back()->version.major_number();
            } else {
                break;
            }
        }
    }
}

void TabletUpdates::_ignore_rowset_commit(int64_t version, const RowsetSharedPtr& rowset) {
    auto st = RowsetMetaManager::remove(_tablet.data_dir()->get_meta(), _tablet.tablet_uid(), rowset->rowset_id());
    LOG_IF(WARNING, !st.ok()) << "Failed to remove rowset meta tablet:" << _tablet.tablet_id() << " version:" << version
                              << " txn_id: " << rowset->txn_id() << " rowset: " << rowset->rowset_id().to_string();
}

bool TabletUpdates::_is_tolerable(Status& status) {
    switch (status.code()) {
    case TStatusCode::OK:
    case TStatusCode::MEM_LIMIT_EXCEEDED:
    case TStatusCode::MEM_ALLOC_FAILED:
        return true;
    default:
        return false;
    }
    return false;
}

class ApplyCommitTask : public Runnable {
public:
    ApplyCommitTask(TabletSharedPtr tablet) : _tablet(std::move(tablet)) {}

    void run() override { _tablet->updates()->do_apply(); }

private:
    TabletSharedPtr _tablet;
};

void TabletUpdates::_check_for_apply() {
    // assuming _lock is already hold
    if (_apply_stopped) {
        return;
    }
    _apply_running_lock.lock();
    if ((config::enable_retry_apply && _apply_schedule.load()) || _apply_running ||
        _apply_version_idx + 1 == _edit_version_infos.size()) {
        _apply_running_lock.unlock();
        return;
    }
    _apply_running = true;
    _apply_running_lock.unlock();
    std::shared_ptr<Runnable> task(
            std::make_shared<ApplyCommitTask>(std::static_pointer_cast<Tablet>(_tablet.shared_from_this())));
    auto st = StorageEngine::instance()->update_manager()->apply_thread_pool()->submit(std::move(task));
    if (!st.ok()) {
        std::string msg =
                strings::Substitute("submit apply task failed: $0 $1", st.to_string(), _debug_string(false, false));
        LOG(FATAL) << msg;
    }
}

bool TabletUpdates::need_apply() const {
    std::lock_guard wl(_lock);
    return _apply_version_idx + 1 < _edit_version_infos.size();
}

DEFINE_FAIL_POINT(tablet_apply_normal_rowset_commit_internal_error);
DEFINE_FAIL_POINT(tablet_apply_normal_rowset_commit_memory_exceed);
DEFINE_FAIL_POINT(tablet_apply_load_rowset_update_state_failed);
DEFINE_FAIL_POINT(tablet_apply_load_index_failed);
DEFINE_FAIL_POINT(tablet_apply_rowset_not_found);
DEFINE_FAIL_POINT(tablet_apply_index_prepare_failed);
DEFINE_FAIL_POINT(tablet_apply_load_upserts_failed);
DEFINE_FAIL_POINT(tablet_apply_load_deletes_failed);
DEFINE_FAIL_POINT(tablet_apply_rowset_update_state_apply_failed);
DEFINE_FAIL_POINT(tablet_apply_index_upsert_failed);
DEFINE_FAIL_POINT(tablet_apply_index_delete_failed);
DEFINE_FAIL_POINT(tablet_apply_index_replace_failed);
DEFINE_FAIL_POINT(tablet_apply_index_commit_failed);
DEFINE_FAIL_POINT(tablet_apply_get_pindex_meta_failed);
DEFINE_FAIL_POINT(tablet_apply_get_del_vec_failed);
DEFINE_FAIL_POINT(tablet_apply_cache_del_vec_failed);
DEFINE_FAIL_POINT(tablet_apply_tablet_drop);
DEFINE_FAIL_POINT(tablet_apply_load_compaction_state_failed);
DEFINE_FAIL_POINT(tablet_apply_load_segments_failed);

void TabletUpdates::do_apply() {
    SCOPED_THREAD_LOCAL_CHECK_MEM_LIMIT_SETTER(true);
    SCOPED_THREAD_LOCAL_SINGLETON_CHECK_MEM_TRACKER_SETTER(
            config::enable_pk_strict_memcheck ? StorageEngine::instance()->update_manager()->mem_tracker() : nullptr);
    // only 1 thread at max is running this method
    bool first = true;
    while (!_apply_stopped) {
        Status apply_st;
        const EditVersionInfo* version_info_apply = nullptr;
        {
            std::lock_guard rl(_lock);
            if (_edit_version_infos.empty()) {
                LOG(WARNING) << "tablet deleted when doing apply tablet:" << _tablet.tablet_id();
                break;
            }
            if (_apply_version_idx + 1 >= _edit_version_infos.size()) {
                if (first) {
                    LOG(WARNING) << "illegal state: do_apply should not be called when there is "
                                    "nothing to apply: "
                                 << _debug_string(false);
                }
                break;
            }
            // we make sure version_info_apply will never be deleted before apply finished
            version_info_apply = _edit_version_infos[_apply_version_idx + 1].get();
        }
        if (version_info_apply->deltas.size() > 0) {
            int64_t duration_ns = 0;
            {
                StarRocksMetrics::instance()->update_rowset_commit_apply_total.increment(1);
                SCOPED_RAW_TIMER(&duration_ns);
                apply_st = _apply_rowset_commit(*version_info_apply);
            }
            StarRocksMetrics::instance()->update_rowset_commit_apply_duration_us.increment(duration_ns / 1000);
        } else if (version_info_apply->compaction) {
            // _compaction_running may be false after BE restart, reset it to true
            _compaction_running = true;
            apply_st = _apply_compaction_commit(*version_info_apply);
        } else {
            std::string msg = strings::Substitute("bad EditVersionInfo tablet: $0 ", _tablet.tablet_id());
            LOG(ERROR) << msg;
            _set_error(msg);
        }
        first = false;
        // submit a delay apply task to storage_engine
        if (config::enable_retry_apply && _is_tolerable(apply_st) && !apply_st.ok()) {
            //reset pk index, reset rowset_update_states, reset compaction_state
            _reset_apply_status(*version_info_apply);
            auto time_point =
                    std::chrono::steady_clock::now() + std::chrono::seconds(config::retry_apply_interval_second);
            StorageEngine::instance()->add_schedule_apply_task(_tablet.tablet_id(), time_point);
            std::string msg = strings::Substitute("apply tablet: $0 failed and retry later, status: $1",
                                                  _tablet.tablet_id(), apply_st.to_string());
            LOG(WARNING) << msg;
            _apply_schedule.store(true);
            break;
        } else {
            if (!apply_st.ok()) {
                std::string msg = strings::Substitute("apply tablet: $0 failed, status: $1", _tablet.tablet_id(),
                                                      apply_st.to_string());
                LOG(ERROR) << msg;
                _set_error(msg);
                if (version_info_apply->compaction) {
                    _compaction_running = false;
                }
                break;
            }
        }
    }
    std::lock_guard<std::mutex> lg(_apply_running_lock);
    DCHECK(_apply_running) << "illegal state: _apply_running should be true";
    _apply_running = false;
    _apply_stopped_cond.notify_all();
}

void TabletUpdates::_stop_and_wait_apply_done() {
    _apply_stopped = true;
    std::unique_lock<std::mutex> ul(_apply_running_lock);
    while (_apply_running) {
        _apply_stopped_cond.wait(ul);
    }
}

Status TabletUpdates::get_latest_applied_version(EditVersion* latest_applied_version) {
    std::lock_guard l(_lock);
    if (_edit_version_infos.empty()) {
        string msg = strings::Substitute(
                "Tablet is deleted, perhaps this table is doing schema change, or it has already been deleted. "
                "get_latest_applied_version tablet:$0",
                _tablet.tablet_id());
        LOG(WARNING) << msg;
        return Status::InternalError(msg);
    }
    *latest_applied_version = _edit_version_infos[_apply_version_idx]->version;
    return Status::OK();
}

Status TabletUpdates::_apply_column_partial_update_commit(const EditVersionInfo& version_info,
                                                          const RowsetSharedPtr& rowset) {
    CHECK_MEM_LIMIT("TabletUpdates::_apply_column_partial_update_commit");
    auto span = Tracer::Instance().start_trace_tablet("apply_column_partial_update_commit", _tablet.tablet_id());
    auto scoped = trace::Scope(span);
    Status apply_st;

    auto tablet_id = _tablet.tablet_id();
    uint32_t rowset_id = version_info.deltas[0];
    auto& version = version_info.version;
    auto manager = StorageEngine::instance()->update_manager();

    span->SetAttribute("txn_id", rowset->txn_id());
    span->SetAttribute("version", version.major_number());

    // 1. load updates in rowset, prepare state for generating delta column group later.
    auto state_entry = manager->update_column_state_cache().get_or_create(
            strings::Substitute("$0_$1", tablet_id, rowset->rowset_id().to_string()));
    state_entry->update_expire_time(MonotonicMillis() + manager->get_cache_expire_ms());
    // when failure happen, remove state cache and record error msg
    auto failure_handler = [&](const std::string& str, const Status& st) {
        std::string msg = strings::Substitute("$0: $1 $2", str, st.to_string(), debug_string());
        Status tmp(st.code(), msg);
        apply_st = tmp;
        LOG(ERROR) << msg;
    };
    // remove state entry when function end
    DeferOp state_defer([&]() { manager->update_column_state_cache().remove(state_entry); });
    auto& state = state_entry->value();
    auto st = state.load(&_tablet, rowset.get(), manager->mem_tracker());
    manager->update_column_state_cache().update_object_size(state_entry, state.memory_usage());
    if (!st.ok()) {
        failure_handler("apply_column_partial_rowset_commit error: load rowset update state failed", st);
        return apply_st;
    }

    std::lock_guard lg(_index_lock);
    // 2. load primary index, using it in finalize step.
    auto index_entry = manager->index_cache().get_or_create(tablet_id);
    index_entry->update_expire_time(MonotonicMillis() + manager->get_index_cache_expire_ms(_tablet));
    auto& index = index_entry->value();
    bool enable_persistent_index = index.enable_persistent_index();
    // release or remove index entry when function end
    DeferOp index_defer([&]() {
        if (enable_persistent_index ^ _tablet.get_enable_persistent_index()) {
            manager->index_cache().remove(index_entry);
        } else {
            manager->index_cache().release(index_entry);
        }
    });
    // empty rowset does not need to load in-memory primary index, so skip it
    if (rowset->has_data_files() || _tablet.get_enable_persistent_index()) {
        auto st = index.load(&_tablet);
        manager->index_cache().update_object_size(index_entry, index.memory_usage());
        if (!st.ok()) {
            failure_handler("load primary index failed", st);
            return apply_st;
        }
    }
    PersistentIndexMetaPB index_meta;
    if (enable_persistent_index) {
        st = TabletMetaManager::get_persistent_index_meta(_tablet.data_dir(), _tablet.tablet_id(), &index_meta);
        if (!st.ok() && !st.is_not_found()) {
            failure_handler("get persistent index meta failed", st);
            return apply_st;
        }
    }

    vector<std::pair<uint32_t, DelVectorPtr>> new_del_vecs;
    span->AddEvent("gen_delta_column_group");
    // 3. finalize and generate delta column group
    st = state.finalize(&_tablet, rowset.get(), rowset_id, index_meta, manager->mem_tracker(), new_del_vecs, index);
    if (!st.ok()) {
        failure_handler("finalize failed", st);
        return apply_st;
    }

    // 4. write meta and make it apply.
    {
        std::lock_guard wl(_lock);
        if (_edit_version_infos.empty()) {
            LOG(WARNING) << "tablet deleted when apply rowset commmit tablet:" << tablet_id;
            return apply_st;
        }

        RowsetMetaPB full_rowset_meta_pb;
        rowset->rowset_meta()->get_full_meta_pb(&full_rowset_meta_pb);
        st = TabletMetaManager::apply_rowset_commit(_tablet.data_dir(), tablet_id, _next_log_id, version,
                                                    state.delta_column_groups(), new_del_vecs, index_meta,
                                                    enable_persistent_index, &full_rowset_meta_pb);

        if (!st.ok()) {
            failure_handler("apply_rowset_commit failed", st);
            return apply_st;
        }
        // set cached delta column group
        for (const auto& dcg : state.delta_column_groups()) {
            st = manager->set_cached_delta_column_group(_tablet.data_dir()->get_meta(),
                                                        TabletSegmentId(tablet_id, dcg.first), dcg.second);
            if (!st.ok()) {
                failure_handler("set_cached_delta_column_group failed", st);
                return apply_st;
            }
        }
        size_t num_dels = 0;
        // put delvec in cache
        TabletSegmentId tsid;
        tsid.tablet_id = tablet_id;
        for (auto& delvec_pair : new_del_vecs) {
            tsid.segment_id = delvec_pair.first;
            st = manager->set_cached_del_vec(tsid, delvec_pair.second);
            if (!st.ok()) {
                failure_handler("set_cached_del_vec failed", st);
                return apply_st;
            }
            // try to set empty dcg cache, for improving latency when reading
            (void)manager->set_cached_empty_delta_column_group(_tablet.data_dir()->get_meta(), tsid);
            num_dels += delvec_pair.second->cardinality();
        }
        if (rowset->num_segments() > 0) {
            // update rowset stats if insert missing rows
            auto rowset_stats = std::make_unique<RowsetStats>();
            rowset_stats->num_segments = rowset->num_segments();
            rowset_stats->num_rows = rowset->num_rows();
            rowset_stats->num_dels = num_dels;
            rowset_stats->byte_size = rowset->data_disk_size();
            rowset_stats->row_size = rowset->total_row_size();
            rowset_stats->partial_update_by_column = false;
            _calc_compaction_score(rowset_stats.get());

            std::lock_guard lg(_rowset_stats_lock);
            _rowset_stats[rowset_id] = std::move(rowset_stats);
        }
        // 5. apply memory
        _next_log_id++;
        _apply_version_idx++;
        _apply_version_changed.notify_all();
    }

    st = index.on_commited();
    if (!st.ok()) {
        failure_handler("primary index on_commit failed", st);
        return apply_st;
    }
    _pk_index_write_amp_score.store(PersistentIndex::major_compaction_score(index_meta));

    _update_total_stats(version_info.rowsets, nullptr, nullptr);
    return apply_st;
}

Status TabletUpdates::primary_index_dump(PrimaryKeyDump* dump, PrimaryIndexMultiLevelPB* dump_pb) {
    auto manager = StorageEngine::instance()->update_manager();
    std::lock_guard lg(_index_lock);
    auto index_entry = manager->index_cache().get(_tablet.tablet_id());
    if (index_entry != nullptr) {
        auto& index = index_entry->value();
        // release or remove index entry when function end
        DeferOp index_defer([&]() { manager->index_cache().release(index_entry); });
        RETURN_IF_ERROR(index.pk_dump(dump, dump_pb));
    } else {
        // If index not in cache, build it from meta.
        PersistentIndexMetaPB index_meta;
        auto st = TabletMetaManager::get_persistent_index_meta(_tablet.data_dir(), _tablet.tablet_id(), &index_meta);
        if (!st.ok()) {
            LOG(ERROR) << "get persistent index meta failed, st " << st;
            // keep generate dump file
            return Status::OK();
        }
        PersistentIndex index(_tablet.schema_hash_path());
        RETURN_IF_ERROR(index.load(index_meta));
        RETURN_IF_ERROR(index.pk_dump(dump, dump_pb));
    }
    return Status::OK();
}

Status TabletUpdates::_apply_rowset_commit(const EditVersionInfo& version_info) {
    auto scope = IOProfiler::scope(IOProfiler::TAG_LOAD, _tablet.tablet_id());
    Status st;
    uint32_t rowset_id = version_info.deltas[0];
    RowsetSharedPtr rowset = get_rowset(rowset_id);
    if (rowset->is_column_mode_partial_update()) {
        StarRocksMetrics::instance()->column_partial_update_apply_total.increment(1);
        int64_t duration_ns = 0;
        {
            SCOPED_RAW_TIMER(&duration_ns);
            st = _apply_column_partial_update_commit(version_info, rowset);
        }
        StarRocksMetrics::instance()->column_partial_update_apply_duration_us.increment(duration_ns / 1000);
    } else {
        st = _apply_normal_rowset_commit(version_info, rowset);
    }
    return st;
}

// check if delta column generated from begin version to now.
bool TabletUpdates::check_delta_column_generate_from_version(EditVersion begin_version) {
    // check edit version info from latest to begin_version
    std::lock_guard rl(_lock);
    for (auto i = _edit_version_infos.rbegin(); i != _edit_version_infos.rend() && begin_version < (*i)->version; i++) {
        if ((*i)->deltas.size() != 0) {
            uint32_t rowset_id = (*i)->deltas[0];
            RowsetSharedPtr rowset = get_rowset(rowset_id);
            if (rowset->is_column_mode_partial_update()) {
                VLOG(2) << "delta column group is generated in tablet_id: " << _tablet.tablet_id()
                        << " version: " << (*i)->version;
                return true;
            }
        }
    }
    return false;
}

Status TabletUpdates::_apply_normal_rowset_commit(const EditVersionInfo& version_info, const RowsetSharedPtr& rowset) {
    CHECK_MEM_LIMIT("TabletUpdates::_apply_normal_rowset_commit");
    auto span = Tracer::Instance().start_trace_tablet("apply_rowset_commit", _tablet.tablet_id());
    auto scoped = trace::Scope(span);
    Status apply_st;

    FAIL_POINT_TRIGGER_RETURN(tablet_apply_normal_rowset_commit_internal_error,
                              Status::InternalError("inject tablet_apply_normal_rowset_commit_internal_error"));
    FAIL_POINT_TRIGGER_RETURN(tablet_apply_normal_rowset_commit_memory_exceed,
                              Status::MemoryLimitExceeded("inject tablet_apply_normal_rowset_commit_memory_exceed"));

    // NOTE: after commit, apply must success or fatal crash
    int64_t t_start = MonotonicMillis();
    auto tablet_id = _tablet.tablet_id();
    uint32_t rowset_id = version_info.deltas[0];
    auto& version = version_info.version;

    auto manager = StorageEngine::instance()->update_manager();

    // capature tablet schema first, and this rowset will apply with this tablet schema
    auto apply_tschema = _tablet.tablet_schema();

    span->SetAttribute("txn_id", rowset->txn_id());
    span->SetAttribute("version", version.major_number());
    // 1. load upserts/deletes in rowset
    auto state_entry = manager->update_state_cache().get_or_create(
            strings::Substitute("$0_$1", tablet_id, rowset->rowset_id().to_string()));
    state_entry->update_expire_time(MonotonicMillis() + manager->get_cache_expire_ms());
    auto& state = state_entry->value();
    auto st = state.load(&_tablet, rowset.get());
    manager->update_state_cache().update_object_size(state_entry, state.memory_usage());
    FAIL_POINT_TRIGGER_EXECUTE(tablet_apply_load_rowset_update_state_failed,
                               { st = Status::InternalError("inject tablet_apply_load_rowset_update_state_failed"); });
    if (!st.ok()) {
        manager->update_state_cache().remove(state_entry);
        std::string msg = strings::Substitute("_apply_rowset_commit error: load rowset update state failed: $0 $1",
                                              st.to_string(), debug_string());
        LOG(ERROR) << msg;
        return st;
    }

    std::lock_guard lg(_index_lock);
    // 2. load index
    auto index_entry = manager->index_cache().get_or_create(tablet_id);
    index_entry->update_expire_time(MonotonicMillis() + manager->get_index_cache_expire_ms(_tablet));
    auto& index = index_entry->value();

    auto failure_handler = [&](const std::string& msg, TStatusCode::type code, bool remove_update_state) {
        if (remove_update_state) {
            manager->update_state_cache().remove(state_entry);
        }
        manager->index_cache().remove(index_entry);
        Status tmp(code, msg);
        apply_st = tmp;
        LOG(ERROR) << msg;
    };
    // empty rowset does not need to load in-memory primary index, so skip it
    if (rowset->has_data_files() || _tablet.get_enable_persistent_index()) {
        auto st = index.load(&_tablet);
        FAIL_POINT_TRIGGER_EXECUTE(tablet_apply_load_index_failed,
                                   { st = Status::InternalError("inject tablet_apply_load_index_failed"); });
        manager->index_cache().update_object_size(index_entry, index.memory_usage());
        if (!st.ok()) {
            std::string msg = strings::Substitute("_apply_rowset_commit error: load primary index failed: $0 $1",
                                                  st.to_string(), debug_string());
            failure_handler(msg, st.code(), true);
            return apply_st;
        }
    }
    // `enable_persistent_index` of tablet maybe change by alter, we should get `enable_persistent_index` from index to
    // avoid inconsistency between persistent index file and PersistentIndexMeta
    bool enable_persistent_index = index.enable_persistent_index();
    size_t merge_num = 0;
    {
        std::lock_guard lg(_rowset_stats_lock);
        auto iter = _rowset_stats.find(rowset_id);
        FAIL_POINT_TRIGGER_EXECUTE(tablet_apply_rowset_not_found, { iter = _rowset_stats.end(); });
        if (iter == _rowset_stats.end()) {
            string msg = strings::Substitute("inconsistent rowset_stats, rowset not found tablet=$0 rowsetid=$1",
                                             _tablet.tablet_id(), rowset_id);
            failure_handler(msg, TStatusCode::NOT_FOUND, true);
            return apply_st;
        } else {
            size_t num_adds = iter->second->num_rows;
            size_t num_dels = iter->second->num_dels;
            merge_num = num_adds + num_dels;
        }
    }
    st = index.prepare(version, merge_num);
    FAIL_POINT_TRIGGER_EXECUTE(tablet_apply_index_prepare_failed,
                               { st = Status::InternalError("inject tablet_apply_index_prepare_failed"); });
    if (!st.ok()) {
        std::string msg = strings::Substitute("_apply_rowset_commit error: primary index prepare failed: $0 $1",
                                              st.to_string(), debug_string());
        failure_handler(msg, st.code(), true);
        return apply_st;
    }

    int64_t t_apply = MonotonicMillis();
    int32_t conditional_column = -1;
    const auto& txn_meta = rowset->rowset_meta()->get_meta_pb_without_schema().txn_meta();
    if (txn_meta.has_merge_condition()) {
        for (int i = 0; i < apply_tschema->columns().size(); ++i) {
            if (apply_tschema->column(i).name() == txn_meta.merge_condition()) {
                conditional_column = i;
                break;
            }
        }
    }

    span->AddEvent("update_index");
    // 3. generate delvec
    // add initial empty delvec for new segments
    PrimaryIndex::DeletesMap new_deletes;
    size_t delete_op = 0;
    for (uint32_t i = 0; i < rowset->num_segments(); i++) {
        new_deletes[rowset_id + i] = {};
    }
    EditVersion latest_applied_version;
    st = get_latest_applied_version(&latest_applied_version);

    int64_t full_row_size = 0;
    int64_t full_rowset_size = 0;
    if (rowset->rowset_meta()->get_meta_pb_without_schema().delfile_idxes_size() == 0) {
        for (uint32_t i = 0; i < rowset->num_segments(); i++) {
            st = state.load_upserts(rowset.get(), i);
            if (!st.ok()) {
                std::string msg = strings::Substitute("_apply_rowset_commit error: load upserts failed: $0 $1",
                                                      st.to_string(), debug_string());
                failure_handler(msg, st.code(), true);
                return apply_st;
            }
            auto& upserts = state.upserts();
            if (upserts[i] != nullptr) {
                // used for auto increment delete-partial update conflict
                std::unique_ptr<Column> delete_pks = nullptr;
                // apply partial rowset segment
                st = state.apply(&_tablet, apply_tschema, rowset.get(), rowset_id, i, latest_applied_version, index,
                                 delete_pks, &full_row_size);
                if (!st.ok()) {
                    std::string msg =
                            strings::Substitute("_apply_rowset_commit error: apply rowset update state failed: $0 $1",
                                                st.to_string(), debug_string());
                    failure_handler(msg, st.code(), true);
                    return apply_st;
                }
                st = _do_update(rowset_id, i, conditional_column, latest_applied_version.major_number(), upserts, index,
                                tablet_id, &new_deletes, apply_tschema);
                if (!st.ok()) {
                    std::string msg =
                            strings::Substitute("_apply_rowset_commit error: apply rowset update state failed: $0 $1",
                                                st.to_string(), debug_string());
                    failure_handler(msg, st.code(), true);
                    return apply_st;
                }
                manager->index_cache().update_object_size(index_entry, index.memory_usage());
                if (delete_pks != nullptr) {
                    st = index.erase(*delete_pks, &new_deletes);
                    if (!st.ok()) {
                        std::string msg = strings::Substitute("_apply_rowset_commit error: index erase failed: $0 $1",
                                                              st.to_string(), debug_string());
                        failure_handler(msg, st.code(), true);
                        return apply_st;
                    }
                }
            }
            state.release_upserts(i);
        }

        // two states
        // 1. upgrade from old version. delfile_idxes in rowset meta is empty, we still need to load delete files
        // 2. pure upsert. no delete files, the following logic will be skip
        for (uint32_t i = 0; i < rowset->num_delete_files(); i++) {
            st = state.load_deletes(rowset.get(), i);
            if (!st.ok()) {
                std::string msg = strings::Substitute("_apply_rowset_commit error: load deletes failed: $0 $1",
                                                      st.to_string(), debug_string());
                failure_handler(msg, st.code(), true);
                return apply_st;
            }
            auto& deletes = state.deletes();
            delete_op += deletes[i]->size();
            st = index.erase(*deletes[i], &new_deletes);
            if (!st.ok()) {
                std::string msg = strings::Substitute("_apply_rowset_commit error: index erase failed: $0 $1",
                                                      st.to_string(), debug_string());
                failure_handler(msg, st.code(), true);
                return apply_st;
            }
            state.release_deletes(i);
        }
    } else {
        uint32_t delfile_num = rowset->rowset_meta()->get_meta_pb_without_schema().delfile_idxes_size();
        uint32_t upsert_num = rowset->num_segments();
        DCHECK(rowset->num_delete_files() == delfile_num);

        uint32_t loaded_delfile = 0;
        uint32_t loaded_upsert = 0;
        uint32_t i = 0;
        while (i < delfile_num + upsert_num) {
            uint32_t del_idx = delfile_num + upsert_num;
            if (loaded_delfile < delfile_num) {
                del_idx = rowset->rowset_meta()->get_meta_pb_without_schema().delfile_idxes(loaded_delfile);
            }
            while (i < del_idx) {
                st = state.load_upserts(rowset.get(), loaded_upsert);
                FAIL_POINT_TRIGGER_EXECUTE(tablet_apply_load_upserts_failed,
                                           { st = Status::InternalError("inject tablet_apply_load_upserts_failed"); });
                if (!st.ok()) {
                    std::string msg = strings::Substitute("_apply_rowset_commit error: load upserts failed: $0 $1",
                                                          st.to_string(), debug_string());
                    failure_handler(msg, st.code(), true);
                    return apply_st;
                }
                auto& upserts = state.upserts();
                if (upserts[loaded_upsert] != nullptr) {
                    // used for auto increment delete-partial update conflict
                    std::unique_ptr<Column> delete_pks = nullptr;
                    // apply partial rowset segment
                    st = state.apply(&_tablet, apply_tschema, rowset.get(), rowset_id, loaded_upsert,
                                     latest_applied_version, index, delete_pks, &full_row_size);
                    FAIL_POINT_TRIGGER_EXECUTE(tablet_apply_rowset_update_state_apply_failed, {
                        st = Status::InternalError("inject tablet_apply_rowset_update_state_apply_failed");
                    });
                    if (!st.ok()) {
                        std::string msg = strings::Substitute(
                                "_apply_rowset_commit error: apply rowset update state failed: $0 $1", st.to_string(),
                                debug_string());
                        failure_handler(msg, st.code(), true);
                        return apply_st;
                    }
                    st = _do_update(rowset_id, loaded_upsert, conditional_column, latest_applied_version.major_number(),
                                    upserts, index, tablet_id, &new_deletes, apply_tschema);
                    FAIL_POINT_TRIGGER_EXECUTE(tablet_apply_index_upsert_failed, {
                        st = Status::InternalError("inject tablet_apply_index_upsert_failed");
                    });
                    if (!st.ok()) {
                        std::string msg = strings::Substitute(
                                "_apply_rowset_commit error: apply rowset update state failed: $0 $1", st.to_string(),
                                debug_string());
                        failure_handler(msg, st.code(), true);
                        return apply_st;
                    }
                    manager->index_cache().update_object_size(index_entry, index.memory_usage());
                    if (delete_pks != nullptr) {
                        st = index.erase(*delete_pks, &new_deletes);
                        if (!st.ok()) {
                            std::string msg =
                                    strings::Substitute("_apply_rowset_commit error: index erase failed: $0 $1",
                                                        st.to_string(), debug_string());
                            failure_handler(msg, st.code(), true);
                            return apply_st;
                        }
                    }
                }
                i++;
                loaded_upsert++;
                state.release_upserts(i);
            }
            if (loaded_delfile < delfile_num) {
                DCHECK(i == del_idx);
                st = state.load_deletes(rowset.get(), loaded_delfile);
                FAIL_POINT_TRIGGER_EXECUTE(tablet_apply_load_deletes_failed,
                                           { st = Status::InternalError("inject tablet_apply_load_deletes_failed"); });
                if (!st.ok()) {
                    std::string msg = strings::Substitute("_apply_rowset_commit error: load deletes failed: $0 $1",
                                                          st.to_string(), debug_string());
                    failure_handler(msg, st.code(), true);
                    return apply_st;
                }
                auto& deletes = state.deletes();
                delete_op += deletes[loaded_delfile]->size();
                st = index.erase(*deletes[loaded_delfile], &new_deletes);
                FAIL_POINT_TRIGGER_EXECUTE(tablet_apply_index_delete_failed,
                                           { st = Status::InternalError("inject tablet_apply_index_delete_failed"); });
                if (!st.ok()) {
                    std::string msg = strings::Substitute("_apply_rowset_commit error: index erase failed: $0 $1",
                                                          st.to_string(), debug_string());
                    failure_handler(msg, st.code(), true);
                    return apply_st;
                }
                state.release_deletes(loaded_delfile);
                i++;
                loaded_delfile++;
            }
        }
    }
    full_row_size += rowset->rowset_meta()->total_row_size();
    if (auto r = rowset->total_segment_data_size(); r.ok()) {
        full_rowset_size = r.value();
    } else {
        LOG(WARNING) << r.status();
        failure_handler("fail to get segment file size", TStatusCode::IO_ERROR, true);
        return apply_st;
    }

    google::protobuf::Arena arena;
    auto* index_meta = google::protobuf::Arena::CreateMessage<PersistentIndexMetaPB>(&arena);

    if (enable_persistent_index) {
        st = TabletMetaManager::get_persistent_index_meta(_tablet.data_dir(), tablet_id, index_meta);
        FAIL_POINT_TRIGGER_EXECUTE(tablet_apply_get_pindex_meta_failed,
                                   { st = Status::InternalError("inject tablet_apply_get_pindex_meta_failed"); });
        if (!st.ok() && !st.is_not_found()) {
            std::string msg = strings::Substitute("get persistent index meta failed: $0 $1", st.to_string(),
                                                  _debug_string(false, true));
            failure_handler(msg, st.code(), true);
            return apply_st;
        }
    }
    span->AddEvent("commit_index");
    st = index.commit(index_meta);
    FAIL_POINT_TRIGGER_EXECUTE(tablet_apply_index_commit_failed,
                               { st = Status::InternalError("inject tablet_apply_index_commit_failed"); });
    if (!st.ok()) {
        std::string msg = strings::Substitute("primary index commit failed: $0", st.to_string());
        failure_handler(msg, st.code(), true);
        return apply_st;
    }

    manager->index_cache().update_object_size(index_entry, index.memory_usage());
    // release resource
    // update state only used once, so delete it
    manager->update_state_cache().remove(state_entry);
    int64_t t_index = MonotonicMillis();

    // NOTE:
    // If the apply fails at the following stages, an intolerable error must be returned right now.
    // Because the metadata may have already been persisted.
    // If you need to return a tolerable error, please make sure the following:
    //   1. The latest meta should be roll back.
    //   2. The del_vec cache maybe invalid, maybe clear cache is necessary.
    //   3. The rowset stats maybe invalid, need to recalculate
    span->AddEvent("gen_delvec");
    size_t ndelvec = new_deletes.size();
    vector<std::pair<uint32_t, DelVectorPtr>> new_del_vecs(ndelvec);
    size_t idx = 0;
    size_t old_total_del = 0;
    size_t new_del = 0;
    size_t total_del = 0;
    string delvec_change_info;
    for (auto& new_delete : new_deletes) {
        uint32_t rssid = new_delete.first;
        if (rssid >= rowset_id && rssid < rowset_id + rowset->num_segments()) {
            // it's newly added rowset's segment, do not have latest delvec yet
            new_del_vecs[idx].first = rssid;
            new_del_vecs[idx].second = std::make_shared<DelVector>();
            auto& del_ids = new_delete.second;
            new_del_vecs[idx].second->init(version.major_number(), del_ids.data(), del_ids.size());
            if (VLOG_IS_ON(1)) {
                StringAppendF(&delvec_change_info, " %u:+%zu", rssid, del_ids.size());
            }
            new_del += del_ids.size();
            total_del += del_ids.size();
        } else {
            TabletSegmentId tsid;
            tsid.tablet_id = tablet_id;
            tsid.segment_id = rssid;
            DelVectorPtr old_del_vec;
            // TODO(cbl): should get the version before this apply version, to be safe
            st = manager->get_latest_del_vec(_tablet.data_dir()->get_meta(), tsid, &old_del_vec);
            FAIL_POINT_TRIGGER_EXECUTE(tablet_apply_get_del_vec_failed,
                                       { st = Status::InternalError("inject tablet_apply_get_del_vec_failed"); });
            if (!st.ok()) {
                std::string msg = strings::Substitute("_apply_rowset_commit error: get_latest_del_vec failed: $0 $1",
                                                      st.to_string(), debug_string());
                failure_handler(msg, st.code(), false);
                return apply_st;
            }
            new_del_vecs[idx].first = rssid;
            old_del_vec->add_dels_as_new_version(new_delete.second, version.major_number(),
                                                 &(new_del_vecs[idx].second));
            size_t cur_old = old_del_vec->cardinality();
            size_t cur_add = new_delete.second.size();
            size_t cur_new = new_del_vecs[idx].second->cardinality();
            if (cur_old + cur_add != cur_new) {
                // should not happen, data inconsistent
                LOG(FATAL) << strings::Substitute(
                        "delvec inconsistent tablet:$0 rssid:$1 #old:$2 #add:$3 #new:$4 old_v:$5 "
                        "v:$6",
                        _tablet.tablet_id(), rssid, cur_old, cur_add, cur_new, old_del_vec->version(),
                        version.major_number());
            }
            if (VLOG_IS_ON(1)) {
                StringAppendF(&delvec_change_info, " %u:%zu(%ld)+%zu=%zu", rssid, cur_old, old_del_vec->version(),
                              cur_add, cur_new);
            }
            old_total_del += cur_old;
            new_del += cur_add;
            total_del += cur_new;
        }

        idx++;

        // Update the stats of affected rowsets.
        std::lock_guard lg(_rowset_stats_lock);
        auto iter = _rowset_stats.upper_bound(rssid);
        iter--;
        if (iter == _rowset_stats.end()) {
            string msg = strings::Substitute("inconsistent rowset_stats, rowset not found tablet=$0 rssid=$1 $2",
                                             _tablet.tablet_id(), rssid);
            DCHECK(false) << msg;
            LOG(ERROR) << msg;
        } else if (rssid >= iter->first + iter->second->num_segments) {
            string msg = strings::Substitute("inconsistent rowset_stats, tablet=$0 rssid=$1 >= $2", _tablet.tablet_id(),
                                             rssid, iter->first + iter->second->num_segments);
            DCHECK(false) << msg;
            LOG(ERROR) << msg;
        } else {
            iter->second->num_dels += new_delete.second.size();
            _calc_compaction_score(iter->second.get());
            DCHECK_LE(iter->second->num_dels, iter->second->num_rows);
        }
    }
    new_deletes.clear();
    StarRocksMetrics::instance()->update_del_vector_deletes_total.increment(total_del);
    StarRocksMetrics::instance()->update_del_vector_deletes_new.increment(new_del);
    int64_t t_delvec = MonotonicMillis();

    {
        std::lock_guard wl(_lock);
        FAIL_POINT_TRIGGER_EXECUTE(tablet_apply_tablet_drop, { _edit_version_infos.clear(); });
        if (_edit_version_infos.empty()) {
            string msg = strings::Substitute("tablet deleted when apply rowset commmit tablet: $0", tablet_id);
            failure_handler(msg, TStatusCode::OK, false);
            return apply_st;
        }
        // 4. write meta
        const auto& rowset_meta_pb = rowset->rowset_meta()->get_meta_pb_without_schema();
        // TODO reset tablet schema in rowset
        if (rowset_meta_pb.has_txn_meta()) {
            auto r = rowset->total_segment_data_size();
            if (r.ok()) {
                full_rowset_size = r.value();
                rowset->rowset_meta()->clear_txn_meta();
                rowset->rowset_meta()->set_total_row_size(full_row_size);
                rowset->rowset_meta()->set_total_disk_size(full_rowset_size);
                rowset->rowset_meta()->set_data_disk_size(full_rowset_size);
                rowset->set_schema(apply_tschema);
                rowset->rowset_meta()->set_tablet_schema(apply_tschema);
                (void)rowset->reload();
                RowsetMetaPB full_rowset_meta_pb;
                rowset->rowset_meta()->get_full_meta_pb(&full_rowset_meta_pb);
                st = TabletMetaManager::apply_rowset_commit(_tablet.data_dir(), tablet_id, _next_log_id, version,
                                                            new_del_vecs, *index_meta, enable_persistent_index,
                                                            &full_rowset_meta_pb);
            } else {
                st.update(r.status());
            }
        } else {
            st = TabletMetaManager::apply_rowset_commit(_tablet.data_dir(), tablet_id, _next_log_id, version,
                                                        new_del_vecs, *index_meta, enable_persistent_index, nullptr);
        }

        if (!st.ok()) {
            std::string msg = strings::Substitute("_apply_rowset_commit error: write meta failed: $0 $1",
                                                  st.to_string(), _debug_string(false));
            failure_handler(msg, st.code(), false);
            return apply_st;
        }
        // put delvec in cache
        TabletSegmentId tsid;
        tsid.tablet_id = tablet_id;
        for (auto& delvec_pair : new_del_vecs) {
            tsid.segment_id = delvec_pair.first;
            st = manager->set_cached_del_vec(tsid, delvec_pair.second);
            FAIL_POINT_TRIGGER_EXECUTE(tablet_apply_cache_del_vec_failed, {
                st = Status::InternalError("inject tablet_apply_cache_del_vec_failed");
                manager->clear_cached_del_vec({tsid});
            });
            if (!st.ok()) {
                std::string msg = strings::Substitute("_apply_rowset_commit error: set cached delvec failed: $0 $1",
                                                      st.to_string(), _debug_string(false));
                failure_handler(msg, st.code(), false);
                return apply_st;
            }
            // try to set empty dcg cache, for improving latency when reading
            (void)manager->set_cached_empty_delta_column_group(_tablet.data_dir()->get_meta(), tsid);
        }
        // 5. apply memory
        _next_log_id++;
        _apply_version_idx++;
        _apply_version_changed.notify_all();
    }

    {
        std::lock_guard lg(_rowset_stats_lock);
        auto iter = _rowset_stats.find(rowset_id);
        if (iter == _rowset_stats.end()) {
            string msg = strings::Substitute("inconsistent rowset_stats, rowset not found tablet=$0 rowsetid=$1",
                                             _tablet.tablet_id(), rowset_id);
            LOG(ERROR) << msg;
        } else {
            iter->second->byte_size = full_rowset_size;
            iter->second->row_size = full_row_size;
        }
    }

    st = index.on_commited();
    if (!st.ok()) {
        std::string msg = strings::Substitute("primary index on_commit failed: $0", st.to_string());
        failure_handler(msg, st.code(), false);
        return apply_st;
    }
    _pk_index_write_amp_score.store(PersistentIndex::major_compaction_score(*index_meta));

    // if `enable_persistent_index` of tablet is change(maybe changed by alter table)
    // we should try to remove the index_entry from cache
    // Otherwise index may be used for later commits, keep in cache
    if (enable_persistent_index ^ _tablet.get_enable_persistent_index()) {
        manager->index_cache().remove(index_entry);
    } else {
        manager->index_cache().release(index_entry);
    }
    _update_total_stats(version_info.rowsets, nullptr, nullptr);
    int64_t t_write = MonotonicMillis();

    size_t del_percent = _cur_total_rows == 0 ? 0 : (_cur_total_dels * 100) / _cur_total_rows;
<<<<<<< HEAD
    std::string msg_part1 = strings::Substitute(
            "apply_rowset_commit finish. tablet:$0 version:$1 txn_id: $2 total del/row:$3/$4 $5% rowset:$6 #seg:$7 ",
            tablet_id, version_info.version.to_string(), rowset->txn_id(), _cur_total_dels, _cur_total_rows,
            del_percent, rowset_id, rowset->num_segments());
    std::string msg_part2 = strings::Substitute("#op(upsert:$0 del:$1) #del:$2+$3=$4 #dv:$5", rowset->num_rows(),
                                                delete_op, old_total_del, new_del, total_del, ndelvec);
    std::string msg_part3 = strings::Substitute("duration:$0ms($1/$2/$3/$4)", t_write - t_start, t_apply - t_start,
                                                t_index - t_apply, t_delvec - t_index, t_write - t_delvec);

    bool is_slow = t_apply - t_start > config::apply_version_slow_log_sec * 1000;
    if (is_slow) {
        LOG(INFO) << msg_part1 << msg_part2 << msg_part3;
    } else {
        VLOG(1) << msg_part1 << msg_part2 << msg_part3;
    }
=======
    LOG(INFO) << "apply_rowset_commit finish. tablet:" << tablet_id << " version:" << version_info.version.to_string()
              << " txn_id: " << rowset->txn_id() << " total del/row:" << _cur_total_dels << "/" << _cur_total_rows
              << " " << del_percent << "% rowset:" << rowset_id << " #seg:" << rowset->num_segments()
              << " #op(upsert:" << rowset->num_rows() << " del:" << delete_op << ") #del:" << old_total_del << "+"
              << new_del << "=" << total_del << " #dv:" << ndelvec << " duration:" << t_write - t_start << "ms"
              << strings::Substitute("($0/$1/$2/$3)", t_apply - t_start, t_index - t_apply, t_delvec - t_index,
                                     t_write - t_delvec);
>>>>>>> a3f6d32b
    VLOG(2) << "rowset commit apply " << delvec_change_info << " " << _debug_string(true, true);
    return apply_st;
}

RowsetSharedPtr TabletUpdates::get_rowset(uint32_t rowset_id) {
    std::lock_guard<std::mutex> lg(_rowsets_lock);
    auto itr = _rowsets.find(rowset_id);
    if (itr == _rowsets.end()) {
        // TODO: _rowsets will act as a cache in the future
        // need to load rowset from rowsetdb, currently just return null
        return {};
    }
    return itr->second;
}

Status TabletUpdates::_wait_for_version(const EditVersion& version, int64_t timeout_ms,
                                        std::unique_lock<std::mutex>& ul, bool is_compaction) {
    if (_edit_version_infos.empty()) {
        string msg = strings::Substitute(
                "Tablet is deleted, perhaps this table is doing schema change, or it has already been deleted. "
                "_wait_for_version tablet:$0",
                _tablet.tablet_id());
        LOG(WARNING) << msg;
        return Status::InternalError(msg);
    }
    if (!(_edit_version_infos[_apply_version_idx]->version < version)) {
        return Status::OK();
    }
    int64_t wait_start = MonotonicMillis();
    while (true) {
        if (_apply_stopped) {
            return Status::InternalError(
                    strings::Substitute("wait_for_version version:$0 failed: apply stopped, tablet "
                                        "might have been dropped due to certain reasons and you can retry. $1",
                                        version.to_string(), _debug_string(false, true)));
        }
        _apply_version_changed.wait_for(ul, std::chrono::seconds(2));
        if (_error) {
            break;
        }
        int64_t now = MonotonicMillis();
        if (!(_edit_version_infos[_apply_version_idx]->version < version)) {
            if (now - wait_start > 3000) {
                std::string msg = strings::Substitute("wait_for_version slow($0ms) version:$1 $2", now - wait_start,
                                                      version.to_string(), _debug_string(false, true));
                LOG_IF(WARNING, !is_compaction) << msg;
            }
            break;
        }
        if (_edit_version_infos.back()->version < version &&
            (_pending_commits.empty() || _pending_commits.rbegin()->first < version.major_number())) {
            string msg = strings::Substitute("wait_for_version failed version:$0 $1", version.to_string(),
                                             _debug_string(false, true));
            LOG(WARNING) << msg;
            return Status::InternalError(msg);
        }
        if (now - wait_start > timeout_ms) {
            string msg = strings::Substitute("wait_for_version timeout($0ms) version:$1 $2", now - wait_start,
                                             version.to_string(), _debug_string(false, true));
            LOG_IF(WARNING, !is_compaction) << msg;
            return Status::TimedOut(msg);
        }
    }
    return Status::OK();
}

Status TabletUpdates::_do_update(uint32_t rowset_id, int32_t upsert_idx, int32_t condition_column, int64_t read_version,
                                 const std::vector<ColumnUniquePtr>& upserts, PrimaryIndex& index, int64_t tablet_id,
                                 DeletesMap* new_deletes, const TabletSchemaCSPtr& tablet_schema) {
    if (condition_column >= 0) {
        auto tablet_column = tablet_schema->column(condition_column);
        std::vector<uint32_t> read_column_ids;
        read_column_ids.push_back(condition_column);

        std::vector<uint64_t> old_rowids(upserts[upsert_idx]->size());
        RETURN_IF_ERROR(index.get(*upserts[upsert_idx], &old_rowids));
        bool non_old_value = std::all_of(old_rowids.begin(), old_rowids.end(), [](int id) { return -1 == id; });
        if (!non_old_value) {
            std::map<uint32_t, std::vector<uint32_t>> old_rowids_by_rssid;
            size_t num_default = 0;
            vector<uint32_t> idxes;
            RowsetUpdateState::plan_read_by_rssid(old_rowids, &num_default, &old_rowids_by_rssid, &idxes);
            std::vector<std::unique_ptr<Column>> old_columns(1);
            auto old_unordered_column =
                    ChunkHelper::column_from_field_type(tablet_column.type(), tablet_column.is_nullable());
            old_columns[0] = old_unordered_column->clone_empty();
            RETURN_IF_ERROR(get_column_values(read_column_ids, read_version, num_default > 0, old_rowids_by_rssid,
                                              &old_columns, nullptr, tablet_schema));
            auto old_column = ChunkHelper::column_from_field_type(tablet_column.type(), tablet_column.is_nullable());
            old_column->append_selective(*old_columns[0], idxes.data(), 0, idxes.size());

            std::map<uint32_t, std::vector<uint32_t>> new_rowids_by_rssid;
            std::vector<uint32_t> rowids;
            for (int j = 0; j < upserts[upsert_idx]->size(); ++j) {
                rowids.push_back(j);
            }
            new_rowids_by_rssid[rowset_id + upsert_idx] = rowids;
            std::vector<std::unique_ptr<Column>> new_columns(1);
            auto new_column = ChunkHelper::column_from_field_type(tablet_column.type(), tablet_column.is_nullable());
            new_columns[0] = new_column->clone_empty();
            RETURN_IF_ERROR(get_column_values(read_column_ids, read_version, false, new_rowids_by_rssid, &new_columns,
                                              nullptr, tablet_schema));

            int idx_begin = 0;
            int upsert_idx_step = 0;
            for (int j = 0; j < old_column->size(); ++j) {
                if (num_default > 0 && idxes[j] == 0) {
                    // plan_read_by_rssid will return idx with 0 if we have default value
                    upsert_idx_step++;
                } else {
                    int r = old_column->compare_at(j, j, *new_columns[0].get(), -1);
                    if (r > 0) {
                        RETURN_IF_ERROR(index.upsert(rowset_id + upsert_idx, 0, *upserts[upsert_idx], idx_begin,
                                                     idx_begin + upsert_idx_step, new_deletes));

                        idx_begin = j + 1;
                        upsert_idx_step = 0;

                        // Update delete vector of current segment which is being applied
                        (*new_deletes)[rowset_id + upsert_idx].push_back(j);
                    } else {
                        upsert_idx_step++;
                    }
                }
            }

            if (idx_begin < old_column->size()) {
                RETURN_IF_ERROR(index.upsert(rowset_id + upsert_idx, 0, *upserts[upsert_idx], idx_begin,
                                             idx_begin + upsert_idx_step, new_deletes));
            }
        } else {
            RETURN_IF_ERROR(index.upsert(rowset_id + upsert_idx, 0, *upserts[upsert_idx], new_deletes));
        }
    } else {
        std::unique_ptr<IOStat> iostat = std::make_unique<IOStat>();
        MonotonicStopWatch watch;
        watch.start();
        RETURN_IF_ERROR(index.upsert(rowset_id + upsert_idx, 0, *upserts[upsert_idx], new_deletes, iostat.get()));
        VLOG(2) << "primary index upsert tid: " << tablet_id << ", cost: " << watch.elapsed_time() << ", "
                << iostat->print_str();
    }

    return Status::OK();
}

Status TabletUpdates::_do_compaction(std::unique_ptr<CompactionInfo>* pinfo) {
    auto scope = IOProfiler::scope(IOProfiler::TAG_COMPACTION, _tablet.tablet_id());
    int64_t input_rowsets_size = 0;
    int64_t input_row_num = 0;
    size_t num_segments = 0;
    auto info = (*pinfo).get();
    vector<RowsetSharedPtr> input_rowsets(info->inputs.size());
    {
        std::lock_guard<std::mutex> lg(_rowsets_lock);
        for (size_t i = 0; i < info->inputs.size(); i++) {
            auto itr = _rowsets.find(info->inputs[i]);
            if (itr == _rowsets.end()) {
                // rowset should exists
                string msg = strings::Substitute("_do_compaction rowset $0 should exists $1", info->inputs[i],
                                                 _debug_string(false));
                LOG(ERROR) << msg;
                _set_error(msg);
                return Status::InternalError(msg);
            } else {
                input_rowsets[i] = itr->second;
                input_rowsets_size += input_rowsets[i]->data_disk_size();
                input_row_num += input_rowsets[i]->num_rows();
                num_segments += input_rowsets[i]->num_segments();
            }
        }
    }

    auto cur_tablet_schema = CompactionUtils::rowset_with_max_schema_version(input_rowsets)->schema();
    CompactionAlgorithm algorithm = CompactionUtils::choose_compaction_algorithm(
            cur_tablet_schema->num_columns(), config::vertical_compaction_max_columns_per_group, num_segments);

    RowsetWriterContext context;
    context.rowset_id = StorageEngine::instance()->next_rowset_id();
    context.tablet_uid = _tablet.tablet_uid();
    context.tablet_id = _tablet.tablet_id();
    context.partition_id = _tablet.partition_id();
    context.tablet_schema_hash = _tablet.schema_hash();
    context.rowset_path_prefix = _tablet.schema_hash_path();
    context.tablet_schema = cur_tablet_schema;
    context.rowset_state = COMMITTED;
    context.segments_overlap = NONOVERLAPPING;
    context.max_rows_per_segment =
            CompactionUtils::get_segment_max_rows(config::max_segment_file_size, input_row_num, input_rowsets_size);
    context.writer_type =
            (algorithm == VERTICAL_COMPACTION ? RowsetWriterType::kVertical : RowsetWriterType::kHorizontal);
    context.is_pk_compaction = true;
    context.is_compaction = true;
    std::unique_ptr<RowsetWriter> rowset_writer;
    Status st = RowsetFactory::create_rowset_writer(context, &rowset_writer);
    if (!st.ok()) {
        std::stringstream ss;
        ss << "Fail to create rowset writer err=" << st << " " << debug_string();
        LOG(WARNING) << ss.str();
        return Status::InternalError(ss.str());
    }
    MergeConfig cfg;
    cfg.algorithm = algorithm;

    // compaction task maybe failed if tablet is deleted
    st = compaction_merge_rowsets(_tablet, info->start_version.major_number(), input_rowsets, rowset_writer.get(), cfg,
                                  cur_tablet_schema);
    if (!st.ok()) {
        if (_tablet.tablet_state() == TABLET_SHUTDOWN) {
            std::string msg = strings::Substitute(
                    "Tablet {} is under TABLET_SHUTDOWN, perhaps it is deleted during "
                    "compaction. And this could be the reason of the compaction failure",
                    _tablet.tablet_id());
            LOG(WARNING) << msg << ", compaction status:" << st;
        }
        return st;
    }
    auto output_rowset = rowset_writer->build();
    if (!output_rowset.ok()) return output_rowset.status();
    if (config::enable_rowset_verify) {
        auto st = (*output_rowset)->verify();
        if (!st.ok()) {
            st = st.clone_and_append(
                    strings::Substitute("compaction tablet:$0 #input:$1", _tablet.tablet_id(), input_rowsets.size()));
            LOG(WARNING) << st.message();
            return st;
        }
    }
    // 4. commit compaction
    EditVersion version;
    RETURN_IF_ERROR(_commit_compaction(pinfo, *output_rowset, &version));
    {
        // already committed, so we can ignore timeout error here
        std::unique_lock<std::mutex> ul(_lock);
        RETURN_IF_ERROR(_wait_for_version(version, 120000, ul, true));
    }
    // Release metadata memory after rowsets have been compacted.
    Rowset::close_rowsets(input_rowsets);
    return Status::OK();
}

// We need this function to detect the conflict between column mode partial update, and compaction,
// E.g: if there are two rowsets(rowset-1, rowset-2) in tablet, current version is (2.0),
// and rowset-1 has just been partial update in column mode. and apply in version(3.0).
// But at the same time, compaction is happening, compact (rowset-1, rowset-2) into (rowset-3), but the start version is (2.0),
// at last, we will commit this compaction in version (3.1). But this compaction will miss the partial update.
// So we need `_check_conflict_with_partial_update` to detect this conflict and cancel this compaction.
Status TabletUpdates::_check_conflict_with_partial_update(CompactionInfo* info) {
    // check edit version info from latest to info->start_version
    for (auto i = _edit_version_infos.rbegin(); i != _edit_version_infos.rend() && info->start_version < (*i)->version;
         i++) {
        // check if need to cancel this compaction
        bool need_cancel = false;
        if ((*i)->deltas.size() == 0) {
            // meet full clone
            need_cancel = false;
        } else {
            uint32_t rowset_id = (*i)->deltas[0];
            RowsetSharedPtr rowset = get_rowset(rowset_id);
            if (rowset->is_column_mode_partial_update()) {
                need_cancel = true;
            }
        }

        if (need_cancel) {
            std::string msg = strings::Substitute(
                    "compaction conflict with partial update failed, tabletid:$0 ver:$1-$2", _tablet.tablet_id(),
                    info->start_version.major_number(), (*i)->version.major_number());
            LOG(WARNING) << msg;
            _compaction_state.reset();
            return Status::Cancelled(msg);
        }
    }
    return Status::OK();
}

Status TabletUpdates::_commit_compaction(std::unique_ptr<CompactionInfo>* pinfo, const RowsetSharedPtr& rowset,
                                         EditVersion* commit_version) {
    auto span = Tracer::Instance().start_trace_tablet("commit_compaction", _tablet.tablet_id());
    auto scoped_span = trace::Scope(span);
    _compaction_state = std::make_unique<CompactionState>();
    if (!config::enable_light_pk_compaction_publish) {
        // Skip load compaction state when enable light pk compaction
        auto status = _compaction_state->load(rowset.get());
        if (!status.ok()) {
            _compaction_state.reset();
            std::string msg = strings::Substitute("_commit_compaction error: load compaction state failed: $0 $1",
                                                  status.to_string(), debug_string());
            LOG(WARNING) << msg;
            return status;
        }
    }
    std::lock_guard wl(_lock);
    if (_edit_version_infos.empty()) {
        string msg = strings::Substitute("tablet deleted when commit_compaction tablet:$0", _tablet.tablet_id());
        LOG(WARNING) << msg;
        return Status::InternalError(msg);
    }
    EditVersionMetaPB edit;
    auto lastv = _edit_version_infos.back().get();
    // handle conflict between column mode partial update
    RETURN_IF_ERROR(_check_conflict_with_partial_update((*pinfo).get()));
    auto edit_version_pb = edit.mutable_version();
    edit_version_pb->set_major_number(lastv->version.major_number());
    edit_version_pb->set_minor_number(lastv->version.minor_number() + 1);
    int64_t creation_time = time(nullptr);
    edit.set_creation_time(creation_time);
    uint32_t rowsetid = _next_rowset_id;
    const auto& inputs = (*pinfo)->inputs;
    const uint32_t max_compact_input_rowset_id = *std::max_element(inputs.begin(), inputs.end());
    const auto& ors = _edit_version_infos.back()->rowsets;
    for (auto rowset_id : inputs) {
        if (std::find(ors.begin(), ors.end(), rowset_id) == ors.end()) {
            // This may happen after a full clone.
            _compaction_state.reset();
            auto msg = strings::Substitute("compaction input rowset($0) not found $1", rowset_id,
                                           _debug_string(false, false));
            LOG(WARNING) << msg;
            return Status::Cancelled(msg);
        }
    }
    RETURN_ERROR_IF_FALSE(inputs.size() <= ors.size(),
                          strings::Substitute("compaction input size($0) > rowset size($1) tablet:$2", inputs.size(),
                                              ors.size(), _tablet.tablet_id()));
    std::vector<uint32_t> nrs = modify(ors, &rowsetid, &rowsetid + 1, inputs.begin(), inputs.end());
    if (nrs.size() <= 16) {
        // full copy
        repeated_field_add(edit.mutable_rowsets(), nrs.begin(), nrs.end());
    } else {
        // incremental
        repeated_field_add(edit.mutable_rowsets_del(), inputs.begin(), inputs.end());
        edit.add_rowsets_add(rowsetid);
    }
    // set compaction info
    auto compactionPB = edit.mutable_compaction();
    auto start_version = compactionPB->mutable_start_version();
    start_version->set_major_number((*pinfo)->start_version.major_number());
    start_version->set_minor_number((*pinfo)->start_version.minor_number());
    repeated_field_add(compactionPB->mutable_inputs(), inputs.begin(), inputs.end());
    compactionPB->add_outputs(rowsetid);

    // set rowsetid add
    uint32_t rowsetid_add = std::max(1U, (uint32_t)rowset->num_segments());
    edit.set_rowsetid_add(rowsetid_add);

    // TODO: is rollback modification of rowset meta required if commit failed?
    rowset->make_commit(edit_version_pb->major_number(), rowsetid, max_compact_input_rowset_id);
    RowsetMetaPB rowset_meta;
    rowset->rowset_meta()->get_full_meta_pb(&rowset_meta);

    // TODO(cbl): impl and use TabletMetaManager::compaction commit
    auto st = TabletMetaManager::rowset_commit(_tablet.data_dir(), _tablet.tablet_id(), _next_log_id, &edit,
                                               rowset_meta, string());
    if (!st.ok()) {
        _compaction_state.reset();
        LOG(WARNING) << "compaction commit failed: " << st << " " << _debug_string(false, false);
        return st;
    }
    // apply in-memory state after commit success
    (*pinfo)->output = rowsetid;
    _next_log_id++;
    _next_rowset_id += rowsetid_add;
    std::unique_ptr<EditVersionInfo> edit_version_info = std::make_unique<EditVersionInfo>();
    edit_version_info->version = EditVersion(edit_version_pb->major_number(), edit_version_pb->minor_number());
    edit_version_info->creation_time = creation_time;
    edit_version_info->rowsets.swap(nrs);
    edit_version_info->compaction.swap(*pinfo);
    _edit_version_infos.emplace_back(std::move(edit_version_info));
    _check_creation_time_increasing();
    auto edit_version_info_ptr = _edit_version_infos.back().get();
    {
        std::lock_guard<std::mutex> lg(_rowsets_lock);
        _rowsets[rowsetid] = rowset;
    }
    {
        auto rowset_stats = std::make_unique<RowsetStats>();
        rowset_stats->num_segments = rowset->num_segments();
        rowset_stats->num_rows = rowset->num_rows();
        rowset_stats->num_dels = 0;
        rowset_stats->byte_size = rowset->data_disk_size();
        rowset_stats->partial_update_by_column = false;
        _calc_compaction_score(rowset_stats.get());

        std::lock_guard lg(_rowset_stats_lock);
        _rowset_stats.emplace(rowsetid, std::move(rowset_stats));
    }
<<<<<<< HEAD
    VLOG(1) << "commit compaction tablet:" << _tablet.tablet_id()
            << " version:" << edit_version_info_ptr->version.to_string() << " rowset:" << rowsetid
            << " #seg:" << rowset->num_segments() << " #row:" << rowset->num_rows()
            << " size:" << PrettyPrinter::print(rowset->data_disk_size(), TUnit::BYTES)
            << " #pending:" << _pending_commits.size()
            << " state_memory:" << PrettyPrinter::print(_compaction_state->memory_usage(), TUnit::BYTES);
=======
    LOG(INFO) << "commit compaction tablet:" << _tablet.tablet_id()
              << " version:" << edit_version_info_ptr->version.to_string() << " rowset:" << rowsetid
              << " #seg:" << rowset->num_segments() << " #row:" << rowset->num_rows()
              << " size:" << PrettyPrinter::print(rowset->data_disk_size(), TUnit::BYTES)
              << " #pending:" << _pending_commits.size()
              << " state_memory:" << PrettyPrinter::print(_compaction_state->memory_usage(), TUnit::BYTES);
>>>>>>> a3f6d32b
    VLOG(2) << "update compaction commit " << _debug_string(false, true);
    _check_for_apply();
    *commit_version = edit_version_info_ptr->version;
    span->SetAttribute("version", commit_version->to_string());
    return Status::OK();
}

bool TabletUpdates::_use_light_apply_compaction(Rowset* rowset) {
    // Is config enable ?
    if (!config::enable_light_pk_compaction_publish) {
        return false;
    }
    // Is rows mapper file exist?
    return fs::path_exist(local_rows_mapper_filename(&_tablet, rowset->rowset_id_str()));
}

Status TabletUpdates::_light_apply_compaction_commit(const EditVersion& version, Rowset* output_rowset,
                                                     PrimaryIndex* index, size_t* total_deletes, size_t* total_rows,
                                                     vector<std::pair<uint32_t, DelVectorPtr>>* delvecs) {
    *total_rows = output_rowset->num_rows();
    auto resolver = std::make_unique<LocalPrimaryKeyCompactionConflictResolver>(
            &_tablet, output_rowset, index,
            // use new version's major version as base version,
            // that's because local table's compaction won't increase major version,
            // so base version's major version is same as new version's major version.
            version.major_number(), version.major_number(), total_deletes, delvecs);
    return resolver->execute();
}

Status TabletUpdates::_apply_compaction_commit(const EditVersionInfo& version_info) {
    CHECK_MEM_LIMIT("TabletUpdates::_apply_compaction_commit");
    const uint32_t rowset_id = version_info.compaction->output;
    Rowset* output_rowset = get_rowset(rowset_id).get();
    Status apply_st;
    // If `use_light_apply_compaction` is true, we don't need compaction state to generate delvec.
    const bool use_light_apply_compaction = _use_light_apply_compaction(output_rowset);
    auto scope = IOProfiler::scope(IOProfiler::TAG_COMPACTION, _tablet.tablet_id());
    DeferOp defer([&]() { _compaction_running = false; });
    auto scoped_span = trace::Scope(Tracer::Instance().start_trace_tablet("apply_compaction", _tablet.tablet_id()));
    // NOTE: after commit, apply must success or fatal crash
    auto info = version_info.compaction.get();
    DCHECK(info != nullptr) << "compaction info empty";
    // if compaction_state == null, it must be the case that BE restarted
    // need to rebuild/load state from disk
    if (!_compaction_state) {
        _compaction_state = std::make_unique<CompactionState>();
    }
    auto failure_handler = [&](const std::string& msg, TStatusCode::type code) {
        _compaction_state.reset();
        LOG(ERROR) << msg;
        Status tmp(code, msg);
        apply_st = tmp;
    };
    int64_t t_start = MonotonicMillis();
    auto manager = StorageEngine::instance()->update_manager();
    auto tablet_id = _tablet.tablet_id();
    auto& version = version_info.version;
    // 1. load index
    std::lock_guard lg(_index_lock);
    auto index_entry = manager->index_cache().get_or_create(tablet_id);
    index_entry->update_expire_time(MonotonicMillis() + manager->get_index_cache_expire_ms(_tablet));
    auto& index = index_entry->value();

    Status st;
    google::protobuf::Arena arena;
    auto* index_meta = google::protobuf::Arena::CreateMessage<PersistentIndexMetaPB>(&arena);

    bool rebuild_index = (version_info.rowsets.size() == 1 && config::enable_pindex_rebuild_in_compaction);
    // only one output rowset, compaction pick all rowsets, so we can skip pindex read and rebuild index
    if (rebuild_index) {
        st = index.reset(&_tablet, version_info.version, index_meta);
    } else {
        st = index.load(&_tablet);
    }
    FAIL_POINT_TRIGGER_EXECUTE(tablet_apply_load_index_failed,
                               { st = Status::InternalError("inject tablet_apply_load_index_failed"); });
    if (!st.ok()) {
        std::string msg = strings::Substitute("_apply_compaction_commit error: load primary index failed: $0 $1",
                                              st.to_string(), debug_string());
        failure_handler(msg, st.code());
        return apply_st;
    }

    // `enable_persistent_index` of tablet maybe change by alter, we should get `enable_persistent_index` from index to
    // avoid inconsistency between persistent index file and PersistentIndexMeta
    bool enable_persistent_index = index.enable_persistent_index();
    // release or remove index entry when function end
    DeferOp index_defer([&]() {
        index.reset_cancel_major_compaction();
        if (enable_persistent_index ^ _tablet.get_enable_persistent_index()) {
            manager->index_cache().remove(index_entry);
        } else {
            manager->index_cache().release(index_entry);
        }
    });
    if (enable_persistent_index && !rebuild_index) {
        st = TabletMetaManager::get_persistent_index_meta(_tablet.data_dir(), tablet_id, index_meta);
        FAIL_POINT_TRIGGER_EXECUTE(tablet_apply_get_pindex_meta_failed,
                                   { st = Status::InternalError("inject tablet_apply_get_pindex_meta_failed"); });
        if (!st.ok() && !st.is_not_found()) {
            std::string msg = strings::Substitute("get persistent index meta failed: $0 $1", st.to_string(),
                                                  _debug_string(false, true));
            failure_handler(msg, st.code());
            return apply_st;
        }
    }

    FAIL_POINT_TRIGGER_EXECUTE(tablet_apply_rowset_not_found, { output_rowset = nullptr; });
    manager->index_cache().update_object_size(index_entry, index.memory_usage());
    if (output_rowset == nullptr) {
        string msg = strings::Substitute("_apply_compaction_commit rowset not found tablet=$0 rowset=$1",
                                         _tablet.tablet_id(), rowset_id);
        failure_handler(msg, TStatusCode::NOT_FOUND);
        return apply_st;
    }
    if (!use_light_apply_compaction) {
        st = _compaction_state->load(output_rowset);
        FAIL_POINT_TRIGGER_EXECUTE(tablet_apply_load_compaction_state_failed,
                                   { st = Status::InternalError("inject tablet_apply_load_compaction_state_failed"); });
        if (!st.ok()) {
            std::string msg = strings::Substitute("_apply_compaction_commit error: load compaction state failed: $0 $1",
                                                  st.to_string(), debug_string());
            failure_handler(msg, st.code());
            return apply_st;
        }
    }
    st = index.prepare(version, 0);
    FAIL_POINT_TRIGGER_EXECUTE(tablet_apply_index_prepare_failed,
                               { st = Status::InternalError("inject tablet_apply_load_index_failed"); });
    if (!st.ok()) {
        std::string msg = strings::Substitute("_apply_compaction_commit error: index prepare failed: $0 $1",
                                              st.to_string(), debug_string());
        failure_handler(msg, st.code());
        return apply_st;
    }
    int64_t t_load = MonotonicMillis();
    // 2. iterator new rowset's pks, update primary index, generate delvec
    size_t total_deletes = 0;
    size_t total_rows = 0;
    vector<std::pair<uint32_t, DelVectorPtr>> delvecs;
    vector<uint32_t> tmp_deletes;
    uint32_t max_rowset_id = 0;
    uint32_t max_src_rssid = 0;

    if (!use_light_apply_compaction) {
        // Since value stored in info->inputs of CompactInfo is rowset id
        // we should get the real max rssid here by segment number
        max_rowset_id = *std::max_element(info->inputs.begin(), info->inputs.end());
        Rowset* rowset = get_rowset(max_rowset_id).get();
        if (rowset == nullptr) {
            failure_handler(strings::Substitute("_apply_compaction_commit rowset not found tablet=$0 rowset=$1",
                                                _tablet.tablet_id(), max_rowset_id),
                            TStatusCode::NOT_FOUND);
            return apply_st;
        }
        max_src_rssid = max_rowset_id + rowset->num_segments() - 1;

        for (size_t i = 0; i < _compaction_state->pk_cols.size(); i++) {
            st = _compaction_state->load_segments(output_rowset, i);
            FAIL_POINT_TRIGGER_EXECUTE(tablet_apply_load_segments_failed,
                                       { st = Status::InternalError("inject tablet_apply_load_segments_failed"); });
            if (!st.ok()) {
                failure_handler(
                        strings::Substitute("_apply_compaction_commit error: load compaction state failed: $0 $1",
                                            st.to_string(), debug_string()),
                        st.code());
                return apply_st;
            }
            auto& pk_col = _compaction_state->pk_cols[i];
            total_rows += pk_col->size();
            uint32_t rssid = rowset_id + i;
            tmp_deletes.clear();
            if (rebuild_index) {
                st = index.insert(rssid, 0, *pk_col);
                FAIL_POINT_TRIGGER_EXECUTE(tablet_apply_index_upsert_failed,
                                           { st = Status::InternalError("inject tablet_apply_index_upsert_failed"); });
                if (!st.ok()) {
                    failure_handler(strings::Substitute("_apply_compaction_commit error: index isnert failed: $0 $1",
                                                        st.to_string(), debug_string()),
                                    st.code());
                    return apply_st;
                }
            } else {
                // replace will not grow hashtable, so don't need to check memory limit
                st = index.try_replace(rssid, 0, *pk_col, max_src_rssid, &tmp_deletes);
                FAIL_POINT_TRIGGER_EXECUTE(tablet_apply_index_replace_failed,
                                           { st = Status::InternalError("inject tablet_apply_index_replace_failed"); });
                if (!st.ok()) {
                    failure_handler(
                            strings::Substitute("_apply_compaction_commit error: index try replace failed: $0 $1",
                                                st.to_string(), debug_string()),
                            st.code());
                    return apply_st;
                }
            }
            manager->index_cache().update_object_size(index_entry, index.memory_usage());
            DelVectorPtr dv = std::make_shared<DelVector>();
            if (tmp_deletes.empty()) {
                dv->init(version.major_number(), nullptr, 0);
            } else {
                dv->init(version.major_number(), tmp_deletes.data(), tmp_deletes.size());
                total_deletes += tmp_deletes.size();
            }
            delvecs.emplace_back(rssid, dv);
            _compaction_state->release_segment(i);
        }
        // release memory
        _compaction_state.reset();
    } else {
        // use light compaction apply stagety
        st = _light_apply_compaction_commit(version_info.version, output_rowset, &index, &total_deletes, &total_rows,
                                            &delvecs);
        if (!st.ok()) {
            failure_handler(
                    strings::Substitute("_light_apply_compaction_commit error: $0 $1", st.to_string(), debug_string()),
                    st.code());
            return apply_st;
        }
        manager->index_cache().update_object_size(index_entry, index.memory_usage());
    }
    int64_t t_index_delvec = MonotonicMillis();

    st = index.commit(index_meta);
    FAIL_POINT_TRIGGER_EXECUTE(tablet_apply_index_commit_failed,
                               { st = Status::InternalError("inject tablet_apply_index_commit_failed"); });
    if (!st.ok()) {
        std::string msg =
                strings::Substitute("primary index commit failed: $0 $1", st.to_string(), _debug_string(false, true));
        failure_handler(msg, st.code());
        return apply_st;
    }
    manager->index_cache().update_object_size(index_entry, index.memory_usage());

    // NOTE:
    // If the apply fails at the following stages, an intolerable error must be returned right now.
    // Because the metadata may have already been persisted.
    // If you need to return a tolerable error, please make sure the following:
    //   1. The latest meta should be roll back.
    //   2. The del_vec cache maybe invalid, maybe clear cache is necessary.
    {
        std::lock_guard wl(_lock);
        if (_edit_version_infos.empty()) {
            LOG(WARNING) << "tablet deleted when apply compaction tablet:" << tablet_id;
            return Status::OK();
        }
        // 3. write meta
        st = TabletMetaManager::apply_rowset_commit(_tablet.data_dir(), tablet_id, _next_log_id, version_info.version,
                                                    delvecs, *index_meta, enable_persistent_index, nullptr);
        if (!st.ok()) {
            std::string msg = strings::Substitute("_apply_compaction_commit error: write meta failed: $0 $1",
                                                  st.to_string(), _debug_string(false));
            failure_handler(msg, st.code());
            return apply_st;
        }
        // 4. put delvec in cache
        TabletSegmentId tsid;
        tsid.tablet_id = _tablet.tablet_id();
        for (auto& delvec_pair : delvecs) {
            tsid.segment_id = delvec_pair.first;
            st = manager->set_cached_del_vec(tsid, delvec_pair.second);
            FAIL_POINT_TRIGGER_EXECUTE(tablet_apply_cache_del_vec_failed, {
                st = Status::InternalError("inject tablet_apply_cache_del_vec_failed");
                manager->clear_cached_del_vec({tsid});
            });
            if (!st.ok()) {
                std::string msg = strings::Substitute("_apply_compaction_commit error: set cached delvec failed: $0 $1",
                                                      st.to_string(), _debug_string(false));
                failure_handler(msg, st.code());
                return apply_st;
            }
            // try to set empty dcg cache, for improving latency when reading
            (void)manager->set_cached_empty_delta_column_group(_tablet.data_dir()->get_meta(), tsid);
        }
        // 5. apply memory
        _next_log_id++;
        _apply_version_idx++;
        _apply_version_changed.notify_all();
    }

    st = index.on_commited();
    if (!st.ok()) {
        std::string msg = strings::Substitute("primary index on_commit failed: $0", st.to_string());
        failure_handler(msg, st.code());
        return apply_st;
    }
    _pk_index_write_amp_score.store(PersistentIndex::major_compaction_score(*index_meta));

    {
        // Update the stats of affected rowsets.
        std::lock_guard lg(_rowset_stats_lock);
        auto iter = _rowset_stats.find(rowset_id);
        if (iter == _rowset_stats.end()) {
            string msg = strings::Substitute("inconsistent rowset_stats, rowset not found tablet=$0 rowsetid=$1",
                                             _tablet.tablet_id(), rowset_id);
            DCHECK(false) << msg;
            LOG(ERROR) << msg;
        } else {
            DCHECK_EQ(iter->second->num_dels, 0);
            iter->second->num_dels += total_deletes;
            _calc_compaction_score(iter->second.get());
            DCHECK_EQ(iter->second->num_dels, _get_rowset_num_deletes(rowset_id));
            DCHECK_EQ(iter->second->num_rows, total_rows);
            DCHECK_LE(iter->second->num_dels, iter->second->num_rows);
        }
    }
    size_t row_before = 0;
    size_t row_after = 0;
    _update_total_stats(version_info.rowsets, &row_before, &row_after);
    int64_t t_write = MonotonicMillis();
    size_t del_percent = _cur_total_rows == 0 ? 0 : (_cur_total_dels * 100) / _cur_total_rows;
<<<<<<< HEAD

    std::string msg_part1 = strings::Substitute(
            "apply_compaction_commit finish tablet:$0 version:$1 total del/row:$2/$3 $4% rowset:$5 #row:$6 ", tablet_id,
            version_info.version.to_string(), _cur_total_dels, _cur_total_rows, del_percent, rowset_id, total_rows);

    std::string msg_part2 =
            strings::Substitute("#del:$0 #delvec:$1 duration:$2ms($3/$4/$5)", total_deletes, delvecs.size(),
                                t_write - t_start, t_load - t_start, t_index_delvec - t_load, t_write - t_index_delvec);
    bool is_slow = t_write - t_start > (config::apply_version_slow_log_sec * 2) * 1000;
    if (is_slow) {
        LOG(INFO) << msg_part1 << msg_part2;
    } else {
        VLOG(1) << msg_part1 << msg_part2;
    }
=======
    LOG(INFO) << "apply_compaction_commit finish tablet:" << tablet_id
              << " version:" << version_info.version.to_string() << " total del/row:" << _cur_total_dels << "/"
              << _cur_total_rows << " " << del_percent << "%"
              << " rowset:" << rowset_id << " #row:" << total_rows << " #del:" << total_deletes
              << " #delvec:" << delvecs.size() << " duration:" << t_write - t_start << "ms"
              << strings::Substitute("($0/$1/$2)", t_load - t_start, t_index_delvec - t_load, t_write - t_index_delvec);
>>>>>>> a3f6d32b
    VLOG(2) << "update compaction apply " << _debug_string(true, true);
    if (row_before != row_after) {
        auto st = output_rowset->verify();
        string msg = strings::Substitute(
                "actual row size changed after compaction $0 -> $1 inputs:$2 output:$3 max_rowset_id:$4 "
                "max_src_rssid:$5 $6 $7",
                row_before, row_after, PrettyPrinter::print_unique_int_list_range(info->inputs), rowset_id,
                max_rowset_id, max_src_rssid, _debug_compaction_stats(info->inputs, rowset_id),
                st.ok() ? "" : st.message());
        LOG(ERROR) << msg << debug_string();
        _set_error(msg + _debug_version_info(true));
        DCHECK(st.ok()) << msg;
    }
    return apply_st;
}

std::string TabletUpdates::_debug_compaction_stats(const std::vector<uint32_t>& input_rowsets,
                                                   const uint32_t output_rowset) {
    std::stringstream ss;
    std::lock_guard lg(_rowset_stats_lock);
    ss << "inputs:";
    for (auto rowset_id : input_rowsets) {
        auto iter = _rowset_stats.find(rowset_id);
        if (iter == _rowset_stats.end()) {
            ss << rowset_id << ":"
               << "NA";
        } else {
            ss << rowset_id << ":" << iter->second->num_dels << "/" << iter->second->num_rows;
        }
        ss << " ";
    }
    ss << "output:";
    auto iter = _rowset_stats.find(output_rowset);
    if (iter == _rowset_stats.end()) {
        ss << output_rowset << ":"
           << "NA";
    } else {
        ss << output_rowset << ":" << iter->second->num_dels << "/" << iter->second->num_rows;
    }
    auto rs = get_rowset(output_rowset);
    if (rs) {
        ss << " " << rs->unique_id();
    }
    return ss.str();
}

void TabletUpdates::to_updates_pb(TabletUpdatesPB* updates_pb) const {
    std::lock_guard rl(_lock);
    _to_updates_pb_unlocked(updates_pb);
}

bool TabletUpdates::check_rowset_id(const RowsetId& rowset_id) const {
    // TODO(cbl): optimization: check multiple rowset_ids at once
    {
        std::lock_guard l(_rowsets_lock);
        for (const auto& [id, rowset] : _rowsets) {
            if (rowset->rowset_id() == rowset_id) {
                return true;
            }
        }
    }
    {
        std::lock_guard rl(_lock);
        for (auto& pending_commit : _pending_commits) {
            if (pending_commit.second->rowset_id() == rowset_id) {
                return true;
            }
        }
    }
    return false;
}

Status TabletUpdates::generate_pk_dump_if_in_error_state() {
    if (_error) {
        // generate pk dump
        static int64_t last_generate_time = 0;
        if (UnixSeconds() - last_generate_time > config::pk_dump_interval_seconds) {
            last_generate_time = UnixSeconds();
            PrimaryKeyDump pkd(&_tablet);
            if (pkd.dump_file_exist().ok()) {
                // dump file already exist, skip it.
                return Status::OK();
            }
            auto st = pkd.dump();
            if (!st.ok()) {
                LOG(ERROR) << "tablet " << _tablet.tablet_id() << " generate pk dump fail, st : " << st;
                return st;
            } else {
                LOG(INFO) << "tablet " << _tablet.tablet_id()
                          << " generate pk dump success, path : " << pkd.dump_filepath();
            }
        }
    }
    return Status::OK();
}

void TabletUpdates::remove_expired_versions(int64_t expire_time) {
    if (_error) {
        LOG(WARNING) << strings::Substitute(
                "remove_expired_versions failed, tablet updates is in error state: tablet:$0 $1", _tablet.tablet_id(),
                _error_msg);
        return;
    }

    size_t num_version_removed = 0;
    size_t num_rowset_removed = 0;
    uint64_t min_readable_version = 0;
    // GC works that require locking
    {
        std::lock_guard l(_lock);
        if (_edit_version_infos.empty()) {
            LOG(WARNING) << "tablet deleted when erase_expired_versions tablet:" << _tablet.tablet_id();
            return;
        }

        // only keep at most one version which is before expire_time
        // also to prevent excessive memory usage of editversion array, limit edit version count to be less than
        // config::tablet_max_versions
        size_t keep_index_min = _apply_version_idx;
        while (keep_index_min > 0) {
            if (_edit_version_infos[keep_index_min]->creation_time <= expire_time ||
                keep_index_min + config::tablet_max_versions < _edit_version_infos.size()) {
                break;
            }
            keep_index_min--;
        }
        num_version_removed = keep_index_min;
        if (num_version_removed > 0) {
            _edit_version_infos.erase(_edit_version_infos.begin(), _edit_version_infos.begin() + num_version_removed);
            _apply_version_idx -= num_version_removed;
            // remove non-referenced rowsets
            std::set<uint32_t> active_rowsets;
            for (const auto& edit_version_info : _edit_version_infos) {
                active_rowsets.insert(edit_version_info->rowsets.begin(), edit_version_info->rowsets.end());
            }
            std::lock_guard rl(_rowsets_lock);
            std::lock_guard rsl(_rowset_stats_lock);
            for (auto it = _rowsets.begin(); it != _rowsets.end();) {
                if (active_rowsets.find(it->first) == active_rowsets.end()) {
                    num_rowset_removed++;
                    _rowset_stats.erase(it->first);
                    (void)_unused_rowsets.blocking_put(std::move(it->second));
                    it = _rowsets.erase(it);
                } else {
                    ++it;
                }
            }
            min_readable_version = _edit_version_infos[0]->version.major_number();
        }
    }

    // rewrite rowset meta which without tablet schema to avoid `update_tablet_schema` cost
    // too much time.
    {
        std::unique_lock wrlock(_tablet.get_header_lock());
        rewrite_rs_meta(false);
    }

    // GC works that can be done outside of lock
    if (num_version_removed > 0) {
        {
            std::unique_lock wrlock(_tablet.get_header_lock());
            _tablet.save_meta();
        }
        auto tablet_id = _tablet.tablet_id();
        // Remove useless delete vectors.
        auto meta_store = _tablet.data_dir()->get_meta();
        auto res = TabletMetaManager::delete_del_vector_before_version(meta_store, tablet_id, min_readable_version);
        size_t delvec_deleted = 0;
        if (!res.ok()) {
            LOG(WARNING) << "Fail to delete_del_vector_before_version tablet:" << tablet_id
                         << " min_readable_version:" << min_readable_version << " msg:" << res.status();
        } else {
            delvec_deleted = res.value();
        }
        // Remove useless delta column group
        auto update_manager = StorageEngine::instance()->update_manager();
        size_t dcg_deleted = 0;
        res = update_manager->clear_delta_column_group_before_version(meta_store, _tablet.schema_hash_path(), tablet_id,
                                                                      min_readable_version);
        if (!res.ok()) {
            LOG(WARNING) << "Fail to clear_delta_column_group_before_version tablet:" << tablet_id
                         << " min_readable_version:" << min_readable_version << " msg:" << res.status();
        } else {
            dcg_deleted = res.value();
        }
        VLOG(2) << strings::Substitute(
                "remove_expired_versions $0 time:$1 min_readable_version:$2 deletes: #version:$3 #rowset:$4 "
                "#delvec:$5 #dcgs:$6",
                _debug_version_info(true), expire_time, min_readable_version, num_version_removed, num_rowset_removed,
                delvec_deleted, dcg_deleted);
    }
    _remove_unused_rowsets();
}

int64_t TabletUpdates::get_compaction_score() {
    if (_compaction_running || _error) {
        // don't do compaction
        return -1;
    }
    if (_last_compaction_time_ms + config::update_compaction_per_tablet_min_interval_seconds * 1000 > UnixMillis()) {
        // don't do compaction
        return -1;
    }
    vector<uint32_t> rowsets;
    {
        std::lock_guard rl(_lock);
        if (_edit_version_infos.empty()) {
            return -1;
        }
        if (_apply_version_idx + 2 < _edit_version_infos.size() || _pending_commits.size() >= 2) {
            // has too many pending tasks, skip compaction
            size_t version_count = _edit_version_infos.back()->rowsets.size() + _pending_commits.size();
            if (version_count > config::tablet_max_versions) {
                VLOG(1) << strings::Substitute(
                        "Try to do compaction because of too many versions. tablet_id:$0 "
                        "version_count:$1 limit:$2 applied_version_idx:$3 edit_version_infos:$4 pending:$5",
                        _tablet.tablet_id(), version_count, config::tablet_max_versions, _apply_version_idx,
                        _edit_version_infos.size(), _pending_commits.size());
            } else {
                return -1;
            }
        }
        for (size_t i = _apply_version_idx + 1; i < _edit_version_infos.size(); i++) {
            if (_edit_version_infos[i]->compaction) {
                // has pending compaction not finished, do not do compaction
                return -1;
            }
        }
        rowsets = _edit_version_infos[_apply_version_idx]->rowsets;
    }
    int64_t total_score = 0;
    size_t total_inputs = 0;
    size_t total_deletes = 0;
    bool has_error = false;
    std::map<int32_t, std::pair<size_t, size_t>> candidates_by_level;
    {
        std::lock_guard lg(_rowset_stats_lock);
        for (auto rowsetid : rowsets) {
            auto itr = _rowset_stats.find(rowsetid);
            if (itr == _rowset_stats.end()) {
                // should not happen
                string msg = strings::Substitute("rowset not found in rowset stats tablet=$0 rowset=$1",
                                                 _tablet.tablet_id(), rowsetid);
                DCHECK(false) << msg;
                LOG(WARNING) << msg;
                has_error = true;
                break;
            } else if (itr->second->compaction_score > 0) {
                total_score += itr->second->compaction_score;
                total_inputs += std::max(1UL, itr->second->num_segments);
                total_deletes += itr->second->num_dels;
                if (config::enable_pk_size_tiered_compaction_strategy) {
                    int32_t level = _calc_compaction_level(itr->second.get());
                    auto candidate_itr = candidates_by_level.find(level);
                    if (candidate_itr == candidates_by_level.end()) {
                        candidates_by_level[level] =
                                std::make_pair(std::max(1UL, itr->second->num_segments), itr->second->num_dels);
                    } else {
                        candidate_itr->second.first += std::max(1UL, itr->second->num_segments);
                        candidate_itr->second.second += itr->second->num_dels;
                    }
                }
            }
        }
    }
    if (has_error) {
        LOG(WARNING) << "error get_compaction_score: " << debug_string();
        // do not do compaction
        return -1;
    }
    if (total_inputs == 1 && total_deletes == 0) {
        // only 1 input and no delete, no need to do compaction
        return -1;
    }
    if (config::enable_pk_size_tiered_compaction_strategy) {
        bool flag = false;
        for (auto [_, candidate] : candidates_by_level) {
            if (candidate.first > 1 || (candidate.first == 1 && candidate.second > 0)) {
                flag = true;
                break;
            }
        }
        if (!flag) {
            return -1;
        }
    }
    // scale score to a reasonable range relative to the number of files * 10
    return total_score / std::max(1L, config::update_compaction_size_threshold / 10);
}

struct CompactionEntry {
    float score_per_row = 0.0f;
    uint32_t rowsetid = 0;
    size_t num_rows = 0;
    size_t num_dels = 0;
    size_t bytes = 0;
    size_t num_segments = 0;

    bool operator<(const CompactionEntry& rhs) const { return score_per_row > rhs.score_per_row; }
};

template <typename T>
static std::string int_list_to_string(const std::vector<T>& l) {
    std::string ret;
    for (size_t i = 0; i < l.size(); i++) {
        if (i > 0) {
            ret.append(",");
        }
        ret.append(std::to_string(l[i]));
    }
    return ret;
}

Status TabletUpdates::compaction(MemTracker* mem_tracker) {
    if (config::enable_pk_size_tiered_compaction_strategy) {
        return compaction_for_size_tiered(mem_tracker);
    }
    if (_error) {
        return Status::InternalError(strings::Substitute(
                "compaction failed, tablet updates is in error state: tablet:$0 $1", _tablet.tablet_id(), _error_msg));
    }
    bool was_runing = false;
    if (!_compaction_running.compare_exchange_strong(was_runing, true)) {
        return Status::AlreadyExist("illegal state: another compaction is running");
    }
    std::unique_ptr<CompactionInfo> info = std::make_unique<CompactionInfo>();
    vector<uint32_t> rowsets;
    {
        std::lock_guard rl(_lock);
        if (_edit_version_infos.empty()) {
            string msg = strings::Substitute("tablet deleted when compaction tablet:$0", _tablet.tablet_id());
            LOG(WARNING) << msg;
            return Status::InternalError(msg);
        }
        // 1. start compaction at current apply version
        info->start_version = _edit_version_infos[_apply_version_idx]->version;
        rowsets = _edit_version_infos[_apply_version_idx]->rowsets;
    }
    size_t total_valid_rowsets = 0;
    size_t total_valid_segments = 0;
    size_t total_rows = 0;
    size_t total_bytes = 0;
    size_t total_segments = 0;
    size_t total_rows_after_compaction = 0;
    size_t total_bytes_after_compaction = 0;
    bool has_partial_update_by_column = false;
    int64_t total_score = 0;
    vector<CompactionEntry> candidates;
    {
        std::lock_guard lg(_rowset_stats_lock);
        for (auto rowsetid : rowsets) {
            auto itr = _rowset_stats.find(rowsetid);
            if (itr == _rowset_stats.end()) {
                // should not happen
                string msg = strings::Substitute("rowset not found in rowset stats tablet=$0 rowset=$1",
                                                 _tablet.tablet_id(), rowsetid);
                DCHECK(false) << msg;
                LOG(WARNING) << msg;
            } else if (itr->second->compaction_score > 0) {
                auto& stat = *itr->second;
                total_valid_rowsets++;
                total_valid_segments += stat.num_segments;
                if (stat.num_rows == stat.num_dels) {
                    // add to compaction directly
                    info->inputs.push_back(itr->first);
                    total_score += stat.compaction_score;
                    total_rows += stat.num_rows;
                    total_bytes += stat.byte_size;
                    total_segments += stat.num_segments;
                    // rowset with partial update by column, should contains zero rows and dels.
                    has_partial_update_by_column |= stat.partial_update_by_column;
                    continue;
                }
                candidates.emplace_back();
                auto& e = candidates.back();
                e.rowsetid = itr->first;
                e.score_per_row = (float)((double)stat.compaction_score / (stat.num_rows - stat.num_dels));
                e.num_rows = stat.num_rows;
                e.num_dels = stat.num_dels;
                e.bytes = stat.byte_size;
                e.num_segments = stat.num_segments;
            }
        }
    }
    std::sort(candidates.begin(), candidates.end());
    for (auto& e : candidates) {
        size_t new_rows = total_rows_after_compaction + e.num_rows - e.num_dels;
        size_t new_bytes = total_bytes_after_compaction + e.bytes * (e.num_rows - e.num_dels) / e.num_rows;
        if (total_bytes_after_compaction > 0 && new_bytes > config::update_compaction_result_bytes * 2) {
            break;
        }
        // When we enable lazy delta column compaction, which means that we don't want to merge
        // delta column back to main segment file too soon, for save compaction IO cost.
        // Separate delta column won't affect query performance.
        if (info->inputs.size() > 1 && has_partial_update_by_column && config::enable_lazy_delta_column_compaction) {
            break;
        }
        info->inputs.push_back(e.rowsetid);
        total_score += e.score_per_row * (e.num_rows - e.num_dels);
        total_rows += e.num_rows;
        total_bytes += e.bytes;
        total_segments += e.num_segments;
        total_rows_after_compaction = new_rows;
        total_bytes_after_compaction = new_bytes;
        if (total_bytes_after_compaction > config::update_compaction_result_bytes ||
            info->inputs.size() >= config::max_update_compaction_num_singleton_deltas) {
            break;
        }
    }
    // give 10s time gitter, so same table's compaction don't start at same time
    _last_compaction_time_ms = UnixMillis() + rand() % 10000;
    if (info->inputs.empty()) {
        VLOG(2) << "no candidate rowset to do update compaction, tablet:" << _tablet.tablet_id();
        _compaction_running = false;
        return Status::OK();
    }
    std::sort(info->inputs.begin(), info->inputs.end());
    VLOG(1) << "update compaction start tablet:" << _tablet.tablet_id()
            << " version:" << info->start_version.to_string() << " score:" << total_score
            << " pick:" << info->inputs.size() << "/valid:" << total_valid_rowsets << "/all:" << rowsets.size() << " "
            << int_list_to_string(info->inputs) << " #pick_segments:" << total_segments
            << " #valid_segments:" << total_valid_segments << " #rows:" << total_rows << "->"
            << total_rows_after_compaction << " bytes:" << PrettyPrinter::print(total_bytes, TUnit::BYTES) << "->"
            << PrettyPrinter::print(total_bytes_after_compaction, TUnit::BYTES) << "(estimate)";

    MemTracker* prev_tracker = tls_thread_status.set_mem_tracker(mem_tracker);
    DeferOp op([&] { tls_thread_status.set_mem_tracker(prev_tracker); });

    Status st = _do_compaction(&info);
    if (!st.ok()) {
        _compaction_running = false;
        _last_compaction_failure_millis = UnixMillis();
    } else {
        _last_compaction_success_millis = UnixMillis();
    }
    return st;
}

Status TabletUpdates::compaction_for_size_tiered(MemTracker* mem_tracker) {
    if (_error) {
        return Status::InternalError(strings::Substitute(
                "compaction failed, tablet updates is in error state: tablet:$0 $1", _tablet.tablet_id(), _error_msg));
    }
    bool was_runing = false;
    if (!_compaction_running.compare_exchange_strong(was_runing, true)) {
        return Status::AlreadyExist("illegal state: another compaction is running");
    }
    vector<uint32_t> rowsets;
    std::unique_ptr<CompactionInfo> info = std::make_unique<CompactionInfo>();
    {
        std::lock_guard rl(_lock);
        if (_edit_version_infos.empty()) {
            string msg = strings::Substitute("tablet deleted when compaction tablet:$0", _tablet.tablet_id());
            LOG(WARNING) << msg;
            return Status::InternalError(msg);
        }
        // 1. start compaction at current apply version
        info->start_version = _edit_version_infos[_apply_version_idx]->version;
        rowsets = _edit_version_infos[_apply_version_idx]->rowsets;
    }

    size_t total_valid_rowsets = 0;
    size_t total_valid_segments = 0;
    // level -1 keep empty rowsets and have no IO overhead, so we can merge them with any level
    std::map<int, vector<CompactionEntry>> candidates_by_level;
    {
        std::lock_guard lg(_rowset_stats_lock);
        for (auto rowsetid : rowsets) {
            auto itr = _rowset_stats.find(rowsetid);
            if (itr == _rowset_stats.end()) {
                // should not happen
                string msg = strings::Substitute("rowset not found in rowset stats tablet=$0 rowset=$1",
                                                 _tablet.tablet_id(), rowsetid);
                DCHECK(false) << msg;
                LOG(WARNING) << msg;
            } else if (itr->second->compaction_score > 0) {
                auto& stat = *itr->second;
                total_valid_rowsets++;
                total_valid_segments += stat.num_segments;
                int32_t level = _calc_compaction_level(&stat);
                candidates_by_level[level].emplace_back();
                auto& e = candidates_by_level[level].back();
                e.rowsetid = itr->first;
                e.score_per_row =
                        (level == -1) ? 0 : (float)((double)stat.compaction_score / (stat.num_rows - stat.num_dels));
                e.num_rows = stat.num_rows;
                e.num_dels = stat.num_dels;
                e.bytes = stat.byte_size;
                e.num_segments = stat.num_segments;
            }
        }
    }

    int64_t total_rows = 0;
    int64_t total_bytes = 0;
    int32_t compaction_level = -1;
    int64_t max_score = 0;
    for (auto& [level, candidates] : candidates_by_level) {
        if (level == -1) {
            continue;
        }
        int64_t total_segments = 0;
        int64_t del_rows = 0;
        int64_t level_score = 0;
        for (auto& e : candidates) {
            level_score += e.score_per_row * (e.num_rows - e.num_dels);
            total_segments += e.num_segments;
            del_rows += e.num_dels;
        }
        if (level_score > max_score && (total_segments > 1 || del_rows > 0)) {
            compaction_level = level;
            max_score = level_score;
        }
    }

    int64_t total_merged_segments = 0;
    RowsetStats stat;
    std::set<int32_t> compaction_level_candidate;
    max_score = 0;
    do {
        auto iter = candidates_by_level.find(compaction_level);
        if (iter == candidates_by_level.end()) {
            break;
        }
        for (auto& e : iter->second) {
            size_t new_rows = stat.num_rows + e.num_rows - e.num_dels;
            size_t new_bytes = stat.byte_size;
            if (e.num_rows != 0) {
                new_bytes += e.bytes * (e.num_rows - e.num_dels) / e.num_rows;
            }
            if ((stat.byte_size > 0 && new_bytes > config::update_compaction_result_bytes * 2) ||
                info->inputs.size() >= config::max_update_compaction_num_singleton_deltas) {
                break;
            }
            max_score += e.score_per_row * (e.num_rows - e.num_dels);
            info->inputs.emplace_back(e.rowsetid);
            stat.num_rows = new_rows;
            stat.byte_size = new_bytes;
            total_rows += e.num_rows;
            total_bytes += e.bytes;
            total_merged_segments += e.num_segments;
        }
        compaction_level_candidate.insert(compaction_level);
        compaction_level = _calc_compaction_level(&stat);
        stat.num_segments = stat.byte_size > 0 ? (stat.byte_size - 1) / config::max_segment_file_size + 1 : 0;
        _calc_compaction_score(&stat);
    } while (stat.byte_size <= config::update_compaction_result_bytes * 2 &&
             info->inputs.size() < config::max_update_compaction_num_singleton_deltas &&
             compaction_level_candidate.find(compaction_level) == compaction_level_candidate.end() &&
             candidates_by_level.find(compaction_level) != candidates_by_level.end() && stat.compaction_score > 0);

    if (compaction_level_candidate.find(-1) == compaction_level_candidate.end()) {
        if (candidates_by_level[-1].size() > 0) {
            for (auto& e : candidates_by_level[-1]) {
                info->inputs.emplace_back(e.rowsetid);
                total_merged_segments += e.num_segments;
            }
            compaction_level_candidate.insert(-1);
        }
    }

    size_t version_count = rowsets.size() - info->inputs.size() + _pending_commits.size();
    // too many rowsets, try to trigger compaction again
    if (version_count >= config::tablet_max_versions * 80 / 100) {
        LOG(INFO) << strings::Substitute(
                "tablet:$0 will try to trigger compaction again because of too many compaction version_count:$1, "
                "pending:$2",
                _tablet.tablet_id(), version_count, _pending_commits.size());
    } else {
        // give 10s time gitter, so same table's compaction don't start at same time
        _last_compaction_time_ms = UnixMillis() + rand() % 10000;
    }

    int64_t del_rows = total_rows - stat.num_rows;
    // 1. no candidate rowsets, skip compaction
    // 2. only an empty rowset, skip compaction
    if (info->inputs.empty() || (info->inputs.size() <= 1 && compaction_level == -1 && del_rows == 0)) {
        VLOG(2) << "no candidate rowset to do update compaction, tablet:" << _tablet.tablet_id();
        _compaction_running = false;
        return Status::OK();
    }

    std::sort(info->inputs.begin(), info->inputs.end());
    std::vector<int32_t> levels(compaction_level_candidate.begin(), compaction_level_candidate.end());
    VLOG(1) << "update compaction start tablet:" << _tablet.tablet_id()
            << " version:" << info->start_version.to_string() << " score:" << max_score
            << " merge levels:" << int_list_to_string(levels) << " pick:" << info->inputs.size()
            << "/valid:" << total_valid_rowsets << "/all:" << rowsets.size() << " " << int_list_to_string(info->inputs)
            << " #pick_segments:" << total_merged_segments << " #valid_segments:" << total_valid_segments
            << " #rows:" << total_rows << "->" << stat.num_rows
            << " bytes:" << PrettyPrinter::print(total_bytes, TUnit::BYTES) << "->"
            << PrettyPrinter::print(stat.byte_size, TUnit::BYTES) << "(estimate)";

    MemTracker* prev_tracker = tls_thread_status.set_mem_tracker(mem_tracker);
    DeferOp op([&] { tls_thread_status.set_mem_tracker(prev_tracker); });

    Status st = _do_compaction(&info);
    if (!st.ok()) {
        _compaction_running = false;
        _last_compaction_failure_millis = UnixMillis();
    } else {
        _last_compaction_success_millis = UnixMillis();
    }
    return st;
}

Status TabletUpdates::get_rowsets_for_compaction(int64_t rowset_size_threshold, std::vector<uint32_t>& rowset_ids,
                                                 size_t& total_bytes) {
    std::vector<uint32_t> all_rowsets;
    {
        std::lock_guard rl(_lock);
        if (_edit_version_infos.empty()) {
            string msg = strings::Substitute("tablet deleted when get_rowsets_for_compaction tablet:$0",
                                             _tablet.tablet_id());
            LOG(WARNING) << msg;
            _compaction_running = false;
            return Status::InternalError(msg);
        }
        all_rowsets = _edit_version_infos[_apply_version_idx]->rowsets;
    }
    total_bytes = 0;
    {
        std::lock_guard lg(_rowset_stats_lock);
        for (auto rowsetid : all_rowsets) {
            auto itr = _rowset_stats.find(rowsetid);
            if (itr == _rowset_stats.end()) {
                // should not happen
                string msg = strings::Substitute("rowset not found in rowset stats tablet=$0 rowset=$1",
                                                 _tablet.tablet_id(), rowsetid);
                DCHECK(false) << msg;
                LOG(WARNING) << msg;
                continue;
            }
            auto& stat = *itr->second;
            if (stat.byte_size < rowset_size_threshold) {
                rowset_ids.push_back(rowsetid);
                total_bytes += stat.byte_size;
            }
        }
    }
    return Status::OK();
}

Status TabletUpdates::get_rowset_stats(std::map<uint32_t, std::string>* output_rowset_stats) {
    std::lock_guard lg(_rowset_stats_lock);
    for (const auto& each : _rowset_stats) {
        (*output_rowset_stats).emplace(each.first, each.second->to_string());
    }
    return Status::OK();
}

Status TabletUpdates::compaction(MemTracker* mem_tracker, const vector<uint32_t>& input_rowset_ids) {
    if (_error) {
        return Status::InternalError(strings::Substitute(
                "compaction failed, tablet updates is in error state: tablet:$0 $1", _tablet.tablet_id(), _error_msg));
    }
    bool was_runing = false;
    if (!_compaction_running.compare_exchange_strong(was_runing, true)) {
        return Status::AlreadyExist("illegal state: another compaction is running");
    }
    std::unique_ptr<CompactionInfo> info = std::make_unique<CompactionInfo>();
    std::unordered_set<uint32_t> all_rowsets;
    {
        std::lock_guard rl(_lock);
        if (_edit_version_infos.empty()) {
            string msg = strings::Substitute("tablet deleted when compaction tablet:$0", _tablet.tablet_id());
            LOG(WARNING) << msg;
            _compaction_running = false;
            return Status::InternalError(msg);
        }
        // 1. start compaction at current apply version
        info->start_version = _edit_version_infos[_apply_version_idx]->version;
        const auto& rowsets = _edit_version_infos[_apply_version_idx]->rowsets;
        all_rowsets.insert(rowsets.begin(), rowsets.end());
    }
    size_t total_rows = 0;
    size_t total_bytes = 0;
    size_t total_rows_after_compaction = 0;
    size_t total_bytes_after_compaction = 0;
    size_t total_segments = 0;
    {
        std::lock_guard lg(_rowset_stats_lock);
        for (auto rowsetid : input_rowset_ids) {
            if (all_rowsets.find(rowsetid) == all_rowsets.end()) {
                LOG(WARNING) << "specified input rowset not found in current version rowsetid:" << rowsetid;
                continue;
            }
            auto itr = _rowset_stats.find(rowsetid);
            if (itr == _rowset_stats.end()) {
                // should not happen
                string msg = strings::Substitute("rowset not found in rowset stats tablet=$0 rowset=$1",
                                                 _tablet.tablet_id(), rowsetid);
                DCHECK(false) << msg;
                LOG(WARNING) << msg;
                continue;
            }
            auto& stat = *itr->second;
            info->inputs.push_back(itr->first);
            if (stat.num_rows > 0) {
                total_rows += stat.num_rows;
                total_bytes += stat.byte_size;
                total_rows_after_compaction += stat.num_rows - stat.num_dels;
                total_bytes_after_compaction += stat.byte_size * (stat.num_rows - stat.num_dels) / stat.num_rows;
            }
            total_segments += stat.num_segments;
        }
    }
    if (info->inputs.empty()) {
        VLOG(2) << "no candidate rowset to do update compaction, tablet:" << _tablet.tablet_id();
        _compaction_running = false;
        return Status::OK();
    }
    if (total_segments == 1) {
        VLOG(2) << "only 1 segment, skip update compaction, tablet:" << _tablet.tablet_id();
        _compaction_running = false;
        return Status::OK();
    }
    // do not reset _last_compaction_time_ms so we can continue doing compaction
    std::sort(info->inputs.begin(), info->inputs.end());
    LOG(INFO) << "update compaction with specified rowsets start tablet:" << _tablet.tablet_id()
              << " version:" << info->start_version.to_string() << " pick:" << info->inputs.size()
              << "/all:" << all_rowsets.size() << " " << int_list_to_string(info->inputs) << " #rows:" << total_rows
              << "->" << total_rows_after_compaction << " bytes:" << PrettyPrinter::print(total_bytes, TUnit::BYTES)
              << "->" << PrettyPrinter::print(total_bytes_after_compaction, TUnit::BYTES) << "(estimate)";

    MemTracker* prev_tracker = tls_thread_status.set_mem_tracker(mem_tracker);
    DeferOp op([&] { tls_thread_status.set_mem_tracker(prev_tracker); });

    Status st = _do_compaction(&info);
    if (!st.ok()) {
        _compaction_running = false;
        _last_compaction_failure_millis = UnixMillis();
    } else {
        _last_compaction_success_millis = UnixMillis();
    }
    return st;
}

StatusOr<std::vector<std::pair<uint32_t, uint32_t>>> TabletUpdates::list_rowsets_need_repair_compaction() {
    if (_error) {
        return Status::InternalError(strings::Substitute(
                "list_old_rowsets_with_small_segment_files failed, tablet updates is in error state: tablet:$0 $1",
                _tablet.tablet_id(), _error_msg));
    }
    vector<uint32_t> rowsets;
    {
        std::lock_guard rl(_lock);
        if (_edit_version_infos.empty()) {
            string msg = strings::Substitute("tablet deleted when compaction tablet:$0", _tablet.tablet_id());
            LOG(WARNING) << msg;
            return Status::InternalError(msg);
        }
        rowsets = _edit_version_infos[_apply_version_idx]->rowsets;
    }
    std::vector<std::pair<uint32_t, uint32_t>> ret;
    {
        std::lock_guard lg(_rowsets_lock);
        for (auto rowsetid : rowsets) {
            auto itr = _rowsets.find(rowsetid);
            if (itr == _rowsets.end()) {
                string msg = strings::Substitute("rowset not found tablet=$0 rowset=$1", _tablet.tablet_id(), rowsetid);
                DCHECK(false) << msg;
                LOG(WARNING) << msg;
                continue;
            }
            size_t bytes = itr->second->data_disk_size();
            size_t num_segments = itr->second->num_segments();
            // average segment file size < 1M and num of segment file > 10
            if (num_segments > 10 && bytes / num_segments < 1024 * 1024) {
                ret.emplace_back(rowsetid, num_segments);
            }
        }
    }
    return ret;
}

void TabletUpdates::get_compaction_status(std::string* json_result) {
    rapidjson::Document root;
    root.SetObject();

    EditVersion last_version;
    std::vector<RowsetSharedPtr> rowsets;
    std::vector<uint32_t> rowset_ids;
    bool compaction_running = _compaction_running.load();
    std::vector<RowsetSharedPtr> apply_version_rowsets;
    std::vector<uint32_t> apply_version_rowset_ids;
    {
        std::lock_guard l1(_lock);
        if (_edit_version_infos.empty()) {
            return;
        }
        std::lock_guard l2(_rowsets_lock);
        last_version = _edit_version_infos.back()->version;
        rowset_ids = _edit_version_infos.back()->rowsets;
        std::sort(rowset_ids.begin(), rowset_ids.end());
        rowsets.reserve(rowset_ids.size());
        for (unsigned int& rowset_id : rowset_ids) {
            auto it = _rowsets.find(rowset_id);
            if (it != _rowsets.end()) {
                rowsets.push_back(it->second);
            }
        }

        apply_version_rowset_ids = _edit_version_infos[_apply_version_idx]->rowsets;
        std::sort(apply_version_rowset_ids.begin(), apply_version_rowset_ids.end());
        apply_version_rowsets.reserve(apply_version_rowset_ids.size());
        for (unsigned int& rowset_id : apply_version_rowset_ids) {
            auto it = _rowsets.find(rowset_id);
            if (it != _rowsets.end()) {
                apply_version_rowsets.push_back(it->second);
            }
        }
    }

    rapidjson::Value compaction_status;
    std::string compaction_status_value = compaction_running ? "RUNNING" : "NO_RUNNING_TASK";
    compaction_status.SetString(compaction_status_value.c_str(), compaction_status_value.length(), root.GetAllocator());
    root.AddMember("compaction_status", compaction_status, root.GetAllocator());

    rapidjson::Value last_compaction_success_time;
    std::string format_str = ToStringFromUnixMillis(_last_compaction_success_millis.load());
    last_compaction_success_time.SetString(format_str.c_str(), format_str.length(), root.GetAllocator());
    root.AddMember("last compaction success time", last_compaction_success_time, root.GetAllocator());

    rapidjson::Value last_compaction_failure_time;
    format_str = ToStringFromUnixMillis(_last_compaction_failure_millis.load());
    last_compaction_failure_time.SetString(format_str.c_str(), format_str.length(), root.GetAllocator());
    root.AddMember("last compaction failure time", last_compaction_failure_time, root.GetAllocator());

    rapidjson::Value rowsets_count;
    rowsets_count.SetUint64(rowsets.size());
    root.AddMember("rowsets_count", rowsets_count, root.GetAllocator());

    rapidjson::Value last_version_value;
    std::string last_version_str =
            strings::Substitute("$0_$1", last_version.major_number(), last_version.minor_number());
    last_version_value.SetString(last_version_str.c_str(), last_version_str.size(), root.GetAllocator());
    root.AddMember("last_version", last_version_value, root.GetAllocator());

    rapidjson::Document rowset_details;
    rowset_details.SetArray();
    for (int i = 0; i < rowset_ids.size(); ++i) {
        rapidjson::Value value;
        value.SetObject();

        rapidjson::Value rowset_id;
        std::string rowset_id_value = rowsets[i]->rowset_id().to_string();
        rowset_id.SetString(rowset_id_value.c_str(), rowset_id_value.length(), root.GetAllocator());
        value.AddMember("rowset_id", rowset_id, root.GetAllocator());

        rapidjson::Value num_segments;
        num_segments.SetInt64(rowsets[i]->num_segments());
        value.AddMember("num_segments", num_segments, root.GetAllocator());

        rapidjson::Value rowset_size;
        rowset_size.SetInt64(rowsets[i]->data_disk_size());
        value.AddMember("rowset_size", rowset_size, root.GetAllocator());

        rowset_details.PushBack(value, rowset_details.GetAllocator());
    }
    root.AddMember("rowset_details", rowset_details, root.GetAllocator());

    rapidjson::Document apply_rowset_details;
    apply_rowset_details.SetArray();
    for (int i = 0; i < apply_version_rowset_ids.size(); ++i) {
        rapidjson::Value value;
        value.SetObject();

        rapidjson::Value rowset_id;
        std::string rowset_id_value = rowsets[i]->rowset_id().to_string();
        rowset_id.SetString(rowset_id_value.c_str(), rowset_id_value.length(), root.GetAllocator());
        value.AddMember("rowset_id", rowset_id, root.GetAllocator());

        rapidjson::Value num_segments;
        num_segments.SetInt64(rowsets[i]->num_segments());
        value.AddMember("num_segments", num_segments, root.GetAllocator());

        rapidjson::Value rowset_size;
        rowset_size.SetInt64(rowsets[i]->data_disk_size());
        value.AddMember("rowset_size", rowset_size, root.GetAllocator());

        apply_rowset_details.PushBack(value, apply_rowset_details.GetAllocator());
    }
    root.AddMember("apply_rowset_details", apply_rowset_details, root.GetAllocator());

    // to json string
    rapidjson::StringBuffer strbuf;
    rapidjson::PrettyWriter<rapidjson::StringBuffer> writer(strbuf);
    root.Accept(writer);
    *json_result = std::string(strbuf.GetString());
}

int32_t TabletUpdates::_calc_compaction_level(RowsetStats* stats) {
    if (stats->num_rows == 0) {
        return -1;
    }
    size_t new_rows = stats->num_rows - stats->num_dels;
    size_t new_bytes = stats->byte_size * new_rows / stats->num_rows;

    int64_t level_multiple = config::size_tiered_level_multiple;
    int64_t min_level_size = config::size_tiered_min_level_size;
    int64_t level_num = config::size_tiered_level_num;
    int64_t max_level_size = min_level_size * pow(level_multiple, level_num);

    if (new_bytes == 0) {
        return -1;
    } else if (new_bytes <= min_level_size) {
        return 0;
    } else if (new_bytes >= max_level_size) {
        return level_num;
    } else {
        auto x = (double)new_bytes / min_level_size;
        return log(x) / log((double)level_multiple);
    }
}

void TabletUpdates::_calc_compaction_score(RowsetStats* stats) {
    if (stats->num_rows == 0) {
        stats->compaction_score = config::update_compaction_size_threshold;
        return;
    }
    // TODO(cbl): estimate read/write cost, currently just use fixed value
    const int64_t cost_record_write = 1;
    const int64_t cost_record_read = 4;
    // use double to prevent overflow
    auto delete_bytes = (int64_t)(stats->byte_size * (double)stats->num_dels / stats->num_rows);
    stats->compaction_score =
            config::update_compaction_size_threshold * (stats->num_segments > 1 ? stats->num_segments - 1 : 1) +
            (cost_record_read + cost_record_write) * delete_bytes - cost_record_write * stats->byte_size;
}

size_t TabletUpdates::_get_rowset_num_deletes(uint32_t rowsetid) {
    auto rowset = get_rowset(rowsetid);
    return (rowset == nullptr) ? 0 : _get_rowset_num_deletes(*rowset);
}

size_t TabletUpdates::_get_rowset_num_deletes(const Rowset& rowset) {
    size_t num_dels = 0;
    auto rowsetid = rowset.rowset_meta()->get_rowset_seg_id();
    for (int i = 0; i < rowset.num_segments(); i++) {
        int64_t dummy;
        DelVector delvec;
        auto st = TabletMetaManager::get_del_vector(_tablet.data_dir()->get_meta(), _tablet.tablet_id(), rowsetid + i,
                                                    INT64_MAX, &delvec, &dummy);
        if (!st.ok()) {
            LOG(WARNING) << "_refresh_rowset_stats: error get del vector " << st;
            continue;
        }
        num_dels += delvec.cardinality();
    }
    return num_dels;
}

StatusOr<ExtraFileSize> TabletUpdates::_get_extra_file_size() const {
    ExtraFileSize ef_size;
#if !defined(ADDRESS_SANITIZER)
    std::string tablet_path_str = _tablet.schema_hash_path();
    std::filesystem::path tablet_path(tablet_path_str.c_str());
    try {
        for (const auto& entry : std::filesystem::directory_iterator(tablet_path)) {
            if (entry.is_regular_file()) {
                std::string filename = entry.path().filename().string();

                if (filename.starts_with("index.l")) {
                    ef_size.pindex_size += entry.file_size();
                } else if (filename.ends_with(".cols")) {
                    // TODO skip the expired cols file
                    ef_size.col_size += entry.file_size();
                }
            }
        }
    } catch (const std::filesystem::filesystem_error& ex) {
        std::string err_msg = "Iterate dir " + tablet_path.string() + " Filesystem error: " + ex.what();
        return Status::InternalError(err_msg);
    } catch (const std::exception& ex) {
        std::string err_msg = "Iterate dir " + tablet_path.string() + " Standard error: " + ex.what();
        return Status::InternalError(err_msg);
    } catch (...) {
        std::string err_msg = "Iterate dir " + tablet_path.string() + " Unknown exception occurred.";
        return Status::InternalError(err_msg);
    }
#endif
    return ef_size;
}

void TabletUpdates::get_tablet_info_extra(TTabletInfo* info) {
    int64_t min_readable_version = 0;
    int64_t max_readable_version = 0;
    int64_t version = 0;
    bool has_pending = false;
    int64_t version_count = 0;
    vector<uint32_t> rowsets;
    {
        std::lock_guard rl(_lock);
        if (_edit_version_infos.empty()) {
            LOG(WARNING) << "tablet delete when get_tablet_info_extra tablet:" << _tablet.tablet_id();
        } else {
            min_readable_version = _edit_version_infos[0]->version.major_number();
            max_readable_version = _edit_version_infos[_apply_version_idx]->version.major_number();
            auto& last = _edit_version_infos.back();
            version = last->version.major_number();
            rowsets = last->rowsets;
            has_pending = _pending_commits.size() > 0;
            // version count in primary key table contains two parts:
            // 1. rowsets in newest version. 2. pending rowsets.
            version_count = rowsets.size() + _pending_commits.size();
        }
    }
    string err_rowsets;
    int64_t total_row = 0;
    int64_t total_size = 0;
    {
        std::lock_guard lg(_rowset_stats_lock);
        for (uint32_t rowsetid : rowsets) {
            auto itr = _rowset_stats.find(rowsetid);
            if (itr != _rowset_stats.end()) {
                // TODO(cbl): also report num deletes
                total_row += itr->second->num_rows;
                total_size += itr->second->byte_size;
            } else {
                StringAppendF(&err_rowsets, "%u,", rowsetid);
            }
        }
    }
    if (!err_rowsets.empty()) {
        LOG_EVERY_N(WARNING, 10) << "get_tablet_info_extra() some rowset stats not found tablet=" << _tablet.tablet_id()
                                 << " rowset=" << err_rowsets;
    }
    auto size_st = _get_extra_file_size();

    if (!size_st.ok()) {
        // Ignore error status here, because we don't to break up tablet report because of get extra file size failure.
        // So just print error log and keep going.
        VLOG(2) << "get extra file size in primary table fail, tablet_id: " << _tablet.tablet_id()
                << " status: " << size_st.status();
    } else {
        total_size += (*size_st).pindex_size + (*size_st).col_size;
    }
    info->__set_version(version);
    info->__set_min_readable_version(min_readable_version);
    info->__set_max_readable_version(max_readable_version);
    info->__set_version_miss(has_pending);
    info->__set_version_count(version_count);
    info->__set_row_count(total_row);
    info->__set_data_size(total_size);
    info->__set_is_error_state(_error);
    info->__set_max_rowset_creation_time(max_rowset_creation_time());
}

int64_t TabletUpdates::get_average_row_size() {
    int64_t row_num = 0;
    int64_t total_row_size = 0;
    vector<uint32_t> rowsets;
    {
        std::lock_guard rl(_lock);
        if (_edit_version_infos.empty()) {
            LOG(WARNING) << "tablet delete when get_tablet_info_extra tablet:" << _tablet.tablet_id();
        } else {
            auto& last = _edit_version_infos.back();
            rowsets = last->rowsets;
        }
    }
    {
        std::lock_guard lg(_rowset_stats_lock);
        for (uint32_t rowsetid : rowsets) {
            auto itr = _rowset_stats.find(rowsetid);
            if (itr != _rowset_stats.end()) {
                // TODO(cbl): also report num deletes
                row_num += itr->second->num_rows;
                total_row_size += itr->second->row_size;
            }
        }
    }

    if (row_num != 0) {
        return total_row_size / row_num;
    } else {
        return 0;
    }
}

std::string TabletUpdates::RowsetStats::to_string() const {
    return strings::Substitute(
            "[seg:$0 row:$1 del:$2 bytes:$3 row_size:$4 compaction_score:$5 compaction_level:$6 "
            "partial_update_by_column:$7]",
            num_segments, num_rows, num_dels, byte_size, row_size, compaction_score, compaction_level,
            partial_update_by_column);
}

std::string TabletUpdates::debug_string() const {
    return _debug_string(true);
}

std::string TabletUpdates::_debug_string(bool lock, bool abbr) const {
    size_t num_version;
    size_t apply_idx;
    EditVersion first_version;
    EditVersion apply_version;
    EditVersion last_version;
    vector<uint32_t> rowsets;
    string pending_info;
    if (lock) _lock.lock();
    num_version = _edit_version_infos.size();
    // num_version can be 0, if clear_meta is called after deleting this Tablet
    if (num_version == 0) {
        if (lock) _lock.unlock();
        return strings::Substitute("tablet:$0 <deleted>", _tablet.tablet_id());
    }
    apply_idx = _apply_version_idx;
    first_version = _edit_version_infos[0]->version;
    apply_version = _edit_version_infos[_apply_version_idx]->version;
    last_version = _edit_version_infos.back()->version;
    rowsets = _edit_version_infos.back()->rowsets;
    for (auto const& pending_commit : _pending_commits) {
        StringAppendF(&pending_info, "%ld,", pending_commit.first);
    }
    if (lock) _lock.unlock();

    std::string ret =
            strings::Substitute("tablet:$0 #version:$1 [$2 $3@$4 $5] pending:$6 rowsets:$7", _tablet.tablet_id(),
                                num_version, first_version.to_string(), apply_version.to_string(), apply_idx,
                                last_version.to_string(), pending_info, rowsets.size());
    _print_rowsets(rowsets, &ret, abbr);
    return ret;
}

std::string TabletUpdates::_debug_version_info(bool lock) const {
    size_t num_version;
    size_t apply_idx;
    EditVersion first_version;
    EditVersion apply_version;
    EditVersion last_version;
    size_t npending = 0;
    if (lock) _lock.lock();
    num_version = _edit_version_infos.size();
    // num_version can be 0, if clear_meta is called after deleting this Tablet
    if (num_version == 0) {
        if (lock) _lock.unlock();
        return strings::Substitute("tablet:$0 <deleted>", _tablet.tablet_id());
    }
    apply_idx = _apply_version_idx;
    first_version = _edit_version_infos[0]->version;
    apply_version = _edit_version_infos[_apply_version_idx]->version;
    last_version = _edit_version_infos.back()->version;
    npending = _pending_commits.size();
    if (lock) _lock.unlock();

    std::string ret = strings::Substitute("tablet:$0 #version:$1 [$2 $3@$4 $5] #pending:$6", _tablet.tablet_id(),
                                          num_version, first_version.to_string(), apply_version.to_string(), apply_idx,
                                          last_version.to_string(), npending);
    return ret;
}

void TabletUpdates::_print_rowsets(std::vector<uint32_t>& rowsets, std::string* dst, bool abbr) const {
    std::lock_guard rl(_rowset_stats_lock);
    if (abbr) {
        StringAppendF(dst, "[id/seg/row/del/byte/compaction]: ");
        for (int i = 0; i < rowsets.size(); i++) {
            if (i > 0) {
                dst->append(",");
            }
            auto rowsetid = rowsets[i];
            auto itr = _rowset_stats.find(rowsetid);
            if (itr != _rowset_stats.end()) {
                auto& stats = *itr->second;
                string bytes = PrettyPrinter::print(stats.byte_size, TUnit::BYTES);
                // PrettyPrinter doesn't support negative value
                string compaction = PrettyPrinter::print(std::abs(stats.compaction_score), TUnit::BYTES);
                const char* cprefix = "";
                if (stats.compaction_score < 0) {
                    cprefix = "-";
                }
                StringAppendF(dst, "[%d/%zu/%zu/%zu/%s/%s%s]", rowsetid, stats.num_segments, stats.num_rows,
                              stats.num_dels, bytes.c_str(), cprefix, compaction.c_str());
            } else {
                StringAppendF(dst, "[%d/NA]", rowsetid);
            }
            // only print fist 10 and last 10
            if (i == 10) {
                int newpos = std::max(i, (int)rowsets.size() - 10);
                if (newpos != i) {
                    StringAppendF(dst, "...");
                    i = newpos;
                }
            }
        }
    } else {
        for (uint32_t rowsetid : rowsets) {
            auto itr = _rowset_stats.find(rowsetid);
            if (itr != _rowset_stats.end()) {
                StringAppendF(dst, "\n  %u %s", rowsetid, itr->second->to_string().c_str());
            } else {
                StringAppendF(dst, "\n  %u NA", rowsetid);
            }
        }
    }
}

void TabletUpdates::_set_error(const string& msg) {
    StarRocksMetrics::instance()->primary_key_table_error_state_total.increment(1);
    _error_msg = msg;
    _error = true;
    _apply_version_changed.notify_all();
}

RowsetSharedPtr TabletUpdates::get_delta_rowset(int64_t version) const {
    if (_error) {
        LOG(WARNING) << strings::Substitute("get_delta_rowset failed, tablet updates is in error state: tablet:$0 $1",
                                            _tablet.tablet_id(), _error_msg);
        return nullptr;
    }
    std::lock_guard lg(_lock);
    if (_edit_version_infos.empty()) {
        LOG(WARNING) << "tablet deleted when get_delta_rowset tablet:" << _tablet.tablet_id();
        return nullptr;
    }
    if (version < _edit_version_infos[0]->version.major_number() ||
        _edit_version_infos.back()->version.major_number() < version) {
        return nullptr;
    }
    int64_t idx_hint = version - _edit_version_infos[0]->version.major_number();
    for (auto i = idx_hint; i < _edit_version_infos.size(); i++) {
        const auto& vi = _edit_version_infos[i];
        if (vi->version.major_number() < version) {
            continue;
        }
        DCHECK_EQ(version, vi->version.major_number());
        if (vi->version.minor_number() != 0 || vi->deltas.empty()) {
            //                          ^^^^^^^^^^^^^^^^^ This may happen if this is a cloned version
            return nullptr;
        }
        DCHECK_EQ(1, vi->deltas.size());
        std::lock_guard lg2(_rowsets_lock);
        DCHECK_EQ(version, _rowsets.at(vi->deltas[0])->version().first);
        DCHECK_EQ(version, _rowsets.at(vi->deltas[0])->version().second);
        return _rowsets.at(vi->deltas[0]);
    }
    return nullptr;
}

Status TabletUpdates::get_applied_rowsets(int64_t version, std::vector<RowsetSharedPtr>* rowsets,
                                          EditVersion* full_edit_version) {
    int64_t begin_ms = MonotonicMillis();
    if (_error) {
        return Status::InternalError(
                strings::Substitute("get_applied_rowsets failed, tablet updates is in error state: tablet:$0 $1",
                                    _tablet.tablet_id(), _error_msg));
    }
    std::unique_lock<std::mutex> ul(_lock);
    int64_t get_lock_ms = MonotonicMillis();
    // wait for version timeout 55s, should smaller than exec_plan_fragment rpc timeout(60s)
    RETURN_IF_ERROR(_wait_for_version(EditVersion(version, 0), 55000, ul));
    int64_t wait_ver_ms = MonotonicMillis();
    if (_edit_version_infos.empty()) {
        string msg = strings::Substitute(
                "Tablet is deleted, perhaps this table is doing schema change, or it has already been deleted. Please "
                "try again. get_applied_rowsets tablet:$0",
                _tablet.tablet_id());
        LOG(WARNING) << msg;
        return Status::InternalError(msg);
    }
    for (ssize_t i = _apply_version_idx; i >= 0; i--) {
        const auto& edit_version_info = _edit_version_infos[i];
        if (edit_version_info->version.major_number() == version) {
            rowsets->reserve(edit_version_info->rowsets.size());
            std::lock_guard<std::mutex> lg(_rowsets_lock);
            for (uint32_t rsid : edit_version_info->rowsets) {
                auto itr = _rowsets.find(rsid);
                DCHECK(itr != _rowsets.end());
                if (itr != _rowsets.end()) {
                    rowsets->emplace_back(itr->second);
                } else {
                    string msg = strings::Substitute("get_rowsets rowset not found: version:$0 rowset:$1 $2", version,
                                                     rsid, _debug_string(false, true));
                    LOG(WARNING) << msg;
                    return Status::NotFound(msg);
                }
            }
            if (full_edit_version != nullptr) {
                *full_edit_version = edit_version_info->version;
            }
            int64_t end_ms = MonotonicMillis();
            if (end_ms - begin_ms > 3 * 1000) {
                // more than 3 seconds
                LOG(INFO) << strings::Substitute("get_applied_rowsets(version $0) slow cost ($1/$2/$3)", version,
                                                 get_lock_ms - begin_ms, wait_ver_ms - get_lock_ms,
                                                 end_ms - wait_ver_ms);
            }
            VLOG(2) << "get_applied_rowsets: tablet_id: " << _tablet.tablet_id() << " version: " << version
                    << " rowsets: " << rowsets->size();
            return Status::OK();
        }
    }
    int64_t end_ms = MonotonicMillis();
    string msg = strings::Substitute("get_applied_rowsets(version $0) failed $1 cost ($2/$3/$4)", version,
                                     _debug_version_info(false), get_lock_ms - begin_ms, wait_ver_ms - get_lock_ms,
                                     end_ms - wait_ver_ms);
    LOG(WARNING) << msg;
    return Status::NotFound(msg);
}

struct RowsetLoadInfo {
    uint32_t rowset_id = 0;
    uint32_t num_segments = 0;
    RowsetMetaPB rowset_meta_pb;
    vector<DelVectorPtr> delvecs;
    vector<DeltaColumnGroupList> dcgs;
};

Status TabletUpdates::link_from(Tablet* base_tablet, int64_t request_version, ChunkChanger* chunk_changer,
                                const TabletSchemaCSPtr& base_tablet_schema, const std::string& err_msg_header) {
    OlapStopWatch watch;
    if (_tablet.tablet_state() != TABLET_NOTREADY) {
        string msg = strings::Substitute(
                "$0 tablet state is not TABLET_NOTREADY, link_from is not allowed tablet_id:$1 tablet_state:$2",
                err_msg_header, _tablet.tablet_id(), _tablet.tablet_state());
        LOG(WARNING) << msg;
        return Status::InternalError(msg);
    }
    LOG(INFO) << err_msg_header << "link_from start tablet:" << _tablet.tablet_id()
              << " #pending:" << _pending_commits.size() << " base_tablet:" << base_tablet->tablet_id()
              << " request_version:" << request_version;
    int64_t max_version = base_tablet->updates()->max_version();
    if (max_version < request_version) {
        LOG(WARNING) << err_msg_header << "link_from: base_tablet's max_version:" << max_version
                     << " < alter_version:" << request_version << " tablet:" << _tablet.tablet_id()
                     << " base_tablet:" << base_tablet->tablet_id();
        return Status::InternalError("link_from: max_version < request version");
    }
    if (this->max_version() >= request_version) {
        LOG(WARNING) << err_msg_header << "link_from skipped: max_version:" << this->max_version()
                     << " >= alter_version:" << request_version << " tablet:" << _tablet.tablet_id()
                     << " base_tablet:" << base_tablet->tablet_id();
        std::unique_lock wrlock(_tablet.get_header_lock());
        RETURN_IF_ERROR(_tablet.set_tablet_state(TabletState::TABLET_RUNNING));
        _tablet.save_meta();
        return Status::OK();
    }
    vector<RowsetSharedPtr> rowsets;
    EditVersion version;
    Status st = base_tablet->updates()->get_applied_rowsets(request_version, &rowsets, &version);
    if (!st.ok()) {
        LOG(WARNING) << err_msg_header << "link_from: get base tablet rowsets error tablet:" << base_tablet->tablet_id()
                     << " version:" << request_version << " reason:" << st;
        return st;
    }

    // disable compaction temporarily when tablet just loaded
    int64_t prev_last_compaction_time_ms = _last_compaction_time_ms;
    DeferOp op([&] { _last_compaction_time_ms = prev_last_compaction_time_ms; });
    _last_compaction_time_ms = UnixMillis();

    // 1. construct new rowsets
    auto kv_store = _tablet.data_dir()->get_meta();
    auto update_manager = StorageEngine::instance()->update_manager();
    auto tablet_id = _tablet.tablet_id();
    uint32_t next_rowset_id = 0;
    size_t total_bytes = 0;
    size_t total_rows = 0;
    size_t total_files = 0;
    vector<RowsetLoadInfo> new_rowsets(rowsets.size());
    for (int i = 0; i < rowsets.size(); i++) {
        auto& src_rowset = *rowsets[i];
        RowsetId rid = StorageEngine::instance()->next_rowset_id();
        auto st = src_rowset.link_files_to(base_tablet->data_dir()->get_meta(), _tablet.schema_hash_path(), rid,
                                           version.major_number());
        if (!st.ok()) {
            return st;
        }
        auto& new_rowset_info = new_rowsets[i];
        new_rowset_info.rowset_id = next_rowset_id;
        new_rowset_info.num_segments = src_rowset.num_segments();
        // use src_rowset's meta as base, change some fields to new tablet
        auto& rowset_meta_pb = new_rowset_info.rowset_meta_pb;
        // reset rowset schema to the latest one
        src_rowset.rowset_meta()->get_full_meta_pb(&rowset_meta_pb, false, _tablet.tablet_schema());
        rowset_meta_pb.set_deprecated_rowset_id(0);
        rowset_meta_pb.set_rowset_id(rid.to_string());
        rowset_meta_pb.set_rowset_seg_id(new_rowset_info.rowset_id);
        rowset_meta_pb.set_partition_id(_tablet.tablet_meta()->partition_id());
        rowset_meta_pb.set_tablet_id(tablet_id);
        rowset_meta_pb.set_tablet_schema_hash(_tablet.schema_hash());
        new_rowset_info.delvecs.resize(new_rowset_info.num_segments);
        new_rowset_info.dcgs.resize(new_rowset_info.num_segments);
        for (uint32_t j = 0; j < new_rowset_info.num_segments; j++) {
            TabletSegmentId tsid;
            tsid.tablet_id = src_rowset.rowset_meta()->tablet_id();
            tsid.segment_id = src_rowset.rowset_meta()->get_rowset_seg_id() + j;
            Status st =
                    update_manager->get_del_vec(kv_store, tsid, version.major_number(), &new_rowset_info.delvecs[j]);
            if (!st.ok()) {
                return st;
            }
            st = update_manager->get_delta_column_group(kv_store, tsid, version.major_number(),
                                                        &new_rowset_info.dcgs[j]);
            if (!st.ok()) {
                return st;
            }
        }

        // new added dcgs info for every segment in rowset.
        DeltaColumnGroupList dcgs;
        std::vector<int> last_dcg_counts;
        for (uint32_t j = 0; j < new_rowset_info.num_segments; j++) {
            // check the lastest historical_dcgs version if it is equal to schema change version
            // of the rowset. If it is, we should merge the dcg info.
            last_dcg_counts.emplace_back((new_rowset_info.dcgs[j].size() != 0 &&
                                          new_rowset_info.dcgs[j].front()->version() == version.major_number())
                                                 ? new_rowset_info.dcgs[j].front()->relative_column_files().size()
                                                 : 0);
        }
        RETURN_IF_ERROR(LinkedSchemaChange::generate_delta_column_group_and_cols(
                &_tablet, base_tablet, rowsets[i], rid, version.major_number(), chunk_changer, dcgs, last_dcg_counts,
                base_tablet_schema));

        // merge dcg info if necessary
        if (dcgs.size() != 0) {
            if (dcgs.size() != new_rowset_info.num_segments) {
                std::stringstream ss;
                ss << "The size of dcgs and segment file in src rowset is different, "
                   << "base tablet id: " << base_tablet->tablet_id() << " "
                   << "new tablet id: " << _tablet.tablet_id();
                LOG(WARNING) << ss.str();
                return Status::InternalError(ss.str());
            }
            for (uint32_t j = 0; j < dcgs.size(); j++) {
                if (dcgs[j]->merge_into_by_version(new_rowset_info.dcgs[j], _tablet.schema_hash_path(), rid, j) == 0) {
                    // In this case, new_rowset_info.dcgs[j] contain no suitable dcg:
                    // 1. no version of dcg in new_rowset_info.dcgs[j] satisfy the request_version.
                    // 2. new_rowset_info.dcgs[j] is empty
                    // So nothing can be merged, and we should just insert the dcgs[j] into new_rowset_info.dcgs[j]
                    new_rowset_info.dcgs[j].insert(new_rowset_info.dcgs[j].begin(),
                                                   dcgs[j]); /* reverse order by version */
                }
            }
            rowset_meta_pb.set_partial_schema_change(true);
        }

        next_rowset_id += std::max(1U, (uint32_t)new_rowset_info.num_segments);
        total_bytes += rowset_meta_pb.total_disk_size();
        total_rows += rowset_meta_pb.num_rows();
        total_files += rowset_meta_pb.num_segments() + rowset_meta_pb.num_delete_files();
    }
    // 2. construct new meta
    TabletMetaPB meta_pb;
    _tablet.tablet_meta()->to_meta_pb(&meta_pb);
    meta_pb.set_tablet_state(TabletStatePB::PB_RUNNING);
    TabletUpdatesPB* updates_pb = meta_pb.mutable_updates();
    updates_pb->clear_versions();
    auto version_pb = updates_pb->add_versions();
    version_pb->mutable_version()->set_major_number(version.major_number());
    version_pb->mutable_version()->set_minor_number(version.minor_number());
    int64_t creation_time = time(nullptr);
    version_pb->set_creation_time(creation_time);
    for (auto& new_rowset : new_rowsets) {
        version_pb->mutable_rowsets()->Add(new_rowset.rowset_id);
    }
    version_pb->set_rowsetid_add(next_rowset_id);
    auto apply_version_pb = updates_pb->mutable_apply_version();
    apply_version_pb->set_major_number(version.major_number());
    apply_version_pb->set_minor_number(version.minor_number());
    updates_pb->set_next_log_id(1);
    updates_pb->set_next_rowset_id(next_rowset_id);

    // 3. delete old meta & write new meta
    auto data_dir = _tablet.data_dir();
    rocksdb::WriteBatch wb;
    RETURN_IF_ERROR(TabletMetaManager::clear_log(data_dir, &wb, tablet_id));
    RETURN_IF_ERROR(TabletMetaManager::clear_rowset(data_dir, &wb, tablet_id));
    RETURN_IF_ERROR(TabletMetaManager::clear_del_vector(data_dir, &wb, tablet_id));
    RETURN_IF_ERROR(TabletMetaManager::clear_delta_column_group(data_dir, &wb, tablet_id));
    RETURN_IF_ERROR(TabletMetaManager::clear_persistent_index(data_dir, &wb, tablet_id));
    // do not clear pending rowsets, because these pending rowsets should be committed after schemachange is done
    RETURN_IF_ERROR(TabletMetaManager::put_tablet_meta(data_dir, &wb, meta_pb));
    for (auto& info : new_rowsets) {
        RETURN_IF_ERROR(TabletMetaManager::put_rowset_meta(data_dir, &wb, tablet_id, info.rowset_meta_pb));
        for (int j = 0; j < info.num_segments; j++) {
            RETURN_IF_ERROR(
                    TabletMetaManager::put_del_vector(data_dir, &wb, tablet_id, info.rowset_id + j, *info.delvecs[j]));
            RETURN_IF_ERROR(TabletMetaManager::put_delta_column_group(data_dir, &wb, tablet_id, info.rowset_id + j,
                                                                      info.dcgs[j]));
        }
    }

    std::unique_lock wrlock(_tablet.get_header_lock());
    if (this->max_version() >= request_version) {
        LOG(WARNING) << err_msg_header << "link_from skipped: max_version:" << this->max_version()
                     << " >= alter_version:" << request_version << " tablet:" << _tablet.tablet_id()
                     << " base_tablet:" << base_tablet->tablet_id();
        RETURN_IF_ERROR(_tablet.set_tablet_state(TabletState::TABLET_RUNNING));
        _tablet.save_meta();
        return Status::OK();
    }
    st = kv_store->write_batch(&wb);
    if (!st.ok()) {
        LOG(WARNING) << err_msg_header << "Fail to delete old meta and write new meta" << tablet_id << ": " << st;
        return Status::InternalError("Fail to delete old meta and write new meta");
    }

    auto index_entry = update_manager->index_cache().get_or_create(tablet_id);
    index_entry->update_expire_time(MonotonicMillis() + update_manager->get_index_cache_expire_ms(_tablet));
    auto& index = index_entry->value();
    index.unload();
    update_manager->index_cache().release(index_entry);
    // 4. load from new meta
    st = _load_from_pb(*updates_pb);
    if (!st.ok()) {
        LOG(WARNING) << err_msg_header << "_load_from_pb failed tablet_id:" << tablet_id << " " << st;
        return st;
    }
    RETURN_IF_ERROR(_tablet.set_tablet_state(TabletState::TABLET_RUNNING));
    LOG(INFO) << err_msg_header << "link_from finish tablet:" << _tablet.tablet_id()
              << " version:" << this->max_version() << " base tablet:" << base_tablet->tablet_id()
              << " #pending:" << _pending_commits.size() << " time:" << watch.get_elapse_second() << "s"
              << " #rowset:" << rowsets.size() << " #file:" << total_files << " #row:" << total_rows
              << " bytes:" << total_bytes;
    return Status::OK();
}

Status TabletUpdates::convert_from(const std::shared_ptr<Tablet>& base_tablet, int64_t request_version,
                                   ChunkChanger* chunk_changer, const TabletSchemaCSPtr& base_tablet_schema,
                                   const std::string& err_msg_header) {
    OlapStopWatch watch;
    if (_tablet.tablet_state() != TABLET_NOTREADY) {
        string msg = strings::Substitute(
                "$0 tablet state is not TABLET_NOTREADY, convert_from is not allowed tablet_id:$1 tablet_state:$2",
                err_msg_header, _tablet.tablet_id(), _tablet.tablet_state());
        LOG(WARNING) << msg;
        return Status::InternalError(msg);
    }
    LOG(INFO) << err_msg_header << "convert_from start tablet:" << _tablet.tablet_id()
              << " #pending:" << _pending_commits.size() << " base_tablet:" << base_tablet->tablet_id()
              << " request_version:" << request_version;
    int64_t max_version = base_tablet->updates()->max_version();
    if (max_version < request_version) {
        LOG(WARNING) << err_msg_header << "convert_from: base_tablet's max_version:" << max_version
                     << " < alter_version:" << request_version << " tablet:" << _tablet.tablet_id()
                     << " base_tablet:" << base_tablet->tablet_id();
        return Status::InternalError("convert_from: max_version < request_version");
    }
    if (this->max_version() >= request_version) {
        LOG(WARNING) << err_msg_header << "convert_from skipped: max_version:" << this->max_version()
                     << " >= alter_version:" << request_version << " tablet:" << _tablet.tablet_id()
                     << " base_tablet:" << base_tablet->tablet_id();
        std::unique_lock wrlock(_tablet.get_header_lock());
        RETURN_IF_ERROR(_tablet.set_tablet_state(TabletState::TABLET_RUNNING));
        _tablet.save_meta();
        return Status::OK();
    }
    std::vector<RowsetSharedPtr> src_rowsets;
    EditVersion version;
    Status status = base_tablet->updates()->get_applied_rowsets(request_version, &src_rowsets, &version);
    if (!status.ok()) {
        LOG(WARNING) << err_msg_header
                     << "convert_from: get base tablet rowsets error tablet:" << base_tablet->tablet_id()
                     << " request_version:" << request_version << " reason:" << status;
        return status;
    }

    // disable compaction temporarily when tablet just loaded
    int64_t prev_last_compaction_time_ms = _last_compaction_time_ms;
    DeferOp op([&] { _last_compaction_time_ms = prev_last_compaction_time_ms; });
    _last_compaction_time_ms = UnixMillis();

    auto kv_store = _tablet.data_dir()->get_meta();
    auto tablet_id = _tablet.tablet_id();
    uint32_t next_rowset_id = 0;
    std::vector<RowsetLoadInfo> new_rowset_load_infos(src_rowsets.size());

    Schema base_schema = ChunkHelper::convert_schema(base_tablet_schema, chunk_changer->get_selected_column_indexes());
    auto tschema = _tablet.tablet_schema();
    std::vector<ColumnId> cids;
    for (size_t i = 0; i < tschema->num_columns(); i++) {
        if (tschema->column(i).name() == Schema::FULL_ROW_COLUMN) {
            continue;
        }
        cids.push_back(i);
    }
    Schema new_schema = ChunkHelper::convert_schema(tschema, cids);

    OlapReaderStatistics stats;

    size_t total_bytes = 0;
    size_t total_rows = 0;
    size_t total_files = 0;
    for (int i = 0; i < src_rowsets.size(); i++) {
        const auto& src_rowset = src_rowsets[i];

        RowsetReleaseGuard guard(src_rowset->shared_from_this());
        auto res = src_rowset->get_segment_iterators2(
                base_schema, base_tablet_schema, base_tablet->data_dir()->get_meta(), version.major_number(), &stats);
        if (!res.ok()) {
            return res.status();
        }

        RowsetId rid = StorageEngine::instance()->next_rowset_id();

        RowsetWriterContext writer_context;
        writer_context.rowset_id = rid;
        writer_context.tablet_uid = _tablet.tablet_uid();
        writer_context.tablet_id = _tablet.tablet_id();
        writer_context.partition_id = _tablet.partition_id();
        writer_context.tablet_schema_hash = _tablet.schema_hash();
        writer_context.rowset_path_prefix = _tablet.schema_hash_path();
        writer_context.tablet_schema = _tablet.tablet_schema();
        writer_context.rowset_state = VISIBLE;
        writer_context.version = src_rowset->version();
        writer_context.segments_overlap = NONOVERLAPPING;

        std::unique_ptr<RowsetWriter> rowset_writer;
        status = RowsetFactory::create_rowset_writer(writer_context, &rowset_writer);
        if (!status.ok()) {
            LOG(INFO) << err_msg_header << "build rowset writer failed";
            return Status::InternalError("build rowset writer failed");
        }
        ChunkIteratorPtr seg_iterator;
        if (res.value().empty()) {
            seg_iterator = new_empty_iterator(base_schema, config::vector_chunk_size);
        } else {
            if (src_rowset->rowset_meta()->is_segments_overlapping()) {
                seg_iterator = new_heap_merge_iterator(res.value());
            } else {
                seg_iterator = new_union_iterator(res.value());
            }
        }

        // notice: rowset's del files not linked, it's not useful
        status = _convert_from_base_rowset(base_schema, new_schema, seg_iterator, chunk_changer, rowset_writer);
        if (!status.ok()) {
            LOG(WARNING) << err_msg_header << "failed to convert from base rowset, exit alter process, "
                         << status.to_string();
            return status;
        }

        auto new_rowset = rowset_writer->build();
        if (!new_rowset.ok()) return new_rowset.status();

        if (config::enable_rowset_verify) {
            status = (*new_rowset)->verify();
            if (!status.ok()) {
                status = status.clone_and_append(strings::Substitute("$0 convert_from base_tablet: $1", err_msg_header,
                                                                     base_tablet->tablet_id()));
                LOG(WARNING) << status.message();
                return status;
            }
        }
        auto& new_rowset_load_info = new_rowset_load_infos[i];
        new_rowset_load_info.num_segments = (*new_rowset)->num_segments();
        new_rowset_load_info.rowset_id = next_rowset_id;

        auto& rowset_meta_pb = new_rowset_load_info.rowset_meta_pb;
        (*new_rowset)->rowset_meta()->get_full_meta_pb(&rowset_meta_pb);
        rowset_meta_pb.set_rowset_seg_id(new_rowset_load_info.rowset_id);
        rowset_meta_pb.set_rowset_id(rid.to_string());

        next_rowset_id += std::max(1U, (uint32_t)new_rowset_load_info.num_segments);

        total_bytes += rowset_meta_pb.total_disk_size();
        total_rows += rowset_meta_pb.num_rows();
        total_files += rowset_meta_pb.num_segments() + rowset_meta_pb.num_delete_files();
    }

    TabletMetaPB meta_pb;
    _tablet.tablet_meta()->to_meta_pb(&meta_pb);
    meta_pb.set_tablet_state(TabletStatePB::PB_RUNNING);
    TabletUpdatesPB* updates_pb = meta_pb.mutable_updates();
    updates_pb->clear_versions();
    auto version_pb = updates_pb->add_versions();
    version_pb->mutable_version()->set_major_number(version.major_number());
    version_pb->mutable_version()->set_minor_number(version.minor_number());
    int64_t creation_time = time(nullptr);
    version_pb->set_creation_time(creation_time);
    for (auto& new_rowset_load_info : new_rowset_load_infos) {
        version_pb->mutable_rowsets()->Add(new_rowset_load_info.rowset_id);
    }
    version_pb->set_rowsetid_add(next_rowset_id);
    auto apply_version_pb = updates_pb->mutable_apply_version();
    apply_version_pb->set_major_number(version.major_number());
    apply_version_pb->set_minor_number(version.minor_number());
    updates_pb->set_next_log_id(1);
    updates_pb->set_next_rowset_id(next_rowset_id);

    // delete old meta & write new meta
    auto data_dir = _tablet.data_dir();
    rocksdb::WriteBatch wb;
    RETURN_IF_ERROR(TabletMetaManager::clear_log(data_dir, &wb, tablet_id));
    RETURN_IF_ERROR(TabletMetaManager::clear_rowset(data_dir, &wb, tablet_id));
    RETURN_IF_ERROR(TabletMetaManager::clear_del_vector(data_dir, &wb, tablet_id));
    RETURN_IF_ERROR(TabletMetaManager::clear_delta_column_group(data_dir, &wb, tablet_id));
    RETURN_IF_ERROR(TabletMetaManager::clear_persistent_index(data_dir, &wb, tablet_id));
    // do not clear pending rowsets, because these pending rowsets should be committed after schemachange is done
    RETURN_IF_ERROR(TabletMetaManager::put_tablet_meta(data_dir, &wb, meta_pb));
    DelVector delvec;
    for (const auto& new_rowset_load_info : new_rowset_load_infos) {
        RETURN_IF_ERROR(
                TabletMetaManager::put_rowset_meta(data_dir, &wb, tablet_id, new_rowset_load_info.rowset_meta_pb));
        for (int j = 0; j < new_rowset_load_info.num_segments; j++) {
            RETURN_IF_ERROR(TabletMetaManager::put_del_vector(data_dir, &wb, tablet_id,
                                                              new_rowset_load_info.rowset_id + j, delvec));
        }
    }

    std::unique_lock wrlock(_tablet.get_header_lock());
    if (this->max_version() >= request_version) {
        LOG(WARNING) << err_msg_header << "convert_from skipped: max_version:" << this->max_version()
                     << " >= alter_version:" << request_version << " tablet:" << _tablet.tablet_id()
                     << " base_tablet:" << base_tablet->tablet_id();
        RETURN_IF_ERROR(_tablet.set_tablet_state(TabletState::TABLET_RUNNING));
        _tablet.save_meta();
        return Status::OK();
    }
    status = kv_store->write_batch(&wb);
    if (!status.ok()) {
        LOG(WARNING) << err_msg_header << "Fail to delete old meta and write new meta" << tablet_id << ": " << status;
        return Status::InternalError(err_msg_header + "Fail to delete old meta and write new meta");
    }

    auto update_manager = StorageEngine::instance()->update_manager();
    auto index_entry = update_manager->index_cache().get_or_create(tablet_id);
    index_entry->update_expire_time(MonotonicMillis() + update_manager->get_index_cache_expire_ms(_tablet));
    auto& index = index_entry->value();
    index.unload();
    update_manager->index_cache().release(index_entry);
    // 4. load from new meta
    status = _load_from_pb(*updates_pb);
    if (!status.ok()) {
        LOG(WARNING) << err_msg_header << "_load_from_pb failed tablet_id:" << tablet_id << " " << status;
        return status;
    }

    RETURN_IF_ERROR(_tablet.set_tablet_state(TabletState::TABLET_RUNNING));
    LOG(INFO) << err_msg_header << "convert_from finish tablet:" << _tablet.tablet_id()
              << " version:" << this->max_version() << " base tablet:" << base_tablet->tablet_id()
              << " #pending:" << _pending_commits.size() << " time:" << watch.get_elapse_second() << "s"
              << " #column:" << _tablet.thread_safe_get_tablet_schema()->num_columns()
              << " #rowset:" << src_rowsets.size() << " #file:" << total_files << " #row:" << total_rows
              << " bytes:" << total_bytes;
    return Status::OK();
}

Status TabletUpdates::_convert_from_base_rowset(const Schema& base_schema, const Schema& new_schema,
                                                const ChunkIteratorPtr& seg_iterator, ChunkChanger* chunk_changer,
                                                const std::unique_ptr<RowsetWriter>& rowset_writer) {
    ChunkPtr base_chunk = ChunkHelper::new_chunk(base_schema, config::vector_chunk_size);
    ChunkPtr new_chunk = ChunkHelper::new_chunk(new_schema, config::vector_chunk_size);

    std::unique_ptr<MemPool> mem_pool(new MemPool());

    if (seg_iterator.get() != nullptr) {
        while (true) {
            base_chunk->reset();
            new_chunk->reset();
            mem_pool->clear();
            Status status = seg_iterator->get_next(base_chunk.get());
            if (!status.ok()) {
                if (status.is_end_of_file()) {
                    break;
                } else {
                    std::stringstream ss;
                    ss << "segment iterator failed to get next chunk, status is:" << status.to_string();
                    LOG(WARNING) << ss.str();
                    return Status::InternalError(ss.str());
                }
            }
            if (!chunk_changer->change_chunk_v2(base_chunk, new_chunk, base_schema, new_schema, mem_pool.get())) {
                LOG(WARNING) << "failed to change data in chunk";
                return Status::InternalError("failed to change data in chunk");
            }
            status = chunk_changer->fill_generated_columns(new_chunk);
            if (!status.ok()) {
                LOG(WARNING) << "failed to fill generated column";
                return Status::InternalError("failed to fill generated column");
            }
            RETURN_IF_ERROR(rowset_writer->add_chunk(*new_chunk));
        }
    }

    return rowset_writer->flush();
}

Status TabletUpdates::reorder_from(const std::shared_ptr<Tablet>& base_tablet, int64_t request_version,
                                   ChunkChanger* chunk_changer, const TabletSchemaCSPtr& base_tablet_schema,
                                   const std::string& err_msg_header) {
    OlapStopWatch watch;
    if (_tablet.tablet_state() != TABLET_NOTREADY) {
        string msg = strings::Substitute(
                "$0 tablet state is not TABLET_NOTREADY, reorder_from is not allowed tablet_id:$1 tablet_state:$2",
                err_msg_header, _tablet.tablet_id(), _tablet.tablet_state());
        LOG(WARNING) << msg;
        return Status::InternalError(msg);
    }
    LOG(INFO) << err_msg_header << "reorder_from start tablet:" << _tablet.tablet_id()
              << " #pending:" << _pending_commits.size() << " base_tablet:" << base_tablet->tablet_id()
              << " request_version:" << request_version;
    int64_t max_version = base_tablet->updates()->max_version();
    if (max_version < request_version) {
        LOG(WARNING) << err_msg_header << "reorder_from: base_tablet's max_version:" << max_version
                     << " < alter_version:" << request_version << " tablet:" << _tablet.tablet_id()
                     << " base_tablet:" << base_tablet->tablet_id();
        return Status::InternalError("reorder_from: max_version < request_version");
    }
    if (this->max_version() >= request_version) {
        LOG(WARNING) << err_msg_header << "reorder_from skipped: max_version:" << this->max_version()
                     << " >= alter_version:" << request_version << " tablet:" << _tablet.tablet_id()
                     << " base_tablet:" << base_tablet->tablet_id();
        std::unique_lock wrlock(_tablet.get_header_lock());
        RETURN_IF_ERROR(_tablet.set_tablet_state(TabletState::TABLET_RUNNING));
        _tablet.save_meta();
        return Status::OK();
    }
    std::vector<RowsetSharedPtr> src_rowsets;
    EditVersion version;
    Status status = base_tablet->updates()->get_applied_rowsets(request_version, &src_rowsets, &version);
    if (!status.ok()) {
        LOG(WARNING) << err_msg_header
                     << "reorder_from: get base tablet rowsets error tablet:" << base_tablet->tablet_id()
                     << " request_version:" << request_version << " reason:" << status;
        return status;
    }
    std::unique_ptr<MemPool> mem_pool(new MemPool());

    // disable compaction temporarily when tablet just loaded
    int64_t prev_last_compaction_time_ms = _last_compaction_time_ms;
    DeferOp op([&] { _last_compaction_time_ms = prev_last_compaction_time_ms; });
    _last_compaction_time_ms = UnixMillis();

    auto kv_store = _tablet.data_dir()->get_meta();
    auto tablet_id = _tablet.tablet_id();
    uint32_t next_rowset_id = 0;
    std::vector<RowsetLoadInfo> new_rowset_load_infos(src_rowsets.size());

    std::vector<ChunkPtr> chunk_arr;

    Schema base_schema = ChunkHelper::convert_schema(base_tablet_schema, chunk_changer->get_selected_column_indexes());
    ChunkSorter chunk_sorter;

    OlapReaderStatistics stats;

    size_t total_bytes = 0;
    size_t total_rows = 0;
    size_t total_files = 0;
    auto tschema = _tablet.tablet_schema();
    std::vector<ColumnId> cids;
    for (size_t i = 0; i < tschema->num_columns(); i++) {
        if (tschema->column(i).name() == Schema::FULL_ROW_COLUMN) {
            continue;
        }
        cids.push_back(i);
    }
    Schema new_schema = ChunkHelper::convert_schema(tschema, cids);
    for (int i = 0; i < src_rowsets.size(); i++) {
        const auto& src_rowset = src_rowsets[i];

        RowsetReleaseGuard guard(src_rowset->shared_from_this());
        auto res = src_rowset->get_segment_iterators2(
                base_schema, base_tablet_schema, base_tablet->data_dir()->get_meta(), version.major_number(), &stats);
        if (!res.ok()) {
            return res.status();
        }
        const auto& seg_iterators = res.value();

        RowsetId rid = StorageEngine::instance()->next_rowset_id();

        RowsetWriterContext writer_context;
        writer_context.rowset_id = rid;
        writer_context.tablet_uid = _tablet.tablet_uid();
        writer_context.tablet_id = _tablet.tablet_id();
        writer_context.partition_id = _tablet.partition_id();
        writer_context.tablet_schema_hash = _tablet.schema_hash();
        writer_context.rowset_path_prefix = _tablet.schema_hash_path();
        writer_context.tablet_schema = tschema;
        writer_context.rowset_state = VISIBLE;
        writer_context.version = src_rowset->version();
        writer_context.segments_overlap = src_rowset->rowset_meta()->segments_overlap();
        writer_context.schema_change_sorting = true;

        std::unique_ptr<RowsetWriter> rowset_writer;
        status = RowsetFactory::create_rowset_writer(writer_context, &rowset_writer);
        if (!status.ok()) {
            LOG(WARNING) << err_msg_header << "build rowset writer failed";
            return Status::InternalError(err_msg_header + "build rowset writer failed");
        }

        ChunkPtr base_chunk = ChunkHelper::new_chunk(base_schema, config::vector_chunk_size);

        for (auto& seg_iterator : seg_iterators) {
            if (seg_iterator.get() == nullptr) {
                continue;
            }
            while (true) {
                ChunkPtr new_chunk = ChunkHelper::new_chunk(new_schema, config::vector_chunk_size);
                base_chunk->reset();
                Status status = seg_iterator->get_next(base_chunk.get());
                if (!status.ok()) {
                    if (status.is_end_of_file()) {
                        break;
                    } else {
                        std::stringstream ss;
                        ss << err_msg_header
                           << "segment iterator failed to get next chunk, status is:" << status.to_string();
                        LOG(WARNING) << ss.str();
                        return Status::InternalError(ss.str());
                    }
                }

                if (!chunk_changer->change_chunk_v2(base_chunk, new_chunk, base_schema, new_schema, mem_pool.get())) {
                    std::string err_msg =
                            strings::Substitute("failed to convert chunk data. base tablet:$0, new tablet:$1",
                                                base_tablet->tablet_id(), _tablet.tablet_id());
                    LOG(WARNING) << err_msg_header << err_msg;
                    return Status::InternalError(err_msg_header + err_msg);
                }

                total_bytes += static_cast<double>(new_chunk->memory_usage());
                total_rows += static_cast<double>(new_chunk->num_rows());

                if (new_chunk->num_rows() > 0) {
                    if (!chunk_sorter.sort(new_chunk, std::static_pointer_cast<Tablet>(_tablet.shared_from_this()))) {
                        LOG(WARNING) << err_msg_header << "chunk data sort failed";
                        return Status::InternalError(err_msg_header + "chunk data sort failed");
                    }
                }
                chunk_arr.push_back(new_chunk);
            }
        }

        if (!chunk_arr.empty()) {
            Status st = SchemaChangeWithSorting::_internal_sorting(
                    chunk_arr, rowset_writer.get(), std::static_pointer_cast<Tablet>(_tablet.shared_from_this()));
            if (!st.ok()) {
                std::string msg =
                        err_msg_header + strings::Substitute("failed to sorting internally, {}", st.to_string());
                return Status::InternalError(msg);
            }
        }

        status = rowset_writer->flush();
        if (!status.ok()) {
            LOG(WARNING) << err_msg_header << "failed to convert from base rowset, exit alter process";
            return status;
        }

        auto new_rowset = rowset_writer->build();
        if (!new_rowset.ok()) return new_rowset.status();

        if (config::enable_rowset_verify) {
            status = (*new_rowset)->verify();
            if (!status.ok()) {
                status = status.clone_and_append(strings::Substitute("$0 reorder_from base_tablet: $1", err_msg_header,
                                                                     base_tablet->tablet_id()));
                LOG(WARNING) << status.message();
                return status;
            }
        }

        auto& new_rowset_load_info = new_rowset_load_infos[i];
        new_rowset_load_info.num_segments = (*new_rowset)->num_segments();
        new_rowset_load_info.rowset_id = next_rowset_id;

        auto& rowset_meta_pb = new_rowset_load_info.rowset_meta_pb;
        (*new_rowset)->rowset_meta()->get_full_meta_pb(&rowset_meta_pb);
        rowset_meta_pb.set_rowset_seg_id(new_rowset_load_info.rowset_id);
        rowset_meta_pb.set_rowset_id(rid.to_string());

        next_rowset_id += std::max(1U, (uint32_t)new_rowset_load_info.num_segments);

        total_bytes += rowset_meta_pb.total_disk_size();
        total_rows += rowset_meta_pb.num_rows();
        total_files += rowset_meta_pb.num_segments() + rowset_meta_pb.num_delete_files();
        chunk_arr.clear();
    }

    TabletMetaPB meta_pb;
    _tablet.tablet_meta()->to_meta_pb(&meta_pb);
    meta_pb.set_tablet_state(TabletStatePB::PB_RUNNING);
    TabletUpdatesPB* updates_pb = meta_pb.mutable_updates();
    updates_pb->clear_versions();
    auto version_pb = updates_pb->add_versions();
    version_pb->mutable_version()->set_major_number(version.major_number());
    version_pb->mutable_version()->set_minor_number(version.minor_number());
    int64_t creation_time = time(nullptr);
    version_pb->set_creation_time(creation_time);
    for (auto& new_rowset_load_info : new_rowset_load_infos) {
        version_pb->mutable_rowsets()->Add(new_rowset_load_info.rowset_id);
    }
    version_pb->set_rowsetid_add(next_rowset_id);
    auto apply_version_pb = updates_pb->mutable_apply_version();
    apply_version_pb->set_major_number(version.major_number());
    apply_version_pb->set_minor_number(version.minor_number());
    updates_pb->set_next_log_id(1);
    updates_pb->set_next_rowset_id(next_rowset_id);

    // delete old meta & write new meta
    auto data_dir = _tablet.data_dir();
    rocksdb::WriteBatch wb;
    RETURN_IF_ERROR(TabletMetaManager::clear_log(data_dir, &wb, tablet_id));
    RETURN_IF_ERROR(TabletMetaManager::clear_rowset(data_dir, &wb, tablet_id));
    RETURN_IF_ERROR(TabletMetaManager::clear_del_vector(data_dir, &wb, tablet_id));
    RETURN_IF_ERROR(TabletMetaManager::clear_delta_column_group(data_dir, &wb, tablet_id));
    RETURN_IF_ERROR(TabletMetaManager::clear_persistent_index(data_dir, &wb, tablet_id));
    // do not clear pending rowsets, because these pending rowsets should be committed after schemachange is done
    RETURN_IF_ERROR(TabletMetaManager::put_tablet_meta(data_dir, &wb, meta_pb));
    DelVector delvec;
    for (const auto& new_rowset_load_info : new_rowset_load_infos) {
        RETURN_IF_ERROR(
                TabletMetaManager::put_rowset_meta(data_dir, &wb, tablet_id, new_rowset_load_info.rowset_meta_pb));
        for (int j = 0; j < new_rowset_load_info.num_segments; j++) {
            RETURN_IF_ERROR(TabletMetaManager::put_del_vector(data_dir, &wb, tablet_id,
                                                              new_rowset_load_info.rowset_id + j, delvec));
        }
    }

    std::unique_lock wrlock(_tablet.get_header_lock());
    if (this->max_version() >= request_version) {
        LOG(WARNING) << err_msg_header << "reorder_from skipped: max_version:" << this->max_version()
                     << " >= alter_version:" << request_version << " tablet:" << _tablet.tablet_id()
                     << " base_tablet:" << base_tablet->tablet_id();
        RETURN_IF_ERROR(_tablet.set_tablet_state(TabletState::TABLET_RUNNING));
        _tablet.save_meta();
        return Status::OK();
    }
    status = kv_store->write_batch(&wb);
    if (!status.ok()) {
        LOG(WARNING) << err_msg_header << "Fail to delete old meta and write new meta" << tablet_id << ": " << status;
        return Status::InternalError(err_msg_header + "Fail to delete old meta and write new meta");
    }

    auto update_manager = StorageEngine::instance()->update_manager();
    auto index_entry = update_manager->index_cache().get_or_create(tablet_id);
    index_entry->update_expire_time(MonotonicMillis() + update_manager->get_index_cache_expire_ms(_tablet));
    auto& index = index_entry->value();
    index.unload();
    update_manager->index_cache().release(index_entry);
    // 4. load from new meta
    status = _load_from_pb(*updates_pb);
    if (!status.ok()) {
        LOG(WARNING) << err_msg_header << "_load_from_pb failed tablet_id:" << tablet_id << " " << status;
        return status;
    }

    RETURN_IF_ERROR(_tablet.set_tablet_state(TabletState::TABLET_RUNNING));
    LOG(INFO) << err_msg_header << "reorder_from finish tablet:" << _tablet.tablet_id()
              << " version:" << this->max_version() << " base tablet:" << base_tablet->tablet_id()
              << " #pending:" << _pending_commits.size() << " time:" << watch.get_elapse_second() << "s"
              << " #column:" << tschema->num_columns() << " #rowset:" << src_rowsets.size() << " #file:" << total_files
              << " #row:" << total_rows << " bytes:" << total_bytes;
    return Status::OK();
}

void TabletUpdates::_remove_unused_rowsets(bool drop_tablet) {
    size_t removed = 0;
    std::vector<RowsetSharedPtr> skipped_rowsets;
    RowsetSharedPtr rowset;
    while (_unused_rowsets.try_get(&rowset) == 1) {
        if (rowset.use_count() > 1) {
            if (drop_tablet) {
                LOG(WARNING) << "rowset " << rowset->rowset_id() << " still been referenced"
                             << " tablet:" << _tablet.tablet_id() << " rowset_id:" << rowset->rowset_id().id()
                             << " use_count: " << rowset.use_count() << " refs_by_reader:" << rowset->refs_by_reader()
                             << " version:" << rowset->version();
            } else {
                VLOG(2) << "rowset " << rowset->rowset_id() << " still been referenced"
                        << " tablet:" << _tablet.tablet_id() << " rowset_id:" << rowset->rowset_id().id()
                        << " use_count: " << rowset.use_count() << " refs_by_reader:" << rowset->refs_by_reader()
                        << " version:" << rowset->version();
            }

            skipped_rowsets.emplace_back(std::move(rowset));
            continue;
        }

        _clear_rowset_del_vec_cache(*rowset);
        _clear_rowset_delta_column_group_cache(*rowset);

        Status st = rowset->remove_delta_column_group(_tablet.data_dir()->get_meta());
        if (!st.ok()) {
            LOG(WARNING) << "Fail to delete delta column group. err: " << st.message()
                         << ", rowset_id: " << rowset->rowset_id() << ", tablet_id: " << _tablet.tablet_id();
            skipped_rowsets.emplace_back(std::move(rowset));
            continue;
        }

        st = TabletMetaManager::rowset_delete(_tablet.data_dir(), _tablet.tablet_id(),
                                              rowset->rowset_meta()->get_rowset_seg_id(), rowset->num_segments());
        if (!st.ok()) {
            LOG(WARNING) << "Fail to delete rowset " << rowset->rowset_id() << ": " << st
                         << " tablet:" << _tablet.tablet_id();
            skipped_rowsets.emplace_back(std::move(rowset));
            continue;
        }
        rowset->close();
        rowset->set_need_delete_file();
        StorageEngine::instance()->release_rowset_id(rowset->rowset_id());
        auto ost = rowset->remove();
        VLOG(2) << "remove rowset " << _tablet.tablet_id() << "@" << rowset->rowset_meta()->get_rowset_seg_id() << "@"
                << rowset->rowset_id() << ": " << ost << " tablet:" << _tablet.tablet_id();
        removed++;
    }
    for (auto& r : skipped_rowsets) {
        _unused_rowsets.blocking_put(std::move(r));
    }
    if (removed > 0) {
        VLOG(2) << "_remove_unused_rowsets remove " << removed << " rowsets, tablet:" << _tablet.tablet_id();
    }
}

Status TabletUpdates::check_and_remove_rowset() {
    _remove_unused_rowsets(true);
    if (!_unused_rowsets.empty()) {
        std::string msg =
                strings::Substitute("some rowsets of tablet: $0 are still been referenced", _tablet.tablet_id());
        LOG(WARNING) << msg;
        return Status::InternalError(msg);
    }
    return Status::OK();
}

void TabletUpdates::get_basic_info_extra(TabletBasicInfo& info) {
    vector<uint32_t> rowsets;
    {
        std::lock_guard rl(_lock);
        if (_edit_version_infos.empty()) {
            LOG(WARNING) << "tablet delete when get_tablet_info_extra tablet:" << _tablet.tablet_id();
            return;
        }
        info.num_version = _edit_version_infos.size();
        info.min_version = _edit_version_infos[0]->version.major_number();
        auto& v = _edit_version_infos[_edit_version_infos.size() - 1];
        info.max_version = v->version.major_number();
        info.num_rowset = v->rowsets.size();
        rowsets = v->rowsets;
    }
    int64_t total_row = 0;
    int64_t total_size = 0;
    int64_t total_segment_num = 0;
    {
        std::lock_guard lg(_rowset_stats_lock);
        for (uint32_t rowsetid : rowsets) {
            auto itr = _rowset_stats.find(rowsetid);
            if (itr != _rowset_stats.end()) {
                // TODO(cbl): also report num deletes
                total_row += itr->second->num_rows;
                total_size += itr->second->byte_size;
                total_segment_num += itr->second->num_segments;
            }
        }
    }
    info.num_row = total_row;
    info.data_size = total_size;
    info.num_segment = total_segment_num;
    auto& index_cache = StorageEngine::instance()->update_manager()->index_cache();
    auto index_entry = index_cache.get(_tablet.tablet_id());
    if (index_entry != nullptr) {
        info.index_mem = index_entry->size();
        index_cache.release(index_entry);
    }
    auto size_st = _get_extra_file_size();
    if (!size_st.ok()) {
        // Ignore error status here, because we don't to break up get basic info because of get pk index disk usage failure.
        // So just print error log and keep going.
        VLOG(2) << "get persistent index disk usage fail, tablet_id: " << _tablet.tablet_id()
                << ", error: " << size_st.status();
    } else {
        info.index_disk_usage = (*size_st).pindex_size;
    }
}

Status TabletUpdates::pk_index_major_compaction() {
    auto manager = StorageEngine::instance()->update_manager();
    auto index_entry = manager->index_cache().get_or_create(_tablet.tablet_id());
    index_entry->update_expire_time(MonotonicMillis() + manager->get_index_cache_expire_ms(_tablet));
    auto& index = index_entry->value();

    auto st = Status::OK();
    {
        std::lock_guard lg(_index_lock);
        st = index.load(&_tablet);
    }
    if (!st.ok()) {
        // remove index entry when loading fail
        manager->index_cache().remove(index_entry);
        return st;
    }
    bool enable_persistent_index = index.enable_persistent_index();
    // release or remove index entry when function end
    DeferOp index_defer([&]() {
        if (enable_persistent_index ^ _tablet.get_enable_persistent_index()) {
            manager->index_cache().remove(index_entry);
        } else {
            manager->index_cache().release(index_entry);
        }
    });
    manager->index_cache().update_object_size(index_entry, index.memory_usage());
    st = index.major_compaction(_tablet.data_dir(), _tablet.tablet_id(), _tablet.updates()->get_index_lock());
    if (st.ok()) {
        // reset score after major compaction finish
        _pk_index_write_amp_score.store(0.0);
    }
    return st;
}

void TabletUpdates::_to_updates_pb_unlocked(TabletUpdatesPB* updates_pb) const {
    updates_pb->Clear();
    for (const auto& version : _edit_version_infos) {
        EditVersionMetaPB* version_pb = updates_pb->add_versions();
        // version
        version_pb->mutable_version()->set_major_number(version->version.major_number());
        version_pb->mutable_version()->set_minor_number(version->version.minor_number());
        // creation_time
        version_pb->set_creation_time(version->creation_time);
        // rowsets
        repeated_field_add(version_pb->mutable_rowsets(), version->rowsets.begin(), version->rowsets.end());
        // deltas
        repeated_field_add(version_pb->mutable_deltas(), version->deltas.begin(), version->deltas.end());
        // compaction
        if (version->compaction) {
            auto cp = version->compaction.get();
            auto compaction_pb = version_pb->mutable_compaction();
            repeated_field_add(compaction_pb->mutable_inputs(), cp->inputs.begin(), cp->inputs.end());
            compaction_pb->add_outputs(cp->output);
            auto svpb = compaction_pb->mutable_start_version();
            svpb->set_major_number(cp->start_version.major_number());
            svpb->set_minor_number(cp->start_version.minor_number());
        }
        // rowsetid_add is only useful in meta log, and it's a bit harder to construct it
        // so do not set it here
    }
    updates_pb->set_next_rowset_id(_next_rowset_id);
    updates_pb->set_next_log_id(_next_log_id);
    if (_apply_version_idx < _edit_version_infos.size()) {
        const EditVersion& apply_version = _edit_version_infos[_apply_version_idx]->version;
        updates_pb->mutable_apply_version()->set_major_number(apply_version.major_number());
        updates_pb->mutable_apply_version()->set_minor_number(apply_version.minor_number());
    }
}

Status TabletUpdates::load_snapshot(const SnapshotMeta& snapshot_meta, bool restore_from_backup,
                                    bool save_source_schema) {
#define CHECK_FAIL(status)                                                                       \
    do {                                                                                         \
        Status st = (status);                                                                    \
        if (!st.ok()) {                                                                          \
            auto msg = strings::Substitute("$0 tablet:$1", st.to_string(), _tablet.tablet_id()); \
            LOG(ERROR) << msg;                                                                   \
            _set_error(msg);                                                                     \
            return st;                                                                           \
        }                                                                                        \
    } while (0)

    if (_error.load()) {
        return Status::InternalError(
                strings::Substitute("load snapshot failed, tablet updates is in error state: tablet:$0 $1",
                                    _tablet.tablet_id(), _error_msg));
    }
    // disable compaction temporarily when doing load_snapshot
    int64_t prev_last_compaction_time_ms = _last_compaction_time_ms;
    DeferOp op([&] { _last_compaction_time_ms = prev_last_compaction_time_ms; });
    _last_compaction_time_ms = UnixMillis();

    // A utility function used to ensure that segment files have been placed under the
    // tablet directory.
    auto check_rowset_files = [&](const RowsetMetaPB& rowset) {
        for (int seg_id = 0; seg_id < rowset.num_segments(); seg_id++) {
            RowsetId rowset_id;
            rowset_id.init(rowset.rowset_id());
            auto path = Rowset::segment_file_path(_tablet.schema_hash_path(), rowset_id, seg_id);
            auto st = FileSystem::Default()->path_exists(path);
            if (!st.ok()) {
                return Status::InternalError("segment file does not exist: " + st.to_string());
            }
        }
        for (int del_id = 0; del_id < rowset.num_delete_files(); del_id++) {
            RowsetId rowset_id;
            rowset_id.init(rowset.rowset_id());
            auto path = Rowset::segment_del_file_path(_tablet.schema_hash_path(), rowset_id, del_id);
            auto st = FileSystem::Default()->path_exists(path);
            if (!st.ok()) {
                return Status::InternalError("delete file does not exist: " + st.to_string());
            }
        }
        for (int upt_id = 0; upt_id < rowset.num_update_files(); upt_id++) {
            RowsetId rowset_id;
            rowset_id.init(rowset.rowset_id());
            auto path = Rowset::segment_upt_file_path(_tablet.schema_hash_path(), rowset_id, upt_id);
            auto st = FileSystem::Default()->path_exists(path);
            if (!st.ok()) {
                return Status::InternalError("update file does not exist: " + st.to_string());
            }
        }
        return Status::OK();
    };

    if (snapshot_meta.snapshot_type() == SNAPSHOT_TYPE_INCREMENTAL) {
        // Assume the elements of |snapshot_meta.rowset_metas()| are sorted by version.
        LOG(INFO) << "load incremental snapshot start #rowset:" << snapshot_meta.rowset_metas().size() << " "
                  << _debug_string(true);
        for (const auto& rowset_meta_pb : snapshot_meta.rowset_metas()) {
            RETURN_IF_ERROR(check_rowset_files(rowset_meta_pb));
            RowsetSharedPtr rowset;
            auto rowset_meta = std::make_shared<RowsetMeta>(rowset_meta_pb);
            if (rowset_meta->tablet_id() != _tablet.tablet_id()) {
                return Status::InternalError("mismatched tablet id");
            }
            RETURN_IF_ERROR(RowsetFactory::create_rowset(_tablet.tablet_schema(), _tablet.schema_hash_path(),
                                                         rowset_meta, &rowset));
            if (rowset->start_version() != rowset->end_version()) {
                return Status::InternalError("mismatched start and end version");
            }
            RETURN_IF_ERROR(rowset_commit(rowset->end_version(), rowset, 0));
        }
        LOG(INFO) << "load incremental snapshot done " << _debug_string(true);
        return Status::OK();
    } else if (snapshot_meta.snapshot_type() == SNAPSHOT_TYPE_FULL) {
        LOG(INFO) << "load full snapshot start #rowset:" << snapshot_meta.rowset_metas().size()
                  << " version:" << snapshot_meta.snapshot_version() << " " << _debug_string(true);
        if (snapshot_meta.tablet_meta().tablet_id() != _tablet.tablet_id()) {
            return Status::InvalidArgument("mismatched tablet id");
        }
        if (snapshot_meta.tablet_meta().schema_hash() != _tablet.schema_hash()) {
            return Status::InvalidArgument("mismatched schema hash");
        }
        // If it is the Restore process, we should skip the version check because using the older version data
        // to overwrite the current data is permitted in Restore process.
        if (!restore_from_backup &&
            snapshot_meta.snapshot_version() <= _edit_version_infos.back()->version.major_number()) {
            return Status::Cancelled("snapshot version too small");
        }
        for (const auto& rowset_meta_pb : snapshot_meta.rowset_metas()) {
            RETURN_IF_ERROR(check_rowset_files(rowset_meta_pb));
        }
        // Stop apply thread.
        _stop_and_wait_apply_done();

        DeferOp defer([&]() {
            if (!_error.load()) {
                // Start apply thread again.
                _apply_stopped.store(false);
                _check_for_apply();
            }
        });

        auto tablet_id = _tablet.tablet_id();
        auto data_store = _tablet.data_dir();
        auto meta_store = data_store->get_meta();

        std::unordered_map<uint32_t, RowsetSharedPtr> new_rowsets;

        std::lock_guard l0(_tablet.get_header_lock());

        TabletMetaPB new_tablet_meta_pb;
        _tablet.tablet_meta()->to_meta_pb(&new_tablet_meta_pb);

        std::unique_lock l1(_lock);
        if (_edit_version_infos.empty()) {
            string msg = strings::Substitute("tablet deleted when load_snapshot tablet:$0", _tablet.tablet_id());
            LOG(WARNING) << msg;
            return Status::InternalError(msg);
        }
        std::unique_lock l2(_rowsets_lock);
        std::unique_lock l3(_rowset_stats_lock);

        // Check version again after lock acquired.
        if (!restore_from_backup &&
            snapshot_meta.snapshot_version() <= _edit_version_infos.back()->version.major_number()) {
            return Status::Cancelled("snapshot version too small");
        }

        std::stringstream ss;
        uint32_t new_next_rowset_id = _next_rowset_id;
        ss << "next_rowset_id before:" << _next_rowset_id << " rowsets:";
        for (const auto& rowset_meta_pb : snapshot_meta.rowset_metas()) {
            auto rowset_meta = std::make_shared<RowsetMeta>(rowset_meta_pb);
            const auto new_id = rowset_meta_pb.rowset_seg_id() + _next_rowset_id;
            new_next_rowset_id =
                    std::max<uint32_t>(new_next_rowset_id, new_id + std::max(1L, rowset_meta_pb.num_segments()));
            rowset_meta->set_rowset_seg_id(new_id);
            RowsetSharedPtr* rowset = &new_rowsets[new_id];
            RETURN_IF_ERROR(RowsetFactory::create_rowset(_tablet.tablet_schema(), _tablet.schema_hash_path(),
                                                         rowset_meta, rowset));
            ss << new_id << ",";
            VLOG(2) << "add a new rowset " << tablet_id << "@" << new_id << "@" << rowset_meta->rowset_id();
        }

        for (auto& [rssid, rowset] : _rowsets) {
            VLOG(2) << "mark rowset " << tablet_id << "@" << rssid << "@" << rowset->rowset_id() << " as unused";
            (void)_unused_rowsets.blocking_put(std::move(rowset));
        }
        STLClearObject(&_edit_version_infos);
        STLClearObject(&_rowsets);
        STLClearObject(&_rowset_stats);

        _apply_version_idx = 0;
        _rowsets = std::move(new_rowsets);

        auto& new_version = _edit_version_infos.emplace_back(std::make_unique<EditVersionInfo>());
        new_version->version = EditVersion(snapshot_meta.snapshot_version(), 0);
        new_version->creation_time = time(nullptr);
        new_version->rowsets.reserve(_rowsets.size());
        for (const auto& [rid, rowset] : _rowsets) {
            new_version->rowsets.emplace_back(rid);
        }
        DCHECK_EQ(1, _edit_version_infos.size());

        ss << " delvec:";
        WriteBatch wb;
        CHECK_FAIL(TabletMetaManager::clear_log(data_store, &wb, tablet_id));
        for (const auto& [rssid, delvec] : snapshot_meta.delete_vectors()) {
            auto id = rssid + _next_rowset_id;
            CHECK_FAIL(TabletMetaManager::put_del_vector(data_store, &wb, tablet_id, id, delvec));
            ss << id << ",";
        }
        // clear dcg before recover from snapshot meta. Otherwise it will fail in some case.
        CHECK_FAIL(TabletMetaManager::clear_delta_column_group(data_store, &wb, tablet_id));
        for (const auto& [rssid, dcglist] : snapshot_meta.delta_column_groups()) {
            for (const auto& dcg : dcglist) {
                const std::vector<std::string> dcg_files = dcg->column_files(_tablet.schema_hash_path());
                for (const auto& dcg_file : dcg_files) {
                    auto st = FileSystem::Default()->path_exists(dcg_file);
                    if (!st.ok()) {
                        auto msg =
                                strings::Substitute("delta column file: $0 does not exist: $1", dcg_file, st.message());
                        LOG(ERROR) << msg;
                        _set_error(msg);
                        return Status::InternalError(msg);
                    }
                }
            }
            auto id = rssid + _next_rowset_id;
            CHECK_FAIL(TabletMetaManager::put_delta_column_group(data_store, &wb, tablet_id, id, dcglist));
        }
        for (const auto& [rid, rowset] : _rowsets) {
            RowsetMetaPB meta_pb;
            rowset->rowset_meta()->get_full_meta_pb(&meta_pb);
            CHECK_FAIL(TabletMetaManager::put_rowset_meta(data_store, &wb, tablet_id, meta_pb));
        }

        _next_rowset_id = new_next_rowset_id;
        ss << " next_rowset_id after:" << _next_rowset_id;

        _to_updates_pb_unlocked(new_tablet_meta_pb.mutable_updates());
        VLOG(2) << new_tablet_meta_pb.updates().DebugString();

        // Save source schema in tablet meta
        if (save_source_schema && snapshot_meta.tablet_meta().has_schema()) {
            new_tablet_meta_pb.mutable_source_schema()->CopyFrom(snapshot_meta.tablet_meta().schema());
            _tablet.tablet_meta()->set_source_schema(TabletSchema::create(new_tablet_meta_pb.source_schema()));
        }

        CHECK_FAIL(TabletMetaManager::put_tablet_meta(data_store, &wb, new_tablet_meta_pb));

        if (auto st = meta_store->write_batch(&wb); !st.ok()) {
            auto msg = strings::Substitute("Fail to put write batch tablet:$0 $1", tablet_id, st.to_string());
            LOG(ERROR) << msg;
            _set_error(msg);
            return Status::InternalError("fail to put write batch");
        }

        for (const auto& [rid, rowset] : _rowsets) {
            auto stats = std::make_unique<RowsetStats>();
            stats->num_segments = rowset->num_segments();
            stats->num_rows = rowset->num_rows();
            stats->byte_size = rowset->data_disk_size();
            stats->num_dels = _get_rowset_num_deletes(*rowset);
            stats->partial_update_by_column = rowset->is_column_mode_partial_update();
            _calc_compaction_score(stats.get());
            _rowset_stats.emplace(rid, std::move(stats));
        }

        l3.unlock();                     // _rowset_stats_lock
        l2.unlock();                     // _rowsets_lock
        _try_commit_pendings_unlocked(); // may acquire |_rowset_stats_lock| and |_rowsets_lock|

        _update_total_stats(_edit_version_infos[_apply_version_idx]->rowsets, nullptr, nullptr);
        _apply_version_changed.notify_all();
        // The function `unload` of index_entry in the following code acquire `_lock` in PrimaryIndex.
        // If there are other thread to do rowset commit, it will load PrimaryIndex first which hold `_lock` in
        // PrimaryIndex and it will acquire `_lock` in TabletUpdates which is `l1` to get applied rowset which will
        // cause dead lock.
        // Actually, unload PrimayIndex doesn't need to hold `_lock` of TabletUpdates, so we can release l1 in advance
        // to avoid dead lock.
        l1.unlock();

        // unload primary index
        auto manager = StorageEngine::instance()->update_manager();
        auto& index_cache = manager->index_cache();
        auto index_entry = index_cache.get_or_create(tablet_id);
        index_entry->update_expire_time(MonotonicMillis() + manager->get_index_cache_expire_ms(_tablet));
        index_entry->value().unload();
        index_cache.release(index_entry);

        LOG(INFO) << "load full snapshot done " << _debug_string(false) << ss.str();

        return Status::OK();
    } else {
        return Status::InternalError("unknown snapshot type");
    }
#undef CHECK_FAIL
}

void TabletUpdates::_clear_rowset_del_vec_cache(const Rowset& rowset) {
    StorageEngine::instance()->update_manager()->clear_cached_del_vec([&]() {
        std::vector<TabletSegmentId> tsids;
        tsids.reserve(rowset.num_segments());
        for (auto i = 0; i < rowset.num_segments(); i++) {
            tsids.emplace_back(_tablet.tablet_id(), rowset.rowset_meta()->get_rowset_seg_id() + i);
        }
        return tsids;
    }());
}

void TabletUpdates::_clear_rowset_delta_column_group_cache(const Rowset& rowset) {
    StorageEngine::instance()->update_manager()->clear_cached_delta_column_group([&]() {
        std::vector<TabletSegmentId> tsids;
        tsids.reserve(rowset.num_segments());
        for (auto i = 0; i < rowset.num_segments(); i++) {
            tsids.emplace_back(_tablet.tablet_id(), rowset.rowset_meta()->get_rowset_seg_id() + i);
        }
        return tsids;
    }());
}

Status TabletUpdates::clear_meta() {
    std::lock_guard l1(_lock);
    std::lock_guard l2(_rowsets_lock);
    std::lock_guard l3(_rowset_stats_lock);
    // TODO: tablet is already marked to be deleted, so maybe don't need to clear unused rowsets here
    _remove_unused_rowsets();
    if (_unused_rowsets.get_size() != 0) {
        LOG(WARNING) << "_unused_rowsets is not empty, size: " << _unused_rowsets.get_size()
                     << " version_info: " << _debug_version_info(false);
    }

    WriteBatch wb;
    auto data_store = _tablet.data_dir();
    auto meta_store = data_store->get_meta();

    _set_error("clear_meta inprogress"); // Mark this tablet unusable first.

    // Clear permanently stored meta.
    RETURN_IF_ERROR(TabletMetaManager::clear_pending_rowset(data_store, &wb, _tablet.tablet_id()));
    RETURN_IF_ERROR(TabletMetaManager::clear_rowset(data_store, &wb, _tablet.tablet_id()));
    RETURN_IF_ERROR(TabletMetaManager::clear_del_vector(data_store, &wb, _tablet.tablet_id()));
    RETURN_IF_ERROR(TabletMetaManager::clear_delta_column_group(data_store, &wb, _tablet.tablet_id()));
    RETURN_IF_ERROR(TabletMetaManager::clear_log(data_store, &wb, _tablet.tablet_id()));
    RETURN_IF_ERROR(TabletMetaManager::clear_persistent_index(data_store, &wb, _tablet.tablet_id()));
    RETURN_IF_ERROR(TabletMetaManager::remove_tablet_meta(data_store, &wb, _tablet.tablet_id(), _tablet.schema_hash()));
    RETURN_IF_ERROR(meta_store->write_batch(&wb));

    // Clear cached delete vectors and cached delta column group
    for (auto& [id, rowset] : _rowsets) {
        _clear_rowset_del_vec_cache(*rowset);
        _clear_rowset_delta_column_group_cache(*rowset);
    }
    // Clear cached primary index.
    // There maybe other thread still use primary index for example ingestion and schema change concurrently
    // If that, the primary index will be release by evict thread.
    StorageEngine::instance()->update_manager()->index_cache().try_remove_by_key(_tablet.tablet_id());
    STLClearObject(&_rowsets);
    STLClearObject(&_rowset_stats);
    // If this get cleared, every other thread that uses variable should recheck it's valid state after acquiring _lock
    STLClearObject(&_edit_version_infos);
    return Status::OK();
}

void TabletUpdates::_update_total_stats(const std::vector<uint32_t>& rowsets, size_t* row_count_before,
                                        size_t* row_count_after) {
    std::lock_guard l(_rowset_stats_lock);
    if (row_count_before != nullptr) {
        *row_count_before = _cur_total_rows - _cur_total_dels;
    }
    size_t nrow = 0;
    size_t ndel = 0;
    for (auto rid : rowsets) {
        auto itr = _rowset_stats.find(rid);
        if (itr != _rowset_stats.end()) {
            nrow += itr->second->num_rows;
            ndel += itr->second->num_dels;
        }
    }
    _cur_total_rows = nrow;
    _cur_total_dels = ndel;
    if (row_count_after != nullptr) {
        *row_count_after = _cur_total_rows - _cur_total_dels;
    }
}

Status GetDeltaColumnContext::prepareGetDeltaColumnContext(std::shared_ptr<Segment> seg, KVStore* kvstore,
                                                           const TabletSegmentId& tsid, int64_t read_version) {
    segment = std::move(seg);
    auto dcg_loader = std::make_unique<LocalDeltaColumnGroupLoader>(kvstore);
    RETURN_IF_ERROR(dcg_loader->load(tsid, read_version, &dcgs));
    return Status::OK();
}

static StatusOr<std::shared_ptr<Segment>> get_dcg_segment(GetDeltaColumnContext& ctx, uint32_t ucid, int32_t* col_index,
                                                          const TabletSchemaCSPtr& read_tablet_schema) {
    // iterate dcg from new ver to old ver
    for (const auto& dcg : ctx.dcgs) {
        std::pair<int32_t, int32_t> idx = dcg->get_column_idx(ucid);
        if (idx.first >= 0) {
            ASSIGN_OR_RETURN(std::string column_file,
                             dcg->column_file_by_idx(parent_name(ctx.segment->file_name()), idx.first));
            if (ctx.dcg_segments.count(column_file) == 0) {
                ASSIGN_OR_RETURN(auto dcg_segment, ctx.segment->new_dcg_segment(*dcg, idx.first, read_tablet_schema));
                ctx.dcg_segments[column_file] = dcg_segment;
            }
            if (col_index != nullptr) {
                *col_index = idx.second;
            }
            return ctx.dcg_segments[column_file];
        }
    }
    // the column not exist in delta column group
    return nullptr;
}

static StatusOr<std::unique_ptr<ColumnIterator>> new_dcg_column_iterator(GetDeltaColumnContext& ctx,
                                                                         const std::shared_ptr<FileSystem>& fs,
                                                                         ColumnIteratorOptions& iter_opts,
                                                                         const TabletColumn& column,
                                                                         const TabletSchemaCSPtr& read_tablet_schema) {
    // build column iter from delta column group
    int32_t col_index = 0;
    ASSIGN_OR_RETURN(auto dcg_segment, get_dcg_segment(ctx, column.unique_id(), &col_index, read_tablet_schema));
    if (dcg_segment != nullptr) {
        if (ctx.dcg_read_files.count(dcg_segment->file_name()) == 0) {
            ASSIGN_OR_RETURN(auto read_file, fs->new_random_access_file(dcg_segment->file_info()));
            ctx.dcg_read_files[dcg_segment->file_name()] = std::move(read_file);
        }
        iter_opts.read_file = ctx.dcg_read_files[dcg_segment->file_name()].get();
        return dcg_segment->new_column_iterator(column, nullptr);
    }
    return nullptr;
}

Status TabletUpdates::get_column_values(const std::vector<uint32_t>& column_ids, int64_t read_version,
                                        bool with_default, std::map<uint32_t, std::vector<uint32_t>>& rowids_by_rssid,
                                        vector<std::unique_ptr<Column>>* columns, void* state,
                                        const TabletSchemaCSPtr& read_tablet_schema,
                                        const std::map<string, string>* column_to_expr_value) {
    std::vector<uint32_t> unique_column_ids;
    for (unsigned int column_id : column_ids) {
        const TabletColumn& tablet_column = read_tablet_schema->column(column_id);
        unique_column_ids.push_back(tablet_column.unique_id());
    }

    std::map<uint32_t, RowsetSharedPtr> rssid_to_rowsets;
    {
        std::lock_guard<std::mutex> l(_rowsets_lock);
        for (const auto& rowset : _rowsets) {
            rssid_to_rowsets.insert(rowset);
        }
    }
    if (rssid_to_rowsets.empty() && !rowids_by_rssid.empty()) {
        std::string msg = strings::Substitute(
                "Tablet is deleted, perhaps this table is doing schema change, or it has already been deleted. Please "
                "try again. get_column_values() tablet:",
                _tablet.tablet_id());
        LOG(WARNING) << msg;
        return Status::InternalError(msg);
    }
    if (with_default && state == nullptr) {
        for (auto i = 0; i < column_ids.size(); ++i) {
            const TabletColumn& tablet_column = read_tablet_schema->column(column_ids[i]);
            bool has_default_value = tablet_column.has_default_value();
            std::string default_value = has_default_value ? tablet_column.default_value() : "";
            if (column_to_expr_value != nullptr) {
                auto iter = column_to_expr_value->find(std::string(tablet_column.name()));
                if (iter != column_to_expr_value->end()) {
                    has_default_value = true;
                    default_value = iter->second;
                }
            }
            if (has_default_value) {
                const TypeInfoPtr& type_info = get_type_info(tablet_column);
                std::unique_ptr<DefaultValueColumnIterator> default_value_iter =
                        std::make_unique<DefaultValueColumnIterator>(true, default_value, tablet_column.is_nullable(),
                                                                     type_info, tablet_column.length(), 1);
                ColumnIteratorOptions iter_opts;
                RETURN_IF_ERROR(default_value_iter->init(iter_opts));
                RETURN_IF_ERROR(default_value_iter->fetch_values_by_rowid(nullptr, 1, (*columns)[i].get()));
            } else {
                (*columns)[i]->append_default();
            }
        }
    }
    std::unique_ptr<BinaryColumn> full_row_column;
    // if we are getting multiple(>2) columns, and full row column is available,
    // get values from full row column as an optimization
    if (_tablet.is_column_with_row_store() && column_ids.size() > 2) {
        full_row_column = std::make_unique<BinaryColumn>();
    }
    std::shared_ptr<FileSystem> fs;
    for (const auto& [rssid, rowids] : rowids_by_rssid) {
        auto iter = rssid_to_rowsets.upper_bound(rssid);
        --iter;
        const auto& rowset = iter->second.get();
        if (!(rowset->rowset_meta()->get_rowset_seg_id() <= rssid &&
              rssid < rowset->rowset_meta()->get_rowset_seg_id() + rowset->num_segments())) {
            std::string msg = strings::Substitute("illegal rssid: $0, should in [$1, $2)", rssid,
                                                  rowset->rowset_meta()->get_rowset_seg_id(),
                                                  rowset->rowset_meta()->get_rowset_seg_id() + rowset->num_segments());
            LOG(ERROR) << msg;
            _set_error(msg);
            return Status::InternalError(msg);
        }
        // REQUIRE: all rowsets in this tablet have the same path prefix, i.e, can share the same fs
        if (fs == nullptr) {
            ASSIGN_OR_RETURN(fs, FileSystem::CreateSharedFromString(rowset->rowset_path()));
        }
        std::string seg_path =
                Rowset::segment_file_path(rowset->rowset_path(), rowset->rowset_id(), rssid - iter->first);
        auto segment = Segment::open(fs, FileInfo{seg_path}, rssid - iter->first, rowset->schema());
        if (!segment.ok()) {
            LOG(WARNING) << "Fail to open " << seg_path << ": " << segment.status();
            return segment.status();
        }
        if ((*segment)->num_rows() == 0) {
            continue;
        }
        GetDeltaColumnContext ctx;
        RETURN_IF_ERROR(ctx.prepareGetDeltaColumnContext((*segment), _tablet.data_dir()->get_meta(),
                                                         TabletSegmentId(_tablet.tablet_id(), rssid), read_version));
        ColumnIteratorOptions iter_opts;
        OlapReaderStatistics stats;
        iter_opts.stats = &stats;
        iter_opts.use_page_cache = true;
        ASSIGN_OR_RETURN(auto read_file, fs->new_random_access_file((*segment)->file_info()));
        iter_opts.read_file = read_file.get();

        if (full_row_column) {
            full_row_column->reset_column();
            full_row_column->reserve(rowids.size());
            const auto& column = _tablet.tablet_schema()->column(_tablet.tablet_schema()->num_columns() - 1);
            ASSIGN_OR_RETURN(auto col_iter, (*segment)->new_column_iterator_or_default(column, nullptr));
            RETURN_IF_ERROR(col_iter->init(iter_opts));
            RETURN_IF_ERROR(col_iter->fetch_values_by_rowid(rowids.data(), rowids.size(), full_row_column.get()));
            auto row_encoder = RowStoreEncoderFactory::instance()->get_or_create_encoder(SIMPLE);
            RETURN_IF_ERROR(row_encoder->decode_columns_from_full_row_column(*(_tablet.tablet_schema()->schema()),
                                                                             *full_row_column, column_ids, columns));
        } else {
            for (auto i = 0; i < column_ids.size(); ++i) {
                const auto& column = read_tablet_schema->column(column_ids[i]);
                // try to build iterator from delta column file first
                ASSIGN_OR_RETURN(auto col_iter,
                                 new_dcg_column_iterator(ctx, fs, iter_opts, column, read_tablet_schema));
                if (col_iter == nullptr) {
                    // not found in delta column file, build iterator from main segment
                    ASSIGN_OR_RETURN(col_iter, (*segment)->new_column_iterator_or_default(column, nullptr));
                    iter_opts.read_file = read_file.get();
                }
                RETURN_IF_ERROR(col_iter->init(iter_opts));
                RETURN_IF_ERROR(col_iter->fetch_values_by_rowid(rowids.data(), rowids.size(), (*columns)[i].get()));
            }
        }
    }
    if (state != nullptr && with_default) {
        auto* auto_increment_state = (AutoIncrementPartialUpdateState*)state;
        Rowset* rowset = auto_increment_state->rowset;
        const std::vector<uint32_t>& rowids = auto_increment_state->rowids;
        uint32_t segment_id = auto_increment_state->segment_id;
        uint32_t rssid = rowset->rowset_meta()->get_rowset_seg_id() + segment_id;

        std::string seg_path = Rowset::segment_file_path(rowset->rowset_path(), rowset->rowset_id(), segment_id);
        FileInfo seg_info{.path = seg_path};
        ASSIGN_OR_RETURN(auto fs, FileSystem::CreateSharedFromString(seg_path));
        auto segment = Segment::open(fs, seg_info, segment_id, auto_increment_state->schema);
        if (!segment.ok()) {
            LOG(WARNING) << "Fail to open " << seg_path << ": " << segment.status();
            return segment.status();
        }
        if ((*segment)->num_rows() == 0) {
            return Status::OK();
        }
        GetDeltaColumnContext ctx;
        RETURN_IF_ERROR(ctx.prepareGetDeltaColumnContext((*segment), _tablet.data_dir()->get_meta(),
                                                         TabletSegmentId(_tablet.tablet_id(), rssid), read_version));
        ColumnIteratorOptions iter_opts;
        OlapReaderStatistics stats;
        iter_opts.stats = &stats;
        ASSIGN_OR_RETURN(auto read_file, fs->new_random_access_file((*segment)->file_info()));
        for (auto i = 0; i < column_ids.size(); ++i) {
            const auto& column = read_tablet_schema->column(column_ids[i]);
            // try to build iterator from delta column file first
            ASSIGN_OR_RETURN(auto col_iter, new_dcg_column_iterator(ctx, fs, iter_opts, column, read_tablet_schema));
            if (col_iter == nullptr) {
                // not found in delta column file, build iterator from main segment
                // use partial segment column offset id to get the column
                const TabletColumn& col = auto_increment_state->schema->column(auto_increment_state->id);
                ASSIGN_OR_RETURN(col_iter, (*segment)->new_column_iterator_or_default(col, nullptr));
                iter_opts.read_file = read_file.get();
            }
            RETURN_IF_ERROR(col_iter->init(iter_opts));
            RETURN_IF_ERROR(col_iter->fetch_values_by_rowid(rowids.data(), rowids.size(), (*columns)[i].get()));
        }
    }
    return Status::OK();
}

Status TabletUpdates::get_rss_rowids_by_pk(Tablet* tablet, const Column& keys, EditVersion* read_version,
                                           std::vector<uint64_t>* rss_rowids, int64_t timeout_ms) {
    if (timeout_ms <= 0) {
        _index_lock.lock();
    } else {
        if (!_index_lock.try_lock_shared_for(std::chrono::milliseconds(timeout_ms))) {
            return Status::TimedOut("get_rss_rowids_by_pk try lock timeout");
        }
    }
    auto st = get_rss_rowids_by_pk_unlock(tablet, keys, read_version, rss_rowids);
    _index_lock.unlock_shared();
    return st;
}

Status TabletUpdates::get_rss_rowids_by_pk_unlock(Tablet* tablet, const Column& keys, EditVersion* read_version,
                                                  std::vector<uint64_t>* rss_rowids) {
    if (read_version != nullptr) {
        // get next_rowset_id and read_version to identify conflict
        std::lock_guard wl(_lock);
        if (_edit_version_infos.empty()) {
            string msg = strings::Substitute("tablet deleted when get_rss_rowids_by_pk tablet:$0", _tablet.tablet_id());
            LOG(WARNING) << msg;
            return Status::InternalError(msg);
        }
        *read_version = _edit_version_infos[_apply_version_idx]->version;
    }
    auto manager = StorageEngine::instance()->update_manager();
    auto index_entry = manager->index_cache().get_or_create(tablet->tablet_id());
    index_entry->update_expire_time(MonotonicMillis() + manager->get_index_cache_expire_ms(*tablet));
    bool enable_persistent_index = tablet->get_enable_persistent_index();
    auto& index = index_entry->value();
    auto st = index.load(tablet);
    manager->index_cache().update_object_size(index_entry, index.memory_usage());
    if (!st.ok()) {
        manager->index_cache().remove(index_entry);
        std::string msg = strings::Substitute("get_rss_rowids_by_pk error: load primary index failed: $0 $1",
                                              st.message(), debug_string());
        LOG(ERROR) << msg;
        _set_error(msg);
        return Status::InternalError(msg);
    }

    RETURN_IF_ERROR(index.get(keys, rss_rowids));

    // if `enable_persistent_index` of tablet is change(maybe changed by alter table)
    // we should try to remove the index_entry from cache
    // Otherwise index may be used for later commits, keep in cache
    if (enable_persistent_index ^ tablet->get_enable_persistent_index()) {
        manager->index_cache().remove(index_entry);
    } else {
        manager->index_cache().release(index_entry);
    }
    return Status::OK();
}

Status TabletUpdates::get_missing_version_ranges(std::vector<int64_t>& missing_version_ranges) {
    // usually, version ranges will have no hole or 1 hole(3 elements in ranges array)
    missing_version_ranges.reserve(3);
    std::lock_guard rl(_lock);
    if (_edit_version_infos.empty()) {
        return Status::InternalError("get_missing_version_ranges:empty edit_version_info");
    }
    int64_t last = _edit_version_infos.back()->version.major_number();
    for (auto& itr : _pending_commits) {
        int64_t cur = itr.first;
        if (last + 1 < cur) {
            missing_version_ranges.push_back(last + 1);
            missing_version_ranges.push_back(cur - 1);
        }
        last = cur;
    }
    missing_version_ranges.push_back(last + 1);
    return Status::OK();
}

Status TabletUpdates::get_rowsets_for_incremental_snapshot(const std::vector<int64_t>& missing_version_ranges,
                                                           std::vector<RowsetSharedPtr>& rowsets) {
    // TODO: also find rowsets in pending_rowsets
    vector<int64_t> versions;
    vector<uint32_t> rowsetids;
    {
        std::lock_guard lg(_lock);
        if (_edit_version_infos.empty()) {
            string msg = strings::Substitute("tablet deleted when get_rowsets_for_incremental_snapshot tablet:$0",
                                             _tablet.tablet_id());
            LOG(WARNING) << msg;
            return Status::InternalError(msg);
        }
        int64_t vmax = _edit_version_infos.back()->version.major_number();
        for (size_t i = 0; i + 1 < missing_version_ranges.size(); i += 2) {
            for (size_t v = missing_version_ranges[i]; v <= missing_version_ranges[i + 1]; v++) {
                if (v <= vmax) {
                    versions.push_back(v);
                } else {
                    break;
                }
            }
        }
        int64_t vcur = missing_version_ranges.back();
        while (vcur <= vmax) {
            versions.push_back(vcur++);
        }
        if (versions.empty()) {
            string msg = strings::Substitute("get_rowsets_for_snapshot: no version to clone $0 request_version:$1,",
                                             _debug_version_info(false), missing_version_ranges.back());
            VLOG(2) << msg;
            return Status::NotFound(msg);
        }
        size_t num_rowset_full_clone = _edit_version_infos.back()->rowsets.size();
        // TODO: make better estimates about incremental / full clone costs
        // currently only consider number of rowsets, should also consider number of actual files and data size to
        // reflect the actual cost
        if (versions.size() >= config::tablet_max_versions || versions.size() >= num_rowset_full_clone * 20) {
            string msg = strings::Substitute(
                    "get_rowsets_for_snapshot: too many rowsets for incremental clone "
                    "#rowset:$0 #rowset_for_full_clone:$1 switch to full clone $2",
                    versions.size(), num_rowset_full_clone, _debug_version_info(false));
            VLOG(1) << msg;
            return Status::OK();
        }
        rowsetids.reserve(versions.size());
        // compare two lists to find matching versions and record rowsetid
        size_t versions_index = 0;
        size_t edit_versions_index = 0;
        while (versions_index < versions.size() && edit_versions_index < _edit_version_infos.size()) {
            auto& edit_version_info = _edit_version_infos[edit_versions_index];
            if (edit_version_info->deltas.empty()) {
                edit_versions_index++;
                continue;
            }
            auto edit_version = edit_version_info->version.major_number();
            if (edit_version == versions[versions_index]) {
                DCHECK_EQ(1, edit_version_info->deltas.size());
                rowsetids.emplace_back(edit_version_info->deltas[0]);
                versions_index++;
                edit_versions_index++;
            } else if (edit_version > versions[versions_index]) {
                // some version is missing, maybe already GCed, switch to full_snapshot
                LOG(WARNING) << strings::Substitute("get_rowsets_for_incremental_snapshot: version $0 not found $1",
                                                    versions[versions_index], _debug_version_info(false));
                return Status::OK();
            } else {
                edit_versions_index++;
            }
        }
    }
    // get rowset from rowsetid
    {
        std::lock_guard lg2(_rowsets_lock);
        for (auto rid : rowsetids) {
            auto itr = _rowsets.find(rid);
            if (itr != _rowsets.end()) {
                rowsets.push_back(itr->second);
            } else {
                LOG(ERROR) << strings::Substitute(
                        "get_rowsets_for_incremental_snapshot: rowset not found tablet:$0 rowsetid:$1",
                        _tablet.tablet_id(), rid);
            }
        }
    }
    LOG(INFO) << strings::Substitute("get_rowsets_for_incremental_snapshot $0 missing_ranges:$1 return:$2",
                                     _debug_version_info(true), JoinInts(missing_version_ranges, ","),
                                     JoinInts(versions, ","));
    return Status::OK();
}

void TabletUpdates::to_rowset_meta_pb(const std::vector<RowsetMetaSharedPtr>& rowset_metas,
                                      std::vector<RowsetMetaPB>& rowset_metas_pb) {
    std::lock_guard wl(_lock);
    rowset_metas_pb.reserve(rowset_metas.size());
    for (const auto& rowset_meta : rowset_metas) {
        RowsetMetaPB& meta_pb = rowset_metas_pb.emplace_back();
        rowset_meta->get_full_meta_pb(&meta_pb);
    }
}

std::vector<std::string> TabletUpdates::get_version_list() const {
    std::lock_guard wl(_lock);
    std::vector<std::string> version_list;
    for (auto& edit_version_info : _edit_version_infos) {
        version_list.emplace_back(edit_version_info->version.to_string());
    }
    return version_list;
}

std::shared_ptr<EditVersionInfo> TabletUpdates::get_edit_version(const string& version) const {
    std::lock_guard wl(_lock);
    for (auto& edit_version_info : _edit_version_infos) {
        if (edit_version_info->version.to_string() == version) {
            return std::make_shared<EditVersionInfo>(*edit_version_info);
        }
    }
    return nullptr;
}

std::shared_ptr<std::unordered_map<uint32_t, RowsetSharedPtr>> TabletUpdates::get_rowset_map() const {
    std::lock_guard lg(_rowsets_lock);
    return std::make_shared<std::unordered_map<uint32_t, RowsetSharedPtr>>(_rowsets);
}

Status TabletUpdates::get_rowset_and_segment_idx_by_rssid(uint32_t rssid, RowsetSharedPtr* rowset,
                                                          uint32_t* segment_idx) {
    std::lock_guard<std::mutex> l(_rowsets_lock);
    for (const auto& rssid_rowset_pair : _rowsets) {
        if (rssid >= rssid_rowset_pair.first &&
            rssid < rssid_rowset_pair.first + rssid_rowset_pair.second->num_segments()) {
            *rowset = rssid_rowset_pair.second;
            *segment_idx = rssid - rssid_rowset_pair.first;
            return Status::OK();
        }
    }
    return Status::NotFound(strings::Substitute("rowset for rssid $0 not found", rssid));
}

int64_t TabletUpdates::max_rowset_creation_time() {
    std::lock_guard l1(_lock);
    std::lock_guard l2(_rowsets_lock);

    if (_edit_version_infos.empty()) {
        LOG(WARNING) << "tablet deleted when call max_rowset_creation_time() tablet:" << _tablet.tablet_id();
        return 0;
    }

    int cur_max_major_idx = 0;
    int cur_max_major = 0;
    for (int i = 0; i < _edit_version_infos.size(); ++i) {
        if (_edit_version_infos[i]->version.major_number() > cur_max_major) {
            cur_max_major = _edit_version_infos[i]->version.major_number();
            cur_max_major_idx = i;
        }
    }

    const std::vector<uint32_t>& rowsets = _edit_version_infos[cur_max_major_idx]->rowsets;
    int64_t max_rowset_creation_time = 0;
    for (uint32_t rowsetid : rowsets) {
        auto itr = _rowsets.find(rowsetid);
        if (itr == _rowsets.end()) {
            continue;
        }
        max_rowset_creation_time = std::max(max_rowset_creation_time, itr->second->creation_time());
    }
    return max_rowset_creation_time;
}

Status TabletUpdates::recover() {
    if (!_error) {
        // no need to recover
        return Status::OK();
    }
    LOG(INFO) << "Tablet " << _tablet.tablet_id() << " begin do recover: " << _error_msg;
    // Stop apply thread.
    _stop_and_wait_apply_done();

    DeferOp defer([&]() {
        if (!_error.load()) {
            // Start apply thread again.
            _apply_stopped.store(false);
            _check_for_apply();
        }
    });
    if (_edit_version_infos.empty()) {
        string msg = strings::Substitute(
                "Tablet is deleted, perhaps this table is doing schema change, or it has already been deleted. "
                "get_latest_applied_version tablet:$0",
                _tablet.tablet_id());
        LOG(WARNING) << msg;
        return Status::InternalError(msg);
    }
    {
        // fetch index lock, so we can clean current pk index safe.
        std::lock_guard l1(_index_lock);
        LocalPrimaryKeyRecover recover(&_tablet, StorageEngine::instance()->update_manager());
        RETURN_IF_ERROR(recover.recover());
    }
    LOG(INFO) << "Primary tablet recover finish. tablet_id: " << _tablet.tablet_id();

    // rebuild rowset stats
    std::unique_lock l2(_rowsets_lock);
    for (auto& [rsid, rowset] : _rowsets) {
        auto stats = std::make_unique<RowsetStats>();
        stats->num_segments = rowset->num_segments();
        stats->num_rows = rowset->num_rows();
        stats->byte_size = rowset->data_disk_size();
        stats->num_dels = _get_rowset_num_deletes(*rowset);
        stats->partial_update_by_column = rowset->is_column_mode_partial_update();
        DCHECK_LE(stats->num_dels, stats->num_rows) << " tabletid:" << _tablet.tablet_id() << " rowset:" << rsid;
        _calc_compaction_score(stats.get());
        _rowset_stats[rsid] = std::move(stats);
    }
    LOG(INFO) << "Primary tablet rebuild rowset stats finish. tablet_id: " << _tablet.tablet_id();

    // reset error state
    _error_msg = "";
    _error = false;

    return Status::OK();
}

void TabletUpdates::_reset_apply_status(const EditVersionInfo& version_info_apply) {
    auto manager = StorageEngine::instance()->update_manager();
    if (version_info_apply.deltas.size() > 0) {
        // 1. remove rowset_update_state
        uint32_t rowset_id = version_info_apply.deltas[0];
        RowsetSharedPtr rowset = get_rowset(rowset_id);
        auto state_entry = manager->update_state_cache().get(
                strings::Substitute("$0_$1", _tablet.tablet_id(), rowset->rowset_id().to_string()));
        if (state_entry != nullptr) {
            manager->update_state_cache().remove(state_entry);
        }
    } else if (version_info_apply.compaction) {
        // reset compaction state
        _compaction_state.reset();
    }

    // 2. remove index entry
    {
        std::lock_guard lg(_index_lock);
        auto index_entry = manager->index_cache().get(_tablet.tablet_id());
        if (index_entry != nullptr) {
            // unload primary index to make sure there is no incomplete rowset data in the index.
            // TODO(zhangqiang)
            // reload persistent index l0 only
            auto& index = index_entry->value();
            index.unload();
            manager->index_cache().update_object_size(index_entry, index.memory_usage());
        }
    }
}

void TabletUpdates::rewrite_rs_meta(bool is_fatal) {
    std::lock_guard lg(_lock);
    Status st;
    rocksdb::WriteBatch wb;
    auto kv_store = _tablet.data_dir()->get_meta();
    int32_t pending_rs = 0;
    int32_t published_rs = 0;

    for (auto& [version, rs] : _pending_commits) {
        if (rs->rowset_meta()->skip_tablet_schema()) {
            rs->rowset_meta()->set_skip_tablet_schema(false);
            RowsetMetaPB meta_pb;
            rs->rowset_meta()->get_full_meta_pb(&meta_pb);
            st = TabletMetaManager::put_pending_rowset_meta(_tablet.data_dir(), &wb, _tablet.tablet_id(), version,
                                                            meta_pb);
            if (!st.ok()) break;
            pending_rs++;
        }
    }

    if (st.ok()) {
        for (auto& [_, rs] : _rowsets) {
            if (rs->rowset_meta()->skip_tablet_schema()) {
                rs->rowset_meta()->set_skip_tablet_schema(false);
                RowsetMetaPB meta_pb;
                rs->rowset_meta()->get_full_meta_pb(&meta_pb);
                st = TabletMetaManager::put_rowset_meta(_tablet.data_dir(), &wb, _tablet.tablet_id(), meta_pb);
                if (!st.ok()) break;
                published_rs++;
            }
        }
    }

    if (st.ok()) {
        st = kv_store->write_batch(&wb);
    }

    LOG_IF(FATAL, is_fatal && !st.ok()) << "fail to rewrite rowset meta: " << st
                                        << ". tablet_id=" << _tablet.tablet_id()
                                        << ", pending rowset num=" << pending_rs
                                        << ", published rowset num=" << published_rs;
    LOG_IF(WARNING, !is_fatal && !st.ok())
            << "fail to rewrite rowset meta: " << st << ". tablet_id=" << _tablet.tablet_id()
            << ", pending rowset num=" << pending_rs << ", published rowset num=" << published_rs;
}

} // namespace starrocks<|MERGE_RESOLUTION|>--- conflicted
+++ resolved
@@ -1752,7 +1752,6 @@
     int64_t t_write = MonotonicMillis();
 
     size_t del_percent = _cur_total_rows == 0 ? 0 : (_cur_total_dels * 100) / _cur_total_rows;
-<<<<<<< HEAD
     std::string msg_part1 = strings::Substitute(
             "apply_rowset_commit finish. tablet:$0 version:$1 txn_id: $2 total del/row:$3/$4 $5% rowset:$6 #seg:$7 ",
             tablet_id, version_info.version.to_string(), rowset->txn_id(), _cur_total_dels, _cur_total_rows,
@@ -1768,15 +1767,6 @@
     } else {
         VLOG(1) << msg_part1 << msg_part2 << msg_part3;
     }
-=======
-    LOG(INFO) << "apply_rowset_commit finish. tablet:" << tablet_id << " version:" << version_info.version.to_string()
-              << " txn_id: " << rowset->txn_id() << " total del/row:" << _cur_total_dels << "/" << _cur_total_rows
-              << " " << del_percent << "% rowset:" << rowset_id << " #seg:" << rowset->num_segments()
-              << " #op(upsert:" << rowset->num_rows() << " del:" << delete_op << ") #del:" << old_total_del << "+"
-              << new_del << "=" << total_del << " #dv:" << ndelvec << " duration:" << t_write - t_start << "ms"
-              << strings::Substitute("($0/$1/$2/$3)", t_apply - t_start, t_index - t_apply, t_delvec - t_index,
-                                     t_write - t_delvec);
->>>>>>> a3f6d32b
     VLOG(2) << "rowset commit apply " << delvec_change_info << " " << _debug_string(true, true);
     return apply_st;
 }
@@ -2162,21 +2152,12 @@
         std::lock_guard lg(_rowset_stats_lock);
         _rowset_stats.emplace(rowsetid, std::move(rowset_stats));
     }
-<<<<<<< HEAD
     VLOG(1) << "commit compaction tablet:" << _tablet.tablet_id()
             << " version:" << edit_version_info_ptr->version.to_string() << " rowset:" << rowsetid
             << " #seg:" << rowset->num_segments() << " #row:" << rowset->num_rows()
             << " size:" << PrettyPrinter::print(rowset->data_disk_size(), TUnit::BYTES)
             << " #pending:" << _pending_commits.size()
             << " state_memory:" << PrettyPrinter::print(_compaction_state->memory_usage(), TUnit::BYTES);
-=======
-    LOG(INFO) << "commit compaction tablet:" << _tablet.tablet_id()
-              << " version:" << edit_version_info_ptr->version.to_string() << " rowset:" << rowsetid
-              << " #seg:" << rowset->num_segments() << " #row:" << rowset->num_rows()
-              << " size:" << PrettyPrinter::print(rowset->data_disk_size(), TUnit::BYTES)
-              << " #pending:" << _pending_commits.size()
-              << " state_memory:" << PrettyPrinter::print(_compaction_state->memory_usage(), TUnit::BYTES);
->>>>>>> a3f6d32b
     VLOG(2) << "update compaction commit " << _debug_string(false, true);
     _check_for_apply();
     *commit_version = edit_version_info_ptr->version;
@@ -2487,7 +2468,6 @@
     _update_total_stats(version_info.rowsets, &row_before, &row_after);
     int64_t t_write = MonotonicMillis();
     size_t del_percent = _cur_total_rows == 0 ? 0 : (_cur_total_dels * 100) / _cur_total_rows;
-<<<<<<< HEAD
 
     std::string msg_part1 = strings::Substitute(
             "apply_compaction_commit finish tablet:$0 version:$1 total del/row:$2/$3 $4% rowset:$5 #row:$6 ", tablet_id,
@@ -2502,14 +2482,6 @@
     } else {
         VLOG(1) << msg_part1 << msg_part2;
     }
-=======
-    LOG(INFO) << "apply_compaction_commit finish tablet:" << tablet_id
-              << " version:" << version_info.version.to_string() << " total del/row:" << _cur_total_dels << "/"
-              << _cur_total_rows << " " << del_percent << "%"
-              << " rowset:" << rowset_id << " #row:" << total_rows << " #del:" << total_deletes
-              << " #delvec:" << delvecs.size() << " duration:" << t_write - t_start << "ms"
-              << strings::Substitute("($0/$1/$2)", t_load - t_start, t_index_delvec - t_load, t_write - t_index_delvec);
->>>>>>> a3f6d32b
     VLOG(2) << "update compaction apply " << _debug_string(true, true);
     if (row_before != row_after) {
         auto st = output_rowset->verify();
