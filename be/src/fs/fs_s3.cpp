--- conflicted
+++ resolved
@@ -480,7 +480,6 @@
         return Status::NotSupported(fmt::format("S3FileSystem does not support open mode {}", opts.mode));
     }
     auto client = new_s3client(uri, _options);
-<<<<<<< HEAD
     std::unique_ptr<io::OutputStream> output_stream;
     if (opts.direct_write) {
         output_stream = std::make_unique<io::DirectS3OutputStream>(std::move(client), uri.bucket(), uri.key());
@@ -490,13 +489,7 @@
                                                              config::experimental_s3_min_upload_part_size);
     }
 
-    return std::make_unique<OutputStreamAdapter>(std::move(output_stream), fname);
-=======
-    auto ostream = std::make_unique<io::S3OutputStream>(std::move(client), uri.bucket(), uri.key(),
-                                                        config::experimental_s3_max_single_part_size,
-                                                        config::experimental_s3_min_upload_part_size);
-    return wrap_encrypted(std::make_unique<OutputStreamAdapter>(std::move(ostream), fname), opts.encryption_info);
->>>>>>> 80683369
+    return wrap_encrypted(std::make_unique<OutputStreamAdapter>(std::move(output_stream), fname), opts.encryption_info);
 }
 
 Status S3FileSystem::rename_file(const std::string& src, const std::string& target) {
