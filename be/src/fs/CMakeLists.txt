# Copyright 2021-present StarRocks, Inc. All rights reserved.
#
# Licensed under the Apache License, Version 2.0 (the "License");
# you may not use this file except in compliance with the License.
# You may obtain a copy of the License at
#
#     https://www.apache.org/licenses/LICENSE-2.0
#
# Unless required by applicable law or agreed to in writing, software
# distributed under the License is distributed on an "AS IS" BASIS,
# WITHOUT WARRANTIES OR CONDITIONS OF ANY KIND, either express or implied.
# See the License for the specific language governing permissions and
# limitations under the License.

set(LIBRARY_OUTPUT_PATH "${BUILD_DIR}/src/fs")

# where to put generated binaries
set(EXECUTABLE_OUTPUT_PATH "${BUILD_DIR}/src/fs")

set(EXEC_FILES
    fd_cache.cpp
    fs.cpp
    encrypt_file.cpp
    key_cache.cpp
    fs_posix.cpp
    fs_broker.cpp
    fs_memory.cpp
    fs_s3.cpp
<<<<<<< HEAD
    azure/azblob_uri.cpp
=======
    credential/cloud_configuration_factory.cpp
>>>>>>> 937fd9f4
    hdfs/fs_hdfs.cpp
    hdfs/hdfs_fs_cache.cpp
    s3/poco_http_client_factory.cpp
    s3/poco_http_client.cpp
    s3/poco_common.cpp
    fs_util.cpp
    )

if (NOT BUILD_FORMAT_LIB)
    list(APPEND EXEC_FILES fs_starlet.cpp)
endif()

add_library(FileSystem STATIC
    ${EXEC_FILES}
)<|MERGE_RESOLUTION|>--- conflicted
+++ resolved
@@ -26,11 +26,8 @@
     fs_broker.cpp
     fs_memory.cpp
     fs_s3.cpp
-<<<<<<< HEAD
     azure/azblob_uri.cpp
-=======
     credential/cloud_configuration_factory.cpp
->>>>>>> 937fd9f4
     hdfs/fs_hdfs.cpp
     hdfs/hdfs_fs_cache.cpp
     s3/poco_http_client_factory.cpp
