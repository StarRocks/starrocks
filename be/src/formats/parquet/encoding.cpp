--- conflicted
+++ resolved
@@ -98,21 +98,6 @@
     }
 };
 
-<<<<<<< HEAD
-template <tparquet::Type::type type>
-struct TypeEncodingTraits<type, tparquet::Encoding::BYTE_STREAM_SPLIT> {
-    static Status create_decoder(std::unique_ptr<Decoder>* decoder) {
-        *decoder = std::make_unique<ByteStreamSplitDecoder<type>>();
-        return Status::OK();
-    }
-    static Status create_encoder(std::unique_ptr<Encoder>* encoder) {
-        *encoder = std::make_unique<ByteStreamSplitEncoder<type>>();
-        return Status::OK();
-    }
-};
-
-=======
->>>>>>> feeb0a83
 template <>
 struct TypeEncodingTraits<tparquet::Type::FIXED_LEN_BYTE_ARRAY, tparquet::Encoding::PLAIN> {
     static Status create_decoder(std::unique_ptr<Decoder>* decoder) {
@@ -194,10 +179,6 @@
     _add_map<tparquet::Type::FIXED_LEN_BYTE_ARRAY, tparquet::Encoding::PLAIN>();
     _add_map<tparquet::Type::FIXED_LEN_BYTE_ARRAY, tparquet::Encoding::RLE_DICTIONARY>();
     _add_map<tparquet::Type::FIXED_LEN_BYTE_ARRAY, tparquet::Encoding::DELTA_BYTE_ARRAY>();
-<<<<<<< HEAD
-    _add_map<tparquet::Type::FIXED_LEN_BYTE_ARRAY, tparquet::Encoding::BYTE_STREAM_SPLIT>();
-=======
->>>>>>> feeb0a83
 }
 
 EncodingInfoResolver::~EncodingInfoResolver() {
