// Copyright 2021-present StarRocks, Inc. All rights reserved.
//
// Licensed under the Apache License, Version 2.0 (the "License");
// you may not use this file except in compliance with the License.
// You may obtain a copy of the License at
//
//     https://www.apache.org/licenses/LICENSE-2.0
//
// Unless required by applicable law or agreed to in writing, software
// distributed under the License is distributed on an "AS IS" BASIS,
// WITHOUT WARRANTIES OR CONDITIONS OF ANY KIND, either express or implied.
// See the License for the specific language governing permissions and
// limitations under the License.

#include "formats/parquet/file_reader.h"

#include "column/column_helper.h"
#include "column/vectorized_fwd.h"
#include "exec/exec_node.h"
#include "exec/hdfs_scanner.h"
#include "exprs/expr.h"
#include "exprs/expr_context.h"
#include "exprs/runtime_filter_bank.h"
#include "formats/parquet/encoding_plain.h"
#include "formats/parquet/metadata.h"
#include "fs/fs.h"
#include "gutil/strings/substitute.h"
#include "storage/chunk_helper.h"
#include "util/coding.h"
#include "util/defer_op.h"
#include "util/memcmp.h"
#include "util/thrift_util.h"

namespace starrocks::parquet {

FileReader::FileReader(int chunk_size, RandomAccessFile* file, size_t file_size,
                       io::SharedBufferedInputStream* sb_stream, const std::set<int64_t>* _need_skip_rowids)
        : _chunk_size(chunk_size),
          _file(file),
          _file_size(file_size),
          _sb_stream(sb_stream),
          _need_skip_rowids(_need_skip_rowids) {}

FileReader::~FileReader() = default;

Status FileReader::init(HdfsScannerContext* ctx) {
    _scanner_ctx = ctx;
    RETURN_IF_ERROR(_parse_footer());

    if (_scanner_ctx->iceberg_schema != nullptr && _file_metadata->schema().exist_filed_id()) {
        // If we want read this parquet file with iceberg schema,
        // we also need to make sure it contains parquet field id.
        _meta_helper =
                std::make_shared<IcebergMetaHelper>(_file_metadata, ctx->case_sensitive, _scanner_ctx->iceberg_schema);
    } else {
        _meta_helper = std::make_shared<ParquetMetaHelper>(_file_metadata, ctx->case_sensitive);
    }

    // set existed SlotDescriptor in this parquet file
    std::unordered_set<std::string> names;
    _meta_helper->set_existed_column_names(&names);
    _scanner_ctx->update_materialized_columns(names);

    ASSIGN_OR_RETURN(_is_file_filtered, _scanner_ctx->should_skip_by_evaluating_not_existed_slots());
    if (_is_file_filtered) {
        return Status::OK();
    }
    _prepare_read_columns();
    RETURN_IF_ERROR(_init_group_readers());
    return Status::OK();
}

std::shared_ptr<FileMetaData> FileReader::get_file_metadata() {
    return _file_metadata;
}

Status FileReader::_parse_footer() {
    std::vector<char> footer_buffer;
    ASSIGN_OR_RETURN(uint32_t footer_read_size, _get_footer_read_size());
    footer_buffer.resize(footer_read_size);

    {
        SCOPED_RAW_TIMER(&_scanner_ctx->stats->footer_read_ns);
        RETURN_IF_ERROR(_file->read_at_fully(_file_size - footer_read_size, footer_buffer.data(), footer_read_size));
    }

    ASSIGN_OR_RETURN(uint32_t metadata_length, _parse_metadata_length(footer_buffer));

    _scanner_ctx->stats->request_bytes_read += metadata_length + PARQUET_FOOTER_SIZE;
    _scanner_ctx->stats->request_bytes_read_uncompressed += metadata_length + PARQUET_FOOTER_SIZE;

    if (footer_read_size < (metadata_length + PARQUET_FOOTER_SIZE)) {
        // footer_buffer's size is not enough to read the whole metadata, we need to re-read for larger size
        size_t re_read_size = metadata_length + PARQUET_FOOTER_SIZE;
        footer_buffer.resize(re_read_size);
        {
            SCOPED_RAW_TIMER(&_scanner_ctx->stats->footer_read_ns);
            RETURN_IF_ERROR(_file->read_at_fully(_file_size - re_read_size, footer_buffer.data(), re_read_size));
        }
    }

    tparquet::FileMetaData t_metadata;
    // deserialize footer
    RETURN_IF_ERROR(deserialize_thrift_msg(reinterpret_cast<const uint8*>(footer_buffer.data()) + footer_buffer.size() -
                                                   PARQUET_FOOTER_SIZE - metadata_length,
                                           &metadata_length, TProtocolType::COMPACT, &t_metadata));
    _file_metadata.reset(new FileMetaData());
    RETURN_IF_ERROR(_file_metadata->init(t_metadata, _scanner_ctx->case_sensitive));
    return Status::OK();
}

StatusOr<uint32_t> FileReader::_get_footer_read_size() const {
    if (_file_size == 0) {
        return Status::Corruption("Parquet file size is 0 bytes");
    } else if (_file_size < PARQUET_FOOTER_SIZE) {
        return Status::Corruption(strings::Substitute(
                "Parquet file size is $0 bytes, smaller than the minimum parquet file footer ($1 bytes)", _file_size,
                PARQUET_FOOTER_SIZE));
    }
    return std::min(_file_size, DEFAULT_FOOTER_BUFFER_SIZE);
}

StatusOr<uint32_t> FileReader::_parse_metadata_length(const std::vector<char>& footer_buff) const {
    size_t size = footer_buff.size();
    if (memequal(footer_buff.data() + size - 4, 4, PARQUET_EMAIC_NUMBER, 4)) {
        return Status::NotSupported("StarRocks parquet reader not support encrypted parquet file yet");
    }

    if (!memequal(footer_buff.data() + size - 4, 4, PARQUET_MAGIC_NUMBER, 4)) {
        return Status::Corruption("Parquet file magic not matched");
    }

    uint32_t metadata_length = decode_fixed32_le(reinterpret_cast<const uint8_t*>(footer_buff.data()) + size - 8);
    if (metadata_length > _file_size - PARQUET_FOOTER_SIZE) {
        return Status::Corruption(strings::Substitute(
                "Parquet file size is $0 bytes, smaller than the size reported by footer's ($1 bytes)", _file_size,
                metadata_length));
    }
    return metadata_length;
}

int64_t FileReader::_get_row_group_start_offset(const tparquet::RowGroup& row_group) {
    if (row_group.__isset.file_offset) {
        return row_group.file_offset;
    }
    const tparquet::ColumnMetaData& first_column = row_group.columns[0].meta_data;

    return first_column.data_page_offset;
}

StatusOr<bool> FileReader::_filter_group(const tparquet::RowGroup& row_group) {
    // filter by min/max conjunct ctxs.
    if (!_scanner_ctx->min_max_conjunct_ctxs.empty()) {
        const TupleDescriptor& tuple_desc = *(_scanner_ctx->min_max_tuple_desc);
        ChunkPtr min_chunk = ChunkHelper::new_chunk(tuple_desc, 0);
        ChunkPtr max_chunk = ChunkHelper::new_chunk(tuple_desc, 0);

        bool exist = false;
        RETURN_IF_ERROR(_read_min_max_chunk(row_group, tuple_desc.slots(), &min_chunk, &max_chunk, &exist));
        if (!exist) {
            return false;
        }

        for (auto& min_max_conjunct_ctx : _scanner_ctx->min_max_conjunct_ctxs) {
            ASSIGN_OR_RETURN(auto min_column, min_max_conjunct_ctx->evaluate(min_chunk.get()));
            ASSIGN_OR_RETURN(auto max_column, min_max_conjunct_ctx->evaluate(max_chunk.get()));
            auto f = [&](Column* c) {
                // is_null(0) only when something unexpected happens
                if (c->is_null(0)) return (int8_t)0;
                return c->get(0).get_int8();
            };
            auto min = f(min_column.get());
            auto max = f(max_column.get());
            if (min == 0 && max == 0) {
                return true;
            }
        }
    }

    // filter by min/max in runtime filter.
    if (_scanner_ctx->runtime_filter_collector) {
        std::vector<SlotDescriptor*> min_max_slots(1);

        const TupleDescriptor& tuple_desc = *(_scanner_ctx->tuple_desc);
        const std::vector<SlotDescriptor*>& slots = tuple_desc.slots();

        for (auto& it : _scanner_ctx->runtime_filter_collector->descriptors()) {
            RuntimeFilterProbeDescriptor* rf_desc = it.second;
            const JoinRuntimeFilter* filter = rf_desc->runtime_filter();
            SlotId probe_slot_id;
            if (filter == nullptr || filter->has_null() || !rf_desc->is_probe_slot_ref(&probe_slot_id)) continue;
            // !!linear search slot by slot_id.
            SlotDescriptor* slot = nullptr;
            for (SlotDescriptor* s : slots) {
                if (s->id() == probe_slot_id) {
                    slot = s;
                    break;
                }
            }
            if (!slot) continue;
            min_max_slots[0] = slot;
            ChunkPtr min_chunk = ChunkHelper::new_chunk(min_max_slots, 0);
            ChunkPtr max_chunk = ChunkHelper::new_chunk(min_max_slots, 0);
            bool exist = false;
            RETURN_IF_ERROR(_read_min_max_chunk(row_group, min_max_slots, &min_chunk, &max_chunk, &exist));
            if (!exist) continue;
            bool discard = RuntimeFilterHelper::filter_zonemap_with_min_max(
                    slot->type().type, filter, min_chunk->columns()[0].get(), max_chunk->columns()[0].get());
            if (discard) {
                return true;
            }

            // skip topn runtime filter, because it has taken effect on min/max filtering
            // if row-group contains exactly one value(i.e. min_value = max_value), use bloom filter to test
            if (!filter->always_true() && min_chunk->columns()[0]->equals(0, *max_chunk->columns()[0], 0)) {
                ColumnPtr& chunk_part_column = min_chunk->columns()[0];
                JoinRuntimeFilter::RunningContext ctx;
                ctx.use_merged_selection = false;
                auto& selection = ctx.selection;
                selection.assign(chunk_part_column->size(), 1);
                filter->compute_hash({chunk_part_column.get()}, &ctx);
                filter->evaluate(chunk_part_column.get(), &ctx);
                if (selection[0] == 0) {
                    return true;
                }
            }
        }
    }

    return false;
}

Status FileReader::_read_min_max_chunk(const tparquet::RowGroup& row_group, const std::vector<SlotDescriptor*>& slots,
                                       ChunkPtr* min_chunk, ChunkPtr* max_chunk, bool* exist) const {
    const HdfsScannerContext& ctx = *_scanner_ctx;

    // Key is column name, format with case sensitive, comes from SlotDescription.
    // Value is the position of the filed in parquet schema.
    std::unordered_map<std::string, size_t> column_name_2_pos_in_meta{};
    _meta_helper->build_column_name_2_pos_in_meta(column_name_2_pos_in_meta, row_group, slots);

    for (size_t i = 0; i < slots.size(); i++) {
        const SlotDescriptor* slot = slots[i];
        const tparquet::ColumnMetaData* column_meta =
                _meta_helper->get_column_meta(column_name_2_pos_in_meta, row_group, slot->col_name());
        if (column_meta == nullptr) {
            int col_idx = _get_partition_column_idx(slot->col_name());
            if (col_idx < 0) {
                // column not exist in parquet file
                (*min_chunk)->columns()[i]->append_nulls(1);
                (*max_chunk)->columns()[i]->append_nulls(1);
            } else {
                // is partition column
                auto* const_column = ColumnHelper::as_raw_column<ConstColumn>(ctx.partition_values[col_idx]);
                (*min_chunk)->columns()[i]->append(*const_column->data_column(), 0, 1);
                (*max_chunk)->columns()[i]->append(*const_column->data_column(), 0, 1);
            }
        } else if (!column_meta->__isset.statistics) {
            // statistics not exist in parquet file
            *exist = false;
            return Status::OK();
        } else {
            const ParquetField* field = _meta_helper->get_parquet_field(slot->col_name());
            if (field == nullptr) {
                LOG(WARNING) << "Can't get " + slot->col_name() + "'s ParquetField in _read_min_max_chunk.";
                *exist = false;
                return Status::OK();
            }
            const tparquet::ColumnOrder* column_order = nullptr;
            if (_file_metadata->t_metadata().__isset.column_orders) {
                const auto& column_orders = _file_metadata->t_metadata().column_orders;
                int column_idx = field->physical_column_index;
                column_order = column_idx < column_orders.size() ? &column_orders[column_idx] : nullptr;
            }

            bool decode_ok = false;
            RETURN_IF_ERROR(_decode_min_max_column(*field, ctx.timezone, slot->type(), *column_meta, column_order,
                                                   &(*min_chunk)->columns()[i], &(*max_chunk)->columns()[i],
                                                   &decode_ok));
            if (!decode_ok) {
                *exist = false;
                return Status::OK();
            }
        }
    }

    *exist = true;
    return Status::OK();
}

int32_t FileReader::_get_partition_column_idx(const std::string& col_name) const {
    for (int32_t i = 0; i < _scanner_ctx->partition_columns.size(); i++) {
        if (_scanner_ctx->partition_columns[i].col_name == col_name) {
            return i;
        }
    }
    return -1;
}

Status FileReader::_decode_min_max_column(const ParquetField& field, const std::string& timezone,
                                          const TypeDescriptor& type, const tparquet::ColumnMetaData& column_meta,
                                          const tparquet::ColumnOrder* column_order, ColumnPtr* min_column,
                                          ColumnPtr* max_column, bool* decode_ok) const {
    DCHECK_EQ(field.physical_type, column_meta.type);
    *decode_ok = true;

    // We need to make sure min_max column append value succeed
    bool ret = true;
    auto sort_order = sort_order_of_logical_type(type.type);
    if (!_has_correct_min_max_stats(column_meta, sort_order)) {
        *decode_ok = false;
        return Status::OK();
    }

    switch (column_meta.type) {
    case tparquet::Type::type::INT32: {
        int32_t min_value = 0;
        int32_t max_value = 0;
        if (column_meta.statistics.__isset.min_value) {
            RETURN_IF_ERROR(PlainDecoder<int32_t>::decode(column_meta.statistics.min_value, &min_value));
            RETURN_IF_ERROR(PlainDecoder<int32_t>::decode(column_meta.statistics.max_value, &max_value));
        } else {
            RETURN_IF_ERROR(PlainDecoder<int32_t>::decode(column_meta.statistics.min, &min_value));
            RETURN_IF_ERROR(PlainDecoder<int32_t>::decode(column_meta.statistics.max, &max_value));
        }
        std::unique_ptr<ColumnConverter> converter;
        RETURN_IF_ERROR(ColumnConverterFactory::create_converter(field, type, timezone, &converter));

        if (!converter->need_convert) {
            ret &= ((*min_column)->append_numbers(&min_value, sizeof(int32_t)) > 0);
            ret &= ((*max_column)->append_numbers(&max_value, sizeof(int32_t)) > 0);
        } else {
            ColumnPtr min_scr_column = converter->create_src_column();
            ret &= (min_scr_column->append_numbers(&min_value, sizeof(int32_t)) > 0);
            RETURN_IF_ERROR(converter->convert(min_scr_column, min_column->get()));

            ColumnPtr max_scr_column = converter->create_src_column();
            ret &= (max_scr_column->append_numbers(&max_value, sizeof(int32_t)) > 0);
            RETURN_IF_ERROR(converter->convert(max_scr_column, max_column->get()));
        }
        break;
    }
    case tparquet::Type::type::INT64: {
        int64_t min_value = 0;
        int64_t max_value = 0;
        if (column_meta.statistics.__isset.min_value) {
            RETURN_IF_ERROR(PlainDecoder<int64_t>::decode(column_meta.statistics.min_value, &min_value));
            RETURN_IF_ERROR(PlainDecoder<int64_t>::decode(column_meta.statistics.max_value, &max_value));
        } else {
            RETURN_IF_ERROR(PlainDecoder<int64_t>::decode(column_meta.statistics.max, &max_value));
            RETURN_IF_ERROR(PlainDecoder<int64_t>::decode(column_meta.statistics.min, &min_value));
        }
        std::unique_ptr<ColumnConverter> converter;
        RETURN_IF_ERROR(ColumnConverterFactory::create_converter(field, type, timezone, &converter));

        if (!converter->need_convert) {
            ret &= ((*min_column)->append_numbers(&min_value, sizeof(int64_t)) > 0);
            ret &= ((*max_column)->append_numbers(&max_value, sizeof(int64_t)) > 0);
        } else {
            ColumnPtr min_scr_column = converter->create_src_column();
            ret &= (min_scr_column->append_numbers(&min_value, sizeof(int64_t)) > 0);
            RETURN_IF_ERROR(converter->convert(min_scr_column, min_column->get()));

            ColumnPtr max_scr_column = converter->create_src_column();
            ret &= (max_scr_column->append_numbers(&max_value, sizeof(int64_t)) > 0);
            RETURN_IF_ERROR(converter->convert(max_scr_column, max_column->get()));
        }
        break;
    }
    case tparquet::Type::type::BYTE_ARRAY: {
        Slice min_slice;
        Slice max_slice;

        if (column_meta.statistics.__isset.min_value) {
            RETURN_IF_ERROR(PlainDecoder<Slice>::decode(column_meta.statistics.min_value, &min_slice));
            RETURN_IF_ERROR(PlainDecoder<Slice>::decode(column_meta.statistics.max_value, &max_slice));
        } else {
            RETURN_IF_ERROR(PlainDecoder<Slice>::decode(column_meta.statistics.min, &min_slice));
            RETURN_IF_ERROR(PlainDecoder<Slice>::decode(column_meta.statistics.max, &max_slice));
        }
        std::unique_ptr<ColumnConverter> converter;
        RETURN_IF_ERROR(ColumnConverterFactory::create_converter(field, type, timezone, &converter));

        if (!converter->need_convert) {
            ret &= (*min_column)->append_strings(std::vector<Slice>{min_slice});
            ret &= (*max_column)->append_strings(std::vector<Slice>{max_slice});
        } else {
            ColumnPtr min_scr_column = converter->create_src_column();
            ret &= min_scr_column->append_strings(std::vector<Slice>{min_slice});
            RETURN_IF_ERROR(converter->convert(min_scr_column, min_column->get()));

            ColumnPtr max_scr_column = converter->create_src_column();
            ret &= max_scr_column->append_strings(std::vector<Slice>{max_slice});
            RETURN_IF_ERROR(converter->convert(max_scr_column, max_column->get()));
        }
        break;
    }
    default:
        *decode_ok = false;
    }

    if (UNLIKELY(!ret)) {
        return Status::InternalError("Decode min-max column failed");
    }

    return Status::OK();
}

bool FileReader::_has_correct_min_max_stats(const tparquet::ColumnMetaData& column_meta,
                                            const SortOrder& sort_order) const {
    return _file_metadata->writer_version().HasCorrectStatistics(column_meta, sort_order);
}

void FileReader::_prepare_read_columns() {
    _meta_helper->prepare_read_columns(_scanner_ctx->materialized_columns, _group_reader_param.read_cols);
    _no_materialized_column_scan = (_group_reader_param.read_cols.size() == 0);
}

bool FileReader::_select_row_group(const tparquet::RowGroup& row_group) {
    size_t row_group_start = _get_row_group_start_offset(row_group);

    for (auto* scan_range : _scanner_ctx->scan_ranges) {
        size_t scan_start = scan_range->offset;
        size_t scan_end = scan_range->length + scan_start;

        if (row_group_start >= scan_start && row_group_start < scan_end) {
            return true;
        }
    }

    return false;
}

Status FileReader::_init_group_readers() {
    const HdfsScannerContext& fd_scanner_ctx = *_scanner_ctx;

    // _group_reader_param is used by all group readers
    _group_reader_param.tuple_desc = fd_scanner_ctx.tuple_desc;
    _group_reader_param.conjunct_ctxs_by_slot = fd_scanner_ctx.conjunct_ctxs_by_slot;
    _group_reader_param.timezone = fd_scanner_ctx.timezone;
    _group_reader_param.stats = fd_scanner_ctx.stats;
    _group_reader_param.sb_stream = nullptr;
    _group_reader_param.chunk_size = _chunk_size;
    _group_reader_param.file = _file;
    _group_reader_param.file_metadata = _file_metadata.get();
    _group_reader_param.case_sensitive = fd_scanner_ctx.case_sensitive;
    _group_reader_param.lazy_column_coalesce_counter = fd_scanner_ctx.lazy_column_coalesce_counter;

    int64_t row_group_first_row = 0;
    // select and create row group readers.
    for (size_t i = 0; i < _file_metadata->t_metadata().row_groups.size(); i++) {
        bool selected = _select_row_group(_file_metadata->t_metadata().row_groups[i]);

        if (i > 0) {
            row_group_first_row += _file_metadata->t_metadata().row_groups[i - 1].num_rows;
        }
        if (selected) {
            StatusOr<bool> st = _filter_group(_file_metadata->t_metadata().row_groups[i]);
            if (!st.ok()) return st.status();
            if (st.value()) {
                LOG(INFO) << "row group " << i << " of file has been filtered by min/max conjunct";
                continue;
            }

            auto row_group_reader =
                    std::make_shared<GroupReader>(_group_reader_param, i, _need_skip_rowids, row_group_first_row);
            _row_group_readers.emplace_back(row_group_reader);
            int64_t num_rows = _file_metadata->t_metadata().row_groups[i].num_rows;
            // for iceberg v2 pos delete
            if (_need_skip_rowids != nullptr && !_need_skip_rowids->empty()) {
<<<<<<< HEAD
                auto start_str = _need_skip_rowids->lower_bound(row_group_first_row);
                auto end_str = _need_skip_rowids->upper_bound(row_group_first_row + num_rows - 1);
                for (; start_str != end_str; start_str++) {
                    num_rows--;
                }
=======
                auto start_iter = _need_skip_rowids->lower_bound(row_group_first_row);
                auto end_iter = _need_skip_rowids->upper_bound(row_group_first_row + num_rows - 1);
                num_rows -= std::distance(start_iter, end_iter);
>>>>>>> af129e90
            }
            _total_row_count += num_rows;
        } else {
            continue;
        }
    }
    _row_group_size = _row_group_readers.size();

    // initialize row group readers.
    for (auto& r : _row_group_readers) {
        RETURN_IF_ERROR(r->init());
    }

    if (!_row_group_readers.empty()) {
        // prepare first row group
        RETURN_IF_ERROR(_prepare_cur_row_group());
    }

    return Status::OK();
}

Status FileReader::_prepare_cur_row_group() {
    auto& r = _row_group_readers[_cur_row_group_idx];
    // if coalesce read enabled, we have to
    // 0. clear last group memory
    // 1. allocate shared buffered input stream and
    // 2. collect io ranges of every row group reader.
    // 3. set io ranges to the stream.
    if (config::parquet_coalesce_read_enable && _sb_stream != nullptr) {
        // clear last group memory;
        _sb_stream->release();
        std::vector<io::SharedBufferedInputStream::IORange> ranges;
        int64_t end_offset = 0;
        r->collect_io_ranges(&ranges, &end_offset);
        int32_t counter = _scanner_ctx->lazy_column_coalesce_counter->load(std::memory_order_relaxed);
        if (counter >= 0 || !config::io_coalesce_adaptive_lazy_active) {
            _scanner_ctx->stats->group_active_lazy_coalesce_together += 1;
        } else {
            _scanner_ctx->stats->group_active_lazy_coalesce_seperately += 1;
        }
        r->set_end_offset(end_offset);
        RETURN_IF_ERROR(_sb_stream->set_io_ranges(ranges, counter >= 0));
        _group_reader_param.sb_stream = _sb_stream;
    }

    // prepare row group
    return r->prepare();
}

Status FileReader::get_next(ChunkPtr* chunk) {
    if (_is_file_filtered) {
        return Status::EndOfFile("");
    }
    if (_no_materialized_column_scan) {
        RETURN_IF_ERROR(_exec_no_materialized_column_scan(chunk));
        return Status::OK();
    }

    if (_cur_row_group_idx < _row_group_size) {
        size_t row_count = _chunk_size;
        Status status = _row_group_readers[_cur_row_group_idx]->get_next(chunk, &row_count);
        if (status.ok() || status.is_end_of_file()) {
            if (row_count > 0) {
                _scanner_ctx->update_not_existed_columns_of_chunk(chunk, row_count);
                _scanner_ctx->update_partition_column_of_chunk(chunk, row_count);
                _scan_row_count += (*chunk)->num_rows();
            }
            if (status.is_end_of_file()) {
                _row_group_readers[_cur_row_group_idx]->close();
                _cur_row_group_idx++;
                if (_cur_row_group_idx < _row_group_size) {
                    // prepare new group
                    RETURN_IF_ERROR(_prepare_cur_row_group());
                }
                return Status::OK();
            }
        } else {
            auto s = strings::Substitute("FileReader::get_next failed. reason = $0, file = $1", status.to_string(),
                                         _file->filename());
            LOG(WARNING) << s;
            return Status::InternalError(s);
        }

        return status;
    }

    return Status::EndOfFile("");
}

Status FileReader::_exec_no_materialized_column_scan(ChunkPtr* chunk) {
    if (_scan_row_count < _total_row_count) {
        size_t read_size = std::min(static_cast<size_t>(_chunk_size), _total_row_count - _scan_row_count);
        _scanner_ctx->update_not_existed_columns_of_chunk(chunk, read_size);
        _scanner_ctx->update_partition_column_of_chunk(chunk, read_size);
        _scan_row_count += read_size;
        return Status::OK();
    }

    return Status::EndOfFile("");
}

} // namespace starrocks::parquet<|MERGE_RESOLUTION|>--- conflicted
+++ resolved
@@ -468,17 +468,9 @@
             int64_t num_rows = _file_metadata->t_metadata().row_groups[i].num_rows;
             // for iceberg v2 pos delete
             if (_need_skip_rowids != nullptr && !_need_skip_rowids->empty()) {
-<<<<<<< HEAD
-                auto start_str = _need_skip_rowids->lower_bound(row_group_first_row);
-                auto end_str = _need_skip_rowids->upper_bound(row_group_first_row + num_rows - 1);
-                for (; start_str != end_str; start_str++) {
-                    num_rows--;
-                }
-=======
                 auto start_iter = _need_skip_rowids->lower_bound(row_group_first_row);
                 auto end_iter = _need_skip_rowids->upper_bound(row_group_first_row + num_rows - 1);
                 num_rows -= std::distance(start_iter, end_iter);
->>>>>>> af129e90
             }
             _total_row_count += num_rows;
         } else {
