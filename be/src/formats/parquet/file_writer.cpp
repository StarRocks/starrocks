--- conflicted
+++ resolved
@@ -145,19 +145,11 @@
     ::parquet::schema::NodeVector fields;
 
     for (int i = 0; i < output_expr_ctxs.size(); i++) {
-<<<<<<< HEAD
         auto* column_expr = output_expr_ctxs[i]->root();
-        ARROW_ASSIGN_OR_RAISE(auto node,
-                              _make_schema_node(file_column_names[i], column_expr->type(),
-                                                column_expr->is_nullable() ? ::parquet::Repetition::OPTIONAL
-                                                                           : ::parquet::Repetition::REQUIRED));
-=======
-        auto column_expr = output_expr_ctxs[i]->root();
         ARROW_ASSIGN_OR_RAISE(auto node, _make_schema_node(file_column_names[i], column_expr->type(),
                                                            column_expr->is_nullable() ? ::parquet::Repetition::OPTIONAL
                                                                                       : ::parquet::Repetition::REQUIRED,
                                                            file_column_ids[i]));
->>>>>>> 82a8eca9
         DCHECK(node != nullptr);
         fields.push_back(std::move(node));
     }
