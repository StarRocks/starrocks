--- conflicted
+++ resolved
@@ -53,11 +53,8 @@
     };
 
     for (size_t i = 0; i < chunk->num_columns(); i++) {
-<<<<<<< HEAD
         ASSIGN_OR_RETURN(auto col, _eval_func(chunk, i));
-=======
         auto& col = chunk->get_column_by_index(i);
->>>>>>> e94e7718
         auto level_builder = LevelBuilder(_type_descs[i], _schema->field(i));
         level_builder.write(ctx, col, write_leaf_column);
     }
