--- conflicted
+++ resolved
@@ -463,10 +463,7 @@
 class DeltaLengthByteArrayEncoder final : public Encoder {
 public:
     DeltaLengthByteArrayEncoder() = default;
-<<<<<<< HEAD
     ~DeltaLengthByteArrayEncoder() override = default;
-=======
->>>>>>> 39c64d74
 
     Slice build() override {
         FlushValues();
@@ -652,10 +649,8 @@
     }
 };
 
-<<<<<<< HEAD
 // ----------------------------------------------------------------------
 // DELTA_BYTE_ARRAY encoder
-
 /// Delta Byte Array encoding also known as incremental encoding or front compression:
 /// for each element in a sequence of strings, store the prefix length of the previous
 /// entry plus the suffix.
@@ -914,6 +909,4 @@
     }
 };
 
-=======
->>>>>>> 39c64d74
 } // namespace starrocks::parquet