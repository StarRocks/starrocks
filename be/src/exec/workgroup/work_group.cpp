// This file is licensed under the Elastic License 2.0. Copyright 2021-present StarRocks Limited.

#include "exec/workgroup/work_group.h"

#include "gen_cpp/internal_service.pb.h"
#include "glog/logging.h"
#include "runtime/exec_env.h"
#include "util/metrics.h"
#include "util/starrocks_metrics.h"
#include "util/time.h"

namespace starrocks {
namespace workgroup {

WorkGroup::WorkGroup(const std::string& name, int64_t id, int64_t version, size_t cpu_limit, double memory_limit,
                     size_t concurrency, WorkGroupType type)
        : _name(name),
          _id(id),
          _version(version),
          _type(type),
          _cpu_limit(cpu_limit),
          _memory_limit(memory_limit),
          _concurrency_limit(concurrency) {}

WorkGroup::WorkGroup(const TWorkGroup& twg) : _name(twg.name), _id(twg.id) {
    if (twg.__isset.cpu_core_limit) {
        _cpu_limit = twg.cpu_core_limit;
    } else {
        _cpu_limit = -1;
    }
    if (twg.__isset.mem_limit) {
        _memory_limit = twg.mem_limit;
    } else {
        _memory_limit = -1;
    }

    if (twg.__isset.concurrency_limit) {
        _concurrency_limit = twg.concurrency_limit;
    } else {
        _concurrency_limit = -1;
    }
    if (twg.__isset.workgroup_type) {
        _type = twg.workgroup_type;
    }
    if (twg.__isset.version) {
        _version = twg.version;
    }

    if (twg.__isset.big_query_mem_limit) {
        _big_query_mem_limit = twg.big_query_mem_limit;
    }

    if (twg.__isset.big_query_scan_rows_limit) {
        _big_query_scan_rows_limit = twg.big_query_scan_rows_limit;
    }

    if (twg.__isset.big_query_cpu_second_limit) {
        _big_query_cpu_second_limit = twg.big_query_cpu_second_limit * NANOS_PER_SEC;
    }
}

TWorkGroup WorkGroup::to_thrift() const {
    TWorkGroup twg;
    twg.__set_id(_id);
    twg.__set_version(_version);
    return twg;
}

TWorkGroup WorkGroup::to_thrift_verbose() const {
    TWorkGroup twg;
    twg.__set_id(_id);
    twg.__set_name(_name);
    twg.__set_version(_version);
    twg.__set_workgroup_type(_type);
    std::string state = is_marked_del() ? "dead" : "alive";
    twg.__set_state(state);
    twg.__set_cpu_core_limit(_cpu_limit);
    twg.__set_mem_limit(_memory_limit);
    twg.__set_concurrency_limit(_concurrency_limit);
    twg.__set_num_drivers(_acc_num_drivers);
    twg.__set_big_query_mem_limit(_big_query_mem_limit);
    twg.__set_big_query_scan_rows_limit(_big_query_scan_rows_limit);
    twg.__set_big_query_cpu_second_limit(_big_query_cpu_second_limit);
    return twg;
}

void WorkGroup::init() {
    _memory_limit_bytes = ExecEnv::GetInstance()->query_pool_mem_tracker()->limit() * _memory_limit;
    _mem_tracker = std::make_shared<starrocks::MemTracker>(_memory_limit_bytes, _name,
                                                           ExecEnv::GetInstance()->query_pool_mem_tracker());
    _driver_queue = std::make_unique<pipeline::QuerySharedDriverQueueWithoutLock>();
    _scan_task_queue = std::make_unique<FifoScanTaskQueue>();
}

double WorkGroup::get_cpu_expected_use_ratio() const {
    return static_cast<double>(_cpu_limit) / WorkGroupManager::instance()->sum_cpu_limit();
}

double WorkGroup::get_cpu_actual_use_ratio() const {
    return _cpu_actual_use_ratio;
}

int64_t WorkGroup::mem_limit() const {
    return _memory_limit_bytes;
}

WorkGroupManager::WorkGroupManager()
        : _driver_worker_owner_manager(std::make_unique<WorkerOwnerManager>(
                  config::pipeline_exec_thread_pool_thread_num > 0 ? config::pipeline_exec_thread_pool_thread_num
                                                                   : std::thread::hardware_concurrency())),
          _scan_worker_owner_manager(std::make_unique<WorkerOwnerManager>(
                  config::pipeline_scan_thread_pool_thread_num > 0 ? config::pipeline_scan_thread_pool_thread_num
                                                                   : std::thread::hardware_concurrency())) {}

WorkGroupManager::~WorkGroupManager() {}
void WorkGroupManager::destroy() {
    std::unique_lock write_lock(_mutex);

    _driver_worker_owner_manager.reset(nullptr);
    _scan_worker_owner_manager.reset(nullptr);
    update_metrics_unlocked();
    _workgroups.clear();
}

WorkGroupPtr WorkGroupManager::add_workgroup(const WorkGroupPtr& wg) {
    std::unique_lock write_lock(_mutex);
    auto unique_id = wg->unique_id();
    create_workgroup_unlocked(wg);
    add_metrics(wg);
    if (_workgroup_versions.count(wg->id()) && _workgroup_versions[wg->id()] == wg->version()) {
        return _workgroups[unique_id];
    } else {
        return get_default_workgroup();
    }
}

void WorkGroupManager::add_metrics(const WorkGroupPtr& wg) {
    std::call_once(init_metrics_once_flag, []() {
        StarRocksMetrics::instance()->metrics()->register_hook("work_group_metrics_hook",
                                                               [] { WorkGroupManager::instance()->update_metrics(); });
    });

    if (_wg_metrics.count(wg->name()) == 0) {
        //cpu limit
        auto resource_group_cpu_limit_ratio = std::make_unique<starrocks::DoubleGauge>(MetricUnit::PERCENT);
        StarRocksMetrics::instance()->metrics()->register_metric("resource_group_cpu_limit_ratio",
                                                                 MetricLabels().add("name", wg->name()),
                                                                 resource_group_cpu_limit_ratio.get());
        //cpu concurrent
        auto resource_group_cpu_use_ratio = std::make_unique<starrocks::DoubleGauge>(MetricUnit::PERCENT);
        StarRocksMetrics::instance()->metrics()->register_metric("resource_group_cpu_use_ratio",
                                                                 MetricLabels().add("name", wg->name()),
                                                                 resource_group_cpu_use_ratio.get());
        //mem limit
        auto resource_group_mem_limit_bytes = std::make_unique<starrocks::IntGauge>(MetricUnit::BYTES);
        StarRocksMetrics::instance()->metrics()->register_metric("resource_group_mem_limit_bytes",
                                                                 MetricLabels().add("name", wg->name()),
                                                                 resource_group_mem_limit_bytes.get());
        //mem concurrent
        auto resource_group_mem_allocated_bytes = std::make_unique<starrocks::IntGauge>(MetricUnit::BYTES);
        StarRocksMetrics::instance()->metrics()->register_metric("resource_group_mem_allocated_bytes",
                                                                 MetricLabels().add("name", wg->name()),
                                                                 resource_group_mem_allocated_bytes.get());
        // running queries
        auto resource_group_running_queries = std::make_unique<IntGauge>(MetricUnit::NOUNIT);
        StarRocksMetrics::instance()->metrics()->register_metric("resource_group_running_queries",
                                                                 MetricLabels().add("name", wg->name()),
                                                                 resource_group_running_queries.get());

        // total queries
        auto resource_group_total_queries = std::make_unique<IntGauge>(MetricUnit::NOUNIT);
        StarRocksMetrics::instance()->metrics()->register_metric("resource_group_total_queries",
                                                                 MetricLabels().add("name", wg->name()),
                                                                 resource_group_total_queries.get());

        // concurrency overflow
        auto resource_group_concurrency_overflow = std::make_unique<IntGauge>(MetricUnit::NOUNIT);
        StarRocksMetrics::instance()->metrics()->register_metric("resource_group_concurrency_overflow_count",
                                                                 MetricLabels().add("name", wg->name()),
                                                                 resource_group_concurrency_overflow.get());

        // bigquery count
        auto resource_group_bigquery_count = std::make_unique<IntGauge>(MetricUnit::NOUNIT);
        StarRocksMetrics::instance()->metrics()->register_metric("resource_group_bigquery_count",
                                                                 MetricLabels().add("name", wg->name()),
                                                                 resource_group_bigquery_count.get());

        _wg_cpu_limit_metrics.emplace(wg->name(), std::move(resource_group_cpu_limit_ratio));
        _wg_cpu_metrics.emplace(wg->name(), std::move(resource_group_cpu_use_ratio));
        _wg_mem_limit_metrics.emplace(wg->name(), std::move(resource_group_mem_limit_bytes));
        _wg_mem_metrics.emplace(wg->name(), std::move(resource_group_mem_allocated_bytes));
        _wg_running_queries.emplace(wg->name(), std::move(resource_group_running_queries));
        _wg_total_queries.emplace(wg->name(), std::move(resource_group_total_queries));
        _wg_concurrency_overflow_count.emplace(wg->name(), std::move(resource_group_concurrency_overflow));
        _wg_bigquery_count.emplace(wg->name(), std::move(resource_group_bigquery_count));
    }
    _wg_metrics.emplace(wg->name(), wg->unique_id());
}

void WorkGroupManager::update_metrics_unlocked() {
    for (auto& wg_metric : _wg_metrics) {
        auto wg = _workgroups.find(wg_metric.second);
        auto& name = wg_metric.first;
        if (wg != _workgroups.end()) {
            _wg_cpu_limit_metrics.find(wg_metric.first)->second->set_value(wg->second->get_cpu_expected_use_ratio());
            _wg_cpu_metrics.find(wg_metric.first)->second->set_value(wg->second->get_cpu_actual_use_ratio());
            _wg_mem_limit_metrics.find(wg_metric.first)->second->set_value(wg->second->mem_limit());
            _wg_mem_metrics.find(wg_metric.first)->second->set_value(wg->second->mem_tracker()->consumption());
            _wg_running_queries[name]->set_value(wg->second->num_running_queries());
            _wg_total_queries[name]->set_value(wg->second->num_total_queries());
            _wg_concurrency_overflow_count[name]->set_value(wg->second->concurrency_overflow_count());
            _wg_bigquery_count[name]->set_value(wg->second->bigquery_count());
        } else {
            _wg_cpu_limit_metrics[name]->set_value(0);
            _wg_cpu_metrics[name]->set_value(0);
            _wg_mem_limit_metrics[name]->set_value(0);
            _wg_mem_metrics[name]->set_value(0);
            _wg_running_queries[name]->set_value(0);
            _wg_total_queries[name]->set_value(0);
            _wg_concurrency_overflow_count[name]->set_value(0);
            _wg_bigquery_count[name]->set_value(0);
        }
    }
}

void WorkGroupManager::update_metrics() {
    std::unique_lock write_lock(_mutex);
    update_metrics_unlocked();
}

WorkGroupPtr WorkGroupManager::get_default_workgroup() {
    std::shared_lock read_lock(_mutex);
    auto unique_id = WorkGroup::create_unique_id(WorkGroup::DEFAULT_VERSION, WorkGroup::DEFAULT_WG_ID);
    DCHECK(_workgroups.count(unique_id));
    return _workgroups[unique_id];
}

// Should be call when read chunk_num from disk.
void WorkGroup::incr_period_scaned_chunk_num(int32_t chunk_num) {
    _period_scaned_chunk_num += chunk_num;
}

void WorkGroup::incr_period_ask_chunk_num(int32_t chunk_num) {
    _period_ask_chunk_num += chunk_num;
}

double WorkGroup::get_expect_factor() const {
    return _expect_factor;
}

double WorkGroup::get_diff_factor() const {
    return _diff_factor;
}

double WorkGroup::get_select_factor() const {
    return _select_factor;
}

void WorkGroup::set_select_factor(double value) {
    _select_factor = value;
}

void WorkGroup::update_select_factor(double value) {
    _select_factor += value;
}

double WorkGroup::get_cur_select_factor() const {
    return _cur_select_factor;
}

void WorkGroup::update_cur_select_factor(double value) {
    _cur_select_factor += value;
}

void WorkGroup::estimate_trend_factor_period() {
    // As an example
    // During the execution period, This WorkGroup actually consumes 70 chunks and uses 80% of the cpu resources
    // But in reality, the WorkGroup's cpu resources are limited to 70%
    // At the same time, the WorkGroup reads 200 chunks from io_threads
    // Therefore, we calculate the correlation factor as follows
    // decrease_factor = 70 / 0.8 * (0.7 / 0.8)
    // increase_factor = 200 / 0.7
    // _expect_factor indicates the percentage of io resources we expect the WorkGroup to use so that it meets the 70% cpu limit
    // so _expect_factor = decrease_factor / increase_factor * 0.7

    double decrease_factor = _period_ask_chunk_num / get_cpu_actual_use_ratio() * get_cpu_expected_use_ratio() /
                             get_cpu_actual_use_ratio();

    double increase_factor = _period_scaned_chunk_num / get_cpu_actual_use_ratio();

    _expect_factor = decrease_factor / increase_factor * get_cpu_actual_use_ratio();

    // diff_factor indicates the difference between the actual percentage of io resources used and the limited cpu percentage
    // If it is negative, it means that there are not enough resources and more resources are needed
    // If it is positive, it means that its resources are sufficient and can be reduced by a fraction
    //_diff_factor = _select_factor - _expect_factor;
    _diff_factor = _select_factor - _expect_factor;

    _period_scaned_chunk_num = 1;
    _period_ask_chunk_num = 1;
}

Status WorkGroup::try_incr_num_queries() {
    int64_t old = _num_running_queries.fetch_add(1);
    if (_concurrency_limit > 0 && old >= _concurrency_limit) {
        _num_running_queries.fetch_sub(1);
        _concurrency_overflow_count++;
        return Status::TooManyTasks(fmt::format("Exceed concurrency limit: {}", _concurrency_limit));
    }
    _num_total_queries++;
    return Status::OK();
}

void WorkGroup::decr_num_queries() {
    int64_t old = _num_running_queries.fetch_sub(1);
    DCHECK_GT(old, 0);
}

Status WorkGroup::check_big_query(const QueryContext& query_context) {
    // Check big query run time
    if (_big_query_cpu_second_limit) {
        int64_t wg_growth_cpu_use_cost = total_cpu_cost() - query_context.init_wg_cpu_cost();
<<<<<<< HEAD
        if (wg_growth_cpu_use_cost > _big_query_cpu_second_limit) {
=======
        if (wg_growth_cpu_use_cost > _big_query_cpu_core_second_limit) {
            _bigquery_count++;
>>>>>>> 550c9052
            return Status::Cancelled(fmt::format("exceed big query cpu limit: current is {] but limit is {}",
                                                 wg_growth_cpu_use_cost, _big_query_cpu_second_limit));
        }
    }

    // Check scan rows number
    if (_big_query_scan_rows_limit && query_context.cur_scan_rows_num() > _big_query_scan_rows_limit) {
        _bigquery_count++;
        return Status::Cancelled(fmt::format("exceed big query scan_rows limit: current is {} but limit is {}",
                                             query_context.cur_scan_rows_num(), _big_query_scan_rows_limit));
    }

    return Status::OK();
}

void WorkGroupManager::apply(const std::vector<TWorkGroupOp>& ops) {
    std::unique_lock write_lock(_mutex);

    size_t original_num_workgroups = _workgroups.size();
    auto it = _workgroup_expired_versions.begin();
    // collect removable workgroups
    while (it != _workgroup_expired_versions.end()) {
        auto wg_it = _workgroups.find(*it);
        DCHECK(wg_it != _workgroups.end());
        if (wg_it->second->is_removable()) {
            _sum_cpu_limit -= wg_it->second->cpu_limit();
            _workgroups.erase(wg_it);
            _workgroup_expired_versions.erase(it++);
        } else {
            ++it;
        }
    }
    if (original_num_workgroups != _workgroups.size()) {
        reassign_worker_to_wgs();
    }

    for (const auto& op : ops) {
        auto op_type = op.op_type;
        auto wg = std::make_shared<WorkGroup>(op.workgroup);
        switch (op_type) {
        case TWorkGroupOpType::WORKGROUP_OP_CREATE:
            create_workgroup_unlocked(wg);
            break;
        case TWorkGroupOpType::WORKGROUP_OP_ALTER:
            alter_workgroup_unlocked(wg);
            break;
        case TWorkGroupOpType::WORKGROUP_OP_DELETE:
            delete_workgroup_unlocked(wg);
            break;
        }
    }
}

void WorkGroupManager::create_workgroup_unlocked(const WorkGroupPtr& wg) {
    auto unique_id = wg->unique_id();
    // only current version not exists or current version is older than wg->version(), then create a new WorkGroup
    if (_workgroup_versions.count(wg->id()) && _workgroup_versions[wg->id()] >= wg->version()) {
        return;
    }
    wg->init();
    _workgroups[unique_id] = wg;
    _sum_cpu_limit += wg->cpu_limit();
    reassign_worker_to_wgs();

    // old version exists, so mark the stale version delete
    if (_workgroup_versions.count(wg->id())) {
        auto stale_version = _workgroup_versions[wg->id()];
        DCHECK(stale_version < wg->version());
        auto old_unique_id = WorkGroup::create_unique_id(wg->id(), stale_version);
        if (_workgroups.count(old_unique_id)) {
            _workgroups[old_unique_id]->mark_del();
            _workgroup_expired_versions.push_back(old_unique_id);
        }
    }
    // install new version
    _workgroup_versions[wg->id()] = wg->version();
}

void WorkGroupManager::alter_workgroup_unlocked(const WorkGroupPtr& wg) {
    create_workgroup_unlocked(wg);
}

void WorkGroupManager::delete_workgroup_unlocked(const WorkGroupPtr& wg) {
    auto id = wg->id();
    auto version_it = _workgroup_versions.find(id);
    if (version_it == _workgroup_versions.end()) {
        return;
    }
    auto version_id = version_it->second;
    DCHECK(version_id < wg->version());
    auto unique_id = WorkGroup::create_unique_id(id, version_id);
    auto wg_it = _workgroups.find(unique_id);
    if (wg_it != _workgroups.end()) {
        wg_it->second->mark_del();
    }
}

std::vector<TWorkGroup> WorkGroupManager::list_workgroups() {
    std::shared_lock read_lock(_mutex);
    std::vector<TWorkGroup> alive_workgroups;
    for (auto it = _workgroups.begin(); it != _workgroups.end(); ++it) {
        const auto& wg = it->second;
        if (!wg->is_marked_del() && wg->version() != WorkGroup::DEFAULT_VERSION) {
            alive_workgroups.push_back(wg->to_thrift());
        }
    }
    return alive_workgroups;
}

std::vector<TWorkGroup> WorkGroupManager::list_all_workgroups() {
    std::vector<TWorkGroup> workgroups;
    {
        std::shared_lock read_lock(_mutex);
        workgroups.reserve(_workgroups.size());
        for (auto it = _workgroups.begin(); it != _workgroups.end(); ++it) {
            const auto& wg = it->second;
            auto twg = wg->to_thrift_verbose();
            workgroups.push_back(twg);
        }
    }
    std::sort(workgroups.begin(), workgroups.end(),
              [](const auto& lhs, const auto& rhs) { return lhs.name < rhs.name; });
    return workgroups;
}

void WorkGroupManager::reassign_worker_to_wgs() {
    _driver_worker_owner_manager->reassign_to_wgs(_workgroups, _sum_cpu_limit);
    _scan_worker_owner_manager->reassign_to_wgs(_workgroups, _sum_cpu_limit);
}

std::shared_ptr<WorkGroupPtrSet> WorkGroupManager::get_owners_of_driver_worker(int worker_id) {
    return _driver_worker_owner_manager->get_owners(worker_id);
}

bool WorkGroupManager::should_yield_driver_worker(int worker_id, WorkGroupPtr running_wg) {
    return _driver_worker_owner_manager->should_yield(worker_id, std::move(running_wg));
}

std::shared_ptr<WorkGroupPtrSet> WorkGroupManager::get_owners_of_scan_worker(int worker_id) {
    return _scan_worker_owner_manager->get_owners(worker_id);
}

bool WorkGroupManager::get_owners_of_scan_worker(int worker_id, WorkGroupPtr running_wg) {
    return _scan_worker_owner_manager->should_yield(worker_id, std::move(running_wg));
}

DefaultWorkGroupInitialization::DefaultWorkGroupInitialization() {
    auto default_wg = std::make_shared<WorkGroup>("default_wg", WorkGroup::DEFAULT_WG_ID, WorkGroup::DEFAULT_VERSION, 1,
                                                  0.5, 10, WorkGroupType::WG_DEFAULT);
    // TODO(by satanson): wg1 and wg2 is just used for test
    auto wg1 = std::make_shared<WorkGroup>("wg1", 1, WorkGroup::DEFAULT_VERSION, 2, 0.5, 10, WorkGroupType::WG_NORMAL);
    auto wg2 = std::make_shared<WorkGroup>("wg2", 2, WorkGroup::DEFAULT_VERSION, 4, 0.5, 10, WorkGroupType::WG_NORMAL);
    WorkGroupManager::instance()->add_workgroup(default_wg);
    WorkGroupManager::instance()->add_workgroup(wg1);
    WorkGroupManager::instance()->add_workgroup(wg2);
}

WorkerOwnerManager::WorkerOwnerManager(int num_total_workers) : _num_total_workers(num_total_workers) {
    for (int i = 0; i < 2; ++i) {
        _worker_id2owner_wgs[i] = std::vector<std::shared_ptr<WorkGroupPtrSet>>(_num_total_workers);
    }
}

void WorkerOwnerManager::reassign_to_wgs(const std::unordered_map<int128_t, WorkGroupPtr>& workgroups,
                                         int sum_cpu_limit) {
    auto& worker_id2owner_wgs = _worker_id2owner_wgs[(_index + 1) % 2];
    for (auto& owner_wgs : worker_id2owner_wgs) {
        owner_wgs = std::make_shared<WorkGroupPtrSet>();
    }

    int worker_id = 0;
    for (const auto& [_, wg] : workgroups) {
        int num_num_workers = std::max(1, _num_total_workers * int(wg->cpu_limit()) / sum_cpu_limit);
        for (int i = 0; i < num_num_workers; ++i) {
            worker_id2owner_wgs[(worker_id++) % _num_total_workers]->emplace(wg);
        }
    }

    _index++;
}

bool WorkerOwnerManager::should_yield(int worker_id, const WorkGroupPtr& running_wg) const {
    if (worker_id >= _num_total_workers) {
        return false;
    }

    auto wgs = _worker_id2owner_wgs[_index % 2][worker_id];
    // This worker thread doesn't belong to any workgroup, or running_wg is the owner of it.
    if (wgs == nullptr || wgs->empty() || wgs->find(running_wg) != wgs->end()) {
        return false;
    }

    // Any owner of this worker thread has running drivers.
    for (const auto& wg : *wgs) {
        if (wg->num_drivers() > 0) {
            return true;
        }
    }

    return false;
}

} // namespace workgroup
} // namespace starrocks<|MERGE_RESOLUTION|>--- conflicted
+++ resolved
@@ -320,12 +320,8 @@
     // Check big query run time
     if (_big_query_cpu_second_limit) {
         int64_t wg_growth_cpu_use_cost = total_cpu_cost() - query_context.init_wg_cpu_cost();
-<<<<<<< HEAD
         if (wg_growth_cpu_use_cost > _big_query_cpu_second_limit) {
-=======
-        if (wg_growth_cpu_use_cost > _big_query_cpu_core_second_limit) {
             _bigquery_count++;
->>>>>>> 550c9052
             return Status::Cancelled(fmt::format("exceed big query cpu limit: current is {] but limit is {}",
                                                  wg_growth_cpu_use_cost, _big_query_cpu_second_limit));
         }
