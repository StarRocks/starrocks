// Copyright 2021-present StarRocks, Inc. All rights reserved.
//
// Licensed under the Apache License, Version 2.0 (the "License");
// you may not use this file except in compliance with the License.
// You may obtain a copy of the License at
//
//     https://www.apache.org/licenses/LICENSE-2.0
//
// Unless required by applicable law or agreed to in writing, software
// distributed under the License is distributed on an "AS IS" BASIS,
// WITHOUT WARRANTIES OR CONDITIONS OF ANY KIND, either express or implied.
// See the License for the specific language governing permissions and
// limitations under the License.

#include "exec/sorting/sort_permute.h"

#include <span>

#include "column/array_column.h"
#include "column/binary_column.h"
#include "column/column.h"
#include "column/column_visitor_adapter.h"
#include "column/const_column.h"
#include "column/decimalv3_column.h"
#include "column/fixed_length_column_base.h"
#include "column/json_column.h"
#include "column/map_column.h"
#include "column/nullable_column.h"
#include "column/object_column.h"
#include "column/struct_column.h"
#include "column/vectorized_fwd.h"
#include "common/status.h"
#include "exec/sorting/sorting.h"
#include "gutil/casts.h"
#include "gutil/strings/fastmem.h"

namespace starrocks {

bool TieIterator::next() {
    if (_inner_range_first >= end) {
        return false;
    }

    // Find the first `1`
    if (_inner_range_first == 0 && tie[_inner_range_first] == 1) {
        // Just start from the 0
    } else {
        _inner_range_first = SIMD::find_nonzero(tie, _inner_range_first + 1, end - (_inner_range_first + 1));
        if (_inner_range_first >= end) {
            return false;
        }
        _inner_range_first--;
    }

    // Find the zero, or the end of range
    _inner_range_last = SIMD::find_zero(tie, _inner_range_first + 1, end - _inner_range_first + 1);
    _inner_range_last = std::min(_inner_range_last, end);

    if (_inner_range_first >= _inner_range_last) {
        return false;
    }

    range_first = _inner_range_first;
    range_last = _inner_range_last;
    _inner_range_first = _inner_range_last;
    return true;
}

// Traits to access permutation items uniformly
template <typename PermItem>
struct PermutationTraits;

template <>
struct PermutationTraits<PermutationItem> {
    static inline uint32_t chunk(const PermutationItem& p) { return p.chunk_index; }
    static inline uint32_t index(const PermutationItem& p) { return p.index_in_chunk; }
};

template <>
struct PermutationTraits<SmallPermuteItem> {
    static inline uint32_t chunk(const SmallPermuteItem& /*p*/) { return uint32_t{0}; }
    static inline uint32_t index(const SmallPermuteItem& p) { return p.index_in_chunk; }
};

// Append permutation to column, implements `materialize_by_permutation` function
template <typename PermRange>
class ColumnAppendPermutation final : public ColumnVisitorMutableAdapter<ColumnAppendPermutation<PermRange>> {
public:
    using PermTraits = PermutationTraits<typename PermRange::value_type>;

    explicit ColumnAppendPermutation(const std::span<const Column* const> columns, const PermRange& perm)
            : ColumnVisitorMutableAdapter<ColumnAppendPermutation<PermRange>>(this), _columns(columns), _perm(perm) {}

    Status do_visit(NullableColumn* dst) {
        if (_columns.empty() || _perm.empty()) {
            return Status::OK();
        }

        uint32_t orig_size = dst->size();
        std::vector<const Column*> null_columns, data_columns;
        null_columns.reserve(_columns.size());
        data_columns.reserve(_columns.size());
        for (auto& col : _columns) {
            const auto* src_column = down_cast<const NullableColumn*>(col);
            null_columns.push_back(src_column->null_column());
            data_columns.push_back(src_column->data_column());
        }
        if (_columns[0]->is_nullable()) {
            materialize_column_by_permutation_impl(dst->null_column().get(), null_columns, _perm);
            materialize_column_by_permutation_impl(dst->data_column().get(), data_columns, _perm);
            if (!dst->has_null()) {
                dst->set_has_null(SIMD::count_nonzero(&dst->null_column()->get_data()[orig_size], _perm.size()));
            }
        } else {
            dst->null_column()->resize(orig_size + _perm.size());
            materialize_column_by_permutation_impl(dst->data_column().get(), data_columns, _perm);
        }
        DCHECK_EQ(dst->null_column()->size(), dst->data_column()->size());

        return Status::OK();
    }

    template <typename T>
    Status do_visit(DecimalV3Column<T>* dst) {
        using Container = typename DecimalV3Column<T>::ImmContainer;
        using ColumnType = DecimalV3Column<T>;

        auto& data = dst->get_data();
        size_t output = data.size();
        data.resize(output + _perm.size());

        for (auto& p : _perm) {
<<<<<<< HEAD
            const Container& container = down_cast<const ColumnType*>(_columns[PermTraits::chunk(p)])->get_data();
            data[output++] = container[PermTraits::index(p)];
=======
            const Container& container = down_cast<const ColumnType*>(_columns[p.chunk_index])->immutable_data();
            data[output++] = container[p.index_in_chunk];
>>>>>>> 536a3f40
        }

        return Status::OK();
    }

    template <typename T>
    Status do_visit(FixedLengthColumnBase<T>* dst) {
        using Container = typename FixedLengthColumnBase<T>::ImmContainer;
        using ColumnType = FixedLengthColumnBase<T>;

        auto& data = dst->get_data();
        size_t output = data.size();
        data.resize(output + _perm.size());

        for (auto& p : _perm) {
<<<<<<< HEAD
            const Container& container = down_cast<const ColumnType*>(_columns[PermTraits::chunk(p)])->get_data();
            data[output++] = container[PermTraits::index(p)];
=======
            const Container& container = down_cast<const ColumnType*>(_columns[p.chunk_index])->immutable_data();
            data[output++] = container[p.index_in_chunk];
        }

        return Status::OK();
    }

    Status do_visit(ConstColumn* dst) {
        if (_columns.empty() || _perm.empty()) {
            return Status::OK();
        }
        for (auto& p : _perm) {
            dst->append(*_columns[p.chunk_index], p.index_in_chunk, 1);
        }

        return Status::OK();
    }

    Status do_visit(ArrayColumn* dst) {
        if (_columns.empty() || _perm.empty()) {
            return Status::OK();
        }

        for (auto& p : _perm) {
            dst->append(*_columns[p.chunk_index], p.index_in_chunk, 1);
>>>>>>> 536a3f40
        }

        return Status::OK();
    }

    Status do_visit(ConstColumn* dst) { return generic_visit(dst); }

    Status do_visit(ArrayColumn* dst) { return generic_visit(dst); }

    Status do_visit(MapColumn* dst) { return generic_visit(dst); }

    Status do_visit(StructColumn* dst) {
        // TODO(SmithCruise) Not tested.
        return generic_visit(dst);
    }

    template <typename T>
    Status do_visit(BinaryColumnBase<T>* dst) {
        using ColumnType = BinaryColumnBase<T>;

        auto& offsets = dst->get_offset();
        auto& bytes = dst->get_bytes();

        std::vector<Slice> slices{};
        slices.reserve(_perm.size());
        size_t added_bytes = 0;

        for (auto& p : _perm) {
            Slice slice = down_cast<const BinaryColumnBase<T>*>(_columns[PermTraits::chunk(p)])
                                  ->get_slice(PermTraits::index(p));
            added_bytes += slice.get_size();
            slices.push_back(slice);
        }

        bytes.resize(bytes.size() + added_bytes);
        offsets.reserve(offsets.size() + _perm.size());

        DCHECK(!offsets.empty());
        auto curr_offset = offsets.back();
        auto* const byte_ptr = bytes.data();

        for (Slice slice : slices) {
            strings::memcpy_inlined(byte_ptr + curr_offset, slice.get_data(), slice.get_size());
            curr_offset += slice.get_size();
            offsets.push_back(curr_offset);
        }

        dst->invalidate_slice_cache();

        return Status::OK();
    }

    template <typename T>
    Status do_visit(ObjectColumn<T>* dst) {
        return generic_visit(dst);
    }

    Status do_visit(JsonColumn* dst) { return generic_visit(dst); }

private:
    template <class COL_TYPE>
    Status generic_visit(COL_TYPE* dst) {
        if (_columns.empty() || _perm.empty()) {
            return Status::OK();
        }

        for (auto& p : _perm) {
            dst->append(*_columns[PermTraits::chunk(p)], PermTraits::index(p), 1);
        }

        return Status::OK();
    }

    const std::span<const Column* const> _columns;
    const PermRange _perm;
};

template <typename PermRange>
static inline void materialize_column_by_permutation_impl(Column* dst, std::span<const Column* const> columns,
                                                          const PermRange& perm) {
    ColumnAppendPermutation<PermRange> visitor(columns, perm);
    Status st = dst->accept_mutable(&visitor);
    CHECK(st.ok());
}

void materialize_column_by_permutation(Column* dst, const std::vector<const Column*>& columns, PermutationView perm) {
    materialize_column_by_permutation_impl<PermutationView>(dst, std::span<const Column* const>{columns}, perm);
}

void materialize_column_by_permutation_single(Column* dst, const Column* column, SmallPermutationView perm) {
    // A pointer is a span with one element
    std::span<const Column* const> col_span{&column, 1};
    materialize_column_by_permutation_impl<SmallPermutationView>(dst, col_span, perm);
}

void materialize_by_permutation(Chunk* dst, const std::vector<ChunkPtr>& chunks, const PermutationView perm) {
    if (chunks.empty() || perm.empty()) {
        return;
    }

    DCHECK_LT(std::max_element(perm.begin(), perm.end(),
                               [](auto& lhs, auto& rhs) { return lhs.chunk_index < rhs.chunk_index; })
                      ->chunk_index,
              chunks.size());
    DCHECK_EQ(dst->num_columns(), chunks[0]->columns().size());

    for (size_t col_index = 0; col_index < dst->num_columns(); col_index++) {
        std::vector<const Column*> tmp_columns;
        tmp_columns.reserve(chunks.size());
        for (const auto& chunk : chunks) {
            tmp_columns.push_back(chunk->get_column_by_index(col_index));
        }
        materialize_column_by_permutation(dst->get_column_by_index(col_index).get(), tmp_columns, perm);
    }
}

void materialize_by_permutation_single(Chunk* dst, const ChunkPtr& chunk, SmallPermutationView perm) {
    if (perm.empty()) {
        return;
    }

    DCHECK_EQ(dst->num_columns(), chunk->columns().size());

    for (size_t col_index = 0; col_index < dst->num_columns(); col_index++) {
        materialize_column_by_permutation_single(dst->get_column_by_index(col_index).get(),
                                                 chunk->get_column_by_index(col_index).get(), perm);
    }
}
} // namespace starrocks<|MERGE_RESOLUTION|>--- conflicted
+++ resolved
@@ -130,13 +130,8 @@
         data.resize(output + _perm.size());
 
         for (auto& p : _perm) {
-<<<<<<< HEAD
-            const Container& container = down_cast<const ColumnType*>(_columns[PermTraits::chunk(p)])->get_data();
+            const Container& container = down_cast<const ColumnType*>(_columns[PermTraits::chunk(p)])->immutable_data();
             data[output++] = container[PermTraits::index(p)];
-=======
-            const Container& container = down_cast<const ColumnType*>(_columns[p.chunk_index])->immutable_data();
-            data[output++] = container[p.index_in_chunk];
->>>>>>> 536a3f40
         }
 
         return Status::OK();
@@ -152,36 +147,8 @@
         data.resize(output + _perm.size());
 
         for (auto& p : _perm) {
-<<<<<<< HEAD
-            const Container& container = down_cast<const ColumnType*>(_columns[PermTraits::chunk(p)])->get_data();
+            const Container& container = down_cast<const ColumnType*>(_columns[PermTraits::chunk(p)])->immutable_data();
             data[output++] = container[PermTraits::index(p)];
-=======
-            const Container& container = down_cast<const ColumnType*>(_columns[p.chunk_index])->immutable_data();
-            data[output++] = container[p.index_in_chunk];
-        }
-
-        return Status::OK();
-    }
-
-    Status do_visit(ConstColumn* dst) {
-        if (_columns.empty() || _perm.empty()) {
-            return Status::OK();
-        }
-        for (auto& p : _perm) {
-            dst->append(*_columns[p.chunk_index], p.index_in_chunk, 1);
-        }
-
-        return Status::OK();
-    }
-
-    Status do_visit(ArrayColumn* dst) {
-        if (_columns.empty() || _perm.empty()) {
-            return Status::OK();
-        }
-
-        for (auto& p : _perm) {
-            dst->append(*_columns[p.chunk_index], p.index_in_chunk, 1);
->>>>>>> 536a3f40
         }
 
         return Status::OK();
