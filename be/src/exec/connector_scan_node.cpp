--- conflicted
+++ resolved
@@ -176,13 +176,6 @@
 
     // port from olap scan node. to control chunk buffer usage, we can control memory consumption to avoid OOM.
     size_t max_buffer_capacity = pipeline::ScanOperator::max_buffer_capacity() * dop;
-<<<<<<< HEAD
-    if (_limit != -1) {
-        size_t max_chunks = std::max<size_t>(_limit / (runtime_state()->chunk_size()), 1);
-        max_buffer_capacity = std::min(max_buffer_capacity, max_chunks);
-    }
-=======
->>>>>>> 09c12a2d
     size_t default_buffer_capacity = std::min<size_t>(max_buffer_capacity, _estimated_max_concurrent_chunks());
 
     pipeline::ChunkBufferLimiterPtr buffer_limiter = std::make_unique<pipeline::DynamicChunkBufferLimiter>(
