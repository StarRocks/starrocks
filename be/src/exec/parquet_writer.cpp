
// Copyright 2021-present StarRocks, Inc. All rights reserved.
//
// Licensed under the Apache License, Version 2.0 (the "License");
// you may not use this file except in compliance with the License.
// You may obtain a copy of the License at
//
//     https://www.apache.org/licenses/LICENSE-2.0
//
// Unless required by applicable law or agreed to in writing, software
// distributed under the License is distributed on an "AS IS" BASIS,
// WITHOUT WARRANTIES OR CONDITIONS OF ANY KIND, either express or implied.
// See the License for the specific language governing permissions and
// limitations under the License.

#include "exec/parquet_writer.h"

#include <fmt/format.h>

#include <utility>

#include "runtime/exec_env.h"
#include "util/uid_util.h"

namespace starrocks {

RollingAsyncParquetWriter::RollingAsyncParquetWriter(
        const TableInfo& tableInfo, const std::vector<ExprContext*>& output_expr_ctxs, RuntimeProfile* parent_profile,
        std::function<void(starrocks::parquet::AsyncFileWriter*, RuntimeState*)> commit_func, RuntimeState* state,
        int32_t driver_id)
        : _output_expr_ctxs(output_expr_ctxs),
          _parent_profile(parent_profile),
          _commit_func(std::move(commit_func)),
          _state(state),
          _driver_id(driver_id) {
    init_rolling_writer(tableInfo);
}

Status RollingAsyncParquetWriter::init_rolling_writer(const TableInfo& tableInfo) {
    ASSIGN_OR_RETURN(_fs, FileSystem::CreateSharedFromString(tableInfo._partition_location))
    _schema = tableInfo._schema;
    _partition_location = tableInfo._partition_location;

    ::parquet::WriterProperties::Builder builder;
    if (tableInfo._enable_dictionary) {
        builder.enable_dictionary();
    } else {
        builder.disable_dictionary();
    }
    builder.version(::parquet::ParquetVersion::PARQUET_2_0);
    starrocks::parquet::ParquetBuildHelper::build_compression_type(builder, tableInfo._compress_type);
    _properties = builder.build();

    return Status::OK();
}

// prepend fragment instance id to a file name so we can determine which files were written by which fragment instance or be.
// and we can also know how many files each instance and each driver has written according to file_counts and driver_id mark.
std::string RollingAsyncParquetWriter::_new_file_location() {
    _file_cnt += 1;
    _outfile_location = _partition_location + fmt::format("{}_{}_{}.parquet", print_id(_state->fragment_instance_id()),
                                                          _driver_id, _file_cnt);
    return _outfile_location;
}

Status RollingAsyncParquetWriter::_new_file_writer() {
    std::string new_file_location = _new_file_location();
    WritableFileOptions options{.sync_on_close = false, .mode = FileSystem::CREATE_OR_OPEN_WITH_TRUNCATE};
    ASSIGN_OR_RETURN(auto writable_file, _fs->new_writable_file(options, new_file_location))
    _writer = std::make_shared<starrocks::parquet::AsyncFileWriter>(
            std::move(writable_file), new_file_location, _partition_location, _properties, _schema, _output_expr_ctxs,
            ExecEnv::GetInstance()->pipeline_sink_io_pool(), _parent_profile);
    auto st = _writer->init();
    return st;
}

Status RollingAsyncParquetWriter::append_chunk(Chunk* chunk, RuntimeState* state) {
    if (_writer == nullptr) {
        auto status = _new_file_writer();
        if (!status.ok()) {
            return status;
        }
    }
    // exceed file size
    if (_writer->file_size() > _max_file_size) {
        auto st = close_current_writer(state);
        if (st.ok()) {
            _new_file_writer();
        }
    }
    auto st = _writer->write(chunk);
    return st;
}

Status RollingAsyncParquetWriter::close_current_writer(RuntimeState* state) {
    Status st = _writer->close(state, _commit_func);
    if (st.ok()) {
        _pending_commits.emplace_back(_writer);
        return Status::OK();
    } else {
        LOG(WARNING) << "close file error: " << _outfile_location;
        return Status::IOError("close file error!");
    }
}

Status RollingAsyncParquetWriter::close(RuntimeState* state) {
    if (_writer != nullptr) {
        auto st = close_current_writer(state);
        if (!st.ok()) {
            return st;
        }
    }
    return Status::OK();
}

bool RollingAsyncParquetWriter::closed() {
    for (auto& writer : _pending_commits) {
        if (writer != nullptr && writer->closed()) {
            writer = nullptr;
        }
        if (writer != nullptr && (!writer->closed())) {
            return false;
        }
    }

    if (_writer != nullptr) {
        return _writer->closed();
    }

    return true;
}

<<<<<<< HEAD
#define MERGE_STATS_CASE(ParquetType)                                                                              \
    case ParquetType: {                                                                                            \
        auto typed_left_stat =                                                                                     \
                std::static_pointer_cast<::parquet::TypedStatistics<::parquet::PhysicalType<ParquetType>>>(left);  \
        auto typed_right_stat =                                                                                    \
                std::static_pointer_cast<::parquet::TypedStatistics<::parquet::PhysicalType<ParquetType>>>(right); \
        typed_left_stat->Merge(*typed_left_stat);                                                                  \
        return;                                                                                                    \
    }

void merge_stats(const std::shared_ptr<::parquet::Statistics>& left,
                 const std::shared_ptr<::parquet::Statistics>& right) {
    DCHECK(left->physical_type() == right->physical_type());
    switch (left->physical_type()) {
        MERGE_STATS_CASE(::parquet::Type::BOOLEAN);
        MERGE_STATS_CASE(::parquet::Type::INT32);
        MERGE_STATS_CASE(::parquet::Type::INT64);
        MERGE_STATS_CASE(::parquet::Type::INT96);
        MERGE_STATS_CASE(::parquet::Type::FLOAT);
        MERGE_STATS_CASE(::parquet::Type::DOUBLE);
        MERGE_STATS_CASE(::parquet::Type::BYTE_ARRAY);
        MERGE_STATS_CASE(::parquet::Type::FIXED_LEN_BYTE_ARRAY);
    default: {
    }
    }
}

void RollingAsyncParquetWriter::add_iceberg_commit_info(starrocks::parquet::AsyncFileWriter* writer,
                                                        RuntimeState* state) {
    TIcebergDataFile dataFile;
    dataFile.partition_path = writer->file_dir();
    dataFile.path = writer->file_name();
    dataFile.format = "parquet";
    dataFile.record_count = writer->metadata()->num_rows();
    dataFile.file_size_in_bytes = writer->file_size();
    std::vector<int64_t> split_offsets;
    writer->split_offsets(split_offsets);
    dataFile.split_offsets = split_offsets;

    // field_id -> column_stat
    std::unordered_map<int32_t, int64_t> column_sizes;
    std::unordered_map<int32_t, std::shared_ptr<::parquet::Statistics>> column_stats;

    const auto& meta = writer->metadata();
    auto* schema = meta->schema();

    for (int col_idx = 0; col_idx < meta->num_columns(); col_idx++) {
        auto field_id = schema->Column(col_idx)->schema_node()->field_id();

        // traverse meta of column chunk in each row group
        for (int rg_idx = 0; rg_idx < meta->num_row_groups(); rg_idx++) {
            auto column_meta = meta->RowGroup(rg_idx)->ColumnChunk(col_idx);
            column_sizes[field_id] += column_meta->total_compressed_size();

            auto column_stat = column_meta->statistics();
            if (rg_idx == 0) {
                column_stats[field_id] = column_stat;
            } else {
                merge_stats(column_stats[field_id], column_stat);
            }
        }
    }

    TIcebergColumnStats iceberg_stats;
    for (auto& [field_id, column_size] : column_sizes) {
        iceberg_stats.column_sizes[field_id] = column_size;
    }

    for (auto& [field_id, column_stat] : column_stats) {
        iceberg_stats.value_counts[field_id] = column_stat->num_values();
        if (column_stat->HasNullCount()) {
            iceberg_stats.null_value_counts[field_id] = column_stat->null_count();
        }
        if (column_stat->HasMinMax()) {
            iceberg_stats.lower_bounds[field_id] = column_stat->EncodeMin();
            iceberg_stats.upper_bounds[field_id] = column_stat->EncodeMax();
        }
    }

    dataFile.column_stats = iceberg_stats;

    state->add_iceberg_data_file(dataFile);
}

=======
>>>>>>> 3ace6a00
} // namespace starrocks<|MERGE_RESOLUTION|>--- conflicted
+++ resolved
@@ -130,7 +130,6 @@
     return true;
 }
 
-<<<<<<< HEAD
 #define MERGE_STATS_CASE(ParquetType)                                                                              \
     case ParquetType: {                                                                                            \
         auto typed_left_stat =                                                                                     \
@@ -215,6 +214,4 @@
     state->add_iceberg_data_file(dataFile);
 }
 
-=======
->>>>>>> 3ace6a00
 } // namespace starrocks