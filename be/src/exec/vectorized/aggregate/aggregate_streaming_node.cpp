--- conflicted
+++ resolved
@@ -255,14 +255,6 @@
     size_t degree_of_parallelism =
             down_cast<SourceOperatorFactory*>(operators_with_sink[0].get())->degree_of_parallelism();
 
-<<<<<<< HEAD
-    // operators_with_sink = context->maybe_interpolate_local_passthrough_exchange(runtime_state(), operators_with_sink,
-    //                                                                             degree_of_parallelism, true);
-
-    // shared by sink operator factory and source operator factory
-    AggregatorFactoryPtr aggregator_factory = std::make_shared<AggregatorFactory>(_tnode);
-
-=======
     auto should_cache = context->should_interpolate_cache_operator(operators_with_sink[0], id());
     auto operators_generator = [this, should_cache, &context](bool post_cache) {
         // shared by sink operator factory and source operator factory
@@ -279,7 +271,6 @@
     auto operators = operators_generator(false);
     auto sink_operator = std::move(std::get<0>(operators));
     auto source_operator = std::move(std::get<1>(operators));
->>>>>>> 023d30d7
     // Create a shared RefCountedRuntimeFilterCollector
     auto&& rc_rf_probe_collector = std::make_shared<RcRfProbeCollector>(2, std::move(this->runtime_filter_collector()));
     // Initialize OperatorFactory's fields involving runtime filters.
