// This file is licensed under the Elastic License 2.0. Copyright 2021-present, StarRocks Limited.

#include "exec/vectorized/json_scanner.h"

#include <fmt/format.h>
#include <ryu/ryu.h>

#include <algorithm>
#include <sstream>

#include "column/chunk.h"
#include "column/column_helper.h"
#include "exec/vectorized/json_parser.h"
#include "exprs/vectorized/cast_expr.h"
#include "exprs/vectorized/column_ref.h"
#include "exprs/vectorized/json_functions.h"
#include "formats/json/nullable_column.h"
#include "fs/fs.h"
#include "gutil/casts.h"
#include "gutil/strings/substitute.h"
#include "runtime/exec_env.h"
#include "runtime/runtime_state.h"
#include "runtime/types.h"
#include "util/runtime_profile.h"

namespace starrocks::vectorized {

const int64_t MAX_ERROR_LINES_IN_FILE = 50;

JsonScanner::JsonScanner(RuntimeState* state, RuntimeProfile* profile, const TBrokerScanRange& scan_range,
                         ScannerCounter* counter)
        : FileScanner(state, profile, scan_range.params, counter),
          _scan_range(scan_range),
          _next_range(0),
          _max_chunk_size(state->chunk_size()),
          _cur_file_reader(nullptr),
          _cur_file_eof(true) {}

JsonScanner::~JsonScanner() = default;

Status JsonScanner::open() {
    RETURN_IF_ERROR(FileScanner::open());
    RETURN_IF_ERROR(_construct_json_types());
    RETURN_IF_ERROR(_construct_cast_exprs());

    if (_scan_range.ranges.empty()) {
        return Status::OK();
    }

    const TBrokerRangeDesc& range = _scan_range.ranges[0];

    if (range.__isset.jsonpaths) {
        RETURN_IF_ERROR(_parse_json_paths(range.jsonpaths, &_json_paths));
    }
    if (range.__isset.json_root) {
        JsonFunctions::parse_json_paths(range.json_root, &_root_paths);
    }
    if (range.__isset.strip_outer_array) {
        _strip_outer_array = range.strip_outer_array;
    }

    return Status::OK();
}

StatusOr<ChunkPtr> JsonScanner::get_next() {
    SCOPED_RAW_TIMER(&_counter->total_ns);
    ChunkPtr src_chunk;
    RETURN_IF_ERROR(_create_src_chunk(&src_chunk));

    if (_cur_file_eof) {
        RETURN_IF_ERROR(_open_next_reader());
        _cur_file_eof = false;
    }

    Status status;
    try {
        status = _cur_file_reader->read_chunk(src_chunk.get(), _max_chunk_size);
    } catch (simdjson::simdjson_error& e) {
        auto err_msg = "Unrecognized json format, stop json loader.";
        LOG(WARNING) << err_msg;
        status = Status::DataQualityError(err_msg);
    }
    if (!status.ok()) {
        if (status.is_end_of_file()) {
            _cur_file_eof = true;
<<<<<<< HEAD
        } else {
            return FileScanner::UnrecoverableError(status);
=======
        } else if (!status.is_time_out()) {
            return status;
>>>>>>> 02ea0fd4
        }
    }

    if (src_chunk->num_rows() == 0) {
        if (status.is_end_of_file()) {
            return Status::EndOfFile("EOF of reading json file, nothing read");
        } else if (status.is_time_out()) {
            // if timeout happens at the beginning of reading src_chunk, we return the error state
            // else we will _materialize the lines read before timeout and return ok()
            return status;
        }
    }
    auto cast_chunk = _cast_chunk(src_chunk);
    return materialize(src_chunk, cast_chunk);
}

void JsonScanner::close() {
    FileScanner::close();
}

Status JsonScanner::_construct_json_types() {
    size_t slot_size = _src_slot_descriptors.size();
    _json_types.resize(slot_size);
    for (int column_pos = 0; column_pos < slot_size; ++column_pos) {
        auto slot_desc = _src_slot_descriptors[column_pos];
        if (slot_desc == nullptr) {
            continue;
        }

        switch (slot_desc->type().type) {
        case TYPE_ARRAY: {
            TypeDescriptor json_type(TYPE_ARRAY);
            TypeDescriptor* child_type = &json_type;

            const TypeDescriptor* slot_type = &(slot_desc->type().children[0]);
            while (slot_type->type == TYPE_ARRAY) {
                slot_type = &(slot_type->children[0]);

                child_type->children.emplace_back(TYPE_ARRAY);
                child_type = &(child_type->children[0]);
            }

            if (slot_type->type == TYPE_FLOAT || slot_type->type == TYPE_DOUBLE || slot_type->type == TYPE_BIGINT ||
                slot_type->type == TYPE_BIGINT || slot_type->type == TYPE_INT || slot_type->type == TYPE_SMALLINT ||
                slot_type->type == TYPE_TINYINT) {
                // Treat these types as what they are.
                child_type->children.emplace_back(slot_type->type);

            } else if (slot_type->type == TYPE_VARCHAR) {
                auto varchar_type = TypeDescriptor::create_varchar_type(slot_type->len);
                child_type->children.emplace_back(varchar_type);

            } else if (slot_type->type == TYPE_CHAR) {
                auto char_type = TypeDescriptor::create_char_type(slot_type->len);
                child_type->children.emplace_back(char_type);

            } else {
                // Treat other types as VARCHAR.
                auto varchar_type = TypeDescriptor::create_varchar_type(TypeDescriptor::MAX_VARCHAR_LENGTH);
                child_type->children.emplace_back(varchar_type);
            }

            _json_types[column_pos] = std::move(json_type);
            break;
        }

        // Treat these types as what they are.
        case TYPE_FLOAT:
        case TYPE_DOUBLE:
        case TYPE_BIGINT:
        case TYPE_INT:
        case TYPE_SMALLINT:
        case TYPE_TINYINT: {
            _json_types[column_pos] = TypeDescriptor{slot_desc->type().type};
            break;
        }

        case TYPE_CHAR: {
            auto char_type = TypeDescriptor::create_char_type(slot_desc->type().len);
            _json_types[column_pos] = std::move(char_type);
            break;
        }

        case TYPE_VARCHAR: {
            auto varchar_type = TypeDescriptor::create_varchar_type(slot_desc->type().len);
            _json_types[column_pos] = std::move(varchar_type);
            break;
        }

        case TYPE_JSON: {
            _json_types[column_pos] = TypeDescriptor::create_json_type();
            break;
        }

        // Treat other types as VARCHAR.
        default: {
            auto varchar_type = TypeDescriptor::create_varchar_type(TypeDescriptor::MAX_VARCHAR_LENGTH);
            _json_types[column_pos] = std::move(varchar_type);
            break;
        }
        }
    }
    return Status::OK();
}

Status JsonScanner::_construct_cast_exprs() {
    size_t slot_size = _src_slot_descriptors.size();
    _cast_exprs.resize(slot_size);
    for (int column_pos = 0; column_pos < slot_size; ++column_pos) {
        auto slot_desc = _src_slot_descriptors[column_pos];
        if (slot_desc == nullptr) {
            continue;
        }

        auto& from_type = _json_types[column_pos];
        auto& to_type = slot_desc->type();
        Expr* slot = _pool.add(new ColumnRef(slot_desc));

        if (to_type.is_assignable(from_type)) {
            _cast_exprs[column_pos] = slot;
            continue;
        }

        VLOG(3) << strings::Substitute("The field name($0) cast STARROCKS($1) to STARROCKS($2).", slot_desc->col_name(),
                                       from_type.debug_string(), to_type.debug_string());

        Expr* cast = VectorizedCastExprFactory::from_type(from_type, to_type, slot, &_pool);

        if (cast == nullptr) {
            return Status::InternalError(strings::Substitute("Not support cast $0 to $1.", from_type.debug_string(),
                                                             to_type.debug_string()));
        }

        _cast_exprs[column_pos] = cast;
    }

    return Status::OK();
}

Status JsonScanner::_parse_json_paths(const std::string& jsonpath,
                                      std::vector<std::vector<SimpleJsonPath>>* path_vecs) {
    try {
        simdjson::dom::parser parser;
        simdjson::dom::element elem = parser.parse(jsonpath.c_str(), jsonpath.length());

        simdjson::dom::array paths = elem.get_array();

        for (const auto& path : paths) {
            if (!path.is_string()) {
                return Status::InvalidArgument(strings::Substitute("Invalid json path: $0", jsonpath));
            }

            std::vector<SimpleJsonPath> parsed_paths;
            const char* cstr = path.get_c_str();

            JsonFunctions::parse_json_paths(std::string(cstr), &parsed_paths);
            path_vecs->emplace_back(std::move(parsed_paths));
        }
        return Status::OK();
    } catch (simdjson::simdjson_error& e) {
        auto err_msg =
                strings::Substitute("Invalid json path: $0, error: $1", jsonpath, simdjson::error_message(e.error()));
        return Status::DataQualityError(err_msg);
    }
}

Status JsonScanner::_create_src_chunk(ChunkPtr* chunk) {
    SCOPED_RAW_TIMER(&_counter->init_chunk_ns);
    *chunk = std::make_shared<Chunk>();
    size_t slot_size = _src_slot_descriptors.size();
    for (int column_pos = 0; column_pos < slot_size; ++column_pos) {
        auto slot_desc = _src_slot_descriptors[column_pos];

        if (slot_desc == nullptr) {
            continue;
        }

        // The columns in source chunk are all in NullableColumn type;
        auto col = ColumnHelper::create_column(_json_types[column_pos], true);
        (*chunk)->append_column(col, slot_desc->id());
    }

    return Status::OK();
}

Status JsonScanner::_open_next_reader() {
    if (_next_range >= _scan_range.ranges.size()) {
        return Status::EndOfFile("EOF of reading json file");
    }
    std::shared_ptr<SequentialFile> file;
    const TBrokerRangeDesc& range_desc = _scan_range.ranges[_next_range];
    Status st = create_sequential_file(range_desc, _scan_range.broker_addresses[0], _scan_range.params, &file);
    if (!st.ok()) {
        LOG(WARNING) << "Failed to create sequential files: " << st.to_string();
        return st;
    }
    _cur_file_reader = std::make_unique<JsonReader>(_state, _counter, this, file, _strict_mode, _src_slot_descriptors);
    RETURN_IF_ERROR(_cur_file_reader->open());
    _next_range++;
    return Status::OK();
}

ChunkPtr JsonScanner::_cast_chunk(const starrocks::vectorized::ChunkPtr& src_chunk) {
    SCOPED_RAW_TIMER(&_counter->cast_chunk_ns);
    ChunkPtr cast_chunk = std::make_shared<Chunk>();

    size_t slot_size = _src_slot_descriptors.size();
    for (int column_pos = 0; column_pos < slot_size; ++column_pos) {
        auto slot = _src_slot_descriptors[column_pos];
        if (slot == nullptr) {
            continue;
        }

        ColumnPtr col = _cast_exprs[column_pos]->evaluate(nullptr, src_chunk.get());
        col = ColumnHelper::unfold_const_column(slot->type(), src_chunk->num_rows(), col);
        cast_chunk->append_column(std::move(col), slot->id());
    }

    return cast_chunk;
}

JsonReader::JsonReader(starrocks::RuntimeState* state, starrocks::vectorized::ScannerCounter* counter,
                       JsonScanner* scanner, std::shared_ptr<SequentialFile> file, bool strict_mode,
                       const std::vector<SlotDescriptor*>& slot_descs)
        : _state(state),
          _counter(counter),
          _scanner(scanner),
          _strict_mode(strict_mode),
          _file(std::move(file)),
          _slot_descs(slot_descs) {
#if BE_TEST
    raw::RawVector<char> buf(_buf_size);
    std::swap(buf, _buf);
#endif
}

Status JsonReader::open() {
    RETURN_IF_ERROR(_read_and_parse_json());
    _empty_parser = false;

    if (_scanner->_json_paths.empty() && _scanner->_root_paths.empty()) {
        RETURN_IF_ERROR(_build_slot_descs());
    }

    _closed = false;
    return Status::OK();
}

JsonReader::~JsonReader() {
    close();
}

Status JsonReader::close() {
    if (_closed) {
        return Status::OK();
    }
    _file.reset();
    _closed = true;
    return Status::OK();
}

/**
 * Case 1 : Json without JsonPath
 * For example:
 *  [{"colunm1":"value1", "colunm2":10}, {"colunm1":"value2", "colunm2":30}]
 * Result:
 *      column1    column2
 *      ------------------
 *      value1     10
 *      value2     30
 *
 * Case 2 : Json with JsonPath
 * {
 *   "RECORDS":[
 *      {"column1":"value1","column2":"10"},
 *      {"column1":"value2","column2":"30"},
 *   ]
 * }
 * JsonRoot = "$.RECORDS"
 * JsonPaths = "[$.column1, $.column2]"
 * Result:
 *      column1    column2
 *      ------------------
 *      value1     10
 *      value2     30
 */
Status JsonReader::read_chunk(Chunk* chunk, int32_t rows_to_read) {
    int32_t rows_read = 0;
    while (rows_read < rows_to_read) {
        if (_empty_parser) {
            auto st = _read_and_parse_json();
            if (!st.ok()) {
                if (st.is_end_of_file()) {
                    // all data has been exhausted.
                    return st;
                }
                if (st.is_time_out()) {
                    // read time out
                    return st;
                }
                // Parse error.
                _counter->num_rows_filtered++;
                _state->append_error_msg_to_file("", st.to_string());
                return st;
            }
            _empty_parser = false;
        }

        Status st;
        // Eliminates virtual function call.
        if (!_scanner->_root_paths.empty()) {
            // With json root set, expand the outer array automatically.
            // The strip_outer_array determines whether to expand the sub-array of json root.
            if (_scanner->_strip_outer_array) {
                // Expand outer array automatically according to _is_ndjson.
                if (_is_ndjson) {
                    st = _read_rows<ExpandedJsonDocumentStreamParserWithRoot>(chunk, rows_to_read, &rows_read);
                } else {
                    st = _read_rows<ExpandedJsonArrayParserWithRoot>(chunk, rows_to_read, &rows_read);
                }
            } else {
                if (_is_ndjson) {
                    st = _read_rows<JsonDocumentStreamParserWithRoot>(chunk, rows_to_read, &rows_read);
                } else {
                    st = _read_rows<JsonArrayParserWithRoot>(chunk, rows_to_read, &rows_read);
                }
            }
        } else {
            // Without json root set, the strip_outer_array determines whether to expand outer array.
            if (_scanner->_strip_outer_array) {
                st = _read_rows<JsonArrayParser>(chunk, rows_to_read, &rows_read);
            } else {
                st = _read_rows<JsonDocumentStreamParser>(chunk, rows_to_read, &rows_read);
            }
        }

        if (st.is_end_of_file()) {
            // the parser is exhausted.
            _empty_parser = true;
        } else if (!st.ok()) {
            return st;
        }
    }

    return Status::OK();
}

template <typename ParserType>
Status JsonReader::_read_rows(Chunk* chunk, int32_t rows_to_read, int32_t* rows_read) {
    simdjson::ondemand::object row;
    auto parser = down_cast<ParserType*>(_parser.get());

    while (*rows_read < rows_to_read) {
        auto st = parser->get_current(&row);
        if (!st.ok()) {
            if (st.is_end_of_file()) {
                return st;
            }
            _counter->num_rows_filtered++;
            _state->append_error_msg_to_file("", st.to_string());
            return st;
        }
        size_t chunk_row_num = chunk->num_rows();
        st = _construct_row(&row, chunk);
        if (!st.ok()) {
            if (_counter->num_rows_filtered++ < MAX_ERROR_LINES_IN_FILE) {
                // We would continue to construct row even if error is returned,
                // hence the number of error appended to the file should be limited.
                std::string_view sv;
                (void)!row.raw_json().get(sv);
                _state->append_error_msg_to_file(std::string(sv.data(), sv.size()), st.to_string());
                LOG(WARNING) << "failed to construct row: " << st;
            }
            // Before continuing to process other rows, we need to first clean the fail parsed row.
            chunk->set_num_rows(chunk_row_num);
        }
        ++(*rows_read);

        st = parser->advance();
        if (!st.ok()) {
            if (st.is_end_of_file()) {
                return st;
            }
            _counter->num_rows_filtered++;
            _state->append_error_msg_to_file("", st.to_string());
            return st;
        }
    }
    return Status::OK();
}

Status JsonReader::_construct_row_in_object_order(simdjson::ondemand::object* row, Chunk* chunk) {
    // make a copy for _slot_desc_dict.
    auto slot_desc_dict(_slot_desc_dict);
    try {
        std::ostringstream oss;

        for (auto field : *row) {
            // TODO:This is ugly, but there's no good way to convert json field key to std::string.
            // convert field key to std::string.
            simdjson::ondemand::raw_json_string raw_key = field.key();
            oss << raw_key;
            auto key = oss.str();
            oss.str("");

            // look up key in the slot dict.
            auto itr = slot_desc_dict.find(key);
            if (itr == slot_desc_dict.end()) {
                continue;
            }

            auto slot_desc = itr->second;

            auto column = chunk->get_column_by_slot_id(slot_desc->id());
            const auto& col_name = slot_desc->col_name();

            simdjson::ondemand::value val = field.value();

            // construct column with value.
            RETURN_IF_ERROR(_construct_column(val, column.get(), slot_desc->type(), col_name));

            // delete the written column.
            slot_desc_dict.erase(key);
        }
    } catch (simdjson::simdjson_error& e) {
        auto err_msg = strings::Substitute("construct row in object order failed, error: $0",
                                           simdjson::error_message(e.error()));
        return Status::DataQualityError(err_msg);
    }

    // append null to the column without data.
    for (auto& pair : slot_desc_dict) {
        auto col_name = pair.first;
        auto slot_desc = pair.second;

        auto column = chunk->get_column_by_slot_id(slot_desc->id());

        if (col_name == "__op") {
            // special treatment for __op column, fill default value '0' rather than null
            if (column->is_binary()) {
                column->append_strings(std::vector{Slice{"0"}});
            } else {
                column->append_datum(Datum((uint8_t)0));
            }
        } else {
            // Column name not found, fill column with null.
            column->append_nulls(1);
        }
    }
    return Status::OK();
}

Status JsonReader::_construct_row_in_slot_order(simdjson::ondemand::object* row, Chunk* chunk) {
    for (SlotDescriptor* slot_desc : _slot_descs) {
        if (slot_desc == nullptr) {
            continue;
        }

        // The columns in JsonReader's chunk are all in NullableColumn type;
        auto column = chunk->get_column_by_slot_id(slot_desc->id());
        const auto& col_name = slot_desc->col_name();

        try {
            simdjson::ondemand::value val = row->find_field_unordered(col_name);
            RETURN_IF_ERROR(_construct_column(val, column.get(), slot_desc->type(), slot_desc->col_name()));
        } catch (simdjson::simdjson_error& e) {
            if (col_name == "__op") {
                // special treatment for __op column, fill default value '0' rather than null
                if (column->is_binary()) {
                    column->append_strings(std::vector{Slice{"0"}});
                } else {
                    column->append_datum(Datum((uint8_t)0));
                }
            } else {
                // Column name not found, fill column with null.
                column->append_nulls(1);
            }
            continue;
        }
    }
    return Status::OK();
}

Status JsonReader::_construct_row(simdjson::ondemand::object* row, Chunk* chunk) {
    if (_scanner->_json_paths.empty()) {
        // No json path.
        // if size of _slot_desc is much more than (2x) number of object fields,
        // using object as driven table to look up field key in _slot_desc_dict may get better performance.
        if (_slot_descs.size() > row->count_fields() * 2) {
            return _construct_row_in_object_order(row, chunk);
        } else {
            return _construct_row_in_slot_order(row, chunk);
        }
    } else {
        // With json path.

        size_t slot_size = _slot_descs.size();
        size_t jsonpath_size = _scanner->_json_paths.size();
        for (size_t i = 0; i < slot_size; i++) {
            if (_slot_descs[i] == nullptr) {
                continue;
            }
            const char* column_name = _slot_descs[i]->col_name().c_str();

            // The columns in JsonReader's chunk are all in NullableColumn type;
            auto column = down_cast<NullableColumn*>(chunk->get_column_by_slot_id(_slot_descs[i]->id()).get());
            if (i >= jsonpath_size) {
                if (strcmp(column_name, "__op") == 0) {
                    // special treatment for __op column, fill default value '0' rather than null
                    if (column->is_binary()) {
                        column->append_strings(std::vector{Slice{"0"}});
                    } else {
                        column->append_datum(Datum((uint8_t)0));
                    }
                } else {
                    column->append_nulls(1);
                }
                continue;
            }

            simdjson::ondemand::value val;
            // NOTE
            // Why not process this syntax in extract_from_object?
            // simdjson's api is limited, which coult not convert ondemand::object to ondemand::value.
            // As a workaround, extract procedure is duplicated, for both ondemand::object and ondemand::value
            // TODO(mofei) make it more elegant
            if (_scanner->_json_paths[i].size() == 1 && _scanner->_json_paths[i][0].key == "$") {
                // add_nullable_column may invoke a for-range iterating to the row.
                // If the for-range iterating is invoked after field access, or a second for-range iterating is invoked,
                // it would get an error "Objects and arrays can only be iterated when they are first encountered",
                // Hence, resetting the row object is necessary here.
                row->reset();
                RETURN_IF_ERROR(add_nullable_column(column, _slot_descs[i]->type(), _slot_descs[i]->col_name(), row,
                                                    !_strict_mode));
            } else if (!JsonFunctions::extract_from_object(*row, _scanner->_json_paths[i], &val).ok()) {
                if (strcmp(column_name, "__op") == 0) {
                    // special treatment for __op column, fill default value '0' rather than null
                    if (column->is_binary()) {
                        column->append_strings(std::vector{Slice{"0"}});
                    } else {
                        column->append_datum(Datum((uint8_t)0));
                    }
                } else {
                    column->append_nulls(1);
                }
            } else {
                RETURN_IF_ERROR(_construct_column(val, column, _slot_descs[i]->type(), _slot_descs[i]->col_name()));
            }
        }
        return Status::OK();
    }
}

Status JsonReader::_build_slot_descs() {
    // build _slot_desc_dict.
    for (const auto& desc : _slot_descs) {
        if (desc == nullptr) {
            continue;
        }
        _slot_desc_dict.emplace(desc->col_name(), desc);
    }

    // copy for modifying.
    auto slot_desc_dict(_slot_desc_dict);

    std::vector<SlotDescriptor*> ordered_slot_descs;
    ordered_slot_descs.reserve(_slot_descs.size());

    // get the first row of json.
    simdjson::ondemand::object obj;
    RETURN_IF_ERROR(_parser->get_current(&obj));
    std::ostringstream oss;
    simdjson::ondemand::raw_json_string json_str;

    // Sort the column in the slot_descs as the key order in json document.
    for (auto field : obj) {
        try {
            json_str = field.key();
        } catch (simdjson::simdjson_error& e) {
            // Nothing would be done if got any error.
            return Status::DataQualityError(Slice{simdjson::error_message(e.error())});
        }

        oss << json_str;
        auto key = oss.str();
        oss.str("");

        // Find the SlotDescriptor with the json document key.
        // Duplicated key in json would be skipped since the key has been erased before.
        auto itr = slot_desc_dict.find(key);

        // Swap the SlotDescriptor to the expected index.
        if (itr != slot_desc_dict.end()) {
            ordered_slot_descs.push_back(itr->second);
            // Erase the key from the dict.
            slot_desc_dict.erase(itr);
        }
    }

    // Append left key(s) in the dict to the ordered_slot_descs;
    for (const auto& kv : slot_desc_dict) {
        ordered_slot_descs.push_back(kv.second);
    }

    std::swap(ordered_slot_descs, _slot_descs);

    return Status::OK();
}

// read one json string from file read and parse it to json doc.
Status JsonReader::_read_and_parse_json() {
    uint8_t* data{};
    size_t length = 0;

#ifdef BE_TEST

    [[maybe_unused]] size_t message_size = 0;
    ASSIGN_OR_RETURN(auto nread, _file->read(_buf.data(), _buf_size));
    if (nread == 0) {
        return Status::EndOfFile("EOF of reading file");
    }

    data = reinterpret_cast<uint8_t*>(_buf.data());
    length = nread;

#else
    // TODO: Remove the down_cast, should not rely on the specific implementation.
    StreamLoadPipeInputStream* stream_file = down_cast<StreamLoadPipeInputStream*>(_file->stream().get());
    {
        SCOPED_RAW_TIMER(&_counter->file_read_ns);
        ASSIGN_OR_RETURN(_parser_buf, stream_file->pipe()->read());

        if (_parser_buf->capacity < _parser_buf->remaining() + simdjson::SIMDJSON_PADDING) {
            // For efficiency reasons, simdjson requires a string with a few bytes (simdjson::SIMDJSON_PADDING) at the end.
            // Hence, a re-allocation is needed if the space is not enough.
            auto buf = ByteBuffer::allocate(_parser_buf->remaining() + simdjson::SIMDJSON_PADDING);
            buf->put_bytes(_parser_buf->ptr, _parser_buf->remaining());
            buf->flip();
            std::swap(buf, _parser_buf);
        }
    }

    data = reinterpret_cast<uint8_t*>(_parser_buf->ptr);
    length = _parser_buf->remaining();

#endif

    // Check the content formart accroding to the first non-space character.
    // Treat json string started with '{' as ndjson.
    // Treat json string started with '[' as json array.
    for (size_t i = 0; i < length; ++i) {
        // Skip spaces at the string head.
        if (data[i] == ' ' || data[i] == '\t' || data[i] == '\r' || data[i] == '\n') continue;

        if (data[i] == '[') {
            break;
        } else if (data[i] == '{') {
            _is_ndjson = true;
            break;
        } else {
            LOG(WARNING) << "illegal json started with [" << data[i] << "]";
            return Status::DataQualityError(fmt::format("illegal json started with {}", data[i]));
        }
    }

    if (!_scanner->_root_paths.empty()) {
        // With json root set, expand the outer array automatically.
        // The strip_outer_array determines whether to expand the sub-array of json root.
        if (_scanner->_strip_outer_array) {
            // Expand outer array automatically according to _is_ndjson.
            if (_is_ndjson) {
                _parser.reset(new ExpandedJsonDocumentStreamParserWithRoot(&_simdjson_parser, _scanner->_root_paths));
            } else {
                _parser.reset(new ExpandedJsonArrayParserWithRoot(&_simdjson_parser, _scanner->_root_paths));
            }
        } else {
            if (_is_ndjson) {
                _parser.reset(new JsonDocumentStreamParserWithRoot(&_simdjson_parser, _scanner->_root_paths));
            } else {
                _parser.reset(new JsonArrayParserWithRoot(&_simdjson_parser, _scanner->_root_paths));
            }
        }
    } else {
        // Without json root set, the strip_outer_array determines whether to expand outer array.
        if (_scanner->_strip_outer_array) {
            _parser.reset(new JsonArrayParser(&_simdjson_parser));
        } else {
            _parser.reset(new JsonDocumentStreamParser(&_simdjson_parser));
        }
    }

    _empty_parser = false;
    return _parser->parse(data, length, length + simdjson::SIMDJSON_PADDING);
}

// _construct_column constructs column based on no value.
Status JsonReader::_construct_column(simdjson::ondemand::value& value, Column* column, const TypeDescriptor& type_desc,
                                     const std::string& col_name) {
    return add_nullable_column(column, type_desc, col_name, &value, !_strict_mode);
}

} // namespace starrocks::vectorized<|MERGE_RESOLUTION|>--- conflicted
+++ resolved
@@ -83,13 +83,8 @@
     if (!status.ok()) {
         if (status.is_end_of_file()) {
             _cur_file_eof = true;
-<<<<<<< HEAD
-        } else {
+        } else if (!status.is_time_out()) {
             return FileScanner::UnrecoverableError(status);
-=======
-        } else if (!status.is_time_out()) {
-            return status;
->>>>>>> 02ea0fd4
         }
     }
 
