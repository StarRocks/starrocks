--- conflicted
+++ resolved
@@ -69,12 +69,12 @@
     _remain_length -= s.size;
     _buff.add_limit(s.size);
     auto n = _buff.available();
-<<<<<<< HEAD
     if (s.size == 0) {
         if (n == 0) {
             // Has reached the end of file and the buffer is empty.
             _should_stop_scan = true;
             LOG(INFO) << "Reach end of file!";
+            return Status::EndOfFile(_file->filename());
         } else if (n < _record_delimiter_length ||
                    _buff.find(_record_delimiter, n - _record_delimiter_length) == nullptr) {
             // Has reached the end of file but still no record delimiter found, which
@@ -83,17 +83,6 @@
                 _buff.append(ch);
             }
         }
-=======
-    if (s.size == 0 && n == 0) {
-        // Has reached the end of file and the buffer is empty.
-        _should_stop_scan = true;
-        LOG(INFO) << "Reach end of file!";
-        return Status::EndOfFile(_file->filename());
-    } else if (s.size == 0 && _buff.position()[n - 1] != _record_delimiter) {
-        // Has reached the end of file but still no record delimiter found, which
-        // is valid, according the RFC, add the record delimiter ourself.
-        _buff.append(_record_delimiter);
->>>>>>> 09f11d3c
     }
 
     // For each scan range we always read the first record of next scan range,so _remain_length
