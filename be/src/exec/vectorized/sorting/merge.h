--- conflicted
+++ resolved
@@ -57,10 +57,7 @@
     bool empty() const { return range.second == range.first; }
     void reset();
     void resize(size_t size);
-<<<<<<< HEAD
     int64_t mem_usage() const { return chunk->memory_usage(); }
-=======
->>>>>>> 92c4ba6b
 
     // Clone this SortedRun, could be the entire chunk or slice of chunk
     ChunkUniquePtr clone_slice() const {
@@ -101,7 +98,6 @@
     size_t num_chunks() const { return chunks.size(); }
     size_t num_rows() const;
     void resize(size_t size);
-<<<<<<< HEAD
     SortedRun& front() { return chunks.front(); }
     void pop_front() { chunks.pop_front(); }
     int64_t mem_usage() const {
@@ -111,8 +107,6 @@
         }
         return res;
     }
-=======
->>>>>>> 92c4ba6b
 
     ChunkPtr assemble() const {
         if (chunks.empty()) {
@@ -181,14 +175,9 @@
 Status merge_sorted_chunks_two_way(const SortDescs& sort_desc, const SortedRuns& left, const SortedRuns& right,
                                    SortedRuns* output);
 Status merge_sorted_chunks(const SortDescs& descs, const std::vector<ExprContext*>* sort_exprs,
-                           const std::vector<ChunkPtr>& chunks, ChunkPtr* output, size_t limit);
-Status merge_sorted_chunks(const SortDescs& descs, const std::vector<ExprContext*>* sort_exprs,
                            const std::vector<ChunkPtr>& chunks, SortedRuns* output, size_t limit);
-<<<<<<< HEAD
 Status merge_sorted_chunks(const SortDescs& descs, const std::vector<ExprContext*>* sort_exprs,
                            const std::vector<SortedRuns>& chunks, SortedRuns* output, size_t limit);
-=======
->>>>>>> 92c4ba6b
 
 // ColumnWise merge streaming merge
 Status merge_sorted_cursor_two_way(const SortDescs& sort_desc, std::unique_ptr<SimpleChunkSortCursor> left_cursor,
