// This file is licensed under the Elastic License 2.0. Copyright 2021-present, StarRocks Limited.

#pragma once

#include "connector/connector.h"
#include "exec/pipeline/pipeline_builder.h"
#include "exec/pipeline/scan/balanced_chunk_buffer.h"
#include "exec/pipeline/scan/scan_operator.h"
#include "exec/workgroup/work_group_fwd.h"

namespace starrocks {

class ScanNode;

namespace pipeline {

class ConnectorScanOperatorFactory final : public ScanOperatorFactory {
public:
    using ActiveInputKey = std::pair<int32_t, int32_t>;
    using ActiveInputSet = phmap::parallel_flat_hash_set<
            ActiveInputKey, typename phmap::Hash<ActiveInputKey>, typename phmap::EqualTo<ActiveInputKey>,
            typename std::allocator<ActiveInputKey>, NUM_LOCK_SHARD_LOG, std::mutex, true>;

    ConnectorScanOperatorFactory(int32_t id, ScanNode* scan_node, size_t dop);

    ~ConnectorScanOperatorFactory() override = default;

    Status do_prepare(RuntimeState* state) override;
    void do_close(RuntimeState* state) override;
    OperatorPtr do_create(int32_t dop, int32_t driver_sequence) override;
    BalancedChunkBuffer& get_chunk_buffer() { return _chunk_buffer; }
    ActiveInputSet& get_active_inputs() { return _active_inputs; }

private:
    // TODO: refactor the OlapScanContext, move them into the context
    BalancedChunkBuffer _chunk_buffer;
    ActiveInputSet _active_inputs;
};

class ConnectorScanOperator final : public ScanOperator {
public:
    ConnectorScanOperator(OperatorFactory* factory, int32_t id, int32_t driver_sequence, ScanNode* scan_node,
                          std::atomic<int>& num_committed_scan_tasks);

    ~ConnectorScanOperator() override = default;

    Status do_prepare(RuntimeState* state) override;
    void do_close(RuntimeState* state) override;
    ChunkSourcePtr create_chunk_source(MorselPtr morsel, int32_t chunk_source_index) override;
    connector::ConnectorType connector_type();

    // TODO: refactor it into the base class
    void attach_chunk_source(int32_t source_index) override;
    void detach_chunk_source(int32_t source_index) override;
    bool has_shared_chunk_source() const override;
    bool has_buffer_output() const override;
    bool has_available_buffer() const override;
    ChunkPtr get_chunk_from_buffer() override;
};

class ConnectorChunkSource final : public ChunkSource {
public:
    ConnectorChunkSource(int32_t scan_operator_id, RuntimeProfile* runtime_profile, MorselPtr&& morsel,
                         ScanOperator* op, vectorized::ConnectorScanNode* scan_node, BalancedChunkBuffer& chunk_buffer);

    ~ConnectorChunkSource() override;

    Status prepare(RuntimeState* state) override;
    void close(RuntimeState* state) override;

private:
    Status _read_chunk(RuntimeState* state, ChunkPtr* chunk) override;

    connector::DataSourcePtr _data_source;
    vectorized::ConnectorScanNode* _scan_node;
    const int64_t _limit; // -1: no limit
    const std::vector<ExprContext*>& _runtime_in_filters;
    const vectorized::RuntimeFilterProbeCollector* _runtime_bloom_filters;

    // copied from scan node and merge predicates from runtime filter.
    std::vector<ExprContext*> _conjunct_ctxs;

    // =========================
    RuntimeState* _runtime_state = nullptr;
<<<<<<< HEAD
    Status _status = Status::OK();
=======
>>>>>>> 0bb2f482
    bool _opened = false;
    bool _closed = false;
    uint64_t _rows_read = 0;
    uint64_t _bytes_read = 0;
};

} // namespace pipeline
} // namespace starrocks<|MERGE_RESOLUTION|>--- conflicted
+++ resolved
@@ -82,10 +82,6 @@
 
     // =========================
     RuntimeState* _runtime_state = nullptr;
-<<<<<<< HEAD
-    Status _status = Status::OK();
-=======
->>>>>>> 0bb2f482
     bool _opened = false;
     bool _closed = false;
     uint64_t _rows_read = 0;
