// This file is licensed under the Elastic License 2.0. Copyright 2021-present, StarRocks Limited.

#include "exec/pipeline/scan/connector_scan_operator.h"

#include "column/chunk.h"
#include "exec/pipeline/scan/balanced_chunk_buffer.h"
#include "exec/vectorized/connector_scan_node.h"
#include "exec/workgroup/work_group.h"
#include "runtime/exec_env.h"
#include "runtime/runtime_state.h"

namespace starrocks::pipeline {

// ==================== ConnectorScanOperatorFactory ====================

ConnectorScanOperatorFactory::ConnectorScanOperatorFactory(int32_t id, ScanNode* scan_node, size_t dop)
        : ScanOperatorFactory(id, scan_node), _chunk_buffer(BalanceStrategy::kDirect, dop) {}

Status ConnectorScanOperatorFactory::do_prepare(RuntimeState* state) {
    const auto& conjunct_ctxs = _scan_node->conjunct_ctxs();
    RETURN_IF_ERROR(Expr::prepare(conjunct_ctxs, state));
    RETURN_IF_ERROR(Expr::open(conjunct_ctxs, state));

    return Status::OK();
}

void ConnectorScanOperatorFactory::do_close(RuntimeState* state) {
    const auto& conjunct_ctxs = _scan_node->conjunct_ctxs();
    Expr::close(conjunct_ctxs, state);
}

OperatorPtr ConnectorScanOperatorFactory::do_create(int32_t dop, int32_t driver_sequence) {
    return std::make_shared<ConnectorScanOperator>(this, _id, driver_sequence, _scan_node, _num_committed_scan_tasks);
}

// ==================== ConnectorScanOperator ====================

ConnectorScanOperator::ConnectorScanOperator(OperatorFactory* factory, int32_t id, int32_t driver_sequence,
                                             ScanNode* scan_node, std::atomic<int>& num_committed_scan_tasks)
        : ScanOperator(factory, id, driver_sequence, scan_node, num_committed_scan_tasks) {}

Status ConnectorScanOperator::do_prepare(RuntimeState* state) {
    return Status::OK();
}

void ConnectorScanOperator::do_close(RuntimeState* state) {}

ChunkSourcePtr ConnectorScanOperator::create_chunk_source(MorselPtr morsel, int32_t chunk_source_index) {
    vectorized::ConnectorScanNode* scan_node = down_cast<vectorized::ConnectorScanNode*>(_scan_node);
    ConnectorScanOperatorFactory* factory = down_cast<ConnectorScanOperatorFactory*>(_factory);
    return std::make_shared<ConnectorChunkSource>(_driver_sequence, _chunk_source_profiles[chunk_source_index].get(),
                                                  std::move(morsel), this, scan_node, factory->get_chunk_buffer());
}

void ConnectorScanOperator::attach_chunk_source(int32_t source_index) {
    auto* factory = down_cast<ConnectorScanOperatorFactory*>(_factory);
    auto& active_inputs = factory->get_active_inputs();
    auto key = std::make_pair(_driver_sequence, source_index);
    DCHECK(!active_inputs.contains(key));
    active_inputs.emplace(key);
}

void ConnectorScanOperator::detach_chunk_source(int32_t source_index) {
    auto* factory = down_cast<ConnectorScanOperatorFactory*>(_factory);
    auto& active_inputs = factory->get_active_inputs();
    auto key = std::make_pair(_driver_sequence, source_index);
    DCHECK(active_inputs.contains(key));
    active_inputs.erase(key);
}

bool ConnectorScanOperator::has_shared_chunk_source() const {
    auto* factory = down_cast<ConnectorScanOperatorFactory*>(_factory);
    auto& active_inputs = factory->get_active_inputs();
    return !active_inputs.empty();
}

bool ConnectorScanOperator::has_buffer_output() const {
    auto* factory = down_cast<ConnectorScanOperatorFactory*>(_factory);
    auto& buffer = factory->get_chunk_buffer();
    return !buffer.empty(_driver_sequence);
}

bool ConnectorScanOperator::has_available_buffer() const {
    auto* factory = down_cast<ConnectorScanOperatorFactory*>(_factory);
    auto& buffer = factory->get_chunk_buffer();
    return buffer.size(_driver_sequence) <= _buffer_size;
}

ChunkPtr ConnectorScanOperator::get_chunk_from_buffer() {
    auto* factory = down_cast<ConnectorScanOperatorFactory*>(_factory);
    auto& buffer = factory->get_chunk_buffer();
    vectorized::ChunkPtr chunk = nullptr;
    if (buffer.try_get(_driver_sequence, &chunk)) {
        return chunk;
    }
    return nullptr;
}

connector::ConnectorType ConnectorScanOperator::connector_type() {
    auto* scan_node = down_cast<vectorized::ConnectorScanNode*>(_scan_node);
    return scan_node->connector_type();
}

// ==================== ConnectorChunkSource ====================
ConnectorChunkSource::ConnectorChunkSource(int32_t scan_operator_id, RuntimeProfile* runtime_profile,
                                           MorselPtr&& morsel, ScanOperator* op,
                                           vectorized::ConnectorScanNode* scan_node, BalancedChunkBuffer& chunk_buffer)
        : ChunkSource(scan_operator_id, runtime_profile, std::move(morsel), chunk_buffer),
          _scan_node(scan_node),
          _limit(scan_node->limit()),
          _runtime_in_filters(op->runtime_in_filters()),
          _runtime_bloom_filters(op->runtime_bloom_filters()) {
    _conjunct_ctxs = scan_node->conjunct_ctxs();
    _conjunct_ctxs.insert(_conjunct_ctxs.end(), _runtime_in_filters.begin(), _runtime_in_filters.end());
    ScanMorsel* scan_morsel = (ScanMorsel*)_morsel.get();
    TScanRange* scan_range = scan_morsel->get_scan_range();

    if (scan_range->__isset.broker_scan_range) {
        scan_range->broker_scan_range.params.__set_non_blocking_read(true);
    }
    _data_source = scan_node->data_source_provider()->create_data_source(*scan_range);
    _data_source->set_predicates(_conjunct_ctxs);
    _data_source->set_runtime_filters(_runtime_bloom_filters);
    _data_source->set_read_limit(_limit);
    _data_source->set_runtime_profile(runtime_profile);
}

ConnectorChunkSource::~ConnectorChunkSource() {
    if (_runtime_state != nullptr) {
        close(_runtime_state);
    }
}

Status ConnectorChunkSource::prepare(RuntimeState* state) {
    _runtime_state = state;
    return Status::OK();
}

void ConnectorChunkSource::close(RuntimeState* state) {
    if (_closed) return;
    _closed = true;
    _data_source->close(state);
}

Status ConnectorChunkSource::_read_chunk(RuntimeState* state, vectorized::ChunkPtr* chunk) {
    if (!_opened) {
        RETURN_IF_ERROR(_data_source->open(state));
        _opened = true;
    }

<<<<<<< HEAD
    for (size_t i = 0; i < batch_size && !state->is_cancelled(); ++i) {
        vectorized::ChunkPtr chunk;
        _status = _read_chunk(&chunk);
        if (!_status.ok()) {
            // end of file is normal case, need process chunk
            if (_status.is_end_of_file()) {
                _chunk_buffer.put(_scan_operator_seq, std::move(chunk));
            }
            break;
        }
        _chunk_buffer.put(_scan_operator_seq, std::move(chunk));
    }
    return _status;
}
Status ConnectorChunkSource::buffer_next_batch_chunks_blocking_for_workgroup(size_t batch_size, RuntimeState* state,
                                                                             size_t* num_read_chunks, int worker_id,
                                                                             workgroup::WorkGroupPtr running_wg) {
    if (!_status.ok()) {
        return _status;
    }

    int64_t time_spent = 0;
    for (size_t i = 0; i < batch_size && !state->is_cancelled(); ++i) {
        {
            SCOPED_RAW_TIMER(&time_spent);

            vectorized::ChunkPtr chunk;
            _status = _read_chunk(&chunk);
            if (!_status.ok()) {
                // end of file is normal case, need process chunk
                if (_status.is_end_of_file()) {
                    ++(*num_read_chunks);
                    _chunk_buffer.put(_scan_operator_seq, std::move(chunk));
                }
                break;
            }

            ++(*num_read_chunks);
            _chunk_buffer.put(_scan_operator_seq, std::move(chunk));
        }

        if (time_spent >= YIELD_MAX_TIME_SPENT) {
            break;
        }

        if (time_spent >= YIELD_PREEMPT_MAX_TIME_SPENT &&
            workgroup::WorkGroupManager::instance()->get_owners_of_scan_worker(workgroup::TypeHdfsScanExecutor,
                                                                               worker_id, running_wg)) {
            break;
        }
    }

    return _status;
}

Status ConnectorChunkSource::_read_chunk(vectorized::ChunkPtr* chunk) {
    RuntimeState* state = _runtime_state;
    if (!_opened) {
        RETURN_IF_ERROR(_data_source->open(state));
        _opened = true;
    }

=======
>>>>>>> 0bb2f482
    if (state->is_cancelled()) {
        return Status::Cancelled("canceled state");
    }

    // Improve for select * from table limit x, x is small
    if (_limit != -1 && _rows_read >= _limit) {
        return Status::EndOfFile("limit reach");
    }

    do {
        RETURN_IF_ERROR(_data_source->get_next(state, chunk));
    } while ((*chunk)->num_rows() == 0);

    _rows_read += (*chunk)->num_rows();
    _scan_rows_num = _data_source->raw_rows_read();
    _scan_bytes = _data_source->num_bytes_read();

    return Status::OK();
}

} // namespace starrocks::pipeline<|MERGE_RESOLUTION|>--- conflicted
+++ resolved
@@ -148,71 +148,6 @@
         _opened = true;
     }
 
-<<<<<<< HEAD
-    for (size_t i = 0; i < batch_size && !state->is_cancelled(); ++i) {
-        vectorized::ChunkPtr chunk;
-        _status = _read_chunk(&chunk);
-        if (!_status.ok()) {
-            // end of file is normal case, need process chunk
-            if (_status.is_end_of_file()) {
-                _chunk_buffer.put(_scan_operator_seq, std::move(chunk));
-            }
-            break;
-        }
-        _chunk_buffer.put(_scan_operator_seq, std::move(chunk));
-    }
-    return _status;
-}
-Status ConnectorChunkSource::buffer_next_batch_chunks_blocking_for_workgroup(size_t batch_size, RuntimeState* state,
-                                                                             size_t* num_read_chunks, int worker_id,
-                                                                             workgroup::WorkGroupPtr running_wg) {
-    if (!_status.ok()) {
-        return _status;
-    }
-
-    int64_t time_spent = 0;
-    for (size_t i = 0; i < batch_size && !state->is_cancelled(); ++i) {
-        {
-            SCOPED_RAW_TIMER(&time_spent);
-
-            vectorized::ChunkPtr chunk;
-            _status = _read_chunk(&chunk);
-            if (!_status.ok()) {
-                // end of file is normal case, need process chunk
-                if (_status.is_end_of_file()) {
-                    ++(*num_read_chunks);
-                    _chunk_buffer.put(_scan_operator_seq, std::move(chunk));
-                }
-                break;
-            }
-
-            ++(*num_read_chunks);
-            _chunk_buffer.put(_scan_operator_seq, std::move(chunk));
-        }
-
-        if (time_spent >= YIELD_MAX_TIME_SPENT) {
-            break;
-        }
-
-        if (time_spent >= YIELD_PREEMPT_MAX_TIME_SPENT &&
-            workgroup::WorkGroupManager::instance()->get_owners_of_scan_worker(workgroup::TypeHdfsScanExecutor,
-                                                                               worker_id, running_wg)) {
-            break;
-        }
-    }
-
-    return _status;
-}
-
-Status ConnectorChunkSource::_read_chunk(vectorized::ChunkPtr* chunk) {
-    RuntimeState* state = _runtime_state;
-    if (!_opened) {
-        RETURN_IF_ERROR(_data_source->open(state));
-        _opened = true;
-    }
-
-=======
->>>>>>> 0bb2f482
     if (state->is_cancelled()) {
         return Status::Cancelled("canceled state");
     }
