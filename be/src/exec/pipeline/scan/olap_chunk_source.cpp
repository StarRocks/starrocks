--- conflicted
+++ resolved
@@ -146,14 +146,11 @@
     _params.profile = _runtime_profile;
     _params.runtime_state = _runtime_state;
     _params.use_page_cache = !config::disable_storage_page_cache;
-<<<<<<< HEAD
     if (thrift_olap_scan_node.__isset.use_sorted_agg) {
         _params.sorted_by_keys = thrift_olap_scan_node.use_sorted_agg;
     }
-=======
     _params.runtime_range_pruner =
             OlapRuntimeScanRangePruner(parser, _scan_ctx->conjuncts_manager().unarrived_runtime_filters());
->>>>>>> 4b953198
     _morsel->init_tablet_reader_params(&_params);
     _decide_chunk_size();
     std::vector<PredicatePtr> preds;
