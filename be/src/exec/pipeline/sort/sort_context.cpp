--- conflicted
+++ resolved
@@ -9,10 +9,7 @@
 
 using vectorized::Permutation;
 using vectorized::Columns;
-<<<<<<< HEAD
 using vectorized::SortedRuns;
-=======
->>>>>>> 92c4ba6b
 
 ChunkPtr SortContext::pull_chunk() {
     if (!_is_merge_finish) {
@@ -28,7 +25,6 @@
     int64_t total_rows = _total_rows.load(std::memory_order_relaxed);
     int64_t require_rows = ((_limit < 0) ? total_rows : std::min(_limit, total_rows));
 
-<<<<<<< HEAD
     std::vector<SortedRuns> partial_sorted_runs;
     for (int i = 0; i < _num_partition_sinkers; ++i) {
         auto& partition_sorter = _chunks_sorter_partions[i];
@@ -39,31 +35,6 @@
     merge_sorted_chunks(_sort_desc, &_sort_exprs, partial_sorted_runs, &merged_run, require_rows);
     // TODO: avoid assemble
     _merged_chunk = merged_run.assemble();
-=======
-    std::vector<ChunkPtr> partial_sorted_chunks;
-    for (int i = 0; i < _num_partition_sinkers; ++i) {
-        auto& partition_sorter = _chunks_sorter_partions[i];
-        auto data_segment = partition_sorter->get_result_data_segment();
-        if (data_segment != nullptr) {
-            size_t partition_rows = partition_sorter->get_partition_rows();
-            Permutation* sorted_permutation = partition_sorter->get_permutation();
-
-            if (partition_rows > 0) {
-                ChunkPtr sorted_chunk = data_segment->chunk;
-                if (sorted_permutation) {
-                    ChunkPtr assemble = sorted_chunk->clone_empty(sorted_permutation->size());
-                    append_by_permutation(assemble.get(), {sorted_chunk}, *sorted_permutation);
-                    partial_sorted_chunks.emplace_back(assemble);
-                } else {
-                    partial_sorted_chunks.emplace_back(sorted_chunk);
-                }
-            }
-        }
-    }
-
-    // TODO: avoid merge into a big chunk
-    merge_sorted_chunks(_sort_desc, &_sort_exprs, partial_sorted_chunks, &_merged_chunk, require_rows);
->>>>>>> 92c4ba6b
 }
 
 SortContextFactory::SortContextFactory(RuntimeState* state, bool is_merging, int64_t limit, int32_t num_right_sinkers,
@@ -75,12 +46,7 @@
           _limit(limit),
           _num_right_sinkers(num_right_sinkers),
           _sort_exprs(sort_exprs),
-<<<<<<< HEAD
-          _is_asc_order(is_asc_order),
-          _is_null_first(is_null_first) {}
-=======
           _sort_descs(is_asc_order, is_null_first) {}
->>>>>>> 92c4ba6b
 
 SortContextPtr SortContextFactory::create(int32_t idx) {
     size_t actual_idx = _is_merging ? 0 : idx;
@@ -89,11 +55,7 @@
     DCHECK_LE(actual_idx, _sort_contexts.size());
     if (!_sort_contexts[actual_idx]) {
         _sort_contexts[actual_idx] =
-<<<<<<< HEAD
-                std::make_shared<SortContext>(_state, _limit, num_sinkers, _sort_exprs, _is_asc_order, _is_null_first);
-=======
                 std::make_shared<SortContext>(_state, _limit, num_sinkers, _sort_exprs, _sort_descs);
->>>>>>> 92c4ba6b
     }
     return _sort_contexts[actual_idx];
 }
