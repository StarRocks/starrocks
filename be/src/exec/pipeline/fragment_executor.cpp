// This file is licensed under the Elastic License 2.0. Copyright 2021 StarRocks Limited.

#include "exec/pipeline/fragment_executor.h"

#include <unordered_map>

#include "exec/exchange_node.h"
#include "exec/pipeline/exchange/exchange_sink_operator.h"
#include "exec/pipeline/exchange/local_exchange_source_operator.h"
#include "exec/pipeline/exchange/mcast_local_exchange.h"
#include "exec/pipeline/exchange/sink_buffer.h"
#include "exec/pipeline/fragment_context.h"
#include "exec/pipeline/morsel.h"
#include "exec/pipeline/pipeline_builder.h"
#include "exec/pipeline/pipeline_driver_dispatcher.h"
#include "exec/pipeline/result_sink_operator.h"
#include "exec/pipeline/scan_operator.h"
#include "exec/scan_node.h"
#include "gen_cpp/doris_internal_service.pb.h"
#include "gutil/casts.h"
#include "gutil/map_util.h"
#include "runtime/data_stream_mgr.h"
#include "runtime/data_stream_sender.h"
#include "runtime/descriptors.h"
#include "runtime/exec_env.h"
#include "runtime/mcast_data_stream_sink.h"
#include "runtime/result_sink.h"
#include "util/pretty_printer.h"
#include "util/uid_util.h"

namespace starrocks::pipeline {

static void setup_profile_hierarchy(RuntimeState* runtime_state, const PipelinePtr& pipeline) {
    runtime_state->runtime_profile()->add_child(pipeline->runtime_profile(), true, nullptr);
}

static void setup_profile_hierarchy(const PipelinePtr& pipeline, const DriverPtr& driver) {
    pipeline->runtime_profile()->add_child(driver->runtime_profile(), true, nullptr);
    pipeline->runtime_profile()->add_info_string(
            "DegreeOfParallelism",
            strings::Substitute("$0", pipeline->source_operator_factory()->degree_of_parallelism()));
    auto& operators = driver->operators();
    for (int32_t j = operators.size() - 1; j >= 0; --j) {
        auto& curr_op = operators[j];
        if (j == operators.size() - 1) {
            driver->runtime_profile()->add_child(curr_op->get_runtime_profile(), true, nullptr);
        } else {
            auto& prev_op = operators[j + 1];
            prev_op->get_runtime_profile()->add_child(curr_op->get_runtime_profile(), true, nullptr);
        }
    }
}

Morsels convert_scan_range_to_morsel(const std::vector<TScanRangeParams>& scan_ranges, int node_id) {
    Morsels morsels;
    for (const auto& scan_range : scan_ranges) {
        morsels.emplace_back(std::make_unique<OlapMorsel>(node_id, scan_range));
    }
    return morsels;
}

Status FragmentExecutor::prepare(ExecEnv* exec_env, const TExecPlanFragmentParams& request) {
    DCHECK(request.__isset.desc_tbl);
    DCHECK(request.__isset.fragment);
    const auto& params = request.params;
    const auto& query_id = params.query_id;
    const auto& fragment_instance_id = params.fragment_instance_id;
    const auto& coord = request.coord;
    const auto& query_options = request.query_options;
    const auto& query_globals = request.query_globals;
    const auto& backend_num = request.backend_num;
    const auto& t_desc_tbl = request.desc_tbl;
    const auto& fragment = request.fragment;

    // prevent an identical fragment instance from multiple execution caused by FE's
    // duplicate invocations of rpc exec_plan_fragment.
    auto&& existing_query_ctx = QueryContextManager::instance()->get(query_id);
    if (existing_query_ctx) {
        auto&& existing_fragment_ctx = existing_query_ctx->fragment_mgr()->get(fragment_instance_id);
        if (existing_fragment_ctx) {
            return Status::DuplicateRpcInvocation("Duplicate invocations of exec_plan_fragment");
        }
    }

    _query_ctx = QueryContextManager::instance()->get_or_register(query_id);
    _query_ctx->set_exec_env(exec_env);
    if (params.__isset.instances_number) {
        _query_ctx->set_total_fragments(params.instances_number);
    }
    if (query_options.__isset.query_timeout) {
        _query_ctx->set_expire_seconds(std::max<int>(query_options.query_timeout, 1));
    } else {
        _query_ctx->set_expire_seconds(300);
    }

    // initialize query's deadline
    _query_ctx->extend_lifetime();

    auto fragment_ctx = std::make_unique<FragmentContext>();
    _fragment_ctx = fragment_ctx.get();

    _fragment_ctx->set_query_id(query_id);
    _fragment_ctx->set_fragment_instance_id(fragment_instance_id);
    _fragment_ctx->set_fe_addr(coord);

    if (query_options.__isset.pipeline_profile_mode) {
        _fragment_ctx->set_profile_mode(query_options.pipeline_profile_mode);
    }

    LOG(INFO) << "Prepare(): query_id=" << print_id(query_id)
              << " fragment_instance_id=" << print_id(params.fragment_instance_id) << " backend_num=" << backend_num;

    _fragment_ctx->set_runtime_state(
            std::make_unique<RuntimeState>(query_id, fragment_instance_id, query_options, query_globals, exec_env));
    auto* runtime_state = _fragment_ctx->runtime_state();
    runtime_state->set_batch_size(config::vector_chunk_size);
    runtime_state->init_mem_trackers(query_id);
    runtime_state->set_be_number(backend_num);

    // RuntimeFilterWorker::open_query is idempotent
    if (params.__isset.runtime_filter_params && params.runtime_filter_params.id_to_prober_params.size() != 0) {
        _query_ctx->set_is_runtime_filter_coordinator(true);
        exec_env->runtime_filter_worker()->open_query(query_id, request.query_options, params.runtime_filter_params,
                                                      true);
    }
    exec_env->stream_mgr()->open_query(query_id);

    // Set up desc tbl
    auto* obj_pool = runtime_state->obj_pool();
    DescriptorTbl* desc_tbl = nullptr;
    RETURN_IF_ERROR(DescriptorTbl::create(obj_pool, t_desc_tbl, &desc_tbl));
    runtime_state->set_desc_tbl(desc_tbl);
    // Set up plan
    ExecNode* plan = nullptr;
    RETURN_IF_ERROR(ExecNode::create_tree(runtime_state, obj_pool, fragment.plan, *desc_tbl, &plan));
    plan->push_down_join_runtime_filter_recursively(runtime_state);
    runtime_state->set_fragment_root_id(plan->id());
    _fragment_ctx->set_plan(plan);

    // Set up global dict
    if (request.fragment.__isset.query_global_dicts) {
        RETURN_IF_ERROR(runtime_state->init_query_global_dict(request.fragment.query_global_dicts));
    }

    // Set senders of exchange nodes before pipeline build
    std::vector<ExecNode*> exch_nodes;
    plan->collect_nodes(TPlanNodeType::EXCHANGE_NODE, &exch_nodes);
    for (auto* exch_node : exch_nodes) {
        int num_senders = FindWithDefault(params.per_exch_num_senders, exch_node->id(), 0);
        static_cast<ExchangeNode*>(exch_node)->set_num_senders(num_senders);
    }

    int32_t degree_of_parallelism = 1;
    if (query_options.__isset.pipeline_dop && query_options.pipeline_dop > 0) {
        degree_of_parallelism = query_options.pipeline_dop;
    } else {
        // default dop is a half of the number of hardware threads.
        degree_of_parallelism = std::max<int32_t>(1, std::thread::hardware_concurrency() / 2);
    }

    // set scan ranges
    std::vector<ExecNode*> scan_nodes;
    std::vector<TScanRangeParams> no_scan_ranges;
    plan->collect_scan_nodes(&scan_nodes);

    MorselQueueMap& morsel_queues = _fragment_ctx->morsel_queues();
    for (auto& i : scan_nodes) {
        ScanNode* scan_node = down_cast<ScanNode*>(i);
        const std::vector<TScanRangeParams>& scan_ranges =
                FindWithDefault(params.per_node_scan_ranges, scan_node->id(), no_scan_ranges);
        Morsels morsels = convert_scan_range_to_morsel(scan_ranges, scan_node->id());
        morsel_queues.emplace(scan_node->id(), std::make_unique<MorselQueue>(std::move(morsels)));
    }

    PipelineBuilderContext context(_fragment_ctx, degree_of_parallelism);
    PipelineBuilder builder(context);
    _fragment_ctx->set_pipelines(builder.build(*_fragment_ctx, plan));
    // Set up sink, if required
    std::unique_ptr<DataSink> sink;
    if (fragment.__isset.output_sink) {
        RowDescriptor row_desc;
        RETURN_IF_ERROR(DataSink::create_data_sink(runtime_state, fragment.output_sink, fragment.output_exprs, params,
                                                   row_desc, &sink));
        RuntimeProfile* sink_profile = sink->profile();
        if (sink_profile != nullptr) {
            runtime_state->runtime_profile()->add_child(sink_profile, true, nullptr);
        }
        _convert_data_sink_to_operator(&context, fragment.output_sink, sink.get());
    }

    RETURN_IF_ERROR(_fragment_ctx->prepare_all_pipelines());
    Drivers drivers;
    const auto& pipelines = _fragment_ctx->pipelines();
    const size_t num_pipelines = pipelines.size();
    size_t driver_id = 0;
    size_t num_root_drivers = 0;
    for (auto n = 0; n < num_pipelines; ++n) {
        const auto& pipeline = pipelines[n];
        // DOP(degree of parallelism) of Pipeline's SourceOperator determines the Pipeline's DOP.
        const auto degree_of_parallelism = pipeline->source_operator_factory()->degree_of_parallelism();
        LOG(INFO) << "Pipeline " << pipeline->to_readable_string() << " parallel=" << degree_of_parallelism
                  << " fragment_instance_id=" << print_id(params.fragment_instance_id);
        const bool is_root = pipeline->is_root();
        // If pipeline's SourceOperator is with morsels, a MorselQueue is added to the SourceOperator.
        // at present, only ScanOperator need a MorselQueue attached.
        setup_profile_hierarchy(runtime_state, pipeline);
        if (pipeline->source_operator_factory()->with_morsels()) {
            auto source_id = pipeline->get_op_factories()[0]->plan_node_id();
            DCHECK(morsel_queues.count(source_id));
            auto& morsel_queue = morsel_queues[source_id];
            if (morsel_queue->num_morsels() > 0) {
                DCHECK(degree_of_parallelism <= morsel_queue->num_morsels());
            }
            if (is_root) {
                num_root_drivers += degree_of_parallelism;
            }
            for (size_t i = 0; i < degree_of_parallelism; ++i) {
                auto&& operators = pipeline->create_operators(degree_of_parallelism, i);
                DriverPtr driver = std::make_shared<PipelineDriver>(std::move(operators), _query_ctx, _fragment_ctx,
                                                                    driver_id++, is_root);
                driver->set_morsel_queue(morsel_queue.get());
                auto* scan_operator = down_cast<ScanOperator*>(driver->source_operator());
                scan_operator->set_io_threads(exec_env->pipeline_scan_io_thread_pool());
                setup_profile_hierarchy(pipeline, driver);
                drivers.emplace_back(std::move(driver));
            }
        } else {
            if (is_root) {
                num_root_drivers += degree_of_parallelism;
            }

            for (size_t i = 0; i < degree_of_parallelism; ++i) {
                auto&& operators = pipeline->create_operators(degree_of_parallelism, i);
                DriverPtr driver = std::make_shared<PipelineDriver>(std::move(operators), _query_ctx, _fragment_ctx,
                                                                    driver_id++, is_root);
                setup_profile_hierarchy(pipeline, driver);
                drivers.emplace_back(std::move(driver));
            }
        }
        // The pipeline created later should be placed in the front
        runtime_state->runtime_profile()->reverse_childs();
    }
    _fragment_ctx->set_num_root_drivers(num_root_drivers);
    _fragment_ctx->set_drivers(std::move(drivers));

    _query_ctx->fragment_mgr()->register_ctx(fragment_instance_id, std::move(fragment_ctx));

    return Status::OK();
}

Status FragmentExecutor::execute(ExecEnv* exec_env) {
    for (const auto& driver : _fragment_ctx->drivers()) {
        RETURN_IF_ERROR(driver->prepare(_fragment_ctx->runtime_state()));
    }
    for (const auto& driver : _fragment_ctx->drivers()) {
        exec_env->driver_dispatcher()->dispatch(driver.get());
    }
    return Status::OK();
}

void FragmentExecutor::_convert_data_sink_to_operator(PipelineBuilderContext* context, const TDataSink& t_datasink,
                                                      DataSink* datasink) {
    if (typeid(*datasink) == typeid(starrocks::ResultSink)) {
        starrocks::ResultSink* result_sink = down_cast<starrocks::ResultSink*>(datasink);
        // Result sink doesn't have plan node id;
        OpFactoryPtr op =
                std::make_shared<ResultSinkOperatorFactory>(context->next_operator_id(), result_sink->get_sink_type(),
                                                            result_sink->get_output_exprs(), _fragment_ctx);
        // Add result sink operator to last pipeline
        _fragment_ctx->pipelines().back()->add_op_factory(op);
    } else if (typeid(*datasink) == typeid(starrocks::DataStreamSender)) {
        starrocks::DataStreamSender* sender = down_cast<starrocks::DataStreamSender*>(datasink);
        auto dop = _fragment_ctx->pipelines().back()->source_operator_factory()->degree_of_parallelism();
        auto& t_stream_sink = t_datasink.stream_sink;
        bool is_dest_merge = false;
        if (t_stream_sink.__isset.is_merge && t_stream_sink.is_merge) {
            is_dest_merge = true;
        }
        std::shared_ptr<SinkBuffer> sink_buffer = std::make_shared<SinkBuffer>(
                _fragment_ctx->runtime_state(), sender->destinations(), is_dest_merge, dop);

        OpFactoryPtr exchange_sink = std::make_shared<ExchangeSinkOperatorFactory>(
<<<<<<< HEAD
                context->next_operator_id(), t_datasink.stream_sink.dest_node_id, sink_buffer,
                sender->get_partition_type(), sender->destinations(), sender->sender_id(), sender->get_dest_node_id(),
                sender->get_partition_exprs(), sender->get_enable_exchange_pass_through(), _fragment_ctx);
=======
                context->next_operator_id(), t_stream_sink.dest_node_id, sink_buffer, sender->get_partition_type(),
                sender->destinations(), sender->sender_id(), sender->get_dest_node_id(), sender->get_partition_exprs(),
                _fragment_ctx);
>>>>>>> bfa81dcf
        _fragment_ctx->pipelines().back()->add_op_factory(exchange_sink);

    } else if (typeid(*datasink) == typeid(starrocks::MultiCastDataStreamSink)) {
        // note(yan): steps are:
        // 1. create exchange[EX]
        // 2. create sink[A] at the end of current pipeline
        // 3. create source[B]/sink[C] pipelines.
        // A -> EX -> B0/C0
        //       | -> B1/C1
        //       | -> B2/C2
        // sink[A] will push chunk to exchanger
        // and source[B] will pull chunk from exchanger
        // so basically you can think exchanger is a chunk repository.
        // Further workflow explanation is in mcast_local_exchange.h file.
        starrocks::MultiCastDataStreamSink* mcast_sink = down_cast<starrocks::MultiCastDataStreamSink*>(datasink);
        const auto& sinks = mcast_sink->get_sinks();
        auto& t_multi_case_stream_sink = t_datasink.multi_cast_stream_sink;

        // === create exchange ===
        auto mcast_local_exchanger = std::make_shared<MultiCastLocalExchanger>(sinks.size());

        // === create sink op ====
        auto pseudo_plan_node_id = context->next_pseudo_plan_node_id();
        {
            OpFactoryPtr sink_op = std::make_shared<MultiCastLocalExchangeSinkOperatorFactory>(
                    context->next_operator_id(), pseudo_plan_node_id, mcast_local_exchanger);
            _fragment_ctx->pipelines().back()->add_op_factory(sink_op);
            _fragment_ctx->pipelines().back()->unset_root();
        }

        // ==== create source/sink pipelines ====
        for (size_t i = 0; i < sinks.size(); i++) {
            const auto& sender = sinks[i];
            OpFactories ops;
            // it's okary to set arbitrary dop.
            const size_t dop = 1;
            bool is_dest_merge = false;
            auto& t_stream_sink = t_multi_case_stream_sink.sinks[i];
            if (t_stream_sink.__isset.is_merge && t_stream_sink.is_merge) {
                is_dest_merge = true;
            }

            // source op
            auto source_op = std::make_shared<MultiCastLocalExchangeSourceOperatorFactory>(
                    context->next_operator_id(), pseudo_plan_node_id, i, mcast_local_exchanger);
            source_op->set_degree_of_parallelism(dop);

            // sink op
            auto sink_buffer = std::make_shared<SinkBuffer>(_fragment_ctx->runtime_state(), sender->destinations(),
                                                            is_dest_merge, dop);
            auto sink_op = std::make_shared<ExchangeSinkOperatorFactory>(
                    context->next_operator_id(), -1, sink_buffer, sender->get_partition_type(), sender->destinations(),
                    sender->sender_id(), sender->get_dest_node_id(), sender->get_partition_exprs(),
                    sender->get_enable_exchange_pass_through(), _fragment_ctx);

            ops.emplace_back(source_op);
            ops.emplace_back(sink_op);
            auto pp = std::make_shared<Pipeline>(context->next_pipe_id(), ops);
            pp->set_root();
            _fragment_ctx->pipelines().emplace_back(pp);
        }
    }
}

} // namespace starrocks::pipeline<|MERGE_RESOLUTION|>--- conflicted
+++ resolved
@@ -280,15 +280,9 @@
                 _fragment_ctx->runtime_state(), sender->destinations(), is_dest_merge, dop);
 
         OpFactoryPtr exchange_sink = std::make_shared<ExchangeSinkOperatorFactory>(
-<<<<<<< HEAD
-                context->next_operator_id(), t_datasink.stream_sink.dest_node_id, sink_buffer,
-                sender->get_partition_type(), sender->destinations(), sender->sender_id(), sender->get_dest_node_id(),
-                sender->get_partition_exprs(), sender->get_enable_exchange_pass_through(), _fragment_ctx);
-=======
                 context->next_operator_id(), t_stream_sink.dest_node_id, sink_buffer, sender->get_partition_type(),
                 sender->destinations(), sender->sender_id(), sender->get_dest_node_id(), sender->get_partition_exprs(),
-                _fragment_ctx);
->>>>>>> bfa81dcf
+                sender->get_enable_exchange_pass_through(), _fragment_ctx);
         _fragment_ctx->pipelines().back()->add_op_factory(exchange_sink);
 
     } else if (typeid(*datasink) == typeid(starrocks::MultiCastDataStreamSink)) {
