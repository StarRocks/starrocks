// Copyright 2021-present StarRocks, Inc. All rights reserved.
//
// Licensed under the Apache License, Version 2.0 (the "License");
// you may not use this file except in compliance with the License.
// You may obtain a copy of the License at
//
//     https://www.apache.org/licenses/LICENSE-2.0
//
// Unless required by applicable law or agreed to in writing, software
// distributed under the License is distributed on an "AS IS" BASIS,
// WITHOUT WARRANTIES OR CONDITIONS OF ANY KIND, either express or implied.
// See the License for the specific language governing permissions and
// limitations under the License.

#include "exec/pipeline/fragment_executor.h"

#include <unordered_map>

#include "common/config.h"
#include "exec/cross_join_node.h"
#include "exec/exchange_node.h"
#include "exec/olap_scan_node.h"
#include "exec/pipeline/adaptive/event.h"
#include "exec/pipeline/chunk_accumulate_operator.h"
#include "exec/pipeline/exchange/exchange_sink_operator.h"
#include "exec/pipeline/exchange/multi_cast_local_exchange.h"
#include "exec/pipeline/exchange/sink_buffer.h"
#include "exec/pipeline/fragment_context.h"
#include "exec/pipeline/noop_sink_operator.h"
#include "exec/pipeline/olap_table_sink_operator.h"
#include "exec/pipeline/pipeline_builder.h"
#include "exec/pipeline/pipeline_driver_executor.h"
#include "exec/pipeline/result_sink_operator.h"
#include "exec/pipeline/scan/connector_scan_operator.h"
#include "exec/pipeline/scan/morsel.h"
#include "exec/pipeline/scan/scan_operator.h"
#include "exec/pipeline/sink/blackhole_table_sink_operator.h"
#include "exec/pipeline/sink/dictionary_cache_sink_operator.h"
#include "exec/pipeline/sink/export_sink_operator.h"
#include "exec/pipeline/sink/file_sink_operator.h"
#include "exec/pipeline/sink/hive_table_sink_operator.h"
#include "exec/pipeline/sink/iceberg_table_sink_operator.h"
#include "exec/pipeline/sink/memory_scratch_sink_operator.h"
#include "exec/pipeline/sink/mysql_table_sink_operator.h"
#include "exec/pipeline/sink/table_function_table_sink_operator.h"
#include "exec/pipeline/stream_pipeline_driver.h"
#include "exec/scan_node.h"
#include "exec/tablet_sink.h"
#include "exec/workgroup/work_group.h"
#include "gutil/casts.h"
#include "gutil/map_util.h"
#include "runtime/blackhole_table_sink.h"
#include "runtime/data_stream_mgr.h"
#include "runtime/data_stream_sender.h"
#include "runtime/descriptors.h"
#include "runtime/dictionary_cache_sink.h"
#include "runtime/exec_env.h"
#include "runtime/export_sink.h"
#include "runtime/hive_table_sink.h"
#include "runtime/iceberg_table_sink.h"
#include "runtime/memory_scratch_sink.h"
#include "runtime/multi_cast_data_stream_sink.h"
#include "runtime/mysql_table_sink.h"
#include "runtime/result_sink.h"
#include "runtime/stream_load/stream_load_context.h"
#include "runtime/stream_load/transaction_mgr.h"
#include "runtime/table_function_table_sink.h"
#include "util/debug/query_trace.h"
#include "util/runtime_profile.h"
#include "util/time.h"
#include "util/uid_util.h"

namespace starrocks::pipeline {

using WorkGroupManager = workgroup::WorkGroupManager;
using WorkGroup = workgroup::WorkGroup;
using WorkGroupPtr = workgroup::WorkGroupPtr;
using PipelineGroupMap = std::unordered_map<SourceOperatorFactory*, std::vector<Pipeline*>>;

/// UnifiedExecPlanFragmentParams.
const std::vector<TScanRangeParams> UnifiedExecPlanFragmentParams::_no_scan_ranges;
const PerDriverScanRangesMap UnifiedExecPlanFragmentParams::_no_scan_ranges_per_driver_seq;

const std::vector<TScanRangeParams>& UnifiedExecPlanFragmentParams::scan_ranges_of_node(TPlanNodeId node_id) const {
    return FindWithDefault(_unique_request.params.per_node_scan_ranges, node_id, _no_scan_ranges);
}

const PerDriverScanRangesMap& UnifiedExecPlanFragmentParams::per_driver_seq_scan_ranges_of_node(
        TPlanNodeId node_id) const {
    if (!_unique_request.params.__isset.node_to_per_driver_seq_scan_ranges) {
        return _no_scan_ranges_per_driver_seq;
    }

    return FindWithDefault(_unique_request.params.node_to_per_driver_seq_scan_ranges, node_id,
                           _no_scan_ranges_per_driver_seq);
}

const TDataSink& UnifiedExecPlanFragmentParams::output_sink() const {
    if (_unique_request.fragment.__isset.output_sink) {
        return _unique_request.fragment.output_sink;
    }
    return _common_request.fragment.output_sink;
}

/// FragmentExecutor.
FragmentExecutor::FragmentExecutor() {
    _fragment_start_time = MonotonicNanos();
}

Status FragmentExecutor::_prepare_query_ctx(ExecEnv* exec_env, const UnifiedExecPlanFragmentParams& request) {
    // prevent an identical fragment instance from multiple execution caused by FE's
    // duplicate invocations of rpc exec_plan_fragment.
    const auto& params = request.common().params;
    const auto& query_id = params.query_id;
    const auto& fragment_instance_id = request.fragment_instance_id();
    const auto& query_options = request.common().query_options;

    auto&& existing_query_ctx = exec_env->query_context_mgr()->get(query_id);
    if (existing_query_ctx) {
        auto&& existingfragment_ctx = existing_query_ctx->fragment_mgr()->get(fragment_instance_id);
        if (existingfragment_ctx) {
            return Status::DuplicateRpcInvocation("Duplicate invocations of exec_plan_fragment");
        }
    }

    _query_ctx = exec_env->query_context_mgr()->get_or_register(query_id);
    _query_ctx->set_exec_env(exec_env);
    if (params.__isset.instances_number) {
        _query_ctx->set_total_fragments(params.instances_number);
    }

    _query_ctx->set_delivery_expire_seconds(_calc_delivery_expired_seconds(request));
    _query_ctx->set_query_expire_seconds(_calc_query_expired_seconds(request));
    // initialize query's deadline
    _query_ctx->extend_delivery_lifetime();
    _query_ctx->extend_query_lifetime();

    if (query_options.__isset.enable_pipeline_level_shuffle) {
        _query_ctx->set_enable_pipeline_level_shuffle(query_options.enable_pipeline_level_shuffle);
    }
    if (query_options.__isset.enable_profile && query_options.enable_profile) {
        _query_ctx->set_enable_profile();
    }
    if (query_options.__isset.big_query_profile_threshold) {
        _query_ctx->set_big_query_profile_threshold(query_options.big_query_profile_threshold,
                                                    query_options.big_query_profile_threshold_unit);
    }
    if (query_options.__isset.pipeline_profile_level) {
        _query_ctx->set_profile_level(query_options.pipeline_profile_level);
    }
    if (query_options.__isset.runtime_profile_report_interval) {
        _query_ctx->set_runtime_profile_report_interval(std::max(1L, query_options.runtime_profile_report_interval));
    }

    bool enable_query_trace = false;
    if (query_options.__isset.enable_query_debug_trace && query_options.enable_query_debug_trace) {
        enable_query_trace = true;
    }
    _query_ctx->set_query_trace(std::make_shared<starrocks::debug::QueryTrace>(query_id, enable_query_trace));

    return Status::OK();
}

Status FragmentExecutor::_prepare_fragment_ctx(const UnifiedExecPlanFragmentParams& request) {
    const auto& coord = request.common().coord;
    const auto& query_id = request.common().params.query_id;
    const auto& fragment_instance_id = request.fragment_instance_id();
    const auto& is_stream_pipeline = request.is_stream_pipeline();

    _fragment_ctx = std::make_shared<FragmentContext>();

    _fragment_ctx->set_query_id(query_id);
    _fragment_ctx->set_fragment_instance_id(fragment_instance_id);
    _fragment_ctx->set_fe_addr(coord);
    _fragment_ctx->set_is_stream_pipeline(is_stream_pipeline);
    if (request.common().__isset.adaptive_dop_param) {
        _fragment_ctx->set_enable_adaptive_dop(true);
        const auto& tadaptive_dop_param = request.common().adaptive_dop_param;
        auto& adaptive_dop_param = _fragment_ctx->adaptive_dop_param();
        adaptive_dop_param.max_block_rows_per_driver_seq = tadaptive_dop_param.max_block_rows_per_driver_seq;
        adaptive_dop_param.max_output_amplification_factor = tadaptive_dop_param.max_output_amplification_factor;
    }

    return Status::OK();
}

Status FragmentExecutor::_prepare_workgroup(const UnifiedExecPlanFragmentParams& request) {
    WorkGroupPtr wg;
    if (!request.common().__isset.workgroup || request.common().workgroup.id == WorkGroup::DEFAULT_WG_ID) {
        wg = WorkGroupManager::instance()->get_default_workgroup();
    } else if (request.common().workgroup.id == WorkGroup::DEFAULT_MV_WG_ID) {
        wg = WorkGroupManager::instance()->get_default_mv_workgroup();
    } else {
        wg = std::make_shared<WorkGroup>(request.common().workgroup);
        wg = WorkGroupManager::instance()->add_workgroup(wg);
    }
    DCHECK(wg != nullptr);

    const auto& query_options = request.common().query_options;
    bool enable_group_level_query_queue = false;
    if (query_options.__isset.query_queue_options) {
        const auto& queue_options = query_options.query_queue_options;
        enable_group_level_query_queue =
                queue_options.__isset.enable_group_level_query_queue && queue_options.enable_group_level_query_queue;
    }
    RETURN_IF_ERROR(_query_ctx->init_query_once(wg.get(), enable_group_level_query_queue));

    _fragment_ctx->set_workgroup(wg);
    _wg = wg;

    return Status::OK();
}

Status FragmentExecutor::_prepare_runtime_state(ExecEnv* exec_env, const UnifiedExecPlanFragmentParams& request) {
    const auto& params = request.common().params;
    const auto& query_id = params.query_id;
    const auto& fragment_instance_id = request.fragment_instance_id();
    const auto& query_globals = request.common().query_globals;
    const auto& query_options = request.common().query_options;
    const auto& t_desc_tbl = request.common().desc_tbl;
    auto& wg = _wg;

    _fragment_ctx->set_runtime_state(
            std::make_unique<RuntimeState>(query_id, fragment_instance_id, query_options, query_globals, exec_env));
    auto* runtime_state = _fragment_ctx->runtime_state();
    runtime_state->set_enable_pipeline_engine(true);
    runtime_state->set_fragment_ctx(_fragment_ctx.get());
    runtime_state->set_query_ctx(_query_ctx);

    // Only consider the `query_mem_limit` variable
    // If query_mem_limit is <= 0, it would set to -1, which means no limit
    auto* parent_mem_tracker = wg->mem_tracker();
    int64_t option_query_mem_limit = query_options.__isset.query_mem_limit ? query_options.query_mem_limit : -1;
    if (option_query_mem_limit <= 0) option_query_mem_limit = -1;
    int64_t big_query_mem_limit = wg->use_big_query_mem_limit() ? wg->big_query_mem_limit() : -1;
    int64_t spill_mem_limit_bytes = -1;
    if (query_options.__isset.enable_spill && query_options.enable_spill && option_query_mem_limit > 0) {
        spill_mem_limit_bytes = option_query_mem_limit * query_options.spill_mem_limit_threshold;
    }
    _query_ctx->init_mem_tracker(option_query_mem_limit, parent_mem_tracker, big_query_mem_limit, spill_mem_limit_bytes,
                                 wg.get(), runtime_state);

    auto query_mem_tracker = _query_ctx->mem_tracker();
    SCOPED_THREAD_LOCAL_MEM_TRACKER_SETTER(query_mem_tracker.get());

    int func_version = request.common().__isset.func_version
                               ? request.common().func_version
                               : TFunctionVersion::type::RUNTIME_FILTER_SERIALIZE_VERSION_2;
    runtime_state->set_func_version(func_version);
    runtime_state->init_mem_trackers(query_mem_tracker);
    runtime_state->set_be_number(request.backend_num());

    // RuntimeFilterWorker::open_query is idempotent
    const TRuntimeFilterParams* runtime_filter_params = nullptr;
    if (request.unique().params.__isset.runtime_filter_params &&
        !request.unique().params.runtime_filter_params.id_to_prober_params.empty()) {
        runtime_filter_params = &request.unique().params.runtime_filter_params;
    } else if (request.common().params.__isset.runtime_filter_params &&
               !request.common().params.runtime_filter_params.id_to_prober_params.empty()) {
        runtime_filter_params = &request.common().params.runtime_filter_params;
    }
    if (runtime_filter_params != nullptr) {
        _query_ctx->set_is_runtime_filter_coordinator(true);
        exec_env->runtime_filter_worker()->open_query(query_id, query_options, *runtime_filter_params, true);
    }
    _fragment_ctx->prepare_pass_through_chunk_buffer();

    auto* obj_pool = runtime_state->obj_pool();
    // Set up desc tbl
    DescriptorTbl* desc_tbl = nullptr;
    if (t_desc_tbl.__isset.is_cached) {
        if (t_desc_tbl.is_cached) {
            desc_tbl = _query_ctx->desc_tbl();
            if (desc_tbl == nullptr) {
                return Status::Cancelled("Query terminates prematurely");
            }
        } else {
            RETURN_IF_ERROR(DescriptorTbl::create(runtime_state, _query_ctx->object_pool(), t_desc_tbl, &desc_tbl,
                                                  runtime_state->chunk_size()));
            _query_ctx->set_desc_tbl(desc_tbl);
        }
    } else {
        RETURN_IF_ERROR(
                DescriptorTbl::create(runtime_state, obj_pool, t_desc_tbl, &desc_tbl, runtime_state->chunk_size()));
    }
    runtime_state->set_desc_tbl(desc_tbl);
<<<<<<< HEAD
    RETURN_IF_ERROR(_query_ctx->init_spill_manager(query_options));
    _fragment_ctx->init_jit_profile();
=======
    if (query_options.__isset.enable_spill && query_options.enable_spill) {
        RETURN_IF_ERROR(_query_ctx->init_spill_manager(query_options));
    }
>>>>>>> 89f88565
    return Status::OK();
}

uint32_t FragmentExecutor::_calc_dop(ExecEnv* exec_env, const UnifiedExecPlanFragmentParams& request) const {
    int32_t degree_of_parallelism = request.pipeline_dop();
    return exec_env->calc_pipeline_dop(degree_of_parallelism);
}

uint32_t FragmentExecutor::_calc_sink_dop(ExecEnv* exec_env, const UnifiedExecPlanFragmentParams& request) const {
    int32_t degree_of_parallelism = request.pipeline_sink_dop();
    return exec_env->calc_pipeline_sink_dop(degree_of_parallelism);
}

int FragmentExecutor::_calc_delivery_expired_seconds(const UnifiedExecPlanFragmentParams& request) const {
    const auto& query_options = request.common().query_options;

    int expired_seconds = QueryContext::DEFAULT_EXPIRE_SECONDS;
    if (query_options.__isset.query_delivery_timeout) {
        if (query_options.__isset.query_timeout) {
            expired_seconds = std::min(query_options.query_timeout, query_options.query_delivery_timeout);
        } else {
            expired_seconds = query_options.query_delivery_timeout;
        }
    } else if (query_options.__isset.query_timeout) {
        expired_seconds = query_options.query_timeout;
    }

    return std::max<int>(1, expired_seconds);
}

int FragmentExecutor::_calc_query_expired_seconds(const UnifiedExecPlanFragmentParams& request) const {
    const auto& query_options = request.common().query_options;

    if (query_options.__isset.query_timeout) {
        return std::max<int>(1, query_options.query_timeout);
    }

    return QueryContext::DEFAULT_EXPIRE_SECONDS;
}

Status FragmentExecutor::_prepare_exec_plan(ExecEnv* exec_env, const UnifiedExecPlanFragmentParams& request) {
    auto* runtime_state = _fragment_ctx->runtime_state();
    auto* obj_pool = runtime_state->obj_pool();
    const DescriptorTbl& desc_tbl = runtime_state->desc_tbl();
    const auto& params = request.common().params;
    const auto& fragment = request.common().fragment;
    const auto dop = _calc_dop(exec_env, request);
    const auto& query_options = request.common().query_options;
    const int chunk_size = runtime_state->chunk_size();

    bool enable_shared_scan = request.common().__isset.enable_shared_scan && request.common().enable_shared_scan;
    bool enable_tablet_internal_parallel =
            query_options.__isset.enable_tablet_internal_parallel && query_options.enable_tablet_internal_parallel;
    TTabletInternalParallelMode::type tablet_internal_parallel_mode =
            query_options.__isset.tablet_internal_parallel_mode ? query_options.tablet_internal_parallel_mode
                                                                : TTabletInternalParallelMode::type::AUTO;

    // Set up plan
    _fragment_ctx->move_tplan(*const_cast<TPlan*>(&fragment.plan));
    RETURN_IF_ERROR(
            ExecNode::create_tree(runtime_state, obj_pool, _fragment_ctx->tplan(), desc_tbl, &_fragment_ctx->plan()));
    ExecNode* plan = _fragment_ctx->plan();
    plan->push_down_join_runtime_filter_recursively(runtime_state);
    std::vector<TupleSlotMapping> empty_mappings;
    plan->push_down_tuple_slot_mappings(runtime_state, empty_mappings);
    runtime_state->set_fragment_root_id(plan->id());

    // Set senders of exchange nodes before pipeline build
    std::vector<ExecNode*> exch_nodes;
    plan->collect_nodes(TPlanNodeType::EXCHANGE_NODE, &exch_nodes);
    for (auto* exch_node : exch_nodes) {
        int num_senders = FindWithDefault(params.per_exch_num_senders, exch_node->id(), 0);
        down_cast<ExchangeNode*>(exch_node)->set_num_senders(num_senders);
    }

    // set scan ranges
    std::vector<ExecNode*> scan_nodes;
    plan->collect_scan_nodes(&scan_nodes);

    MorselQueueFactoryMap& morsel_queue_factories = _fragment_ctx->morsel_queue_factories();

    // If spill is turned on, then query cache will be turned off automatically
    // TODO: Fix
    if (fragment.__isset.cache_param && !runtime_state->enable_spill()) {
        auto const& tcache_param = fragment.cache_param;
        auto& cache_param = _fragment_ctx->cache_param();
        cache_param.plan_node_id = tcache_param.id;
        cache_param.digest = tcache_param.digest;
        cache_param.force_populate = tcache_param.force_populate;
        cache_param.entry_max_bytes = tcache_param.entry_max_bytes;
        cache_param.entry_max_rows = tcache_param.entry_max_rows;
        for (auto& [slot, remapped_slot] : tcache_param.slot_remapping) {
            cache_param.slot_remapping[slot] = remapped_slot;
            cache_param.reverse_slot_remapping[remapped_slot] = slot;
        }
        cache_param.can_use_multiversion = tcache_param.can_use_multiversion;
        cache_param.keys_type = tcache_param.keys_type;
        if (tcache_param.__isset.cached_plan_node_ids) {
            cache_param.cached_plan_node_ids.insert(tcache_param.cached_plan_node_ids.begin(),
                                                    tcache_param.cached_plan_node_ids.end());
        }
        _fragment_ctx->set_enable_cache(true);
    }

    for (auto& i : scan_nodes) {
        auto* scan_node = down_cast<ScanNode*>(i);
        const std::vector<TScanRangeParams>& scan_ranges = request.scan_ranges_of_node(scan_node->id());
        const auto& scan_ranges_per_driver_seq = request.per_driver_seq_scan_ranges_of_node(scan_node->id());

        // num_lanes ranges in [1,16] in default 4.
        _fragment_ctx->cache_param().num_lanes = std::min(16, std::max(1, config::query_cache_num_lanes_per_driver));

        if (scan_ranges_per_driver_seq.empty()) {
            _fragment_ctx->set_enable_cache(false);
        }

        bool should_compute_cache_key_prefix = _fragment_ctx->enable_cache() &&
                                               _fragment_ctx->cache_param().cached_plan_node_ids.count(scan_node->id());
        if (should_compute_cache_key_prefix) {
            for (auto& [driver_seq, scan_ranges] : scan_ranges_per_driver_seq) {
                for (auto& scan_range : scan_ranges) {
                    if (!scan_range.scan_range.__isset.internal_scan_range) {
                        continue;
                    }
                    const auto& tcache_param = fragment.cache_param;
                    auto& internal_scan_range = scan_range.scan_range.internal_scan_range;
                    auto tablet_id = internal_scan_range.tablet_id;
                    auto partition_id = internal_scan_range.partition_id;
                    if (!tcache_param.region_map.count(partition_id)) {
                        continue;
                    }
                    const auto& region = tcache_param.region_map.at(partition_id);
                    std::string cache_prefix_key;
                    cache_prefix_key.reserve(sizeof(partition_id) + region.size() + sizeof(tablet_id));
                    cache_prefix_key.insert(cache_prefix_key.end(), (uint8_t*)&partition_id,
                                            ((uint8_t*)&partition_id) + sizeof(partition_id));
                    cache_prefix_key.insert(cache_prefix_key.end(), region.begin(), region.end());
                    cache_prefix_key.insert(cache_prefix_key.end(), (uint8_t*)&tablet_id,
                                            ((uint8_t*)&tablet_id) + sizeof(tablet_id));
                    _fragment_ctx->cache_param().cache_key_prefixes[tablet_id] = std::move(cache_prefix_key);
                }
            }
        }

        // TODO (by satanson): shared_scan mechanism conflicts with per-tablet computation that is required for query
        //  cache, so it is turned off at present, it would be solved in the future.
        if (_fragment_ctx->enable_cache()) {
            enable_shared_scan = false;
        }

        ASSIGN_OR_RETURN(auto morsel_queue_factory,
                         scan_node->convert_scan_range_to_morsel_queue_factory(
                                 scan_ranges, scan_ranges_per_driver_seq, scan_node->id(), dop,
                                 enable_tablet_internal_parallel, tablet_internal_parallel_mode));
        scan_node->enable_shared_scan(enable_shared_scan && morsel_queue_factory->is_shared());
        morsel_queue_factories.emplace(scan_node->id(), std::move(morsel_queue_factory));
    }

    int64_t logical_scan_limit = 0;
    int64_t physical_scan_limit = 0;
    for (auto& i : scan_nodes) {
        auto* scan_node = down_cast<ScanNode*>(i);
        if (scan_node->limit() > 0) {
            // The upper bound of records we actually will scan is `limit * dop * io_parallelism`.
            // For SQL like: select * from xxx limit 5, the underlying scan_limit should be 5 * parallelism
            // Otherwise this SQL would exceed the bigquery_rows_limit due to underlying IO parallelization.
            // Some chunk sources scan `chunk_size` rows at a time, so normalize `limit` to be rounded up to `chunk_size`.
            logical_scan_limit += scan_node->limit();
            int64_t normalized_limit = (scan_node->limit() + chunk_size - 1) / chunk_size * chunk_size;
            physical_scan_limit += normalized_limit * dop * scan_node->io_tasks_per_scan_operator();
        } else {
            // Not sure how many rows will be scan.
            logical_scan_limit = -1;
            break;
        }
    }

    if (_wg && _wg->big_query_scan_rows_limit() > 0) {
        if (logical_scan_limit >= 0 && logical_scan_limit <= _wg->big_query_scan_rows_limit()) {
            _query_ctx->set_scan_limit(std::max(_wg->big_query_scan_rows_limit(), physical_scan_limit));
        } else {
            _query_ctx->set_scan_limit(_wg->big_query_scan_rows_limit());
        }
    }

    return Status::OK();
}

Status FragmentExecutor::_prepare_stream_load_pipe(ExecEnv* exec_env, const UnifiedExecPlanFragmentParams& request) {
    const TExecPlanFragmentParams& unique_request = request.unique();
    if (!unique_request.params.__isset.node_to_per_driver_seq_scan_ranges) {
        return Status::OK();
    }
    const auto& scan_range_map = unique_request.params.node_to_per_driver_seq_scan_ranges;
    if (scan_range_map.size() == 0) {
        return Status::OK();
    }
    auto iter = scan_range_map.begin();
    if (iter->second.size() == 0) {
        return Status::OK();
    }
    auto iter2 = iter->second.begin();
    if (iter2->second.size() == 0) {
        return Status::OK();
    }
    if (!iter2->second[0].scan_range.__isset.broker_scan_range) {
        return Status::OK();
    }
    if (!iter2->second[0].scan_range.broker_scan_range.__isset.channel_id) {
        return Status::OK();
    }
    std::vector<StreamLoadContext*> stream_load_contexts;
    for (; iter != scan_range_map.end(); iter++) {
        for (; iter2 != iter->second.end(); iter2++) {
            for (const auto& scan_range : iter2->second) {
                const TBrokerScanRange& broker_scan_range = scan_range.scan_range.broker_scan_range;
                int channel_id = broker_scan_range.channel_id;
                const string& label = broker_scan_range.params.label;
                const string& db_name = broker_scan_range.params.db_name;
                const string& table_name = broker_scan_range.params.table_name;
                TFileFormatType::type format = broker_scan_range.ranges[0].format_type;
                TUniqueId load_id = broker_scan_range.ranges[0].load_id;
                long txn_id = broker_scan_range.params.txn_id;
                StreamLoadContext* ctx = nullptr;
                RETURN_IF_ERROR(exec_env->stream_context_mgr()->create_channel_context(
                        exec_env, label, channel_id, db_name, table_name, format, ctx, load_id, txn_id));
                DeferOp op([&] {
                    if (ctx->unref()) {
                        delete ctx;
                    }
                });
                RETURN_IF_ERROR(exec_env->stream_context_mgr()->put_channel_context(label, channel_id, ctx));
                stream_load_contexts.push_back(ctx);
            }
        }
    }
    _fragment_ctx->set_stream_load_contexts(stream_load_contexts);
    return Status::OK();
}

void create_adaptive_group_initialize_events(RuntimeState* state, PipelineGroupMap&& unready_pipeline_groups) {
    if (unready_pipeline_groups.empty()) {
        return;
    }

    auto* driver_executor = state->exec_env()->wg_driver_executor();
    for (auto& [leader_source_op, pipelines] : unready_pipeline_groups) {
        EventPtr group_initialize_event =
                Event::create_collect_stats_source_initialize_event(driver_executor, std::move(pipelines));

        if (auto blocking_event = leader_source_op->adaptive_blocking_event(); blocking_event != nullptr) {
            group_initialize_event->add_dependency(blocking_event.get());
        }
        for (const auto* dependency_pipeline : leader_source_op->group_dependent_pipelines()) {
            group_initialize_event->add_dependency(dependency_pipeline->pipeline_event());
        }

        leader_source_op->set_group_initialize_event(std::move(group_initialize_event));
    }
}

Status FragmentExecutor::_prepare_pipeline_driver(ExecEnv* exec_env, const UnifiedExecPlanFragmentParams& request) {
    const auto degree_of_parallelism = _calc_dop(exec_env, request);
    const auto& fragment = request.common().fragment;
    const auto& params = request.common().params;
    auto is_stream_pipeline = request.is_stream_pipeline();
    ExecNode* plan = _fragment_ctx->plan();

    Drivers drivers;
    MorselQueueFactoryMap& morsel_queue_factories = _fragment_ctx->morsel_queue_factories();
    auto* runtime_state = _fragment_ctx->runtime_state();
    const auto& pipelines = _fragment_ctx->pipelines();
    size_t sink_dop = _calc_sink_dop(ExecEnv::GetInstance(), request);

    // Build pipelines
    PipelineBuilderContext context(_fragment_ctx.get(), degree_of_parallelism, sink_dop, is_stream_pipeline);
    PipelineBuilder builder(context);
    auto exec_ops = builder.decompose_exec_node_to_pipeline(*_fragment_ctx, plan);

    // Set up sink if required
    std::unique_ptr<DataSink> datasink;
    if (request.isset_output_sink()) {
        const auto& tsink = request.output_sink();
        if (tsink.type == TDataSinkType::RESULT_SINK || tsink.type == TDataSinkType::OLAP_TABLE_SINK ||
            tsink.type == TDataSinkType::MEMORY_SCRATCH_SINK || tsink.type == TDataSinkType::ICEBERG_TABLE_SINK ||
            tsink.type == TDataSinkType::HIVE_TABLE_SINK || tsink.type == TDataSinkType::EXPORT_SINK ||
            tsink.type == TDataSinkType::BLACKHOLE_TABLE_SINK || tsink.type == TDataSinkType::DICTIONARY_CACHE_SINK) {
            _query_ctx->set_final_sink();
        }
        RETURN_IF_ERROR(DataSink::create_data_sink(runtime_state, tsink, fragment.output_exprs, params,
                                                   request.sender_id(), plan->row_desc(), &datasink));
        RETURN_IF_ERROR(datasink->decompose_data_sink_to_pipeline(&context, runtime_state, std::move(exec_ops), request,
                                                                  tsink, fragment.output_exprs));
    }
    _fragment_ctx->set_data_sink(std::move(datasink));

    _fragment_ctx->set_pipelines(builder.build());

    RETURN_IF_ERROR(_fragment_ctx->prepare_all_pipelines());

    // Set morsel_queue_factory to pipeline.
    for (const auto& pipeline : pipelines) {
        if (pipeline->source_operator_factory()->with_morsels()) {
            auto source_id = pipeline->get_op_factories()[0]->plan_node_id();
            DCHECK(morsel_queue_factories.count(source_id));
            auto& morsel_queue_factory = morsel_queue_factories[source_id];

            pipeline->source_operator_factory()->set_morsel_queue_factory(morsel_queue_factory.get());
        }
    }

    PipelineGroupMap unready_pipeline_groups;
    for (const auto& pipeline : pipelines) {
        auto* source_op = pipeline->source_operator_factory();
        if (!source_op->is_adaptive_group_initial_active()) {
            auto* group_leader_source_op = source_op->group_leader();
            unready_pipeline_groups[group_leader_source_op].emplace_back(pipeline.get());
            continue;
        }

        pipeline->instantiate_drivers(runtime_state);
    }

    if (!unready_pipeline_groups.empty()) {
        create_adaptive_group_initialize_events(runtime_state, std::move(unready_pipeline_groups));
    }

    // Acquire driver token to avoid overload
    ASSIGN_OR_RETURN(auto driver_token, exec_env->driver_limiter()->try_acquire(_fragment_ctx->total_dop()));
    _fragment_ctx->set_driver_token(std::move(driver_token));

    return Status::OK();
}

Status FragmentExecutor::_prepare_global_dict(const UnifiedExecPlanFragmentParams& request) {
    const auto& fragment = request.common().fragment;
    // Set up global dict
    auto* runtime_state = _fragment_ctx->runtime_state();
    if (fragment.__isset.query_global_dicts) {
        RETURN_IF_ERROR(runtime_state->init_query_global_dict(fragment.query_global_dicts));
    }

    if (fragment.__isset.query_global_dicts && fragment.__isset.query_global_dict_exprs) {
        RETURN_IF_ERROR(runtime_state->init_query_global_dict_exprs(fragment.query_global_dict_exprs));
    }

    if (fragment.__isset.load_global_dicts) {
        RETURN_IF_ERROR(runtime_state->init_load_global_dict(fragment.load_global_dicts));
    }
    return Status::OK();
}

Status FragmentExecutor::prepare(ExecEnv* exec_env, const TExecPlanFragmentParams& common_request,
                                 const TExecPlanFragmentParams& unique_request) {
    DCHECK(common_request.__isset.desc_tbl);
    DCHECK(common_request.__isset.fragment);

    UnifiedExecPlanFragmentParams request(common_request, unique_request);

    bool prepare_success = false;
    struct {
        int64_t prepare_time = 0;
        int64_t prepare_query_ctx_time = 0;
        int64_t prepare_fragment_ctx_time = 0;
        int64_t prepare_runtime_state_time = 0;
        int64_t prepare_pipeline_driver_time = 0;

        int64_t process_mem_bytes = GlobalEnv::GetInstance()->process_mem_tracker()->consumption();
        size_t num_process_drivers = ExecEnv::GetInstance()->driver_limiter()->num_total_drivers();
    } profiler;

    DeferOp defer([this, &request, &prepare_success, &profiler]() {
        if (prepare_success) {
            auto fragment_ctx = _query_ctx->fragment_mgr()->get(request.fragment_instance_id());
            auto* profile = fragment_ctx->runtime_state()->runtime_profile();

            auto* prepare_timer = ADD_TIMER(profile, "FragmentInstancePrepareTime");
            COUNTER_SET(prepare_timer, profiler.prepare_time);

            auto* prepare_query_ctx_timer =
                    ADD_CHILD_TIMER_THESHOLD(profile, "prepare-query-ctx", "FragmentInstancePrepareTime", 10_ms);
            COUNTER_SET(prepare_query_ctx_timer, profiler.prepare_query_ctx_time);

            auto* prepare_fragment_ctx_timer =
                    ADD_CHILD_TIMER_THESHOLD(profile, "prepare-fragment-ctx", "FragmentInstancePrepareTime", 10_ms);
            COUNTER_SET(prepare_fragment_ctx_timer, profiler.prepare_fragment_ctx_time);

            auto* prepare_runtime_state_timer =
                    ADD_CHILD_TIMER_THESHOLD(profile, "prepare-runtime-state", "FragmentInstancePrepareTime", 10_ms);
            COUNTER_SET(prepare_runtime_state_timer, profiler.prepare_runtime_state_time);

            auto* prepare_pipeline_driver_timer = ADD_CHILD_TIMER_THESHOLD(profile, "prepare-pipeline-driver-factory",
                                                                           "FragmentInstancePrepareTime", 10_ms);
            COUNTER_SET(prepare_pipeline_driver_timer, profiler.prepare_pipeline_driver_time);

            auto* process_mem_counter = ADD_COUNTER(profile, "InitialProcessMem", TUnit::BYTES);
            COUNTER_SET(process_mem_counter, profiler.process_mem_bytes);
            auto* num_process_drivers_counter = ADD_COUNTER(profile, "InitialProcessDriverCount", TUnit::UNIT);
            COUNTER_SET(num_process_drivers_counter, static_cast<int64_t>(profiler.num_process_drivers));

            VLOG_QUERY << "Prepare fragment succeed: query_id=" << print_id(request.common().params.query_id)
                       << " fragment_instance_id=" << print_id(request.fragment_instance_id())
                       << " is_stream_pipeline=" << request.is_stream_pipeline()
                       << " backend_num=" << request.backend_num()
                       << " fragment plan=" << fragment_ctx->plan()->debug_string();
        } else {
            _fail_cleanup(prepare_success);
            LOG(WARNING) << "Prepare fragment failed: " << print_id(request.common().params.query_id)
                         << " fragment_instance_id=" << print_id(request.fragment_instance_id())
                         << " is_stream_pipeline=" << request.is_stream_pipeline()
                         << " backend_num=" << request.backend_num() << " fragment= " << request.common().fragment;
        }
    });

    SCOPED_RAW_TIMER(&profiler.prepare_time);
    RETURN_IF_ERROR(
            GlobalEnv::GetInstance()->query_pool_mem_tracker()->check_mem_limit("Start execute plan fragment."));
    {
        SCOPED_RAW_TIMER(&profiler.prepare_query_ctx_time);
        RETURN_IF_ERROR(_prepare_query_ctx(exec_env, request));
    }
    {
        SCOPED_RAW_TIMER(&profiler.prepare_fragment_ctx_time);
        RETURN_IF_ERROR(_prepare_fragment_ctx(request));
    }
    {
        SCOPED_RAW_TIMER(&profiler.prepare_runtime_state_time);
        RETURN_IF_ERROR(_prepare_workgroup(request));
        RETURN_IF_ERROR(_prepare_runtime_state(exec_env, request));

        auto mem_tracker = _fragment_ctx->runtime_state()->instance_mem_tracker();
        SCOPED_THREAD_LOCAL_MEM_TRACKER_SETTER(mem_tracker);

        RETURN_IF_ERROR(_prepare_global_dict(request));
        RETURN_IF_ERROR(_prepare_exec_plan(exec_env, request));
    }
    {
        SCOPED_RAW_TIMER(&profiler.prepare_pipeline_driver_time);

        auto mem_tracker = _fragment_ctx->runtime_state()->instance_mem_tracker();
        SCOPED_THREAD_LOCAL_MEM_TRACKER_SETTER(mem_tracker);

        RETURN_IF_ERROR(_prepare_pipeline_driver(exec_env, request));
        RETURN_IF_ERROR(_prepare_stream_load_pipe(exec_env, request));
    }

    RETURN_IF_ERROR(_query_ctx->fragment_mgr()->register_ctx(request.fragment_instance_id(), _fragment_ctx));
    _query_ctx->mark_prepared();
    prepare_success = true;

    return Status::OK();
}

Status FragmentExecutor::execute(ExecEnv* exec_env) {
    bool prepare_success = false;
    DeferOp defer([this, &prepare_success]() {
        if (!prepare_success) {
            _fail_cleanup(true);
        }
    });

    auto* profile = _fragment_ctx->runtime_state()->runtime_profile();
    auto* prepare_instance_timer = ADD_TIMER(profile, "FragmentInstancePrepareTime");
    auto* prepare_driver_timer =
            ADD_CHILD_TIMER_THESHOLD(profile, "prepare-pipeline-driver", "FragmentInstancePrepareTime", 10_ms);

    auto iterate_active_drivers = [fragment_ctx = _fragment_ctx.get()](auto call) {
        using Func = decltype(call);
        static_assert(DriverPtrCallable<Func>, "Function must be callable with DriverPtr and return void or Status.");
        using ReturnType = std::invoke_result_t<Func, const DriverPtr&>;

        for (const auto& pipeline : fragment_ctx->pipelines()) {
            auto* source_op = pipeline->source_operator_factory();
            if (!source_op->is_adaptive_group_initial_active()) {
                continue;
            }
            for (const auto& driver : pipeline->drivers()) {
                if constexpr (std::is_same_v<ReturnType, Status>) {
                    RETURN_IF_ERROR(call(driver));
                } else {
                    call(driver);
                }
            }
        }
        if constexpr (std::is_same_v<ReturnType, Status>) {
            return Status::OK();
        }
    };

    {
        SCOPED_TIMER(prepare_instance_timer);
        SCOPED_TIMER(prepare_driver_timer);
        RETURN_IF_ERROR(iterate_active_drivers(
                [state = _fragment_ctx->runtime_state()](const DriverPtr& driver) { return driver->prepare(state); }));
    }
    prepare_success = true;

    DCHECK(_fragment_ctx->enable_resource_group());
    auto* executor = exec_env->wg_driver_executor();
    iterate_active_drivers([executor](const DriverPtr& driver) { executor->submit(driver.get()); });

    return Status::OK();
}

void FragmentExecutor::_fail_cleanup(bool fragment_has_registed) {
    if (_query_ctx) {
        if (_fragment_ctx) {
            if (fragment_has_registed) {
                _query_ctx->fragment_mgr()->unregister(_fragment_ctx->fragment_instance_id());
            }
            _fragment_ctx->destroy_pass_through_chunk_buffer();
            _fragment_ctx.reset();
        }
        _query_ctx->count_down_fragments();
    }
}
} // namespace starrocks::pipeline<|MERGE_RESOLUTION|>--- conflicted
+++ resolved
@@ -284,14 +284,10 @@
                 DescriptorTbl::create(runtime_state, obj_pool, t_desc_tbl, &desc_tbl, runtime_state->chunk_size()));
     }
     runtime_state->set_desc_tbl(desc_tbl);
-<<<<<<< HEAD
-    RETURN_IF_ERROR(_query_ctx->init_spill_manager(query_options));
-    _fragment_ctx->init_jit_profile();
-=======
     if (query_options.__isset.enable_spill && query_options.enable_spill) {
         RETURN_IF_ERROR(_query_ctx->init_spill_manager(query_options));
     }
->>>>>>> 89f88565
+    _fragment_ctx->init_jit_profile();
     return Status::OK();
 }
 
