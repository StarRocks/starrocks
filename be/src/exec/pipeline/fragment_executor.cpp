// Copyright 2021-present StarRocks, Inc. All rights reserved.
//
// Licensed under the Apache License, Version 2.0 (the "License");
// you may not use this file except in compliance with the License.
// You may obtain a copy of the License at
//
//     https://www.apache.org/licenses/LICENSE-2.0
//
// Unless required by applicable law or agreed to in writing, software
// distributed under the License is distributed on an "AS IS" BASIS,
// WITHOUT WARRANTIES OR CONDITIONS OF ANY KIND, either express or implied.
// See the License for the specific language governing permissions and
// limitations under the License.

#include "exec/pipeline/fragment_executor.h"

#include <unordered_map>

#include "common/config.h"
#include "exec/cross_join_node.h"
#include "exec/exchange_node.h"
#include "exec/olap_scan_node.h"
#include "exec/pipeline/adaptive/lazy_instantiate_drivers_operator.h"
#include "exec/pipeline/exchange/exchange_sink_operator.h"
#include "exec/pipeline/exchange/multi_cast_local_exchange.h"
#include "exec/pipeline/exchange/sink_buffer.h"
#include "exec/pipeline/fragment_context.h"
#include "exec/pipeline/noop_sink_operator.h"
#include "exec/pipeline/olap_table_sink_operator.h"
#include "exec/pipeline/pipeline_builder.h"
#include "exec/pipeline/pipeline_driver_executor.h"
#include "exec/pipeline/result_sink_operator.h"
#include "exec/pipeline/scan/connector_scan_operator.h"
#include "exec/pipeline/scan/morsel.h"
#include "exec/pipeline/sink/blackhole_table_sink_operator.h"
#include "exec/pipeline/sink/export_sink_operator.h"
#include "exec/pipeline/sink/file_sink_operator.h"
#include "exec/pipeline/sink/hive_table_sink_operator.h"
#include "exec/pipeline/sink/iceberg_table_sink_operator.h"
#include "exec/pipeline/sink/memory_scratch_sink_operator.h"
#include "exec/pipeline/sink/mysql_table_sink_operator.h"
#include "exec/pipeline/sink/table_function_table_sink_operator.h"
#include "exec/pipeline/stream_pipeline_driver.h"
#include "exec/scan_node.h"
#include "exec/tablet_sink.h"
#include "exec/workgroup/work_group.h"
#include "gutil/casts.h"
#include "gutil/map_util.h"
#include "runtime/blackhole_table_sink.h"
#include "runtime/data_stream_mgr.h"
#include "runtime/data_stream_sender.h"
#include "runtime/descriptors.h"
#include "runtime/exec_env.h"
#include "runtime/export_sink.h"
#include "runtime/hive_table_sink.h"
#include "runtime/iceberg_table_sink.h"
#include "runtime/memory_scratch_sink.h"
#include "runtime/multi_cast_data_stream_sink.h"
#include "runtime/mysql_table_sink.h"
#include "runtime/result_sink.h"
#include "runtime/stream_load/stream_load_context.h"
#include "runtime/stream_load/transaction_mgr.h"
#include "runtime/table_function_table_sink.h"
#include "util/debug/query_trace.h"
#include "util/runtime_profile.h"
#include "util/time.h"
#include "util/uid_util.h"

namespace starrocks::pipeline {

using WorkGroupManager = workgroup::WorkGroupManager;
using WorkGroup = workgroup::WorkGroup;
using WorkGroupPtr = workgroup::WorkGroupPtr;
using PipelineGroupMap = std::unordered_map<SourceOperatorFactory*, Pipelines>;

/// UnifiedExecPlanFragmentParams.
const std::vector<TScanRangeParams> UnifiedExecPlanFragmentParams::_no_scan_ranges;
const PerDriverScanRangesMap UnifiedExecPlanFragmentParams::_no_scan_ranges_per_driver_seq;

const std::vector<TScanRangeParams>& UnifiedExecPlanFragmentParams::scan_ranges_of_node(TPlanNodeId node_id) const {
    return FindWithDefault(_unique_request.params.per_node_scan_ranges, node_id, _no_scan_ranges);
}

const PerDriverScanRangesMap& UnifiedExecPlanFragmentParams::per_driver_seq_scan_ranges_of_node(
        TPlanNodeId node_id) const {
    if (!_unique_request.params.__isset.node_to_per_driver_seq_scan_ranges) {
        return _no_scan_ranges_per_driver_seq;
    }

    return FindWithDefault(_unique_request.params.node_to_per_driver_seq_scan_ranges, node_id,
                           _no_scan_ranges_per_driver_seq);
}

const TDataSink& UnifiedExecPlanFragmentParams::output_sink() const {
    if (_unique_request.fragment.__isset.output_sink) {
        return _unique_request.fragment.output_sink;
    }
    return _common_request.fragment.output_sink;
}

/// FragmentExecutor.
FragmentExecutor::FragmentExecutor() {
    _fragment_start_time = MonotonicNanos();
}

Status FragmentExecutor::_prepare_query_ctx(ExecEnv* exec_env, const UnifiedExecPlanFragmentParams& request) {
    // prevent an identical fragment instance from multiple execution caused by FE's
    // duplicate invocations of rpc exec_plan_fragment.
    const auto& params = request.common().params;
    const auto& query_id = params.query_id;
    const auto& fragment_instance_id = request.fragment_instance_id();
    const auto& query_options = request.common().query_options;

    auto&& existing_query_ctx = exec_env->query_context_mgr()->get(query_id);
    if (existing_query_ctx) {
        auto&& existingfragment_ctx = existing_query_ctx->fragment_mgr()->get(fragment_instance_id);
        if (existingfragment_ctx) {
            return Status::DuplicateRpcInvocation("Duplicate invocations of exec_plan_fragment");
        }
    }

    _query_ctx = exec_env->query_context_mgr()->get_or_register(query_id);
    _query_ctx->set_exec_env(exec_env);
    if (params.__isset.instances_number) {
        _query_ctx->set_total_fragments(params.instances_number);
    }

    _query_ctx->set_delivery_expire_seconds(_calc_delivery_expired_seconds(request));
    _query_ctx->set_query_expire_seconds(_calc_query_expired_seconds(request));
    // initialize query's deadline
    _query_ctx->extend_delivery_lifetime();
    _query_ctx->extend_query_lifetime();

    if (query_options.__isset.enable_pipeline_level_shuffle) {
        _query_ctx->set_enable_pipeline_level_shuffle(query_options.enable_pipeline_level_shuffle);
    }
    if (query_options.__isset.enable_profile && query_options.enable_profile) {
        _query_ctx->set_enable_profile();
    }
    if (query_options.__isset.big_query_profile_second_threshold) {
        _query_ctx->set_big_query_profile_threshold(query_options.big_query_profile_second_threshold);
    }
    if (query_options.__isset.pipeline_profile_level) {
        _query_ctx->set_profile_level(query_options.pipeline_profile_level);
    }
    if (query_options.__isset.runtime_profile_report_interval) {
        _query_ctx->set_runtime_profile_report_interval(std::max(1L, query_options.runtime_profile_report_interval));
    }

    bool enable_query_trace = false;
    if (query_options.__isset.enable_query_debug_trace && query_options.enable_query_debug_trace) {
        enable_query_trace = true;
    }
    _query_ctx->set_query_trace(std::make_shared<starrocks::debug::QueryTrace>(query_id, enable_query_trace));

    return Status::OK();
}

Status FragmentExecutor::_prepare_fragment_ctx(const UnifiedExecPlanFragmentParams& request) {
    const auto& coord = request.common().coord;
    const auto& query_id = request.common().params.query_id;
    const auto& fragment_instance_id = request.fragment_instance_id();
    const auto& is_stream_pipeline = request.is_stream_pipeline();

    _fragment_ctx = std::make_shared<FragmentContext>();

    _fragment_ctx->set_query_id(query_id);
    _fragment_ctx->set_fragment_instance_id(fragment_instance_id);
    _fragment_ctx->set_fe_addr(coord);
    _fragment_ctx->set_is_stream_pipeline(is_stream_pipeline);
    if (request.common().__isset.adaptive_dop_param) {
        _fragment_ctx->set_enable_adaptive_dop(true);
        const auto& tadaptive_dop_param = request.common().adaptive_dop_param;
        auto& adaptive_dop_param = _fragment_ctx->adaptive_dop_param();
        adaptive_dop_param.max_block_rows_per_driver_seq = tadaptive_dop_param.max_block_rows_per_driver_seq;
        adaptive_dop_param.max_output_amplification_factor = tadaptive_dop_param.max_output_amplification_factor;
    }

    LOG(INFO) << "Prepare(): query_id=" << print_id(query_id)
              << " fragment_instance_id=" << print_id(fragment_instance_id)
              << " is_stream_pipeline=" << is_stream_pipeline << " backend_num=" << request.backend_num();

    return Status::OK();
}

Status FragmentExecutor::_prepare_workgroup(const UnifiedExecPlanFragmentParams& request) {
    WorkGroupPtr wg;
    if (!request.common().__isset.workgroup || request.common().workgroup.id == WorkGroup::DEFAULT_WG_ID) {
        wg = WorkGroupManager::instance()->get_default_workgroup();
    } else if (request.common().workgroup.id == WorkGroup::DEFAULT_MV_WG_ID) {
        wg = WorkGroupManager::instance()->get_default_mv_workgroup();
    } else {
        wg = std::make_shared<WorkGroup>(request.common().workgroup);
        wg = WorkGroupManager::instance()->add_workgroup(wg);
    }
    DCHECK(wg != nullptr);

    const auto& query_options = request.common().query_options;
    bool enable_group_level_query_queue = false;
    if (query_options.__isset.query_queue_options) {
        const auto& queue_options = query_options.query_queue_options;
        enable_group_level_query_queue =
                queue_options.__isset.enable_group_level_query_queue && queue_options.enable_group_level_query_queue;
    }
    RETURN_IF_ERROR(_query_ctx->init_query_once(wg.get(), enable_group_level_query_queue));

    _fragment_ctx->set_workgroup(wg);
    _wg = wg;

    return Status::OK();
}

Status FragmentExecutor::_prepare_runtime_state(ExecEnv* exec_env, const UnifiedExecPlanFragmentParams& request) {
    const auto& params = request.common().params;
    const auto& query_id = params.query_id;
    const auto& fragment_instance_id = request.fragment_instance_id();
    const auto& query_globals = request.common().query_globals;
    const auto& query_options = request.common().query_options;
    const auto& t_desc_tbl = request.common().desc_tbl;
    auto& wg = _wg;

    _fragment_ctx->set_runtime_state(
            std::make_unique<RuntimeState>(query_id, fragment_instance_id, query_options, query_globals, exec_env));
    auto* runtime_state = _fragment_ctx->runtime_state();
    runtime_state->set_enable_pipeline_engine(true);
    runtime_state->set_fragment_ctx(_fragment_ctx.get());
    runtime_state->set_query_ctx(_query_ctx);

    // Only consider the `query_mem_limit` variable
    // If query_mem_limit is <= 0, it would set to -1, which means no limit
    auto* parent_mem_tracker = wg->mem_tracker();
    int64_t option_query_mem_limit = query_options.__isset.query_mem_limit ? query_options.query_mem_limit : -1;
    if (option_query_mem_limit <= 0) option_query_mem_limit = -1;
    int64_t big_query_mem_limit = wg->use_big_query_mem_limit() ? wg->big_query_mem_limit() : -1;
<<<<<<< HEAD
    _query_ctx->init_mem_tracker(option_query_mem_limit, parent_mem_tracker, big_query_mem_limit, wg.get());
=======
    int64_t spill_mem_limit_bytes = -1;
    if (query_options.__isset.enable_spill && query_options.enable_spill == true) {
        spill_mem_limit_bytes = query_mem_limit * query_options.spill_mem_limit_threshold;
    }
    _query_ctx->init_mem_tracker(query_mem_limit, parent_mem_tracker, big_query_mem_limit, spill_mem_limit_bytes,
                                 wg.get());
>>>>>>> 3acc890b

    auto query_mem_tracker = _query_ctx->mem_tracker();
    SCOPED_THREAD_LOCAL_MEM_TRACKER_SETTER(query_mem_tracker.get());

    int func_version = request.common().__isset.func_version
                               ? request.common().func_version
                               : TFunctionVersion::type::RUNTIME_FILTER_SERIALIZE_VERSION_2;
    runtime_state->set_func_version(func_version);
    runtime_state->init_mem_trackers(query_mem_tracker);
    runtime_state->set_be_number(request.backend_num());

    // RuntimeFilterWorker::open_query is idempotent
    const TRuntimeFilterParams* runtime_filter_params = nullptr;
    if (request.unique().params.__isset.runtime_filter_params &&
        !request.unique().params.runtime_filter_params.id_to_prober_params.empty()) {
        runtime_filter_params = &request.unique().params.runtime_filter_params;
    } else if (request.common().params.__isset.runtime_filter_params &&
               !request.common().params.runtime_filter_params.id_to_prober_params.empty()) {
        runtime_filter_params = &request.common().params.runtime_filter_params;
    }
    if (runtime_filter_params != nullptr) {
        _query_ctx->set_is_runtime_filter_coordinator(true);
        exec_env->runtime_filter_worker()->open_query(query_id, query_options, *runtime_filter_params, true);
    }
    _fragment_ctx->prepare_pass_through_chunk_buffer();

    auto* obj_pool = runtime_state->obj_pool();
    // Set up desc tbl
    DescriptorTbl* desc_tbl = nullptr;
    if (t_desc_tbl.__isset.is_cached) {
        if (t_desc_tbl.is_cached) {
            desc_tbl = _query_ctx->desc_tbl();
            if (desc_tbl == nullptr) {
                return Status::Cancelled("Query terminates prematurely");
            }
        } else {
            RETURN_IF_ERROR(DescriptorTbl::create(runtime_state, _query_ctx->object_pool(), t_desc_tbl, &desc_tbl,
                                                  runtime_state->chunk_size()));
            _query_ctx->set_desc_tbl(desc_tbl);
        }
    } else {
        RETURN_IF_ERROR(
                DescriptorTbl::create(runtime_state, obj_pool, t_desc_tbl, &desc_tbl, runtime_state->chunk_size()));
    }
    runtime_state->set_desc_tbl(desc_tbl);

    return Status::OK();
}

int32_t FragmentExecutor::_calc_dop(ExecEnv* exec_env, const UnifiedExecPlanFragmentParams& request) const {
    int32_t degree_of_parallelism = request.pipeline_dop();
    return exec_env->calc_pipeline_dop(degree_of_parallelism);
}

int FragmentExecutor::_calc_delivery_expired_seconds(const UnifiedExecPlanFragmentParams& request) const {
    const auto& query_options = request.common().query_options;

    int expired_seconds = QueryContext::DEFAULT_EXPIRE_SECONDS;
    if (query_options.__isset.query_delivery_timeout) {
        if (query_options.__isset.query_timeout) {
            expired_seconds = std::min(query_options.query_timeout, query_options.query_delivery_timeout);
        } else {
            expired_seconds = query_options.query_delivery_timeout;
        }
    } else if (query_options.__isset.query_timeout) {
        expired_seconds = query_options.query_timeout;
    }

    return std::max<int>(1, expired_seconds);
}

int FragmentExecutor::_calc_query_expired_seconds(const UnifiedExecPlanFragmentParams& request) const {
    const auto& query_options = request.common().query_options;

    if (query_options.__isset.query_timeout) {
        return std::max<int>(1, query_options.query_timeout);
    }

    return QueryContext::DEFAULT_EXPIRE_SECONDS;
}

Status FragmentExecutor::_prepare_exec_plan(ExecEnv* exec_env, const UnifiedExecPlanFragmentParams& request) {
    auto* runtime_state = _fragment_ctx->runtime_state();
    auto* obj_pool = runtime_state->obj_pool();
    const DescriptorTbl& desc_tbl = runtime_state->desc_tbl();
    const auto& params = request.common().params;
    const auto& fragment = request.common().fragment;
    const auto dop = _calc_dop(exec_env, request);
    const auto& query_options = request.common().query_options;
    const int chunk_size = runtime_state->chunk_size();

    bool enable_shared_scan = request.common().__isset.enable_shared_scan && request.common().enable_shared_scan;
    bool enable_tablet_internal_parallel =
            query_options.__isset.enable_tablet_internal_parallel && query_options.enable_tablet_internal_parallel;
    TTabletInternalParallelMode::type tablet_internal_parallel_mode =
            query_options.__isset.tablet_internal_parallel_mode ? query_options.tablet_internal_parallel_mode
                                                                : TTabletInternalParallelMode::type::AUTO;

    // Set up plan
    _fragment_ctx->move_tplan(*const_cast<TPlan*>(&fragment.plan));
    RETURN_IF_ERROR(
            ExecNode::create_tree(runtime_state, obj_pool, _fragment_ctx->tplan(), desc_tbl, &_fragment_ctx->plan()));
    ExecNode* plan = _fragment_ctx->plan();
    plan->push_down_join_runtime_filter_recursively(runtime_state);
    std::vector<TupleSlotMapping> empty_mappings;
    plan->push_down_tuple_slot_mappings(runtime_state, empty_mappings);
    runtime_state->set_fragment_root_id(plan->id());

    // Set senders of exchange nodes before pipeline build
    std::vector<ExecNode*> exch_nodes;
    plan->collect_nodes(TPlanNodeType::EXCHANGE_NODE, &exch_nodes);
    for (auto* exch_node : exch_nodes) {
        int num_senders = FindWithDefault(params.per_exch_num_senders, exch_node->id(), 0);
        down_cast<ExchangeNode*>(exch_node)->set_num_senders(num_senders);
    }

    // set scan ranges
    std::vector<ExecNode*> scan_nodes;
    plan->collect_scan_nodes(&scan_nodes);

    MorselQueueFactoryMap& morsel_queue_factories = _fragment_ctx->morsel_queue_factories();

    // If spill is turned on, then query cache will be turned off automatically
    // TODO: Fix
    if (fragment.__isset.cache_param && !runtime_state->enable_spill()) {
        auto const& tcache_param = fragment.cache_param;
        auto& cache_param = _fragment_ctx->cache_param();
        cache_param.plan_node_id = tcache_param.id;
        cache_param.digest = tcache_param.digest;
        cache_param.force_populate = tcache_param.force_populate;
        cache_param.entry_max_bytes = tcache_param.entry_max_bytes;
        cache_param.entry_max_rows = tcache_param.entry_max_rows;
        for (auto& [slot, remapped_slot] : tcache_param.slot_remapping) {
            cache_param.slot_remapping[slot] = remapped_slot;
            cache_param.reverse_slot_remapping[remapped_slot] = slot;
        }
        cache_param.can_use_multiversion = tcache_param.can_use_multiversion;
        cache_param.keys_type = tcache_param.keys_type;
        if (tcache_param.__isset.cached_plan_node_ids) {
            cache_param.cached_plan_node_ids.insert(tcache_param.cached_plan_node_ids.begin(),
                                                    tcache_param.cached_plan_node_ids.end());
        }
        _fragment_ctx->set_enable_cache(true);
    }

    for (auto& i : scan_nodes) {
        auto* scan_node = down_cast<ScanNode*>(i);
        const std::vector<TScanRangeParams>& scan_ranges = request.scan_ranges_of_node(scan_node->id());
        const auto& scan_ranges_per_driver_seq = request.per_driver_seq_scan_ranges_of_node(scan_node->id());
        _fragment_ctx->cache_param().num_lanes = scan_node->io_tasks_per_scan_operator();

        if (scan_ranges_per_driver_seq.empty()) {
            _fragment_ctx->set_enable_cache(false);
        }

        bool should_compute_cache_key_prefix = _fragment_ctx->enable_cache() &&
                                               _fragment_ctx->cache_param().cached_plan_node_ids.count(scan_node->id());
        if (should_compute_cache_key_prefix) {
            for (auto& [driver_seq, scan_ranges] : scan_ranges_per_driver_seq) {
                for (auto& scan_range : scan_ranges) {
                    if (!scan_range.scan_range.__isset.internal_scan_range) {
                        continue;
                    }
                    const auto& tcache_param = fragment.cache_param;
                    auto& internal_scan_range = scan_range.scan_range.internal_scan_range;
                    auto tablet_id = internal_scan_range.tablet_id;
                    auto partition_id = internal_scan_range.partition_id;
                    if (!tcache_param.region_map.count(partition_id)) {
                        continue;
                    }
                    const auto& region = tcache_param.region_map.at(partition_id);
                    std::string cache_prefix_key;
                    cache_prefix_key.reserve(sizeof(partition_id) + region.size() + sizeof(tablet_id));
                    cache_prefix_key.insert(cache_prefix_key.end(), (uint8_t*)&partition_id,
                                            ((uint8_t*)&partition_id) + sizeof(partition_id));
                    cache_prefix_key.insert(cache_prefix_key.end(), region.begin(), region.end());
                    cache_prefix_key.insert(cache_prefix_key.end(), (uint8_t*)&tablet_id,
                                            ((uint8_t*)&tablet_id) + sizeof(tablet_id));
                    _fragment_ctx->cache_param().cache_key_prefixes[tablet_id] = std::move(cache_prefix_key);
                }
            }
        }

        // TODO (by satanson): shared_scan mechanism conflicts with per-tablet computation that is required for query
        //  cache, so it is turned off at present, it would be solved in the future.
        if (_fragment_ctx->enable_cache()) {
            enable_shared_scan = false;
        }

        ASSIGN_OR_RETURN(auto morsel_queue_factory,
                         scan_node->convert_scan_range_to_morsel_queue_factory(
                                 scan_ranges, scan_ranges_per_driver_seq, scan_node->id(), dop,
                                 enable_tablet_internal_parallel, tablet_internal_parallel_mode));
        scan_node->enable_shared_scan(enable_shared_scan && morsel_queue_factory->is_shared());
        morsel_queue_factories.emplace(scan_node->id(), std::move(morsel_queue_factory));
    }

    int64_t logical_scan_limit = 0;
    int64_t physical_scan_limit = 0;
    for (auto& i : scan_nodes) {
        auto* scan_node = down_cast<ScanNode*>(i);
        if (scan_node->limit() > 0) {
            // The upper bound of records we actually will scan is `limit * dop * io_parallelism`.
            // For SQL like: select * from xxx limit 5, the underlying scan_limit should be 5 * parallelism
            // Otherwise this SQL would exceed the bigquery_rows_limit due to underlying IO parallelization.
            // Some chunk sources scan `chunk_size` rows at a time, so normalize `limit` to be rounded up to `chunk_size`.
            logical_scan_limit += scan_node->limit();
            int64_t normalized_limit = (scan_node->limit() + chunk_size - 1) / chunk_size * chunk_size;
            physical_scan_limit += normalized_limit * dop * scan_node->io_tasks_per_scan_operator();
        } else {
            // Not sure how many rows will be scan.
            logical_scan_limit = -1;
            break;
        }
    }

    if (_wg && _wg->big_query_scan_rows_limit() > 0) {
        if (logical_scan_limit >= 0 && logical_scan_limit <= _wg->big_query_scan_rows_limit()) {
            _query_ctx->set_scan_limit(std::max(_wg->big_query_scan_rows_limit(), physical_scan_limit));
        } else {
            _query_ctx->set_scan_limit(_wg->big_query_scan_rows_limit());
        }
    }

    return Status::OK();
}

Status FragmentExecutor::_prepare_stream_load_pipe(ExecEnv* exec_env, const UnifiedExecPlanFragmentParams& request) {
    const TExecPlanFragmentParams& unique_request = request.unique();
    if (!unique_request.params.__isset.node_to_per_driver_seq_scan_ranges) {
        return Status::OK();
    }
    const auto& scan_range_map = unique_request.params.node_to_per_driver_seq_scan_ranges;
    if (scan_range_map.size() == 0) {
        return Status::OK();
    }
    auto iter = scan_range_map.begin();
    if (iter->second.size() == 0) {
        return Status::OK();
    }
    auto iter2 = iter->second.begin();
    if (iter2->second.size() == 0) {
        return Status::OK();
    }
    if (!iter2->second[0].scan_range.__isset.broker_scan_range) {
        return Status::OK();
    }
    if (!iter2->second[0].scan_range.broker_scan_range.__isset.channel_id) {
        return Status::OK();
    }
    std::vector<StreamLoadContext*> stream_load_contexts;
    for (; iter != scan_range_map.end(); iter++) {
        for (; iter2 != iter->second.end(); iter2++) {
            for (const auto& scan_range : iter2->second) {
                const TBrokerScanRange& broker_scan_range = scan_range.scan_range.broker_scan_range;
                int channel_id = broker_scan_range.channel_id;
                const string& label = broker_scan_range.params.label;
                const string& db_name = broker_scan_range.params.db_name;
                const string& table_name = broker_scan_range.params.table_name;
                TFileFormatType::type format = broker_scan_range.ranges[0].format_type;
                TUniqueId load_id = broker_scan_range.ranges[0].load_id;
                long txn_id = broker_scan_range.params.txn_id;
                StreamLoadContext* ctx = nullptr;
                RETURN_IF_ERROR(exec_env->stream_context_mgr()->create_channel_context(
                        exec_env, label, channel_id, db_name, table_name, format, ctx, load_id, txn_id));
                DeferOp op([&] {
                    if (ctx->unref()) {
                        delete ctx;
                    }
                });
                RETURN_IF_ERROR(exec_env->stream_context_mgr()->put_channel_context(label, channel_id, ctx));
                stream_load_contexts.push_back(ctx);
            }
        }
    }
    _fragment_ctx->set_stream_load_contexts(stream_load_contexts);
    return Status::OK();
}

Status create_lazy_instantiate_drivers_pipeline(RuntimeState* state, PipelineBuilderContext* ctx,
                                                QueryContext* query_ctx, FragmentContext* fragment_ctx,
                                                PipelineGroupMap&& unready_pipeline_groups, Drivers& drivers) {
    if (unready_pipeline_groups.empty()) {
        return Status::OK();
    }

    int32_t min_leader_plan_node_id = unready_pipeline_groups.begin()->first->plan_node_id();
    for (const auto& [leader_source_op, _] : unready_pipeline_groups) {
        min_leader_plan_node_id = std::min(min_leader_plan_node_id, leader_source_op->plan_node_id());
    }

    auto source_op = std::make_shared<LazyInstantiateDriversOperatorFactory>(
            ctx->next_operator_id(), min_leader_plan_node_id, std::move(unready_pipeline_groups));
    source_op->set_degree_of_parallelism(1);

    OpFactories ops;
    ops.emplace_back(std::move(source_op));
    ops.emplace_back(std::make_shared<NoopSinkOperatorFactory>(ctx->next_operator_id(), min_leader_plan_node_id));

    auto pipe = std::make_shared<Pipeline>(ctx->next_pipe_id(), ops);
    fragment_ctx->pipelines().emplace_back(pipe);

    RETURN_IF_ERROR(pipe->prepare(state));
    pipe->instantiate_drivers(state);

    return Status::OK();
}

Status FragmentExecutor::_prepare_pipeline_driver(ExecEnv* exec_env, const UnifiedExecPlanFragmentParams& request) {
    const auto degree_of_parallelism = _calc_dop(exec_env, request);
    const auto& fragment = request.common().fragment;
    const auto& params = request.common().params;
    auto is_stream_pipeline = request.is_stream_pipeline();
    ExecNode* plan = _fragment_ctx->plan();

    Drivers drivers;
    MorselQueueFactoryMap& morsel_queue_factories = _fragment_ctx->morsel_queue_factories();
    auto* runtime_state = _fragment_ctx->runtime_state();
    const auto& pipelines = _fragment_ctx->pipelines();

    // Build pipelines
    PipelineBuilderContext context(_fragment_ctx.get(), degree_of_parallelism, is_stream_pipeline);
    PipelineBuilder builder(context);
    _fragment_ctx->set_pipelines(builder.build(*_fragment_ctx, plan));

    // Set up sink if required
    std::unique_ptr<DataSink> datasink;
    if (request.isset_output_sink()) {
        const auto& tsink = request.output_sink();
        if (tsink.type == TDataSinkType::RESULT_SINK || tsink.type == TDataSinkType::OLAP_TABLE_SINK ||
            tsink.type == TDataSinkType::MEMORY_SCRATCH_SINK || tsink.type == TDataSinkType::ICEBERG_TABLE_SINK ||
            tsink.type == TDataSinkType::HIVE_TABLE_SINK || tsink.type == TDataSinkType::EXPORT_SINK ||
            tsink.type == TDataSinkType::BLACKHOLE_TABLE_SINK) {
            _query_ctx->set_final_sink();
        }
        RETURN_IF_ERROR(DataSink::create_data_sink(runtime_state, tsink, fragment.output_exprs, params,
                                                   request.sender_id(), plan->row_desc(), &datasink));
        RETURN_IF_ERROR(_decompose_data_sink_to_operator(runtime_state, &context, request, datasink, tsink,
                                                         fragment.output_exprs));
    }
    _fragment_ctx->set_data_sink(std::move(datasink));
    RETURN_IF_ERROR(_fragment_ctx->prepare_all_pipelines());

    // Set morsel_queue_factory to pipeline.
    for (const auto& pipeline : pipelines) {
        if (pipeline->source_operator_factory()->with_morsels()) {
            auto source_id = pipeline->get_op_factories()[0]->plan_node_id();
            DCHECK(morsel_queue_factories.count(source_id));
            auto& morsel_queue_factory = morsel_queue_factories[source_id];

            pipeline->source_operator_factory()->set_morsel_queue_factory(morsel_queue_factory.get());
        }
    }

    PipelineGroupMap unready_pipeline_groups;
    for (const auto& pipeline : pipelines) {
        auto* source_op = pipeline->source_operator_factory();
        if (!source_op->is_adaptive_group_active()) {
            auto* group_leader_source_op = source_op->group_leader();
            unready_pipeline_groups[group_leader_source_op].emplace_back(pipeline);
            continue;
        }

        pipeline->instantiate_drivers(runtime_state);
    }

    if (!unready_pipeline_groups.empty()) {
        RETURN_IF_ERROR(create_lazy_instantiate_drivers_pipeline(
                runtime_state, &context, _query_ctx, _fragment_ctx.get(), std::move(unready_pipeline_groups), drivers));
    }

    // Acquire driver token to avoid overload
    ASSIGN_OR_RETURN(auto driver_token, exec_env->driver_limiter()->try_acquire(_fragment_ctx->total_dop()));
    _fragment_ctx->set_driver_token(std::move(driver_token));

    return Status::OK();
}

Status FragmentExecutor::_prepare_global_dict(const UnifiedExecPlanFragmentParams& request) {
    const auto& fragment = request.common().fragment;
    // Set up global dict
    auto* runtime_state = _fragment_ctx->runtime_state();
    if (fragment.__isset.query_global_dicts) {
        RETURN_IF_ERROR(runtime_state->init_query_global_dict(fragment.query_global_dicts));
    }

    if (fragment.__isset.load_global_dicts) {
        RETURN_IF_ERROR(runtime_state->init_load_global_dict(fragment.load_global_dicts));
    }
    return Status::OK();
}

Status FragmentExecutor::prepare(ExecEnv* exec_env, const TExecPlanFragmentParams& common_request,
                                 const TExecPlanFragmentParams& unique_request) {
    DCHECK(common_request.__isset.desc_tbl);
    DCHECK(common_request.__isset.fragment);

    UnifiedExecPlanFragmentParams request(common_request, unique_request);

    bool prepare_success = false;
    struct {
        int64_t prepare_time = 0;
        int64_t prepare_query_ctx_time = 0;
        int64_t prepare_fragment_ctx_time = 0;
        int64_t prepare_runtime_state_time = 0;
        int64_t prepare_pipeline_driver_time = 0;

        int64_t process_mem_bytes = GlobalEnv::GetInstance()->process_mem_tracker()->consumption();
        size_t num_process_drivers = ExecEnv::GetInstance()->driver_limiter()->num_total_drivers();
    } profiler;

    DeferOp defer([this, &request, &prepare_success, &profiler]() {
        if (prepare_success) {
            auto fragment_ctx = _query_ctx->fragment_mgr()->get(request.fragment_instance_id());
            auto* profile = fragment_ctx->runtime_state()->runtime_profile();

            auto* prepare_timer = ADD_TIMER(profile, "FragmentInstancePrepareTime");
            COUNTER_SET(prepare_timer, profiler.prepare_time);

            auto* prepare_query_ctx_timer =
                    ADD_CHILD_TIMER_THESHOLD(profile, "prepare-query-ctx", "FragmentInstancePrepareTime", 10_ms);
            COUNTER_SET(prepare_query_ctx_timer, profiler.prepare_query_ctx_time);

            auto* prepare_fragment_ctx_timer =
                    ADD_CHILD_TIMER_THESHOLD(profile, "prepare-fragment-ctx", "FragmentInstancePrepareTime", 10_ms);
            COUNTER_SET(prepare_fragment_ctx_timer, profiler.prepare_fragment_ctx_time);

            auto* prepare_runtime_state_timer =
                    ADD_CHILD_TIMER_THESHOLD(profile, "prepare-runtime-state", "FragmentInstancePrepareTime", 10_ms);
            COUNTER_SET(prepare_runtime_state_timer, profiler.prepare_runtime_state_time);

            auto* prepare_pipeline_driver_timer = ADD_CHILD_TIMER_THESHOLD(profile, "prepare-pipeline-driver-factory",
                                                                           "FragmentInstancePrepareTime", 10_ms);
            COUNTER_SET(prepare_pipeline_driver_timer, profiler.prepare_pipeline_driver_time);

            auto* process_mem_counter = ADD_COUNTER(profile, "InitialProcessMem", TUnit::BYTES);
            COUNTER_SET(process_mem_counter, profiler.process_mem_bytes);
            auto* num_process_drivers_counter = ADD_COUNTER(profile, "InitialProcessDriverCount", TUnit::UNIT);
            COUNTER_SET(num_process_drivers_counter, static_cast<int64_t>(profiler.num_process_drivers));
        } else {
            _fail_cleanup(prepare_success);
        }
    });

    SCOPED_RAW_TIMER(&profiler.prepare_time);
    RETURN_IF_ERROR(
            GlobalEnv::GetInstance()->query_pool_mem_tracker()->check_mem_limit("Start execute plan fragment."));
    {
        SCOPED_RAW_TIMER(&profiler.prepare_query_ctx_time);
        RETURN_IF_ERROR(_prepare_query_ctx(exec_env, request));
    }
    {
        SCOPED_RAW_TIMER(&profiler.prepare_fragment_ctx_time);
        RETURN_IF_ERROR(_prepare_fragment_ctx(request));
    }
    {
        SCOPED_RAW_TIMER(&profiler.prepare_runtime_state_time);
        RETURN_IF_ERROR(_prepare_workgroup(request));
        RETURN_IF_ERROR(_prepare_runtime_state(exec_env, request));
        RETURN_IF_ERROR(_prepare_exec_plan(exec_env, request));
        RETURN_IF_ERROR(_prepare_global_dict(request));
    }
    {
        SCOPED_RAW_TIMER(&profiler.prepare_pipeline_driver_time);
        RETURN_IF_ERROR(_prepare_pipeline_driver(exec_env, request));
        RETURN_IF_ERROR(_prepare_stream_load_pipe(exec_env, request));
    }

    RETURN_IF_ERROR(_query_ctx->fragment_mgr()->register_ctx(request.fragment_instance_id(), _fragment_ctx));
    _query_ctx->mark_prepared();
    prepare_success = true;

    return Status::OK();
}

Status FragmentExecutor::execute(ExecEnv* exec_env) {
    bool prepare_success = false;
    DeferOp defer([this, &prepare_success]() {
        if (!prepare_success) {
            _fail_cleanup(true);
        }
    });

    auto* profile = _fragment_ctx->runtime_state()->runtime_profile();
    auto* prepare_instance_timer = ADD_TIMER(profile, "FragmentInstancePrepareTime");
    auto* prepare_driver_timer =
            ADD_CHILD_TIMER_THESHOLD(profile, "prepare-pipeline-driver", "FragmentInstancePrepareTime", 10_ms);
    {
        SCOPED_TIMER(prepare_instance_timer);
        SCOPED_TIMER(prepare_driver_timer);
        RETURN_IF_ERROR(_fragment_ctx->iterate_drivers(
                [state = _fragment_ctx->runtime_state()](const DriverPtr& driver) { return driver->prepare(state); }));
    }
    prepare_success = true;

    DCHECK(_fragment_ctx->enable_resource_group());
    auto* executor = exec_env->wg_driver_executor();
    (void)_fragment_ctx->iterate_drivers([executor, fragment_ctx = _fragment_ctx.get()](const DriverPtr& driver) {
        executor->submit(driver.get());
        return Status::OK();
    });

    return Status::OK();
}

void FragmentExecutor::_fail_cleanup(bool fragment_has_registed) {
    if (_query_ctx) {
        if (_fragment_ctx) {
            if (fragment_has_registed) {
                _query_ctx->fragment_mgr()->unregister(_fragment_ctx->fragment_instance_id());
            }
            _fragment_ctx->destroy_pass_through_chunk_buffer();
            _fragment_ctx.reset();
        }
        _query_ctx->count_down_fragments();
    }
}

std::shared_ptr<ExchangeSinkOperatorFactory> _create_exchange_sink_operator(PipelineBuilderContext* context,
                                                                            const TDataStreamSink& stream_sink,
                                                                            const DataStreamSender* sender,
                                                                            size_t dop) {
    auto fragment_ctx = context->fragment_context();

    bool is_dest_merge = stream_sink.__isset.is_merge && stream_sink.is_merge;

    bool is_pipeline_level_shuffle = false;
    int32_t dest_dop = 1;
    bool enable_pipeline_level_shuffle = context->runtime_state()->query_ctx()->enable_pipeline_level_shuffle();
    if (enable_pipeline_level_shuffle &&
        (sender->get_partition_type() == TPartitionType::HASH_PARTITIONED ||
         sender->get_partition_type() == TPartitionType::BUCKET_SHUFFLE_HASH_PARTITIONED)) {
        is_pipeline_level_shuffle = true;
        dest_dop = stream_sink.dest_dop;
        DCHECK_GT(dest_dop, 0);
    }

    std::shared_ptr<SinkBuffer> sink_buffer =
            std::make_shared<SinkBuffer>(fragment_ctx, sender->destinations(), is_dest_merge);

    auto exchange_sink = std::make_shared<ExchangeSinkOperatorFactory>(
            context->next_operator_id(), stream_sink.dest_node_id, sink_buffer, sender->get_partition_type(),
            sender->destinations(), is_pipeline_level_shuffle, dest_dop, sender->sender_id(),
            sender->get_dest_node_id(), sender->get_partition_exprs(),
            !is_dest_merge && sender->get_enable_exchange_pass_through(),
            sender->get_enable_exchange_perf() && !context->has_aggregation, fragment_ctx, sender->output_columns());
    return exchange_sink;
}

DIAGNOSTIC_PUSH
#if defined(__clang__)
DIAGNOSTIC_IGNORE("-Wpotentially-evaluated-expression")
#endif
Status FragmentExecutor::_decompose_data_sink_to_operator(RuntimeState* runtime_state, PipelineBuilderContext* context,
                                                          const UnifiedExecPlanFragmentParams& request,
                                                          std::unique_ptr<starrocks::DataSink>& datasink,
                                                          const TDataSink& thrift_sink,
                                                          const std::vector<TExpr>& output_exprs) {
    auto fragment_ctx = context->fragment_context();
    if (typeid(*datasink) == typeid(starrocks::ResultSink)) {
        auto* result_sink = down_cast<starrocks::ResultSink*>(datasink.get());
        // Result sink doesn't have plan node id;
        OpFactoryPtr op = nullptr;
        if (result_sink->get_sink_type() == TResultSinkType::FILE) {
            auto dop = fragment_ctx->pipelines().back()->source_operator_factory()->degree_of_parallelism();
            op = std::make_shared<FileSinkOperatorFactory>(context->next_operator_id(), result_sink->get_output_exprs(),
                                                           result_sink->get_file_opts(), dop, fragment_ctx);
        } else {
            op = std::make_shared<ResultSinkOperatorFactory>(
                    context->next_operator_id(), result_sink->get_sink_type(), result_sink->isBinaryFormat(),
                    result_sink->get_format_type(), result_sink->get_output_exprs(), fragment_ctx);
        }
        // Add result sink operator to last pipeline
        fragment_ctx->pipelines().back()->add_op_factory(op);
    } else if (typeid(*datasink) == typeid(starrocks::BlackHoleTableSink)) {
        OpFactoryPtr op = std::make_shared<BlackHoleTableSinkOperatorFactory>(context->next_operator_id());
        fragment_ctx->pipelines().back()->add_op_factory(op);
    } else if (typeid(*datasink) == typeid(starrocks::DataStreamSender)) {
        auto* sender = down_cast<starrocks::DataStreamSender*>(datasink.get());
        auto dop = fragment_ctx->pipelines().back()->source_operator_factory()->degree_of_parallelism();
        auto& t_stream_sink = request.output_sink().stream_sink;

        auto exchange_sink = _create_exchange_sink_operator(context, t_stream_sink, sender, dop);
        fragment_ctx->pipelines().back()->add_op_factory(exchange_sink);

    } else if (typeid(*datasink) == typeid(starrocks::MultiCastDataStreamSink)) {
        // note(yan): steps are:
        // 1. create exchange[EX]
        // 2. create sink[A] at the end of current pipeline
        // 3. create source[B]/sink[C] pipelines.
        // A -> EX -> B0/C0
        //       | -> B1/C1
        //       | -> B2/C2
        // sink[A] will push chunk to exchanger
        // and source[B] will pull chunk from exchanger
        // so basically you can think exchanger is a chunk repository.
        // Further workflow explanation is in mcast_local_exchange.h file.
        auto* mcast_sink = down_cast<starrocks::MultiCastDataStreamSink*>(datasink.get());
        const auto& sinks = mcast_sink->get_sinks();
        auto& t_multi_case_stream_sink = request.output_sink().multi_cast_stream_sink;

        // === create exchange ===
        auto mcast_local_exchanger = std::make_shared<MultiCastLocalExchanger>(runtime_state, sinks.size());

        // === create sink op ====
        auto* upstream_pipeline = fragment_ctx->pipelines().back().get();
        int32_t upstream_plan_node_id = upstream_pipeline->get_op_factories().back()->plan_node_id();
        OpFactoryPtr sink_op = std::make_shared<MultiCastLocalExchangeSinkOperatorFactory>(
                context->next_operator_id(), upstream_plan_node_id, mcast_local_exchanger);
        upstream_pipeline->add_op_factory(sink_op);

        // ==== create source/sink pipelines ====
        for (size_t i = 0; i < sinks.size(); i++) {
            const auto& sender = sinks[i];
            OpFactories ops;
            // it's okary to set arbitrary dop.
            const size_t dop = 1;
            auto& t_stream_sink = t_multi_case_stream_sink.sinks[i];

            // source op
            auto source_op = std::make_shared<MultiCastLocalExchangeSourceOperatorFactory>(
                    context->next_operator_id(), upstream_plan_node_id, i, mcast_local_exchanger);
            source_op->set_degree_of_parallelism(dop);
            source_op->set_group_leader(upstream_pipeline->source_operator_factory());

            // sink op
            auto sink_op = _create_exchange_sink_operator(context, t_stream_sink, sender.get(), dop);

            ops.emplace_back(source_op);
            ops.emplace_back(sink_op);
            auto pp = std::make_shared<Pipeline>(context->next_pipe_id(), ops);
            fragment_ctx->pipelines().emplace_back(pp);
        }
    } else if (typeid(*datasink) == typeid(starrocks::stream_load::OlapTableSink)) {
        size_t desired_tablet_sink_dop = request.pipeline_sink_dop();
        DCHECK(desired_tablet_sink_dop > 0);
        size_t source_operator_dop =
                fragment_ctx->pipelines().back()->source_operator_factory()->degree_of_parallelism();

        runtime_state->set_num_per_fragment_instances(request.common().params.num_senders);
        std::vector<std::unique_ptr<starrocks::stream_load::OlapTableSink>> tablet_sinks;
        for (int i = 1; i < desired_tablet_sink_dop; i++) {
            Status st;
            std::unique_ptr<starrocks::stream_load::OlapTableSink> sink =
                    std::make_unique<starrocks::stream_load::OlapTableSink>(runtime_state->obj_pool(), output_exprs,
                                                                            &st, runtime_state);
            RETURN_IF_ERROR(st);
            if (sink != nullptr) {
                RETURN_IF_ERROR(sink->init(thrift_sink, runtime_state));
            }
            tablet_sinks.emplace_back(std::move(sink));
        }
        OpFactoryPtr tablet_sink_op = std::make_shared<OlapTableSinkOperatorFactory>(
                context->next_operator_id(), datasink, fragment_ctx, request.sender_id(), desired_tablet_sink_dop,
                tablet_sinks);
        // FE will pre-set the parallelism for all fragment instance which contains the tablet sink,
        // For stream load, routine load or broker load, the desired_tablet_sink_dop set
        // by FE is same as the source_operator_dop.
        // For insert into select, in the simplest case like insert into table select * from table2;
        // the desired_tablet_sink_dop set by FE is same as the source_operator_dop.
        // However, if the select statement is complex, like insert into table select * from table2 limit 1,
        // the desired_tablet_sink_dop set by FE is not same as the source_operator_dop, and it needs to
        // add a local passthrough exchange here
        if (desired_tablet_sink_dop != source_operator_dop) {
            std::vector<OpFactories> pred_operators_list;
            pred_operators_list.push_back(fragment_ctx->pipelines().back()->get_op_factories());

            size_t max_input_dop = 0;
            auto* source_operator =
                    down_cast<SourceOperatorFactory*>(fragment_ctx->pipelines().back()->get_op_factories()[0].get());
            max_input_dop += source_operator->degree_of_parallelism();

            context->maybe_interpolate_local_passthrough_exchange_for_sink(
                    runtime_state, Operator::s_pseudo_plan_node_id_for_final_sink, tablet_sink_op, max_input_dop,
                    desired_tablet_sink_dop);
        } else {
            fragment_ctx->pipelines().back()->add_op_factory(tablet_sink_op);
        }
    } else if (typeid(*datasink) == typeid(starrocks::ExportSink)) {
        auto* export_sink = down_cast<starrocks::ExportSink*>(datasink.get());
        auto dop = fragment_ctx->pipelines().back()->source_operator_factory()->degree_of_parallelism();
        auto output_expr = export_sink->get_output_expr();
        OpFactoryPtr op = std::make_shared<ExportSinkOperatorFactory>(
                context->next_operator_id(), request.output_sink().export_sink, export_sink->get_output_expr(), dop,
                fragment_ctx);
        fragment_ctx->pipelines().back()->add_op_factory(op);
    } else if (typeid(*datasink) == typeid(starrocks::MysqlTableSink)) {
        auto* mysql_table_sink = down_cast<starrocks::MysqlTableSink*>(datasink.get());
        auto dop = fragment_ctx->pipelines().back()->source_operator_factory()->degree_of_parallelism();
        auto output_expr = mysql_table_sink->get_output_expr();
        OpFactoryPtr op = std::make_shared<MysqlTableSinkOperatorFactory>(
                context->next_operator_id(), request.output_sink().mysql_table_sink,
                mysql_table_sink->get_output_expr(), dop, fragment_ctx);
        fragment_ctx->pipelines().back()->add_op_factory(op);
    } else if (typeid(*datasink) == typeid(starrocks::MemoryScratchSink)) {
        auto* memory_scratch_sink = down_cast<starrocks::MemoryScratchSink*>(datasink.get());
        auto output_expr = memory_scratch_sink->get_output_expr();
        auto row_desc = memory_scratch_sink->get_row_desc();
        auto dop = fragment_ctx->pipelines().back()->source_operator_factory()->degree_of_parallelism();
        DCHECK_EQ(dop, 1);
        OpFactoryPtr op = std::make_shared<MemoryScratchSinkOperatorFactory>(context->next_operator_id(), row_desc,
                                                                             output_expr, fragment_ctx);
        fragment_ctx->pipelines().back()->add_op_factory(op);
    } else if (typeid(*datasink) == typeid(starrocks::IcebergTableSink)) {
        auto* iceberg_table_sink = down_cast<starrocks::IcebergTableSink*>(datasink.get());
        TableDescriptor* table_desc =
                runtime_state->desc_tbl().get_table_descriptor(thrift_sink.iceberg_table_sink.target_table_id);
        auto* iceberg_table_desc = down_cast<IcebergTableDescriptor*>(table_desc);

        std::vector<TExpr> partition_expr;
        std::vector<ExprContext*> partition_expr_ctxs;
        auto output_expr = iceberg_table_sink->get_output_expr();
        for (const auto& index : iceberg_table_desc->partition_index_in_schema()) {
            partition_expr.push_back(output_expr[index]);
        }

        RETURN_IF_ERROR(Expr::create_expr_trees(runtime_state->obj_pool(), partition_expr, &partition_expr_ctxs,
                                                runtime_state));

        auto* source_operator =
                down_cast<SourceOperatorFactory*>(fragment_ctx->pipelines().back()->source_operator_factory());

        size_t desired_iceberg_sink_dop = request.pipeline_sink_dop();
        size_t source_operator_dop = source_operator->degree_of_parallelism();
        OpFactoryPtr iceberg_table_sink_op = std::make_shared<IcebergTableSinkOperatorFactory>(
                context->next_operator_id(), fragment_ctx, iceberg_table_sink->get_output_expr(), iceberg_table_desc,
                thrift_sink.iceberg_table_sink, partition_expr_ctxs);

        if (iceberg_table_desc->is_unpartitioned_table() || thrift_sink.iceberg_table_sink.is_static_partition_sink) {
            if (desired_iceberg_sink_dop != source_operator_dop) {
                context->maybe_interpolate_local_passthrough_exchange_for_sink(
                        runtime_state, Operator::s_pseudo_plan_node_id_for_final_sink, iceberg_table_sink_op,
                        source_operator_dop, desired_iceberg_sink_dop);
            } else {
                fragment_ctx->pipelines().back()->get_op_factories().emplace_back(std::move(iceberg_table_sink_op));
            }
        } else {
            context->maybe_interpolate_local_key_partition_exchange_for_sink(
                    runtime_state, Operator::s_pseudo_plan_node_id_for_final_sink, iceberg_table_sink_op,
                    partition_expr_ctxs, source_operator_dop, desired_iceberg_sink_dop);
        }
    } else if (typeid(*datasink) == typeid(starrocks::HiveTableSink)) {
        auto* hive_table_sink = down_cast<starrocks::HiveTableSink*>(datasink.get());
        auto output_expr = hive_table_sink->get_output_expr();
        const auto& t_hive_sink = thrift_sink.hive_table_sink;
        const auto partition_col_size = t_hive_sink.partition_column_names.size();
        std::vector<TExpr> partition_expr(output_exprs.end() - partition_col_size, output_exprs.end());
        std::vector<ExprContext*> partition_expr_ctxs;

        RETURN_IF_ERROR(Expr::create_expr_trees(runtime_state->obj_pool(), partition_expr, &partition_expr_ctxs,
                                                runtime_state));

        auto* source_operator =
                down_cast<SourceOperatorFactory*>(fragment_ctx->pipelines().back()->source_operator_factory());

        size_t desired_hive_sink_dop = request.pipeline_sink_dop();
        size_t source_operator_dop = source_operator->degree_of_parallelism();
        OpFactoryPtr hive_table_sink_op = std::make_shared<HiveTableSinkOperatorFactory>(
                context->next_operator_id(), fragment_ctx, thrift_sink.hive_table_sink,
                hive_table_sink->get_output_expr(), partition_expr_ctxs);

        if (t_hive_sink.partition_column_names.size() == 0 || t_hive_sink.is_static_partition_sink) {
            if (source_operator_dop != desired_hive_sink_dop) {
                context->maybe_interpolate_local_passthrough_exchange_for_sink(
                        runtime_state, Operator::s_pseudo_plan_node_id_for_final_sink, hive_table_sink_op,
                        source_operator_dop, desired_hive_sink_dop);
            } else {
                fragment_ctx->pipelines().back()->get_op_factories().emplace_back(std::move(hive_table_sink_op));
            }
        } else {
            context->maybe_interpolate_local_key_partition_exchange_for_sink(
                    runtime_state, Operator::s_pseudo_plan_node_id_for_final_sink, hive_table_sink_op,
                    partition_expr_ctxs, source_operator_dop, desired_hive_sink_dop);
        }
    } else if (typeid(*datasink) == typeid(starrocks::TableFunctionTableSink)) {
        DCHECK(thrift_sink.table_function_table_sink.__isset.target_table);
        DCHECK(thrift_sink.table_function_table_sink.__isset.cloud_configuration);

        const auto& target_table = thrift_sink.table_function_table_sink.target_table;
        DCHECK(target_table.__isset.path);
        DCHECK(target_table.__isset.file_format);
        DCHECK(target_table.__isset.columns);
        DCHECK(target_table.__isset.write_single_file);
        DCHECK(target_table.columns.size() == output_exprs.size());

        std::vector<std::string> column_names;
        for (const auto& column : target_table.columns) {
            column_names.push_back(column.column_name);
        }

        std::vector<TExpr> partition_exprs;
        std::vector<std::string> partition_column_names;
        if (target_table.__isset.partition_column_ids) {
            for (auto id : target_table.partition_column_ids) {
                partition_exprs.push_back(output_exprs[id]);
                partition_column_names.push_back(target_table.columns[id].column_name);
            }
        }
        std::vector<ExprContext*> partition_expr_ctxs;
        RETURN_IF_ERROR(Expr::create_expr_trees(runtime_state->obj_pool(), partition_exprs, &partition_expr_ctxs,
                                                runtime_state));

        std::vector<ExprContext*> output_expr_ctxs;
        RETURN_IF_ERROR(
                Expr::create_expr_trees(runtime_state->obj_pool(), output_exprs, &output_expr_ctxs, runtime_state));

        auto op = std::make_shared<TableFunctionTableSinkOperatorFactory>(
                context->next_operator_id(), target_table.path, target_table.file_format, target_table.compression_type,
                output_expr_ctxs, partition_expr_ctxs, column_names, partition_column_names,
                target_table.write_single_file, thrift_sink.table_function_table_sink.cloud_configuration,
                fragment_ctx);

        size_t source_dop = fragment_ctx->pipelines().back()->source_operator_factory()->degree_of_parallelism();
        size_t sink_dop = request.pipeline_sink_dop();

        if (target_table.write_single_file) {
            sink_dop = 1;
        }

        if (partition_expr_ctxs.empty()) {
            if (sink_dop != source_dop) {
                context->maybe_interpolate_local_passthrough_exchange_for_sink(
                        runtime_state, Operator::s_pseudo_plan_node_id_for_final_sink, std::move(op), source_dop,
                        sink_dop);
            } else {
                fragment_ctx->pipelines().back()->get_op_factories().emplace_back(std::move(op));
            }
        } else {
            context->maybe_interpolate_local_key_partition_exchange_for_sink(
                    runtime_state, Operator::s_pseudo_plan_node_id_for_final_sink, op, partition_expr_ctxs, source_dop,
                    sink_dop);
        }
    }

    return Status::OK();
}
DIAGNOSTIC_POP

} // namespace starrocks::pipeline<|MERGE_RESOLUTION|>--- conflicted
+++ resolved
@@ -232,16 +232,12 @@
     int64_t option_query_mem_limit = query_options.__isset.query_mem_limit ? query_options.query_mem_limit : -1;
     if (option_query_mem_limit <= 0) option_query_mem_limit = -1;
     int64_t big_query_mem_limit = wg->use_big_query_mem_limit() ? wg->big_query_mem_limit() : -1;
-<<<<<<< HEAD
-    _query_ctx->init_mem_tracker(option_query_mem_limit, parent_mem_tracker, big_query_mem_limit, wg.get());
-=======
     int64_t spill_mem_limit_bytes = -1;
-    if (query_options.__isset.enable_spill && query_options.enable_spill == true) {
-        spill_mem_limit_bytes = query_mem_limit * query_options.spill_mem_limit_threshold;
-    }
-    _query_ctx->init_mem_tracker(query_mem_limit, parent_mem_tracker, big_query_mem_limit, spill_mem_limit_bytes,
+    if (query_options.__isset.enable_spill && query_options.enable_spill && option_query_mem_limit > 0) {
+        spill_mem_limit_bytes = option_query_mem_limit * query_options.spill_mem_limit_threshold;
+    }
+    _query_ctx->init_mem_tracker(option_query_mem_limit, parent_mem_tracker, big_query_mem_limit, spill_mem_limit_bytes,
                                  wg.get());
->>>>>>> 3acc890b
 
     auto query_mem_tracker = _query_ctx->mem_tracker();
     SCOPED_THREAD_LOCAL_MEM_TRACKER_SETTER(query_mem_tracker.get());
