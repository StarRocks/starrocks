// Copyright 2021-present StarRocks, Inc. All rights reserved.
//
// Licensed under the Apache License, Version 2.0 (the "License");
// you may not use this file except in compliance with the License.
// You may obtain a copy of the License at
//
//     https://www.apache.org/licenses/LICENSE-2.0
//
// Unless required by applicable law or agreed to in writing, software
// distributed under the License is distributed on an "AS IS" BASIS,
// WITHOUT WARRANTIES OR CONDITIONS OF ANY KIND, either express or implied.
// See the License for the specific language governing permissions and
// limitations under the License.

#include "exec/pipeline/sink/file_sink_operator.h"

#include <utility>

#include "exec/pipeline/sink/sink_io_buffer.h"
#include "exec/workgroup/scan_executor.h"
#include "exec/workgroup/scan_task_queue.h"
#include "exprs/expr.h"
#include "runtime/buffer_control_block.h"
#include "runtime/query_statistics.h"
#include "runtime/result_buffer_mgr.h"
#include "runtime/runtime_state.h"
#include "udf/java/utils.h"

namespace starrocks::pipeline {

class FileSinkIOBuffer final : public SinkIOBuffer {
public:
    FileSinkIOBuffer(std::vector<ExprContext*>& output_expr_ctxs, std::shared_ptr<ResultFileOptions> file_opts,
                     int32_t num_sinkers, FragmentContext* const fragment_ctx)
            : SinkIOBuffer(num_sinkers, fragment_ctx),
              _output_expr_ctxs(output_expr_ctxs),
              _file_opts(std::move(file_opts)) {}

    ~FileSinkIOBuffer() override = default;

    Status prepare(RuntimeState* state, RuntimeProfile* parent_profile) override;

    void close(RuntimeState* state) override;

private:
    Status _write_chunk(ChunkPtr chunk) override;

    std::vector<ExprContext*> _output_expr_ctxs;

    std::shared_ptr<ResultFileOptions> _file_opts;
    std::shared_ptr<FileResultWriter> _writer;
    std::shared_ptr<BufferControlBlock> _sender;

    bool _is_writer_opened = false;
};

Status FileSinkIOBuffer::prepare(RuntimeState* state, RuntimeProfile* parent_profile) {
    bool expected = false;
    if (!_is_prepared.compare_exchange_strong(expected, true)) {
        return Status::OK();
    }

    RETURN_IF_ERROR(state->exec_env()->result_mgr()->create_sender(state->fragment_instance_id(), 1024, &_sender));
    _writer = std::make_shared<FileResultWriter>(_file_opts.get(), _output_expr_ctxs, parent_profile);
    RETURN_IF_ERROR(_writer->init(state));

    return SinkIOBuffer::prepare(state, parent_profile);
}

void FileSinkIOBuffer::close(RuntimeState* state) {
    int64_t num_written_rows = 0;
    if (_writer != nullptr) {
        if (Status status = _writer->close(); !status.ok()) {
            set_io_status(status);
        }
        num_written_rows = _writer->get_written_rows();
        _writer.reset();
    }

    if (_sender != nullptr) {
        auto query_statistic = std::make_shared<QueryStatistics>();
        QueryContext* query_ctx = state->query_ctx();
        query_statistic->add_scan_stats(query_ctx->cur_scan_rows_num(), query_ctx->get_scan_bytes());
        query_statistic->add_cpu_costs(query_ctx->cpu_cost());
        query_statistic->add_mem_costs(query_ctx->mem_cost_bytes());
        query_statistic->set_returned_rows(num_written_rows);
        _sender->set_query_statistics(query_statistic);
        Status final_status = _fragment_ctx->final_status();
        Status io_status = get_io_status();
        if (!io_status.ok() && final_status.ok()) {
            final_status = io_status;
        }
        _sender->close(final_status);
        _sender.reset();

<<<<<<< HEAD
        _runtime_state->exec_env()->result_mgr()->cancel_at_time(
                time(nullptr) + config::result_buffer_cancelled_interval_time, state->fragment_instance_id());
=======
        auto st = _state->exec_env()->result_mgr()->cancel_at_time(
                time(nullptr) + config::result_buffer_cancelled_interval_time, state->fragment_instance_id());
        st.permit_unchecked_error();
>>>>>>> 0e9aa730
    }
    SinkIOBuffer::close(state);
}

Status FileSinkIOBuffer::_write_chunk(ChunkPtr chunk) {
    if (!_is_writer_opened) {
        RETURN_IF_ERROR(_writer->open(_runtime_state));
        _is_writer_opened = true;
    }

    return _writer->append_chunk(chunk.get());
}

Status FileSinkOperator::prepare(RuntimeState* state) {
    RETURN_IF_ERROR(Operator::prepare(state));
    return _file_sink_buffer->prepare(state, _unique_metrics.get());
}

void FileSinkOperator::close(RuntimeState* state) {
    Operator::close(state);
}

bool FileSinkOperator::pending_finish() const {
    return !_file_sink_buffer->is_finished();
}

bool FileSinkOperator::is_finished() const {
    return _file_sink_buffer->is_finished();
}

bool FileSinkOperator::need_input() const {
    return _file_sink_buffer->need_input();
}

Status FileSinkOperator::set_finishing(RuntimeState* state) {
    return _file_sink_buffer->set_finishing();
}

Status FileSinkOperator::set_cancelled(RuntimeState* state) {
    _file_sink_buffer->cancel_one_sinker();
    return Status::OK();
}

StatusOr<ChunkPtr> FileSinkOperator::pull_chunk(RuntimeState* state) {
    return Status::InternalError("Shouldn't pull chunk from file sink operator");
}

Status FileSinkOperator::push_chunk(RuntimeState* state, const ChunkPtr& chunk) {
    return _file_sink_buffer->append_chunk(state, chunk);
}

FileSinkOperatorFactory::FileSinkOperatorFactory(int32_t id, std::vector<TExpr> t_output_expr,
                                                 std::shared_ptr<ResultFileOptions> file_opts, int32_t _num_sinkers,
                                                 FragmentContext* const fragment_ctx)
        : OperatorFactory(id, "file_sink", Operator::s_pseudo_plan_node_id_for_final_sink),
          _t_output_expr(std::move(t_output_expr)),
          _file_opts(std::move(file_opts)),
          _num_sinkers(_num_sinkers),
          _fragment_ctx(fragment_ctx) {}

Status FileSinkOperatorFactory::prepare(RuntimeState* state) {
    RETURN_IF_ERROR(OperatorFactory::prepare(state));
    RETURN_IF_ERROR(Expr::create_expr_trees(state->obj_pool(), _t_output_expr, &_output_expr_ctxs, state));
    RETURN_IF_ERROR(Expr::prepare(_output_expr_ctxs, state));
    RETURN_IF_ERROR(Expr::open(_output_expr_ctxs, state));
    _file_sink_buffer = std::make_shared<FileSinkIOBuffer>(_output_expr_ctxs, _file_opts, _num_sinkers, _fragment_ctx);
    return Status::OK();
}

void FileSinkOperatorFactory::close(RuntimeState* state) {
    Expr::close(_output_expr_ctxs, state);

    OperatorFactory::close(state);
}

} // namespace starrocks::pipeline<|MERGE_RESOLUTION|>--- conflicted
+++ resolved
@@ -93,14 +93,9 @@
         _sender->close(final_status);
         _sender.reset();
 
-<<<<<<< HEAD
-        _runtime_state->exec_env()->result_mgr()->cancel_at_time(
-                time(nullptr) + config::result_buffer_cancelled_interval_time, state->fragment_instance_id());
-=======
         auto st = _state->exec_env()->result_mgr()->cancel_at_time(
                 time(nullptr) + config::result_buffer_cancelled_interval_time, state->fragment_instance_id());
         st.permit_unchecked_error();
->>>>>>> 0e9aa730
     }
     SinkIOBuffer::close(state);
 }
