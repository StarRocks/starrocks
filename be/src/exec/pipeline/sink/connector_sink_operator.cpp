// Copyright 2021-present StarRocks, Inc. All rights reserved.
//
// Licensed under the Apache License, Version 2.0 (the "License");
// you may not use this file except in compliance with the License.
// You may obtain a copy of the License at
//
//     https://www.apache.org/licenses/LICENSE-2.0
//
// Unless required by applicable law or agreed to in writing, software
// distributed under the License is distributed on an "AS IS" BASIS,
// WITHOUT WARRANTIES OR CONDITIONS OF ANY KIND, either express or implied.
// See the License for the specific language governing permissions and
// limitations under the License.

#include "connector_sink_operator.h"

#include <utility>

#include "formats/utils.h"
#include "glog/logging.h"
#include "connector/async_io_poller.h"

namespace starrocks::pipeline {

ConnectorSinkOperator::ConnectorSinkOperator(OperatorFactory* factory, int32_t id, int32_t plan_node_id,
                                             int32_t driver_sequence,
                                             std::unique_ptr<connector::ConnectorChunkSink> connector_chunk_sink,
                                             std::unique_ptr<connector::IOStatusPoller> io_poller,
                                             std::shared_ptr<connector::SinkMemoryManager> sink_mem_mgr,
                                             connector::SinkOperatorMemoryManager* op_mem_mgr,
                                             FragmentContext* fragment_context)
        : Operator(factory, id, "connector_sink_operator", plan_node_id, false, driver_sequence),
          _connector_chunk_sink(std::move(connector_chunk_sink)),
          _io_poller(std::move(io_poller)),
          _sink_mem_mgr(std::move(sink_mem_mgr)),
          _op_mem_mgr(op_mem_mgr),
          _fragment_context(fragment_context) {}

Status ConnectorSinkOperator::prepare(RuntimeState* state) {
#ifndef BE_TEST
    RETURN_IF_ERROR(Operator::prepare(state));
#endif
    RETURN_IF_ERROR(_connector_chunk_sink->init());
    return Status::OK();
}

void ConnectorSinkOperator::close(RuntimeState* state) {
    if (_is_cancelled) {
        // TODO: add rollback interface for chunk sink and invoke here
    }
#ifndef BE_TEST
    Operator::close(state);
#endif
}

bool ConnectorSinkOperator::need_input() const {
    if (_no_more_input) {
        return false;
    }

    auto [status, _] = _io_poller->poll();
    if (!status.ok()) {
        LOG(WARNING) << "cancel fragment: " << status;
        _fragment_context->cancel(status);
    }

    return _sink_mem_mgr->can_accept_more_input(_op_mem_mgr);
}

bool ConnectorSinkOperator::is_finished() const {
    if (!_no_more_input) {
        return false;
    }

    auto [status, finished] = _io_poller->poll();
    if (!status.ok()) {
        LOG(WARNING) << "cancel fragment: " << status;
        _fragment_context->cancel(status);
    }

    return finished;
}

Status ConnectorSinkOperator::set_finishing(RuntimeState* state) {
    _no_more_input = true;
    RETURN_IF_ERROR(_connector_chunk_sink->finish());
    return Status::OK();
}

bool ConnectorSinkOperator::pending_finish() const {
    return !is_finished();
}

Status ConnectorSinkOperator::set_cancelled(RuntimeState* state) {
    _is_cancelled = true;
    return Status::OK();
}

StatusOr<ChunkPtr> ConnectorSinkOperator::pull_chunk(RuntimeState* state) {
    return Status::NotSupported("ConnectorSinkOperator::pull_chunk");
}

Status ConnectorSinkOperator::push_chunk(RuntimeState* state, const ChunkPtr& chunk) {
    RETURN_IF_ERROR(_connector_chunk_sink->add(chunk));
    return Status::OK();
}

ConnectorSinkOperatorFactory::ConnectorSinkOperatorFactory(
        int32_t id, std::unique_ptr<connector::ConnectorChunkSinkProvider> data_sink_provider,
        std::shared_ptr<connector::ConnectorChunkSinkContext> sink_context, FragmentContext* fragment_context)
        : OperatorFactory(id, "connector sink operator", Operator::s_pseudo_plan_node_id_for_final_sink),
          _data_sink_provider(std::move(data_sink_provider)),
<<<<<<< HEAD
          _sink_context(sink_context),
          _fragment_context(fragment_context) {
    MemTracker* mem_tracker = GlobalEnv::GetInstance()->query_pool_mem_tracker();
    _sink_mem_mgr = std::make_shared<connector::SinkMemoryManager>(mem_tracker);
}
=======
          _sink_context(std::move(sink_context)),
          _fragment_context(fragment_context) {}
>>>>>>> 2bb8e40c

OperatorPtr ConnectorSinkOperatorFactory::create(int32_t degree_of_parallelism, int32_t driver_sequence) {
    auto chunk_sink = _data_sink_provider->create_chunk_sink(_sink_context, driver_sequence).value();
    auto io_poller = std::make_unique<connector::IOStatusPoller>();
    chunk_sink->set_io_poller(io_poller.get());
    auto op_mem_mgr = _sink_mem_mgr->create_child_manager();
    chunk_sink->set_operator_mem_mgr(op_mem_mgr);
    return std::make_shared<ConnectorSinkOperator>(this, _id, Operator::s_pseudo_plan_node_id_for_final_sink,
                                                   driver_sequence, std::move(chunk_sink), std::move(io_poller), _sink_mem_mgr, op_mem_mgr, _fragment_context);
}

} // namespace starrocks::pipeline<|MERGE_RESOLUTION|>--- conflicted
+++ resolved
@@ -110,16 +110,11 @@
         std::shared_ptr<connector::ConnectorChunkSinkContext> sink_context, FragmentContext* fragment_context)
         : OperatorFactory(id, "connector sink operator", Operator::s_pseudo_plan_node_id_for_final_sink),
           _data_sink_provider(std::move(data_sink_provider)),
-<<<<<<< HEAD
-          _sink_context(sink_context),
+          _sink_context(std::move(sink_context)),
           _fragment_context(fragment_context) {
     MemTracker* mem_tracker = GlobalEnv::GetInstance()->query_pool_mem_tracker();
     _sink_mem_mgr = std::make_shared<connector::SinkMemoryManager>(mem_tracker);
 }
-=======
-          _sink_context(std::move(sink_context)),
-          _fragment_context(fragment_context) {}
->>>>>>> 2bb8e40c
 
 OperatorPtr ConnectorSinkOperatorFactory::create(int32_t degree_of_parallelism, int32_t driver_sequence) {
     auto chunk_sink = _data_sink_provider->create_chunk_sink(_sink_context, driver_sequence).value();
