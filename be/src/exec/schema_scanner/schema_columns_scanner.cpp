// Copyright 2021-present StarRocks, Inc. All rights reserved.
//
// Licensed under the Apache License, Version 2.0 (the "License");
// you may not use this file except in compliance with the License.
// You may obtain a copy of the License at
//
//     https://www.apache.org/licenses/LICENSE-2.0
//
// Unless required by applicable law or agreed to in writing, software
// distributed under the License is distributed on an "AS IS" BASIS,
// WITHOUT WARRANTIES OR CONDITIONS OF ANY KIND, either express or implied.
// See the License for the specific language governing permissions and
// limitations under the License.

#include "exec/schema_scanner/schema_columns_scanner.h"

#include <sstream>

#include "exec/schema_scanner/schema_helper.h"
#include "gutil/strings/substitute.h"
#include "runtime/runtime_state.h"
#include "runtime/string_value.h"

namespace starrocks {

SchemaScanner::ColumnDesc SchemaColumnsScanner::_s_col_columns[] = {
        //   name,       type,          size,                     is_null
        {"TABLE_CATALOG", TYPE_VARCHAR, sizeof(StringValue), true},
        {"TABLE_SCHEMA", TYPE_VARCHAR, sizeof(StringValue), false},
        {"TABLE_NAME", TYPE_VARCHAR, sizeof(StringValue), false},
        {"COLUMN_NAME", TYPE_VARCHAR, sizeof(StringValue), false},
        {"ORDINAL_POSITION", TYPE_BIGINT, sizeof(int64_t), false},
        {"COLUMN_DEFAULT", TYPE_VARCHAR, sizeof(StringValue), true},
        {"IS_NULLABLE", TYPE_VARCHAR, sizeof(StringValue), false},
        {"DATA_TYPE", TYPE_VARCHAR, sizeof(StringValue), false},
        {"CHARACTER_MAXIMUM_LENGTH", TYPE_BIGINT, sizeof(int64_t), true},
        {"CHARACTER_OCTET_LENGTH", TYPE_BIGINT, sizeof(int64_t), true},
        {"NUMERIC_PRECISION", TYPE_BIGINT, sizeof(int64_t), true},
        {"NUMERIC_SCALE", TYPE_BIGINT, sizeof(int64_t), true},
        {"DATETIME_PRECISION", TYPE_BIGINT, sizeof(int64_t), true},
        {"CHARACTER_SET_NAME", TYPE_VARCHAR, sizeof(StringValue), true},
        {"COLLATION_NAME", TYPE_VARCHAR, sizeof(StringValue), true},
        {"COLUMN_TYPE", TYPE_VARCHAR, sizeof(StringValue), false},
        {"COLUMN_KEY", TYPE_VARCHAR, sizeof(StringValue), false},
        {"EXTRA", TYPE_VARCHAR, sizeof(StringValue), false},
        {"PRIVILEGES", TYPE_VARCHAR, sizeof(StringValue), false},
        {"COLUMN_COMMENT", TYPE_VARCHAR, sizeof(StringValue), false},
        {"COLUMN_SIZE", TYPE_BIGINT, sizeof(int64_t), true},
        {"DECIMAL_DIGITS", TYPE_BIGINT, sizeof(int64_t), true},
        {"GENERATION_EXPRESSION", TYPE_VARCHAR, sizeof(StringValue), true},
        {"SRS_ID", TYPE_BIGINT, sizeof(int64_t), true},
};

SchemaColumnsScanner::SchemaColumnsScanner()
        : SchemaScanner(_s_col_columns, sizeof(_s_col_columns) / sizeof(SchemaScanner::ColumnDesc)),
          _timeout_ms(config::thrift_rpc_timeout_ms) {}

SchemaColumnsScanner::~SchemaColumnsScanner() = default;

Status SchemaColumnsScanner::start(RuntimeState* state) {
    if (!_is_init) {
        return Status::InternalError("schema columns scanner not inited.");
    }
    if (_param->without_db_table) {
        return Status::OK();
    }

    // get all database
    TGetDbsParams db_params;
    if (nullptr != _param->catalog) {
        db_params.__set_catalog_name(*(_param->catalog));
    }
    if (nullptr != _param->db) {
        db_params.__set_pattern(*(_param->db));
    }
    if (nullptr != _param->current_user_ident) {
        db_params.__set_current_user_ident(*_param->current_user_ident);
    } else {
        if (nullptr != _param->user) {
            db_params.__set_user(*(_param->user));
        }
        if (nullptr != _param->user_ip) {
            db_params.__set_user_ip(*(_param->user_ip));
        }
    }

    {
        SCOPED_TIMER(_param->_rpc_timer);
        _timeout_ms = state->query_options().query_timeout * 1000;
        if (nullptr != _param->ip && 0 != _param->port) {
            RETURN_IF_ERROR(
                    SchemaHelper::get_db_names(*(_param->ip), _param->port, db_params, &_db_result, _timeout_ms));
        } else {
            return Status::InternalError("IP or port doesn't exists");
        }
    }

    return Status::OK();
}

//For compatibility with mysql the result of DATA_TYPE in information_schema.columns
std::string SchemaColumnsScanner::to_mysql_data_type_string(TColumnDesc& desc) {
    switch (desc.columnType) {
    case TPrimitiveType::BOOLEAN:
        return "tinyint";
    case TPrimitiveType::TINYINT:
        return "tinyint";
    case TPrimitiveType::SMALLINT:
        return "smallint";
    case TPrimitiveType::INT:
        return "int";
    case TPrimitiveType::BIGINT:
        return "bigint";
    case TPrimitiveType::LARGEINT:
        return "bigint unsigned";
    case TPrimitiveType::FLOAT:
        return "float";
    case TPrimitiveType::DOUBLE:
        return "double";
    case TPrimitiveType::VARCHAR:
        return "varchar";
    case TPrimitiveType::CHAR:
        return "char";
    case TPrimitiveType::DATE:
        return "date";
    case TPrimitiveType::DATETIME:
        return "datetime";
    case TPrimitiveType::DECIMAL32:
    case TPrimitiveType::DECIMAL64:
    case TPrimitiveType::DECIMAL128:
    case TPrimitiveType::DECIMALV2:
    case TPrimitiveType::DECIMAL: {
        return "decimal";
    }
    case TPrimitiveType::HLL:
        return "hll";
    case TPrimitiveType::OBJECT:
        return "bitmap";
    case TPrimitiveType::PERCENTILE:
        return "percentile";
    case TPrimitiveType::JSON:
        return "json";
<<<<<<< HEAD
    case TPrimitiveType::ARRAY:
        return "array";
=======
    case TPrimitiveType::BINARY:
        return "binary";
    case TPrimitiveType::VARBINARY:
        return "varbinary";
>>>>>>> 965e8809
    default:
        return "unknown";
    }
}

std::string SchemaColumnsScanner::type_to_string(TColumnDesc& desc) {
    switch (desc.columnType) {
    case TPrimitiveType::BOOLEAN:
        return "tinyint(1)";
    case TPrimitiveType::TINYINT:
        return "tinyint(4)";
    case TPrimitiveType::SMALLINT:
        return "smallint(6)";
    case TPrimitiveType::INT:
        return "int(11)";
    case TPrimitiveType::BIGINT:
        return "bigint(20)";
    case TPrimitiveType::LARGEINT:
        return "bigint(20) unsigned";
    case TPrimitiveType::FLOAT:
        return "float";
    case TPrimitiveType::DOUBLE:
        return "double";
    case TPrimitiveType::VARCHAR:
        if (desc.__isset.columnLength) {
            return "varchar(" + std::to_string(desc.columnLength) + ")";
        } else {
            return "varchar(20)";
        }
    case TPrimitiveType::CHAR:
        if (desc.__isset.columnLength) {
            return "char(" + std::to_string(desc.columnLength) + ")";
        } else {
            return "char(20)";
        }
    case TPrimitiveType::DATE:
        return "date";
    case TPrimitiveType::DATETIME:
        return "datetime";
    case TPrimitiveType::DECIMALV2:
    case TPrimitiveType::DECIMAL: {
        std::stringstream stream;
        stream << "decimal(";
        if (desc.__isset.columnPrecision) {
            stream << desc.columnPrecision;
        } else {
            stream << 27;
        }
        stream << ",";
        if (desc.__isset.columnScale) {
            stream << desc.columnScale;
        } else {
            stream << 9;
        }
        stream << ")";
        return stream.str();
    }
    case TPrimitiveType::DECIMAL32:
    case TPrimitiveType::DECIMAL64:
    case TPrimitiveType::DECIMAL128: {
        auto precision = desc.__isset.columnPrecision ? desc.columnPrecision : -1;
        auto scale = desc.__isset.columnScale ? desc.columnScale : -1;
        return strings::Substitute("decimal($0,$1)", precision, scale);
    }
    case TPrimitiveType::HLL:
        return "hll";
    case TPrimitiveType::OBJECT:
        return "bitmap";
    case TPrimitiveType::PERCENTILE:
        return "percentile";
    case TPrimitiveType::JSON:
        return "json";
<<<<<<< HEAD
    case TPrimitiveType::ARRAY:
        return "array";
=======
    case TPrimitiveType::BINARY:
        return "binary";
    case TPrimitiveType::VARBINARY:
        return "varbinary";
>>>>>>> 965e8809
    default:
        return "unknown";
    }
}

Status SchemaColumnsScanner::fill_chunk(ChunkPtr* chunk) {
    // https://dev.mysql.com/doc/refman/5.7/en/information-schema-columns-table.html

    const auto& slot_id_to_index_map = (*chunk)->get_slot_id_to_index_map();
    for (const auto& [slot_id, index] : slot_id_to_index_map) {
        switch (slot_id) {
        case 1: {
            // TABLE_CATALOG
            {
                ColumnPtr column = (*chunk)->get_column_by_slot_id(1);
                fill_data_column_with_null(column.get());
            }
            break;
        }
        case 2: {
            // TABLE_SCHEMA
            {
                ColumnPtr column = (*chunk)->get_column_by_slot_id(2);
                std::string db_name;
                if (_param->without_db_table) {
                    db_name = SchemaHelper::extract_db_name(_desc_result.columns[_column_index].columnDesc.dbName);
                } else {
                    db_name = SchemaHelper::extract_db_name(_db_result.dbs[_db_index - 1]);
                }
                Slice value(db_name.c_str(), db_name.length());
                fill_column_with_slot<TYPE_VARCHAR>(column.get(), (void*)&value);
            }
            break;
        }
        case 3: {
            // TABLE_NAME
            {
                ColumnPtr column = (*chunk)->get_column_by_slot_id(3);
                std::string* table_name;
                if (_param->without_db_table) {
                    table_name = &_desc_result.columns[_column_index].columnDesc.tableName;
                } else {
                    table_name = &_table_result.tables[_table_index - 1];
                }
                Slice value(table_name->c_str(), table_name->length());
                fill_column_with_slot<TYPE_VARCHAR>(column.get(), (void*)&value);
            }
            break;
        }
        case 4: {
            // COLUMN_NAME
            {
                ColumnPtr column = (*chunk)->get_column_by_slot_id(4);
                std::string* str = &_desc_result.columns[_column_index].columnDesc.columnName;
                Slice value(str->c_str(), str->length());
                fill_column_with_slot<TYPE_VARCHAR>(column.get(), (void*)&value);
            }
            break;
        }
        case 5: {
            // ORDINAL_POSITION
            {
                ColumnPtr column = (*chunk)->get_column_by_slot_id(5);
                int64_t value = _column_index + 1;
                fill_column_with_slot<TYPE_BIGINT>(column.get(), (void*)&value);
            }
            break;
        }
        case 6: {
            // COLUMN_DEFAULT
            {
                ColumnPtr column = (*chunk)->get_column_by_slot_id(6);
                if (_desc_result.columns[_column_index].columnDesc.__isset.columnDefault) {
                    std::string* str = &_desc_result.columns[_column_index].columnDesc.columnDefault;
                    Slice value(str->c_str(), str->length());
                    fill_column_with_slot<TYPE_VARCHAR>(column.get(), (void*)&value);
                } else {
                    fill_data_column_with_null(column.get());
                }
            }
            break;
        }
        case 7: {
            // IS_NULLABLE
            {
                ColumnPtr column = (*chunk)->get_column_by_slot_id(7);
                bool allowNull = _desc_result.columns[_column_index].columnDesc.allowNull;
                string str;
                if (allowNull) {
                    str = "YES";
                } else {
                    str = "NO";
                }
                Slice value(str.c_str(), str.length());
                fill_column_with_slot<TYPE_VARCHAR>(column.get(), (void*)&value);
            }
            break;
        }
        case 8: {
            // DATA_TYPE
            {
                ColumnPtr column = (*chunk)->get_column_by_slot_id(8);
                std::string str = to_mysql_data_type_string(_desc_result.columns[_column_index].columnDesc);
                Slice value(str.c_str(), str.length());
                fill_column_with_slot<TYPE_VARCHAR>(column.get(), (void*)&value);
            }
            break;
        }
        case 9: {
            // CHARACTER_MAXIMUM_LENGTH
            {
                ColumnPtr column = (*chunk)->get_column_by_slot_id(9);
                int data_type = _desc_result.columns[_column_index].columnDesc.columnType;
                if (data_type == TPrimitiveType::VARCHAR || data_type == TPrimitiveType::CHAR) {
                    if (_desc_result.columns[_column_index].columnDesc.__isset.columnLength) {
                        int64_t value = _desc_result.columns[_column_index].columnDesc.columnLength;
                        fill_column_with_slot<TYPE_BIGINT>(column.get(), (void*)&value);
                    } else {
                        fill_data_column_with_null(column.get());
                    }
                } else {
                    fill_data_column_with_null(column.get());
                }
            }
            break;
        }
        case 10: {
            // CHARACTER_OCTET_LENGTH
            // For string columns, the maximum length in bytes.
            {
                ColumnPtr column = (*chunk)->get_column_by_slot_id(10);
                int data_type = _desc_result.columns[_column_index].columnDesc.columnType;
                if (data_type == TPrimitiveType::VARCHAR || data_type == TPrimitiveType::CHAR) {
                    if (_desc_result.columns[_column_index].columnDesc.__isset.columnLength) {
                        // currently we save string use UTF-8 so * 3
                        int64_t value = _desc_result.columns[_column_index].columnDesc.columnLength * 3;
                        fill_column_with_slot<TYPE_BIGINT>(column.get(), (void*)&value);
                    } else {
                        fill_data_column_with_null(column.get());
                    }
                } else {
                    fill_data_column_with_null(column.get());
                }
            }
            break;
        }
        case 11: {
            // NUMERIC_PRECISION
            {
                ColumnPtr column = (*chunk)->get_column_by_slot_id(11);
                if (_desc_result.columns[_column_index].columnDesc.__isset.columnPrecision) {
                    int64_t value = _desc_result.columns[_column_index].columnDesc.columnPrecision;
                    fill_column_with_slot<TYPE_BIGINT>(column.get(), (void*)&value);
                } else {
                    fill_data_column_with_null(column.get());
                }
            }
            break;
        }
        case 12: {
            // NUMERIC_SCALE
            {
                ColumnPtr column = (*chunk)->get_column_by_slot_id(12);
                if (_desc_result.columns[_column_index].columnDesc.__isset.columnScale) {
                    int64_t value = _desc_result.columns[_column_index].columnDesc.columnScale;
                    fill_column_with_slot<TYPE_BIGINT>(column.get(), (void*)&value);
                } else {
                    fill_data_column_with_null(column.get());
                }
            }
            break;
        }
        case 13: {
            // DATETIME_PRECISION
            {
                ColumnPtr column = (*chunk)->get_column_by_slot_id(13);
                fill_data_column_with_null(column.get());
            }
            break;
        }
        case 14: {
            // CHARACTER_SET_NAME
            {
                ColumnPtr column = (*chunk)->get_column_by_slot_id(14);
                fill_data_column_with_null(column.get());
            }
            break;
        }
        case 15: {
            // COLLATION_NAME
            {
                ColumnPtr column = (*chunk)->get_column_by_slot_id(15);
                fill_data_column_with_null(column.get());
            }
            break;
        }
        case 16: {
            // COLUMN_TYPE
            {
                ColumnPtr column = (*chunk)->get_column_by_slot_id(16);
                std::string value = type_to_string(_desc_result.columns[_column_index].columnDesc);
                fill_column_with_slot<TYPE_VARCHAR>(column.get(), (void*)&value);
            }
            break;
        }
        case 17: {
            // COLUMN_KEY (UNI, AGG, DUP, PRI)
            {
                ColumnPtr column = (*chunk)->get_column_by_slot_id(17);
                std::string* str = &_desc_result.columns[_column_index].columnDesc.columnKey;
                Slice value(str->c_str(), str->length());
                fill_column_with_slot<TYPE_VARCHAR>(column.get(), (void*)&value);
            }
            break;
        }
        case 18: {
            // EXTRA
            {
                ColumnPtr column = (*chunk)->get_column_by_slot_id(18);
                Slice value;
                fill_column_with_slot<TYPE_VARCHAR>(column.get(), (void*)&value);
            }
            break;
        }
        case 19: {
            // PRIVILEGES
            {
                ColumnPtr column = (*chunk)->get_column_by_slot_id(19);
                Slice value;
                fill_column_with_slot<TYPE_VARCHAR>(column.get(), (void*)&value);
            }
            break;
        }
        case 20: {
            // COLUMN_COMMENT
            {
                ColumnPtr column = (*chunk)->get_column_by_slot_id(20);
                std::string* str = &_desc_result.columns[_column_index].comment;
                Slice value(str->c_str(), str->length());
                fill_column_with_slot<TYPE_VARCHAR>(column.get(), (void*)&value);
            }
            break;
        }
        case 21: {
            // COLUMN_SIZE
            {
                ColumnPtr column = (*chunk)->get_column_by_slot_id(21);
                if (_desc_result.columns[_column_index].columnDesc.__isset.columnLength) {
                    int64_t value = _desc_result.columns[_column_index].columnDesc.columnLength;
                    fill_column_with_slot<TYPE_BIGINT>(column.get(), (void*)&value);
                } else {
                    fill_data_column_with_null(column.get());
                }
            }
            break;
        }
        case 22: {
            // DECIMAL_DIGITS
            {
                ColumnPtr column = (*chunk)->get_column_by_slot_id(22);
                if (_desc_result.columns[_column_index].columnDesc.__isset.columnScale) {
                    int64_t value = _desc_result.columns[_column_index].columnDesc.columnScale;
                    fill_column_with_slot<TYPE_BIGINT>(column.get(), (void*)&value);
                } else {
                    fill_data_column_with_null(column.get());
                }
            }
            break;
        }
        case 23: {
            // GENERATION_EXPRESSION
            {
                ColumnPtr column = (*chunk)->get_column_by_slot_id(23);
                fill_data_column_with_null(column.get());
            }
            break;
        }
        case 24: {
            // SRS_ID
            {
                ColumnPtr column = (*chunk)->get_column_by_slot_id(24);
                fill_data_column_with_null(column.get());
            }
            break;
        }
        default:
            break;
        }
    }
    _column_index++;
    return Status::OK();
}

Status SchemaColumnsScanner::get_new_desc() {
    TDescribeTableParams desc_params;
    if (nullptr != _param->catalog) {
        desc_params.__set_catalog_name(*(_param->catalog));
    }
    if (!_param->without_db_table) {
        desc_params.__set_db(_db_result.dbs[_db_index - 1]);
        desc_params.__set_table_name(_table_result.tables[_table_index++]);
    }
    if (nullptr != _param->current_user_ident) {
        desc_params.__set_current_user_ident(*(_param->current_user_ident));
    } else {
        if (nullptr != _param->user) {
            desc_params.__set_user(*(_param->user));
        }
        if (nullptr != _param->user_ip) {
            desc_params.__set_user_ip(*(_param->user_ip));
        }
    }

    if (_param->limit > 0) {
        desc_params.__set_limit(_param->limit);
    }

    if (nullptr != _param->ip && 0 != _param->port) {
        RETURN_IF_ERROR(
                SchemaHelper::describe_table(*(_param->ip), _param->port, desc_params, &_desc_result, _timeout_ms));
    } else {
        return Status::InternalError("IP or port doesn't exists");
    }
    _column_index = 0;

    return Status::OK();
}

Status SchemaColumnsScanner::get_new_table() {
    if (_param->without_db_table) {
        return Status::OK();
    }
    TGetTablesParams table_params;
    table_params.__set_db(_db_result.dbs[_db_index++]);
    if (nullptr != _param->catalog) {
        table_params.__set_catalog_name(*(_param->catalog));
    }
    if (nullptr != _param->table) {
        table_params.__set_pattern(*(_param->table));
    }
    if (nullptr != _param->current_user_ident) {
        table_params.__set_current_user_ident(*(_param->current_user_ident));
    } else {
        if (nullptr != _param->user) {
            table_params.__set_user(*(_param->user));
        }
        if (nullptr != _param->user_ip) {
            table_params.__set_user_ip(*(_param->user_ip));
        }
    }

    if (nullptr != _param->ip && 0 != _param->port) {
        RETURN_IF_ERROR(
                SchemaHelper::get_table_names(*(_param->ip), _param->port, table_params, &_table_result, _timeout_ms));
    } else {
        return Status::InternalError("IP or port doesn't exists");
    }
    _table_index = 0;
    return Status::OK();
}

Status SchemaColumnsScanner::get_next(ChunkPtr* chunk, bool* eos) {
    if (!_is_init) {
        return Status::InternalError("use this class before inited.");
    }
    if (nullptr == chunk || nullptr == eos) {
        return Status::InternalError("input parameter is nullptr.");
    }
    {
        SCOPED_TIMER(_param->_rpc_timer);
        // if user query schema meta such as "select * from information_schema.columns limit 10;",
        // in this case, there is no predicate and limit clause is set,we can call the describe_table
        // interface only once, and no longer call get_db_names and get_table_names interface, which
        // can reduce RPC time from BE to FE, and the amount of data
        if (_param->without_db_table) {
            if (_column_index == 0) {
                RETURN_IF_ERROR(get_new_desc());
            }
            if (_column_index == _desc_result.columns.size()) {
                *eos = true;
                return Status::OK();
            }
        } else {
            while (_column_index >= _desc_result.columns.size()) {
                if (_table_index >= _table_result.tables.size()) {
                    if (_db_index < _db_result.dbs.size()) {
                        RETURN_IF_ERROR(get_new_table());
                    } else {
                        *eos = true;
                        return Status::OK();
                    }
                } else {
                    RETURN_IF_ERROR(get_new_desc());
                }
            }
        }
    }

    SCOPED_TIMER(_param->_fill_chunk_timer);
    *eos = false;
    return fill_chunk(chunk);
}

} // namespace starrocks<|MERGE_RESOLUTION|>--- conflicted
+++ resolved
@@ -140,15 +140,12 @@
         return "percentile";
     case TPrimitiveType::JSON:
         return "json";
-<<<<<<< HEAD
     case TPrimitiveType::ARRAY:
         return "array";
-=======
     case TPrimitiveType::BINARY:
         return "binary";
     case TPrimitiveType::VARBINARY:
         return "varbinary";
->>>>>>> 965e8809
     default:
         return "unknown";
     }
@@ -221,15 +218,12 @@
         return "percentile";
     case TPrimitiveType::JSON:
         return "json";
-<<<<<<< HEAD
     case TPrimitiveType::ARRAY:
         return "array";
-=======
     case TPrimitiveType::BINARY:
         return "binary";
     case TPrimitiveType::VARBINARY:
         return "varbinary";
->>>>>>> 965e8809
     default:
         return "unknown";
     }
