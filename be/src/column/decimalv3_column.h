--- conflicted
+++ resolved
@@ -15,11 +15,7 @@
 class DecimalV3Column final : public ColumnFactory<FixedLengthColumnBase<T>, DecimalV3Column<DecimalType<T>>, Column> {
 public:
     DecimalV3Column() = default;
-<<<<<<< HEAD
-
-=======
     explicit DecimalV3Column(size_t num_rows);
->>>>>>> d32e98df
     DecimalV3Column(int precision, int scale);
     DecimalV3Column(int precision, int scale, size_t num_rows);
 
