// This file is licensed under the Elastic License 2.0. Copyright 2021 StarRocks Limited.

#pragma once

#include "column/column_hash.h"
#include "util/phmap/phmap.h"
#include "util/phmap/phmap_dump.h"

namespace starrocks::vectorized {

template <typename T>
using HashSet = phmap::flat_hash_set<T, StdHash<T>>;

// By storing hash value in slice, we can save the cost of
// 1. re-calculate hash value of the slice
// 2. touch slice memory area which may cause high latency of memory access.
// and the tradeoff is we allocate 8-bytes hash value in slice.
// But now we allocate all slice data on a single memory pool(4K per allocation)
// the internal fragmentation can offset these 8-bytes hash value.

class SliceWithHash : public Slice {
public:
    size_t hash;
    SliceWithHash(const Slice& src) : Slice(src.data, src.size) { hash = SliceHash()(src); }
    SliceWithHash(const uint8_t* p, size_t s, size_t h) : Slice(p, s), hash(h) {}
};

class HashOnSliceWithHash {
public:
    std::size_t operator()(const SliceWithHash& slice) const { return slice.hash; }
};

class EqualOnSliceWithHash {
public:
    bool operator()(const SliceWithHash& x, const SliceWithHash& y) const {
        // by comparing hash value first, we can avoid comparing real data
        // which may touch another memory area and has bad cache locality.
        return x.hash == y.hash && memequal(x.data, x.size, y.data, y.size);
    }
};

template <PhmapSeed seed>
class TSliceWithHash : public Slice {
public:
    size_t hash;
    TSliceWithHash(const Slice& src) : Slice(src.data, src.size) { hash = SliceHashWithSeed<seed>()(src); }
    TSliceWithHash(const uint8_t* p, size_t s, size_t h) : Slice(p, s), hash(h) {}
};

template <PhmapSeed seed>
class THashOnSliceWithHash {
public:
    std::size_t operator()(const TSliceWithHash<seed>& slice) const { return slice.hash; }
};

template <PhmapSeed seed>
class TEqualOnSliceWithHash {
public:
    bool operator()(const TSliceWithHash<seed>& x, const TSliceWithHash<seed>& y) const {
        // by comparing hash value first, we can avoid comparing real data
        // which may touch another memory area and has bad cache locality.
        return x.hash == y.hash && memequal(x.data, x.size, y.data, y.size);
    }
};

using SliceHashSet = phmap::flat_hash_set<SliceWithHash, HashOnSliceWithHash, EqualOnSliceWithHash>;

using SliceNormalHashSet = phmap::flat_hash_set<Slice, SliceHash, SliceNormalEqual>;

<<<<<<< HEAD
template <typename T>
struct PhSetTraits {
    using SetType = HashSet<T>;
};

template <>
struct PhSetTraits<Slice> {
    using SetType = SliceNormalHashSet;
};

template <typename T>
using PhSet = typename PhSetTraits<T>::SetType;

struct SliceKey8 {
    union U {
        struct {
            char data[7];
            uint8_t size;
        } __attribute__((packed));
        int64_t value;
    } u;
    static_assert(sizeof(u) == sizeof(u.value));
    bool operator==(const SliceKey8& k) const { return u.value == k.u.value; }
    SliceKey8() {}
    SliceKey8(const SliceKey8& x) { u.value = x.u.value; }
    SliceKey8& operator=(const SliceKey8& x) {
        u.value = x.u.value;
        return *this;
    }
    SliceKey8(SliceKey8&& x) { u.value = x.u.value; }
};

struct SliceKey16 {
    union U {
        struct {
            char data[15];
            uint8_t size;
        } __attribute__((packed));
        struct {
            uint64_t ui64[2];
        } __attribute__((packed));
        int128_t value;
    } u;
    static_assert(sizeof(u) == sizeof(u.value));
    bool operator==(const SliceKey16& k) const { return u.value == k.u.value; }
    SliceKey16() {}
    SliceKey16(const SliceKey16& x) { u.value = x.u.value; }
    SliceKey16& operator=(const SliceKey16& x) {
        u.value = x.u.value;
        return *this;
    }
    SliceKey16(SliceKey16&& x) { u.value = x.u.value; }
};

template <typename SliceKey, PhmapSeed seed>
class FixedSizeSliceKeyHash {
public:
    std::size_t operator()(const SliceKey& s) const {
        if constexpr (sizeof(SliceKey) == 8) {
            if constexpr (seed == PhmapSeed1) {
                return crc_hash_uint64(s.u.value, CRC_HASH_SEED1);
            } else {
                return crc_hash_uint64(s.u.value, CRC_HASH_SEED2);
            }
        } else {
            static_assert(sizeof(SliceKey) == 16);
            if constexpr (seed == PhmapSeed1) {
                return crc_hash_uint128(s.u.ui64[0], s.u.ui64[1], CRC_HASH_SEED1);
            } else {
                return crc_hash_uint128(s.u.ui64[0], s.u.ui64[1], CRC_HASH_SEED2);
            }
        }
    }
};

=======
>>>>>>> faa89301
} // namespace starrocks::vectorized<|MERGE_RESOLUTION|>--- conflicted
+++ resolved
@@ -67,20 +67,6 @@
 
 using SliceNormalHashSet = phmap::flat_hash_set<Slice, SliceHash, SliceNormalEqual>;
 
-<<<<<<< HEAD
-template <typename T>
-struct PhSetTraits {
-    using SetType = HashSet<T>;
-};
-
-template <>
-struct PhSetTraits<Slice> {
-    using SetType = SliceNormalHashSet;
-};
-
-template <typename T>
-using PhSet = typename PhSetTraits<T>::SetType;
-
 struct SliceKey8 {
     union U {
         struct {
@@ -143,6 +129,4 @@
     }
 };
 
-=======
->>>>>>> faa89301
 } // namespace starrocks::vectorized