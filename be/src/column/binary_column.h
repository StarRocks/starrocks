// This file is licensed under the Elastic License 2.0. Copyright 2021-present, StarRocks Limited.

#pragma once

#include "column/bytes.h"
#include "column/column.h"
#include "column/datum.h"
#include "util/slice.h"

namespace starrocks::vectorized {

template <typename T>
class BinaryColumnBase final : public ColumnFactory<Column, BinaryColumnBase<T>> {
    friend class ColumnFactory<Column, BinaryColumnBase<T>>;

public:
    using ValueType = Slice;

    using Offset = T;
    using Offsets = Buffer<T>;

    using Bytes = starrocks::raw::RawVectorPad16<uint8_t>;

    using Container = Buffer<Slice>;

    // TODO(kks): when we create our own vector, we could let vector[-1] = 0,
    // and then we don't need explicitly emplace_back zero value
    BinaryColumnBase<T>() { _offsets.emplace_back(0); }
<<<<<<< HEAD
    
=======
    // Default value is empty string
    explicit BinaryColumnBase<T>(size_t size) : _offsets(size + 1, 0) {}
>>>>>>> d32e98df
    BinaryColumnBase<T>(Bytes bytes, Offsets offsets) : _bytes(std::move(bytes)), _offsets(std::move(offsets)) {
        if (_offsets.empty()) {
            _offsets.emplace_back(0);
        }
    }

    // NOTE: do *NOT* copy |_slices|
    BinaryColumnBase<T>(const BinaryColumnBase<T>& rhs) : _bytes(rhs._bytes), _offsets(rhs._offsets) {}

    // NOTE: do *NOT* copy |_slices|
    BinaryColumnBase<T>(BinaryColumnBase<T>&& rhs) noexcept
            : _bytes(std::move(rhs._bytes)), _offsets(std::move(rhs._offsets)) {}

    BinaryColumnBase<T>& operator=(const BinaryColumnBase<T>& rhs) {
        BinaryColumnBase<T> tmp(rhs);
        this->swap_column(tmp);
        return *this;
    }

    BinaryColumnBase<T>& operator=(BinaryColumnBase<T>&& rhs) noexcept {
        BinaryColumnBase<T> tmp(std::move(rhs));
        this->swap_column(tmp);
        return *this;
    }

    StatusOr<ColumnPtr> upgrade_if_overflow() override;

    StatusOr<ColumnPtr> downgrade() override;

    bool has_large_column() const override;

    ~BinaryColumnBase<T>() override {
        if (!_offsets.empty()) {
            DCHECK_EQ(_bytes.size(), _offsets.back());
        } else {
            DCHECK_EQ(_bytes.size(), 0);
        }
    }

    bool low_cardinality() const override { return false; }
    bool is_binary() const override { return std::is_same_v<T, uint32_t> != 0; }
    bool is_large_binary() const override { return std::is_same_v<T, uint64_t> != 0; }

    const uint8_t* raw_data() const override {
        if (!_slices_cache) {
            _build_slices();
        }
        return reinterpret_cast<const uint8_t*>(_slices.data());
    }

    uint8_t* mutable_raw_data() override {
        if (!_slices_cache) {
            _build_slices();
        }
        return reinterpret_cast<uint8_t*>(_slices.data());
    }

    size_t size() const override { return _offsets.size() - 1; }

    size_t capacity() const override { return _offsets.capacity() - 1; }

    size_t type_size() const override { return sizeof(Slice); }

    size_t byte_size() const override { return _bytes.size() * sizeof(uint8_t) + _offsets.size() * sizeof(Offset); }

    size_t byte_size(size_t from, size_t size) const override {
        DCHECK_LE(from + size, this->size()) << "Range error";
        return (_offsets[from + size] - _offsets[from]) + size * sizeof(Offset);
    }

    size_t byte_size(size_t idx) const override { return _offsets[idx + 1] - _offsets[idx] + sizeof(uint32_t); }

    Slice get_slice(size_t idx) const {
        return Slice(_bytes.data() + _offsets[idx], _offsets[idx + 1] - _offsets[idx]);
    }

    void check_or_die() const override;

    // For n value, the offsets size is n + 1
    // For example, for string "I","love","you"
    // the _bytes array is "Iloveyou"
    // the _offsets array is [0,1,5,8]
    void reserve(size_t n) override {
        // hard to know how the best reserve size of |_bytes|, inaccurate reserve may
        // affect the performance.
        // _bytes.reserve(n * 4);
        _offsets.reserve(n + 1);
        _slices_cache = false;
    }

    // If you know the size of the Byte array in advance, you can call this method,
    // n means the number of strings, byte_size is the total length of the string
    void reserve(size_t n, size_t byte_size) {
        _offsets.reserve(n + 1);
        _bytes.reserve(byte_size);
        _slices_cache = false;
    }

    void resize(size_t n) override {
        _offsets.resize(n + 1, _offsets.back());
        _bytes.resize(_offsets.back());
        _slices_cache = false;
    }

    void assign(size_t n, size_t idx) override;

    void remove_first_n_values(size_t count) override;

    void append(const Slice& str) {
        _bytes.insert(_bytes.end(), str.data, str.data + str.size);
        _offsets.emplace_back(_bytes.size());
        _slices_cache = false;
    }

    void append_datum(const Datum& datum) override {
        append(datum.get_slice());
        _slices_cache = false;
    }

    void append(const Column& src, size_t offset, size_t count) override;

    void append_selective(const Column& src, const uint32_t* indexes, uint32_t from, uint32_t size) override;

    void append_value_multiple_times(const Column& src, uint32_t index, uint32_t size) override;

    bool append_nulls(size_t count) override { return false; }

    void append_string(const std::string& str) {
        _bytes.insert(_bytes.end(), str.data(), str.data() + str.size());
        _offsets.emplace_back(_bytes.size());
        _slices_cache = false;
    }

    bool append_strings(const Buffer<Slice>& strs) override;

    bool append_strings_overflow(const Buffer<Slice>& strs, size_t max_length) override;

    bool append_continuous_strings(const Buffer<Slice>& strs) override;

    size_t append_numbers(const void* buff, size_t length) override { return -1; }

    void append_value_multiple_times(const void* value, size_t count) override;

    void append_default() override {
        _offsets.emplace_back(_bytes.size());
        _slices_cache = false;
    }

    void append_default(size_t count) override {
        _offsets.insert(_offsets.end(), count, _bytes.size());
        _slices_cache = false;
    }

    Status update_rows(const Column& src, const uint32_t* indexes) override;

    uint32_t max_one_element_serialize_size() const override;

    uint32_t serialize(size_t idx, uint8_t* pos) override;

    uint32_t serialize_default(uint8_t* pos) override;

    void serialize_batch(uint8_t* dst, Buffer<uint32_t>& slice_sizes, size_t chunk_size,
                         uint32_t max_one_row_size) override;

    const uint8_t* deserialize_and_append(const uint8_t* pos) override;

    void deserialize_and_append_batch(Buffer<Slice>& srcs, size_t chunk_size) override;

    uint32_t serialize_size(size_t idx) const override {
        // max size of one string is 2^32, so use sizeof(uint32_t) not sizeof(T)
        return sizeof(uint32_t) + _offsets[idx + 1] - _offsets[idx];
    }

    MutableColumnPtr clone_empty() const override { return BinaryColumnBase<T>::create_mutable(); }

    ColumnPtr cut(size_t start, size_t length) const;
    size_t filter_range(const Column::Filter& filter, size_t start, size_t to) override;

    int compare_at(size_t left, size_t right, const Column& rhs, int nan_direction_hint) const override;

    void fnv_hash(uint32_t* hashes, uint32_t from, uint32_t to) const override;

    void crc32_hash(uint32_t* hash, uint32_t from, uint32_t to) const override;

    int64_t xor_checksum(uint32_t from, uint32_t to) const override;

    void put_mysql_row_buffer(MysqlRowBuffer* buf, size_t idx) const override;

    std::string get_name() const override {
        static_assert(std::is_same_v<T, uint32_t> || std::is_same_v<T, uint64_t>);
        if (std::is_same_v<T, uint32_t>) {
            return "binary";
        } else {
            return "large-binary";
        }
    }

    Container& get_data() {
        if (!_slices_cache) {
            _build_slices();
        }
        return _slices;
    }
    const Container& get_data() const {
        if (!_slices_cache) {
            _build_slices();
        }
        return _slices;
    }

    Bytes& get_bytes() { return _bytes; }

    const Bytes& get_bytes() const { return _bytes; }

    Offsets& get_offset() { return _offsets; }
    const Offsets& get_offset() const { return _offsets; }

    Datum get(size_t n) const override { return Datum(get_slice(n)); }

    size_t container_memory_usage() const override {
        return _bytes.capacity() + _offsets.capacity() * sizeof(_offsets[0]) + _slices.capacity() * sizeof(_slices[0]);
    }

    void swap_column(Column& rhs) override {
        auto& r = down_cast<BinaryColumnBase<T>&>(rhs);
        using std::swap;
        swap(this->_delete_state, r._delete_state);
        swap(_bytes, r._bytes);
        swap(_offsets, r._offsets);
        swap(_slices, r._slices);
        swap(_slices_cache, r._slices_cache);
    }

    void reset_column() override {
        Column::reset_column();
        // TODO(zhuming): shrink size if needed.
        _bytes.clear();
        _offsets.resize(1, 0);
        _slices.clear();
        _slices_cache = false;
    }

    void invalidate_slice_cache() { _slices_cache = false; }

    std::string debug_item(uint32_t idx) const override;

    std::string debug_string() const override {
        std::stringstream ss;
        ss << "[";
        size_t size = this->size();
        for (int i = 0; i < size - 1; ++i) {
            ss << debug_item(i) << ", ";
        }
        if (size > 0) {
            ss << debug_item(size - 1);
        }
        ss << "]";
        return ss.str();
    }

    bool reach_capacity_limit() const override {
        static_assert(std::is_same_v<T, uint32_t> || std::is_same_v<T, uint64_t>);
        if constexpr (std::is_same_v<T, uint32_t>) {
            // The size limit of a single element is 2^32.
            // The size limit of all elements is 2^32.
            // The number limit of elements is 2^32.
            return _bytes.size() >= Column::MAX_CAPACITY_LIMIT || _offsets.size() > Column::MAX_CAPACITY_LIMIT;
        } else {
            // The size limit of a single element is 2^32.
            // The size limit of all elements is 2^64.
            // The number limit of elements is 2^32.
            return _bytes.size() >= Column::MAX_LARGE_CAPACITY_LIMIT || _offsets.size() > Column::MAX_CAPACITY_LIMIT;
        }
    }

private:
    void _build_slices() const;

    Bytes _bytes;
    Offsets _offsets;

    mutable Container _slices;
    mutable bool _slices_cache = false;
};

using Offsets = BinaryColumnBase<uint32_t>::Offsets;
using LargeOffsets = BinaryColumnBase<uint64_t>::Offsets;

} // namespace starrocks::vectorized<|MERGE_RESOLUTION|>--- conflicted
+++ resolved
@@ -26,12 +26,8 @@
     // TODO(kks): when we create our own vector, we could let vector[-1] = 0,
     // and then we don't need explicitly emplace_back zero value
     BinaryColumnBase<T>() { _offsets.emplace_back(0); }
-<<<<<<< HEAD
-    
-=======
     // Default value is empty string
     explicit BinaryColumnBase<T>(size_t size) : _offsets(size + 1, 0) {}
->>>>>>> d32e98df
     BinaryColumnBase<T>(Bytes bytes, Offsets offsets) : _bytes(std::move(bytes)), _offsets(std::move(offsets)) {
         if (_offsets.empty()) {
             _offsets.emplace_back(0);
