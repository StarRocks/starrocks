--- conflicted
+++ resolved
@@ -83,16 +83,11 @@
 
     Status _init_partition_values();
     Status _init_scanner(RuntimeState* state);
-<<<<<<< HEAD
-    HdfsScanner* _create_hudi_jni_scanner();
-    HdfsScanner* _create_paimon_jni_scanner(FSOptions& options);
-    HdfsScanner* _create_odps_jni_scanner(FSOptions& options);
-=======
     HdfsScanner* _create_hudi_jni_scanner(const FSOptions& options);
     HdfsScanner* _create_paimon_jni_scanner(const FSOptions& options);
     // for hiveTable/fileTable with avro/rcfile/sequence format
     HdfsScanner* _create_hive_jni_scanner(const FSOptions& options);
->>>>>>> fbe0e075
+    HdfsScanner* _create_odps_jni_scanner(FSOptions& options);
     Status _check_all_slots_nullable();
 
     // =====================================
