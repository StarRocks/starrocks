--- conflicted
+++ resolved
@@ -32,11 +32,8 @@
 const std::string Connector::ES = "es";
 const std::string Connector::JDBC = "jdbc";
 const std::string Connector::MYSQL = "mysql";
-<<<<<<< HEAD
 const std::string Connector::FILE = "file";
-=======
 const std::string Connector::LAKE = "lake";
->>>>>>> cd211ad1
 
 class ConnectorManagerInit {
 public:
@@ -46,11 +43,8 @@
         cm->put(Connector::ES, std::make_unique<ESConnector>());
         cm->put(Connector::JDBC, std::make_unique<JDBCConnector>());
         cm->put(Connector::MYSQL, std::make_unique<MySQLConnector>());
-<<<<<<< HEAD
         cm->put(Connector::FILE, std::make_unique<FileConnector>());
-=======
         cm->put(Connector::LAKE, std::make_unique<LakeConnector>());
->>>>>>> cd211ad1
     }
 };
 
