// Copyright 2021-present StarRocks, Inc. All rights reserved.
//
// Licensed under the Apache License, Version 2.0 (the "License");
// you may not use this file except in compliance with the License.
// You may obtain a copy of the License at
//
//     https://www.apache.org/licenses/LICENSE-2.0
//
// Unless required by applicable law or agreed to in writing, software
// distributed under the License is distributed on an "AS IS" BASIS,
// WITHOUT WARRANTIES OR CONDITIONS OF ANY KIND, either express or implied.
// See the License for the specific language governing permissions and
// limitations under the License.

// This file is based on code available under the Apache license here:
//   https://github.com/apache/incubator-doris/blob/master/be/src/util/brpc_stub_cache.h

// Licensed to the Apache Software Foundation (ASF) under one
// or more contributor license agreements.  See the NOTICE file
// distributed with this work for additional information
// regarding copyright ownership.  The ASF licenses this file
// to you under the Apache License, Version 2.0 (the
// "License"); you may not use this file except in compliance
// with the License.  You may obtain a copy of the License at
//
//   http://www.apache.org/licenses/LICENSE-2.0
//
// Unless required by applicable law or agreed to in writing,
// software distributed under the License is distributed on an
// "AS IS" BASIS, WITHOUT WARRANTIES OR CONDITIONS OF ANY
// KIND, either express or implied.  See the License for the
// specific language governing permissions and limitations
// under the License.

#pragma once

#include <memory>
#include <mutex>

#include "common/statusor.h"
#include "gen_cpp/Types_types.h" // TNetworkAddress
#include "gen_cpp/doris_internal_service.pb.h"
#include "gen_cpp/internal_service.pb.h"
#include "service/brpc.h"
#include "util/network_util.h"
#include "util/spinlock.h"
#include "util/starrocks_metrics.h"

namespace starrocks {

// map used
class BrpcStubCache {
public:
    BrpcStubCache() {
        _stub_map.init(239);
        REGISTER_GAUGE_STARROCKS_METRIC(brpc_endpoint_stub_count, [this]() {
            std::lock_guard<SpinLock> l(_lock);
            return _stub_map.size();
        });
    }
    ~BrpcStubCache() {
        for (auto& stub : _stub_map) {
            delete stub.second;
        }
    }

    doris::PBackendService_Stub* get_stub(const butil::EndPoint& endpoint) {
        std::lock_guard<SpinLock> l(_lock);
        auto stub_ptr = _stub_map.seek(endpoint);
        if (stub_ptr != nullptr) {
            return *stub_ptr;
        }
        // new one stub and insert into map
        brpc::ChannelOptions options;
        options.connect_timeout_ms = 3000;
        // Explicitly set the max_retry
        // TODO(meegoo): The retry strategy can be customized in the future
        options.max_retry = 3;
        std::unique_ptr<brpc::Channel> channel(new brpc::Channel());
        if (channel->Init(endpoint, &options)) {
            return nullptr;
        }
        auto stub = new doris::PBackendService_Stub(channel.release(), google::protobuf::Service::STUB_OWNS_CHANNEL);
        _stub_map.insert(endpoint, stub);
        return stub;
    }

    // rarely used, so create as needed
<<<<<<< HEAD
    static std::shared_ptr<doris::PBackendService_Stub> create_http_stub(const TNetworkAddress& taddr) {
=======
    static StatusOr<std::unique_ptr<doris::PBackendService_Stub>> create_http_stub(const TNetworkAddress& taddr) {
>>>>>>> 1fa0b177
        butil::EndPoint endpoint;
        std::string realhost;
        realhost = taddr.hostname;
        if (!is_valid_ip(taddr.hostname)) {
            realhost = hostname_to_ip(taddr.hostname);
            if (realhost == "") {
<<<<<<< HEAD
                LOG(WARNING) << "failed to get ip from host";
                return nullptr;
            }
        }
        if (str2endpoint(realhost.c_str(), taddr.port, &endpoint)) {
            LOG(WARNING) << "unknown endpoint, host = " << taddr.hostname;
            return nullptr;
=======
                return Status::RuntimeError("failed to get ip from host " + taddr.hostname);
            }
        }
        if (str2endpoint(realhost.c_str(), taddr.port, &endpoint)) {
            return Status::RuntimeError("unknown endpoint, host = " + taddr.hostname);
>>>>>>> 1fa0b177
        }
        // create
        brpc::ChannelOptions options;
        options.connect_timeout_ms = 3000;
        options.protocol = "http";
        // Explicitly set the max_retry
        // TODO(meegoo): The retry strategy can be customized in the future
        options.max_retry = 3;
        std::unique_ptr<brpc::Channel> channel(new brpc::Channel());
        if (channel->Init(endpoint, &options)) {
<<<<<<< HEAD
            return nullptr;
        }
        return std::make_shared<doris::PBackendService_Stub>(channel.release(),
=======
            return Status::RuntimeError("init brpc http channel error on " + taddr.hostname + ":" +
                                        std::to_string(taddr.port));
        }
        return std::make_unique<doris::PBackendService_Stub>(channel.release(),
>>>>>>> 1fa0b177
                                                             google::protobuf::Service::STUB_OWNS_CHANNEL);
    }

    doris::PBackendService_Stub* get_stub(const TNetworkAddress& taddr) { return get_stub(taddr.hostname, taddr.port); }

    doris::PBackendService_Stub* get_stub(const std::string& host, int port) {
        butil::EndPoint endpoint;
        std::string realhost;
        realhost = host;
        if (!is_valid_ip(host)) {
            realhost = hostname_to_ip(host);
            if (realhost == "") {
                LOG(WARNING) << "failed to get ip from host";
                return nullptr;
            }
        }
        if (str2endpoint(realhost.c_str(), port, &endpoint)) {
            LOG(WARNING) << "unknown endpoint, host = " << host;
            return nullptr;
        }
        return get_stub(endpoint);
    }

private:
    SpinLock _lock;
    butil::FlatMap<butil::EndPoint, doris::PBackendService_Stub*> _stub_map;
};

} // namespace starrocks<|MERGE_RESOLUTION|>--- conflicted
+++ resolved
@@ -86,32 +86,18 @@
     }
 
     // rarely used, so create as needed
-<<<<<<< HEAD
-    static std::shared_ptr<doris::PBackendService_Stub> create_http_stub(const TNetworkAddress& taddr) {
-=======
     static StatusOr<std::unique_ptr<doris::PBackendService_Stub>> create_http_stub(const TNetworkAddress& taddr) {
->>>>>>> 1fa0b177
         butil::EndPoint endpoint;
         std::string realhost;
         realhost = taddr.hostname;
         if (!is_valid_ip(taddr.hostname)) {
             realhost = hostname_to_ip(taddr.hostname);
             if (realhost == "") {
-<<<<<<< HEAD
-                LOG(WARNING) << "failed to get ip from host";
-                return nullptr;
-            }
-        }
-        if (str2endpoint(realhost.c_str(), taddr.port, &endpoint)) {
-            LOG(WARNING) << "unknown endpoint, host = " << taddr.hostname;
-            return nullptr;
-=======
                 return Status::RuntimeError("failed to get ip from host " + taddr.hostname);
             }
         }
         if (str2endpoint(realhost.c_str(), taddr.port, &endpoint)) {
             return Status::RuntimeError("unknown endpoint, host = " + taddr.hostname);
->>>>>>> 1fa0b177
         }
         // create
         brpc::ChannelOptions options;
@@ -122,16 +108,10 @@
         options.max_retry = 3;
         std::unique_ptr<brpc::Channel> channel(new brpc::Channel());
         if (channel->Init(endpoint, &options)) {
-<<<<<<< HEAD
-            return nullptr;
-        }
-        return std::make_shared<doris::PBackendService_Stub>(channel.release(),
-=======
             return Status::RuntimeError("init brpc http channel error on " + taddr.hostname + ":" +
                                         std::to_string(taddr.port));
         }
         return std::make_unique<doris::PBackendService_Stub>(channel.release(),
->>>>>>> 1fa0b177
                                                              google::protobuf::Service::STUB_OWNS_CHANNEL);
     }
 
