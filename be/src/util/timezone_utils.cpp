--- conflicted
+++ resolved
@@ -56,8 +56,8 @@
     }
 }
 
-<<<<<<< HEAD
-bool TimezoneUtils::find_cctz_time_zone(const TimezoneHsScan& timezone_hsscan, const std::string& timezone,                                    cctz::time_zone& ctz) {
+bool TimezoneUtils::find_cctz_time_zone(const TimezoneHsScan& timezone_hsscan, const std::string& timezone,
+                                        cctz::time_zone& ctz) {
     bool v = false;
     hs_scan(
         timezone_hsscan.database, timezone.c_str(), timezone.size(), 0, timezone_hsscan.scratch,
@@ -66,17 +66,6 @@
             *((bool*)ctx) = true;
             return 1;
         },
-=======
-bool TimezoneUtils::find_cctz_time_zone(const TimezoneHsScan& timezone_hsscan, const std::string& timezone, cctz::time_zone& ctz) {
-    bool v = false;
-    hs_scan(
-    timezone_hsscan.database, timezone.c_str(), timezone.size(), 0, timezone_hsscan.scratch,
-    [](unsigned int id, unsigned long long from, unsigned long long to, unsigned int flags,
-       void* ctx) -> int {
-        *((bool*)ctx) = true;
-        return 1;
-    },
->>>>>>> 0ea5936f
     &v);
 
     if (v) {
