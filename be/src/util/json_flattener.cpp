--- conflicted
+++ resolved
@@ -856,15 +856,7 @@
             continue;
         }
         // leaf node
-<<<<<<< HEAD
-<<<<<<< HEAD
-        DCHECK(iter->second->op == JsonFlatPath::OP_INCLUDE);
-=======
         DCHECK(child->op == JsonFlatPath::OP_INCLUDE || child->op == JsonFlatPath::OP_ROOT);
->>>>>>> f6290fdff8 ([Enhancement][FlatJson] opitmize flat json compaction performance (#49411))
-=======
-        DCHECK(iter->second->op == JsonFlatPath::OP_INCLUDE || iter->second->op == JsonFlatPath::OP_ROOT);
->>>>>>> f27db8fc
         builder->add(k, v);
     }
     for (auto& [child_name, child] : root->children) {
