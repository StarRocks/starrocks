--- conflicted
+++ resolved
@@ -601,15 +601,12 @@
         if (v.isObject()) {
             // Accumulate remain status: if node is ever empty in any row, mark as remain
             child->remain |= v.isEmptyObject();
-<<<<<<< HEAD
             // If this node was previously visited as primitive (desc->type != JSON_BASE_TYPE_BITS and != initial value),
             // but now we see an object, this indicates a type mismatch.
             // Mark the parent node as remain to preserve the actual data structure.
             if (desc->type != flat_json::JSON_BASE_TYPE_BITS && desc->type != flat_json::JSON_NULL_TYPE_BITS) {
                 root->remain = true;
             }
-=======
->>>>>>> 451850e4
             desc->type = flat_json::JSON_BASE_TYPE_BITS;
             _visit_json_paths(v, child, mark_row);
         } else {
