// Copyright 2021-present StarRocks, Inc. All rights reserved.
//
// Licensed under the Apache License, Version 2.0 (the "License");
// you may not use this file except in compliance with the License.
// You may obtain a copy of the License at
//
//     https://www.apache.org/licenses/LICENSE-2.0
//
// Unless required by applicable law or agreed to in writing, software
// distributed under the License is distributed on an "AS IS" BASIS,
// WITHOUT WARRANTIES OR CONDITIONS OF ANY KIND, either express or implied.
// See the License for the specific language governing permissions and
// limitations under the License.

#include "exprs/jit/jit_engine.h"

#include <fmt/format.h>
#include <glog/logging.h>
#include <llvm/Analysis/Passes.h>
#include <llvm/Analysis/TargetTransformInfo.h>
#include <llvm/Bitcode/BitcodeReader.h>
#include <llvm/ExecutionEngine/ExecutionEngine.h>
#include <llvm/ExecutionEngine/ObjectCache.h>
#include <llvm/ExecutionEngine/Orc/LLJIT.h>
#include <llvm/ExecutionEngine/Orc/ObjectLinkingLayer.h>
#include <llvm/IR/DataLayout.h>
#include <llvm/IR/IRBuilder.h>
#include <llvm/IR/LLVMContext.h>
#include <llvm/IR/LegacyPassManager.h>
#include <llvm/IR/PassManager.h>
#include <llvm/IR/Verifier.h>
#include <llvm/Linker/Linker.h>
#include <llvm/MC/SubtargetFeature.h>
#include <llvm/MC/TargetRegistry.h>
#include <llvm/Passes/PassBuilder.h>
#include <llvm/Passes/PassPlugin.h>
#include <llvm/Support/Error.h>
#include <llvm/Support/Host.h>
#include <llvm/Support/MemoryBuffer.h>
#include <llvm/Support/TargetSelect.h>
#include <llvm/Support/raw_ostream.h>
#include <llvm/Transforms/IPO.h>
#include <llvm/Transforms/IPO/GlobalOpt.h>
#include <llvm/Transforms/IPO/PassManagerBuilder.h>
#include <llvm/Transforms/InstCombine/InstCombine.h>
#include <llvm/Transforms/Scalar.h>
#include <llvm/Transforms/Scalar/GVN.h>
#include <llvm/Transforms/Scalar/NewGVN.h>
#include <llvm/Transforms/Scalar/SimplifyCFG.h>
#include <llvm/Transforms/Utils.h>
#include <llvm/Transforms/Utils/Cloning.h>
#include <llvm/Transforms/Utils/Mem2Reg.h>
#include <llvm/Transforms/Vectorize.h>
#include <llvm/Transforms/Vectorize/LoopVectorize.h>
#include <llvm/Transforms/Vectorize/SLPVectorizer.h>

#include <memory>
#include <mutex>
#include <utility>

#include "common/compiler_util.h"
#include "common/config.h"
#include "common/status.h"
#include "exprs/expr.h"
#include "runtime/exec_env.h"
#include "runtime/mem_tracker.h"
#include "util/defer_op.h"
<<<<<<< HEAD
=======
#include "util/mem_info.h"
>>>>>>> b49544e2

namespace starrocks {

struct JitCacheEntry {
    JitCacheEntry(std::shared_ptr<llvm::MemoryBuffer> buff, JITScalarFunction f)
            : obj_buff(std::move(buff)), func(std::move(f)) {}
    std::shared_ptr<llvm::MemoryBuffer> obj_buff;
    JITScalarFunction func;
};

JitObjectCache::JitObjectCache(const std::string& expr_name, Cache* cache)
        : _cache_key(std::move(expr_name)), _lru_cache(std::move(cache)) {}

void JitObjectCache::notifyObjectCompiled(const llvm::Module* M, llvm::MemoryBufferRef Obj) {
    std::unique_ptr<llvm::MemoryBuffer> obj_buffer =
            llvm::MemoryBuffer::getMemBufferCopy(Obj.getBuffer(), Obj.getBufferIdentifier());
    _obj_code = std::move(obj_buffer);
}

Status JitObjectCache::register_func(JITScalarFunction func) {
    bool cached = JITEngine::get_instance()->lookup_function(this);
    if (cached) {
        return Status::OK();
    }
    _func = func;
    if (_obj_code == nullptr) {
        return Status::JitCompileError("JIT register must wait notifyObjectCompiled()");
    }
    auto cache_func_size = _obj_code->getBufferSize();
    // put into LRU cache
    auto* cache = new JitCacheEntry(_obj_code, _func);
    GlobalEnv::GetInstance()->jit_cache_mem_tracker()->consume(cache_func_size);
    auto* handle = _lru_cache->insert(_cache_key, (void*)cache, cache_func_size, [](const CacheKey& key, void* value) {
        auto* entry = ((JitCacheEntry*)value);
        // maybe release earlier as the std::shared_ptr<llvm::MemoryBuffer> is hold by caller
        GlobalEnv::GetInstance()->jit_cache_mem_tracker()->release(entry->obj_buff->getBufferSize());
        delete entry;
    });
    if (handle == nullptr) {
        delete cache;
        LOG(WARNING) << "JIT register func failed, func = " << _cache_key << ", ir size = " << cache_func_size;
        return Status::JitCompileError("JIT register func failed");
    } else {
        // as caller holds the shared ptr of obj_buff, the function ptr is valid, so the handle can be released here.
        _lru_cache->release(handle);
    }
    return Status::OK();
}

std::unique_ptr<llvm::MemoryBuffer> JitObjectCache::getObject(const llvm::Module* M) {
<<<<<<< HEAD
// TODO: why get invalid handle?
#if 0
    auto* handle = _lru_cache->lookup(_cache_key);
    if (handle != nullptr) {
        auto& cached_obj = ((JitCacheEntry*)handle)->obj_buff;
        if (cached_obj == nullptr) {
            LOG(ERROR) << "jit obj is null";
            throw std::runtime_error("jit obj is null");
        }
        std::unique_ptr<llvm::MemoryBuffer> cached_buffer =
                cached_obj->getMemBufferCopy(cached_obj->getBuffer(), cached_obj->getBufferIdentifier());
        _lru_cache->release(handle);
        return cached_buffer;
    }
#endif
=======
>>>>>>> b49544e2
    return nullptr;
}

JITEngine::~JITEngine() {
    delete _func_cache;
}

<<<<<<< HEAD
=======
constexpr int64_t JIT_CACHE_LOWEST_LIMIT = (1UL << 34); // 16GB

>>>>>>> b49544e2
Status JITEngine::init() {
    if (_initialized) {
        return Status::OK();
    }
<<<<<<< HEAD
    llvm::InitializeNativeTarget();
    llvm::InitializeNativeTargetAsmPrinter();
    llvm::InitializeNativeTargetAsmParser();
    llvm::InitializeNativeTargetDisassembler();
    llvm::sys::DynamicLibrary::LoadLibraryPermanently(nullptr);

#if BE_TEST
    _func_cache = new_lru_cache(32000); // 1k capacity per cache of 32 shards in LRU cache
#else
    int64_t jit_lru_cache_size = config::jit_lru_cache_size;
    if (jit_lru_cache_size < 0) {
        jit_lru_cache_size = (1UL << 30); // total 1GB for 32 shards in LRU cache
    }
    _func_cache = new_lru_cache(jit_lru_cache_size);
#endif
    DCHECK(_func_cache != nullptr);
=======
#if BE_TEST
    _func_cache = new_lru_cache(32000); // 1k capacity per cache of 32 shards in LRU cache
#else
    int64_t mem_limit = MemInfo::physical_mem();
    if (GlobalEnv::GetInstance()->process_mem_tracker()->has_limit()) {
        mem_limit = GlobalEnv::GetInstance()->process_mem_tracker()->limit();
    }
    int64_t jit_lru_cache_size = config::jit_lru_cache_size;
    if (jit_lru_cache_size <= 0) {
        if (mem_limit < JIT_CACHE_LOWEST_LIMIT) {
            _initialized = true;
            _support_jit = false;
            LOG(WARNING) << "System or Process memory limit is less than 16GB, disable JIT";
            return Status::OK();
        } else {
            jit_lru_cache_size = std::min<int64_t>((1UL << 30), (int64_t)(mem_limit * 0.01));
        }
    }
    LOG(INFO) << "JIT LRU cache size = " << jit_lru_cache_size;
    _func_cache = new_lru_cache(jit_lru_cache_size);
#endif
    DCHECK(_func_cache != nullptr);
    llvm::InitializeNativeTarget();
    llvm::InitializeNativeTargetAsmPrinter();
    llvm::InitializeNativeTargetAsmParser();
    llvm::InitializeNativeTargetDisassembler();
    llvm::sys::DynamicLibrary::LoadLibraryPermanently(nullptr);
>>>>>>> b49544e2
    _initialized = true;
    _support_jit = true;
    return Status::OK();
}

Status JITEngine::compile_scalar_function(ExprContext* context, JitObjectCache* func_cache, Expr* expr,
                                          const std::vector<Expr*>& uncompilable_exprs) {
    auto* instance = JITEngine::get_instance();
    if (UNLIKELY(!instance->initialized())) {
        return Status::JitCompileError("JIT engine is not initialized");
    }

    auto cached = instance->lookup_function(func_cache);
    if (cached) {
        return Status::OK();
    }

    ASSIGN_OR_RETURN(auto engine, Engine::create(*func_cache))
    // TODO: check need set module?
    // generate ir to module
    RETURN_IF_ERROR(generate_scalar_function_ir(context, *engine->module(), expr, uncompilable_exprs, func_cache));
    // optimize module and add module
    RETURN_IF_ERROR(engine->optimize_and_finalize_module());
    cached = instance->lookup_function(func_cache);
    if (cached) {
        return Status::OK();
    }
    ASSIGN_OR_RETURN(auto function, engine->get_compiled_func(func_cache->get_func_name()));
    RETURN_IF_ERROR(func_cache->register_func(function));
    return Status::OK();
}

std::string JITEngine::dump_module_ir(const llvm::Module& module) {
    std::string ir;
    llvm::raw_string_ostream stream(ir);
    module.print(stream, nullptr);
    return ir;
}

Status JITEngine::generate_scalar_function_ir(ExprContext* context, llvm::Module& module, Expr* expr,
                                              const std::vector<Expr*>& uncompilable_exprs, JitObjectCache* obj) {
    llvm::IRBuilder<> b(module.getContext());
    size_t args_size = uncompilable_exprs.size();

    /// Create function type.
    auto* size_type = b.getInt64Ty();
    // Same with JITColumn.
    auto* data_type = llvm::StructType::get(b.getInt8PtrTy(), b.getInt8PtrTy());
    // Same with JITScalarFunction.
    auto* func_type = llvm::FunctionType::get(b.getVoidTy(), {size_type, data_type->getPointerTo()}, false);

    /// Create function in module.
    // Pseudo code: void "expr->jit_func_name"(int64_t rows_count, JITColumn* columns);
    auto* func = llvm::Function::Create(func_type, llvm::Function::ExternalLinkage, obj->get_func_name(), module);
    auto* func_args = func->args().begin();
    llvm::Value* rows_count_arg = func_args++;
    llvm::Value* columns_arg = func_args++;

    /// Initialize ColumnDataPlaceholder llvm representation of ColumnData

    auto* entry = llvm::BasicBlock::Create(b.getContext(), "entry", func);
    b.SetInsertPoint(entry);

    // Extract data and null data from function input parameters.
    std::vector<LLVMColumn> columns(args_size + 1);

    for (size_t i = 0; i < args_size + 1; ++i) {
        // i == args_size is the result column.
        auto* jit_column = b.CreateLoad(data_type, b.CreateConstInBoundsGEP1_64(data_type, columns_arg, i));

        const auto& type = i == args_size ? expr->type() : uncompilable_exprs[i]->type();
        columns[i].values = b.CreateExtractValue(jit_column, {0});
        columns[i].null_flags = b.CreateExtractValue(jit_column, {1});
        ASSIGN_OR_RETURN(columns[i].value_type, IRHelper::logical_to_ir_type(b, type.type));
    }

    /// Initialize loop.
    auto* end = llvm::BasicBlock::Create(b.getContext(), "end", func);
    auto* loop = llvm::BasicBlock::Create(b.getContext(), "loop", func);

    b.CreateBr(loop);
    b.SetInsertPoint(loop);
    /// Loop.
    // Pseudo code: for (int64_t counter = 0; counter < rows_count; counter++)
    auto* counter_phi = b.CreatePHI(rows_count_arg->getType(), 2);
    counter_phi->addIncoming(llvm::ConstantInt::get(size_type, 0), entry);

    JITContext jc = {counter_phi, columns, module, b, 0};
    ASSIGN_OR_RETURN(auto result, expr->generate_ir(context, &jc))

    // Pseudo code:
    // values_last[counter] = result_value;
    // null_flags_last[counter] = result_null_flag;
    b.CreateStore(result.value, b.CreateInBoundsGEP(columns.back().value_type, columns.back().values, counter_phi));
    if (expr->is_nullable()) {
        b.CreateStore(result.null_flag, b.CreateInBoundsGEP(b.getInt8Ty(), columns.back().null_flags, counter_phi));
    }

    /// End of loop.
    auto* current_block = b.GetInsertBlock();
    // Pseudo code: counter++;
    auto* incremeted_counter = b.CreateAdd(counter_phi, llvm::ConstantInt::get(size_type, 1));
    counter_phi->addIncoming(incremeted_counter, current_block);

    // Pseudo code: if (counter == rows_count) goto end;
    b.CreateCondBr(b.CreateICmpEQ(incremeted_counter, rows_count_arg), end, loop);

    b.SetInsertPoint(end);
    // Pseudo code: return;
    b.CreateRetVoid();

    return Status::OK();
}

bool JITEngine::lookup_function(JitObjectCache* const obj) {
    auto* handle = _func_cache->lookup(obj->get_func_name());
    if (handle == nullptr) {
        return false;
    }
    auto* entry = (JitCacheEntry*)_func_cache->value(handle);
    obj->set_cache(entry->obj_buff, entry->func);
    _func_cache->release(handle);
    return true;
<<<<<<< HEAD
}

template <typename T>
StatusOr<T> as_JIT_result(llvm::Expected<T>& expected, const std::string& error_context) {
    if (!expected) {
        return Status::JitCompileError(error_context + llvm::toString(expected.takeError()));
    }
    return std::move(expected.get());
}

StatusOr<llvm::orc::JITTargetMachineBuilder> make_target_machine_builder() {
    llvm::orc::JITTargetMachineBuilder jtmb((llvm::Triple(llvm::sys::getDefaultTargetTriple())));
    auto const opt_level = llvm::CodeGenOpt::Aggressive; // or llvm::CodeGenOpt::None;
    jtmb.setCodeGenOptLevel(opt_level);
    return jtmb;
}

void add_absolute_symbol(llvm::orc::LLJIT& lljit, const std::string& name, void* function_ptr) {
    llvm::orc::MangleAndInterner mangle(lljit.getExecutionSession(), lljit.getDataLayout());
    llvm::JITEvaluatedSymbol symbol(reinterpret_cast<llvm::JITTargetAddress>(function_ptr),
                                    llvm::JITSymbolFlags::Exported);
    auto error = lljit.getMainJITDylib().define(llvm::orc::absoluteSymbols({{mangle(name), symbol}}));
    llvm::cantFail(std::move(error));
}

// add current process symbol to dylib
void add_process_symbol(llvm::orc::LLJIT& lljit) {
    lljit.getMainJITDylib().addGenerator(llvm::cantFail(
            llvm::orc::DynamicLibrarySearchGenerator::GetForCurrentProcess(lljit.getDataLayout().getGlobalPrefix())));
    // the `atexit` symbol cannot be found for ASAN
#ifdef ADDRESS_SANITIZER
    if (!lljit.lookup("atexit")) {
        add_absolute_symbol(lljit, "atexit", reinterpret_cast<void*>(atexit));
    }
#endif
}

Status use_JIT_link(llvm::orc::LLJITBuilder& jit_builder) {
    auto maybe_mem_manager = llvm::jitlink::InProcessMemoryManager::Create();
    auto st = as_JIT_result(maybe_mem_manager, "Could not create memory manager: ");
    if (!st.ok()) {
        return st.status();
    }
    static auto memory_manager = std::move(st.value());
    jit_builder.setObjectLinkingLayerCreator([&](llvm::orc::ExecutionSession& ES, const llvm::Triple& TT) {
        return std::make_unique<llvm::orc::ObjectLinkingLayer>(ES, *memory_manager);
    });

    return Status::OK();
}

StatusOr<std::unique_ptr<llvm::orc::LLJIT>> build_JIT(llvm::orc::JITTargetMachineBuilder jtmb,
                                                      std::reference_wrapper<JitObjectCache>& object_cache) {
    llvm::orc::LLJITBuilder jit_builder;
    RETURN_IF_ERROR(use_JIT_link(jit_builder));
    jit_builder.setJITTargetMachineBuilder(std::move(jtmb));
    jit_builder.setCompileFunctionCreator(
            [&object_cache](llvm::orc::JITTargetMachineBuilder JTMB)
                    -> llvm::Expected<std::unique_ptr<llvm::orc::IRCompileLayer::IRCompiler>> {
                auto target_machine = JTMB.createTargetMachine();
                if (!target_machine) {
                    return target_machine.takeError();
                }
                // after compilation, the object code will be stored into the given object cache
                return std::make_unique<llvm::orc::TMOwningSimpleCompiler>(std::move(*target_machine),
                                                                           &object_cache.get());
            });

    auto maybe_jit = jit_builder.create();
    ASSIGN_OR_RETURN(auto jit, as_JIT_result(maybe_jit, "Could not create LLJIT instance: "));
    add_process_symbol(*jit);
    return std::move(jit);
}

JITEngine::Engine::Engine(std::unique_ptr<llvm::orc::LLJIT> lljit, std::unique_ptr<llvm::TargetMachine> target_machine)
        : context_(std::make_unique<llvm::LLVMContext>()),
          lljit_(std::move(lljit)),
          ir_builder_(std::make_unique<llvm::IRBuilder<>>(*context_)),
          target_machine_(std::move(target_machine)) {
    auto module_id = "sr_module_" + std::to_string(reinterpret_cast<uintptr_t>(this));
    module_ = std::make_unique<llvm::Module>(module_id, *context_);
}

// factory method to construct the engine.
StatusOr<std::unique_ptr<JITEngine::Engine>> JITEngine::Engine::create(
        std::reference_wrapper<JitObjectCache> object_cache) {
    ASSIGN_OR_RETURN(auto jtmb, make_target_machine_builder());
    ASSIGN_OR_RETURN(auto jit, build_JIT(jtmb, object_cache));
    auto maybe_tm = jtmb.createTargetMachine();
    ASSIGN_OR_RETURN(auto target_machine, as_JIT_result(maybe_tm, "Could not create target machine: "));
    std::unique_ptr<Engine> engine{new Engine(std::move(jit), std::move(target_machine))};
    return engine;
}

llvm::Module* JITEngine::Engine::module() const {
    DCHECK(!module_finalized_) << "module cannot be accessed after finalized";
    return module_.get();
}

static void optimize_module(llvm::Module& module, llvm::TargetIRAnalysis target_analysis) {
#if 0
    // Setup an optimiser pipeline
    llvm::PassBuilder pass_builder;
    llvm::LoopAnalysisManager loop_am;
    llvm::FunctionAnalysisManager function_am;
    llvm::CGSCCAnalysisManager cgscc_am;
    llvm::ModuleAnalysisManager module_am;

    function_am.registerPass([&] { return target_analysis; });

    // Register required analysis managers
    pass_builder.registerModuleAnalyses(module_am);
    pass_builder.registerCGSCCAnalyses(cgscc_am);
    pass_builder.registerFunctionAnalyses(function_am);
    pass_builder.registerLoopAnalyses(loop_am);
    pass_builder.crossRegisterProxies(loop_am, function_am, cgscc_am, module_am);

    pass_builder.registerPipelineStartEPCallback([&](llvm::ModulePassManager& module_pm,
                                                     llvm::OptimizationLevel Level) {
        module_pm.addPass(llvm::ModuleInlinerPass());

        llvm::FunctionPassManager function_pm;
        function_pm.addPass(llvm::InstCombinePass());
        function_pm.addPass(llvm::PromotePass());
        function_pm.addPass(llvm::GVNPass());
        function_pm.addPass(llvm::NewGVNPass());
        function_pm.addPass(llvm::SimplifyCFGPass());
        function_pm.addPass(llvm::LoopVectorizePass());
        function_pm.addPass(llvm::SLPVectorizerPass());
        module_pm.addPass(llvm::createModuleToFunctionPassAdaptor(std::move(function_pm)));

        module_pm.addPass(llvm::GlobalOptPass());
    });

    pass_builder.buildPerModuleDefaultPipeline(llvm::OptimizationLevel::O3)
            .run(module, module_am);
}
#elif 0
    std::unique_ptr<llvm::legacy::PassManager> pass_manager(new llvm::legacy::PassManager());

    pass_manager->add(llvm::createTargetTransformInfoWrapperPass(std::move(target_analysis)));
    pass_manager->add(llvm::createFunctionInliningPass());
    pass_manager->add(llvm::createInstructionCombiningPass());
    pass_manager->add(llvm::createPromoteMemoryToRegisterPass());
    pass_manager->add(llvm::createGVNPass());
    pass_manager->add(llvm::createNewGVNPass());
    pass_manager->add(llvm::createCFGSimplificationPass());
    pass_manager->add(llvm::createLoopVectorizePass());
    pass_manager->add(llvm::createSLPVectorizerPass());
    pass_manager->add(llvm::createGlobalOptimizerPass());

    // run the optimiser
    llvm::PassManagerBuilder pass_builder;
    pass_builder.OptLevel = 3;
    pass_builder.populateModulePassManager(*pass_manager);
    pass_manager->run(module);
}
#else
    llvm::legacy::FunctionPassManager fpm(&module);
    llvm::PassManagerBuilder _pass_manager_builder;
    llvm::legacy::PassManager _pass_manager;
    _pass_manager_builder.OptLevel = 3;
    _pass_manager_builder.SLPVectorize = true;
    _pass_manager_builder.LoopVectorize = true;
    _pass_manager_builder.VerifyInput = true;
    _pass_manager_builder.VerifyOutput = true;
    _pass_manager_builder.populateModulePassManager(_pass_manager);
    _pass_manager_builder.populateFunctionPassManager(fpm);

    fpm.doInitialization();
    for (auto& function : module) {
        fpm.run(function);
=======
}

template <typename T>
StatusOr<T> as_JIT_result(llvm::Expected<T>& expected, const std::string& error_context) {
    if (!expected) {
        return Status::JitCompileError(error_context + llvm::toString(expected.takeError()));
    }
    return std::move(expected.get());
}

StatusOr<llvm::orc::JITTargetMachineBuilder> make_target_machine_builder() {
    llvm::orc::JITTargetMachineBuilder jtmb((llvm::Triple(llvm::sys::getDefaultTargetTriple())));
    auto const opt_level = llvm::CodeGenOpt::Aggressive; // or llvm::CodeGenOpt::None;
    jtmb.setCodeGenOptLevel(opt_level);
    return jtmb;
}

void add_absolute_symbol(llvm::orc::LLJIT& lljit, const std::string& name, void* function_ptr) {
    llvm::orc::MangleAndInterner mangle(lljit.getExecutionSession(), lljit.getDataLayout());
    llvm::JITEvaluatedSymbol symbol(reinterpret_cast<llvm::JITTargetAddress>(function_ptr),
                                    llvm::JITSymbolFlags::Exported);
    auto error = lljit.getMainJITDylib().define(llvm::orc::absoluteSymbols({{mangle(name), symbol}}));
    llvm::cantFail(std::move(error));
}

// add current process symbol to dylib
void add_process_symbol(llvm::orc::LLJIT& lljit) {
    lljit.getMainJITDylib().addGenerator(llvm::cantFail(
            llvm::orc::DynamicLibrarySearchGenerator::GetForCurrentProcess(lljit.getDataLayout().getGlobalPrefix())));
    // the `atexit` symbol cannot be found for ASAN
#ifdef ADDRESS_SANITIZER
    if (!lljit.lookup("atexit")) {
        add_absolute_symbol(lljit, "atexit", reinterpret_cast<void*>(atexit));
>>>>>>> b49544e2
    }
#endif
}
#endif

<<<<<<< HEAD
// Optimise and compile the module.
Status JITEngine::Engine::optimize_and_finalize_module() {
    std::string error;
    llvm::raw_string_ostream errs(error);
    if (llvm::verifyModule(*module_, &errs)) {
        return Status::JitCompileError(fmt::format("Failed to generate scalar function IR, errors: {}", errs.str()));
    }

    auto target_analysis = target_machine_->getTargetIRAnalysis();
    optimize_module(*module_, std::move(target_analysis));

    if (llvm::verifyModule(*module_, &errs)) {
        return Status::JitCompileError(fmt::format("Failed to optimize scalar function IR, errors: {}", errs.str()));
    }

    llvm::orc::ThreadSafeModule tsm(std::move(module_), std::move(context_));
    auto err = lljit_->addIRModule(std::move(tsm));
    if (err) {
        return Status::JitCompileError("Failed to add IR module to LLJIT: " + llvm::toString(std::move(err)));
    }

    module_finalized_ = true;
    return Status::OK();
}

StatusOr<JITScalarFunction> JITEngine::Engine::get_compiled_func(const std::string& function) {
    DCHECK(module_finalized_) << "module must be finalized before getting compiled function";
    auto sym = lljit_->lookup(function);
    if (!sym) {
        return Status::JitCompileError("Failed to look up function: " + function +
                                       " error: " + llvm::toString(sym.takeError()));
    }
=======
Status use_JIT_link(llvm::orc::LLJITBuilder& jit_builder) {
    auto maybe_mem_manager = llvm::jitlink::InProcessMemoryManager::Create();
    auto st = as_JIT_result(maybe_mem_manager, "Could not create memory manager: ");
    if (!st.ok()) {
        return st.status();
    }
    static auto memory_manager = std::move(st.value());
    jit_builder.setObjectLinkingLayerCreator([&](llvm::orc::ExecutionSession& ES, const llvm::Triple& TT) {
        return std::make_unique<llvm::orc::ObjectLinkingLayer>(ES, *memory_manager);
    });

    return Status::OK();
}

StatusOr<std::unique_ptr<llvm::orc::LLJIT>> build_JIT(llvm::orc::JITTargetMachineBuilder jtmb,
                                                      std::reference_wrapper<JitObjectCache>& object_cache) {
    llvm::orc::LLJITBuilder jit_builder;
    RETURN_IF_ERROR(use_JIT_link(jit_builder));
    jit_builder.setJITTargetMachineBuilder(std::move(jtmb));
    jit_builder.setCompileFunctionCreator(
            [&object_cache](llvm::orc::JITTargetMachineBuilder JTMB)
                    -> llvm::Expected<std::unique_ptr<llvm::orc::IRCompileLayer::IRCompiler>> {
                auto target_machine = JTMB.createTargetMachine();
                if (!target_machine) {
                    return target_machine.takeError();
                }
                // after compilation, the object code will be stored into the given object cache
                return std::make_unique<llvm::orc::TMOwningSimpleCompiler>(std::move(*target_machine),
                                                                           &object_cache.get());
            });

    auto maybe_jit = jit_builder.create();
    ASSIGN_OR_RETURN(auto jit, as_JIT_result(maybe_jit, "Could not create LLJIT instance: "));
    add_process_symbol(*jit);
    return std::move(jit);
}

JITEngine::Engine::Engine(std::unique_ptr<llvm::orc::LLJIT> lljit, std::unique_ptr<llvm::TargetMachine> target_machine)
        : context_(std::make_unique<llvm::LLVMContext>()),
          lljit_(std::move(lljit)),
          ir_builder_(std::make_unique<llvm::IRBuilder<>>(*context_)),
          target_machine_(std::move(target_machine)) {
    auto module_id = "sr_module_" + std::to_string(reinterpret_cast<uintptr_t>(this));
    module_ = std::make_unique<llvm::Module>(module_id, *context_);
}

// factory method to construct the engine.
StatusOr<std::unique_ptr<JITEngine::Engine>> JITEngine::Engine::create(
        std::reference_wrapper<JitObjectCache> object_cache) {
    ASSIGN_OR_RETURN(auto jtmb, make_target_machine_builder());
    ASSIGN_OR_RETURN(auto jit, build_JIT(jtmb, object_cache));
    auto maybe_tm = jtmb.createTargetMachine();
    ASSIGN_OR_RETURN(auto target_machine, as_JIT_result(maybe_tm, "Could not create target machine: "));
    std::unique_ptr<Engine> engine{new Engine(std::move(jit), std::move(target_machine))};
    return engine;
}

llvm::Module* JITEngine::Engine::module() const {
    DCHECK(!module_finalized_) << "module cannot be accessed after finalized";
    return module_.get();
}

static void optimize_module(llvm::Module& module, llvm::TargetIRAnalysis target_analysis) {
    // Setup an optimiser pipeline
    llvm::PassBuilder pass_builder;
    llvm::LoopAnalysisManager loop_am;
    llvm::FunctionAnalysisManager function_am;
    llvm::CGSCCAnalysisManager cgscc_am;
    llvm::ModuleAnalysisManager module_am;

    function_am.registerPass([&] { return target_analysis; });

    // Register required analysis managers
    pass_builder.registerModuleAnalyses(module_am);
    pass_builder.registerCGSCCAnalyses(cgscc_am);
    pass_builder.registerFunctionAnalyses(function_am);
    pass_builder.registerLoopAnalyses(loop_am);
    pass_builder.crossRegisterProxies(loop_am, function_am, cgscc_am, module_am);

    pass_builder.registerPipelineStartEPCallback(
            [&](llvm::ModulePassManager& module_pm, llvm::OptimizationLevel Level) {
                module_pm.addPass(llvm::ModuleInlinerPass());

                llvm::FunctionPassManager function_pm;
                function_pm.addPass(llvm::InstCombinePass());
                function_pm.addPass(llvm::PromotePass());
                function_pm.addPass(llvm::GVNPass());
                function_pm.addPass(llvm::NewGVNPass());
                function_pm.addPass(llvm::SimplifyCFGPass());
                function_pm.addPass(llvm::LoopVectorizePass());
                function_pm.addPass(llvm::SLPVectorizerPass());
                module_pm.addPass(llvm::createModuleToFunctionPassAdaptor(std::move(function_pm)));

                module_pm.addPass(llvm::GlobalOptPass());
            });

    pass_builder.buildPerModuleDefaultPipeline(llvm::OptimizationLevel::O3).run(module, module_am);
}

// Optimise and compile the module.
Status JITEngine::Engine::optimize_and_finalize_module() {
    std::string error;
    llvm::raw_string_ostream errs(error);
    if (llvm::verifyModule(*module_, &errs)) {
        return Status::JitCompileError(fmt::format("Failed to generate scalar function IR, errors: {}", errs.str()));
    }

    auto target_analysis = target_machine_->getTargetIRAnalysis();
    optimize_module(*module_, std::move(target_analysis));

    if (llvm::verifyModule(*module_, &errs)) {
        return Status::JitCompileError(fmt::format("Failed to optimize scalar function IR, errors: {}", errs.str()));
    }

    llvm::orc::ThreadSafeModule tsm(std::move(module_), std::move(context_));
    auto err = lljit_->addIRModule(std::move(tsm));
    if (err) {
        return Status::JitCompileError("Failed to add IR module to LLJIT: " + llvm::toString(std::move(err)));
    }

    module_finalized_ = true;
    return Status::OK();
}

StatusOr<JITScalarFunction> JITEngine::Engine::get_compiled_func(const std::string& function) {
    DCHECK(module_finalized_) << "module must be finalized before getting compiled function";
    auto sym = lljit_->lookup(function);
    if (!sym) {
        return Status::JitCompileError("Failed to look up function: " + function +
                                       " error: " + llvm::toString(sym.takeError()));
    }
>>>>>>> b49544e2
    JITScalarFunction fn_ptr = sym->toPtr<JITScalarFunction>();
    if (fn_ptr == nullptr) {
        return Status::JitCompileError("Failed to get address for function: " + function);
    }
    return fn_ptr;
}

} // namespace starrocks<|MERGE_RESOLUTION|>--- conflicted
+++ resolved
@@ -65,10 +65,7 @@
 #include "runtime/exec_env.h"
 #include "runtime/mem_tracker.h"
 #include "util/defer_op.h"
-<<<<<<< HEAD
-=======
 #include "util/mem_info.h"
->>>>>>> b49544e2
 
 namespace starrocks {
 
@@ -119,24 +116,6 @@
 }
 
 std::unique_ptr<llvm::MemoryBuffer> JitObjectCache::getObject(const llvm::Module* M) {
-<<<<<<< HEAD
-// TODO: why get invalid handle?
-#if 0
-    auto* handle = _lru_cache->lookup(_cache_key);
-    if (handle != nullptr) {
-        auto& cached_obj = ((JitCacheEntry*)handle)->obj_buff;
-        if (cached_obj == nullptr) {
-            LOG(ERROR) << "jit obj is null";
-            throw std::runtime_error("jit obj is null");
-        }
-        std::unique_ptr<llvm::MemoryBuffer> cached_buffer =
-                cached_obj->getMemBufferCopy(cached_obj->getBuffer(), cached_obj->getBufferIdentifier());
-        _lru_cache->release(handle);
-        return cached_buffer;
-    }
-#endif
-=======
->>>>>>> b49544e2
     return nullptr;
 }
 
@@ -144,33 +123,12 @@
     delete _func_cache;
 }
 
-<<<<<<< HEAD
-=======
 constexpr int64_t JIT_CACHE_LOWEST_LIMIT = (1UL << 34); // 16GB
 
->>>>>>> b49544e2
 Status JITEngine::init() {
     if (_initialized) {
         return Status::OK();
     }
-<<<<<<< HEAD
-    llvm::InitializeNativeTarget();
-    llvm::InitializeNativeTargetAsmPrinter();
-    llvm::InitializeNativeTargetAsmParser();
-    llvm::InitializeNativeTargetDisassembler();
-    llvm::sys::DynamicLibrary::LoadLibraryPermanently(nullptr);
-
-#if BE_TEST
-    _func_cache = new_lru_cache(32000); // 1k capacity per cache of 32 shards in LRU cache
-#else
-    int64_t jit_lru_cache_size = config::jit_lru_cache_size;
-    if (jit_lru_cache_size < 0) {
-        jit_lru_cache_size = (1UL << 30); // total 1GB for 32 shards in LRU cache
-    }
-    _func_cache = new_lru_cache(jit_lru_cache_size);
-#endif
-    DCHECK(_func_cache != nullptr);
-=======
 #if BE_TEST
     _func_cache = new_lru_cache(32000); // 1k capacity per cache of 32 shards in LRU cache
 #else
@@ -198,7 +156,6 @@
     llvm::InitializeNativeTargetAsmParser();
     llvm::InitializeNativeTargetDisassembler();
     llvm::sys::DynamicLibrary::LoadLibraryPermanently(nullptr);
->>>>>>> b49544e2
     _initialized = true;
     _support_jit = true;
     return Status::OK();
@@ -322,7 +279,6 @@
     obj->set_cache(entry->obj_buff, entry->func);
     _func_cache->release(handle);
     return true;
-<<<<<<< HEAD
 }
 
 template <typename T>
@@ -423,215 +379,6 @@
 }
 
 static void optimize_module(llvm::Module& module, llvm::TargetIRAnalysis target_analysis) {
-#if 0
-    // Setup an optimiser pipeline
-    llvm::PassBuilder pass_builder;
-    llvm::LoopAnalysisManager loop_am;
-    llvm::FunctionAnalysisManager function_am;
-    llvm::CGSCCAnalysisManager cgscc_am;
-    llvm::ModuleAnalysisManager module_am;
-
-    function_am.registerPass([&] { return target_analysis; });
-
-    // Register required analysis managers
-    pass_builder.registerModuleAnalyses(module_am);
-    pass_builder.registerCGSCCAnalyses(cgscc_am);
-    pass_builder.registerFunctionAnalyses(function_am);
-    pass_builder.registerLoopAnalyses(loop_am);
-    pass_builder.crossRegisterProxies(loop_am, function_am, cgscc_am, module_am);
-
-    pass_builder.registerPipelineStartEPCallback([&](llvm::ModulePassManager& module_pm,
-                                                     llvm::OptimizationLevel Level) {
-        module_pm.addPass(llvm::ModuleInlinerPass());
-
-        llvm::FunctionPassManager function_pm;
-        function_pm.addPass(llvm::InstCombinePass());
-        function_pm.addPass(llvm::PromotePass());
-        function_pm.addPass(llvm::GVNPass());
-        function_pm.addPass(llvm::NewGVNPass());
-        function_pm.addPass(llvm::SimplifyCFGPass());
-        function_pm.addPass(llvm::LoopVectorizePass());
-        function_pm.addPass(llvm::SLPVectorizerPass());
-        module_pm.addPass(llvm::createModuleToFunctionPassAdaptor(std::move(function_pm)));
-
-        module_pm.addPass(llvm::GlobalOptPass());
-    });
-
-    pass_builder.buildPerModuleDefaultPipeline(llvm::OptimizationLevel::O3)
-            .run(module, module_am);
-}
-#elif 0
-    std::unique_ptr<llvm::legacy::PassManager> pass_manager(new llvm::legacy::PassManager());
-
-    pass_manager->add(llvm::createTargetTransformInfoWrapperPass(std::move(target_analysis)));
-    pass_manager->add(llvm::createFunctionInliningPass());
-    pass_manager->add(llvm::createInstructionCombiningPass());
-    pass_manager->add(llvm::createPromoteMemoryToRegisterPass());
-    pass_manager->add(llvm::createGVNPass());
-    pass_manager->add(llvm::createNewGVNPass());
-    pass_manager->add(llvm::createCFGSimplificationPass());
-    pass_manager->add(llvm::createLoopVectorizePass());
-    pass_manager->add(llvm::createSLPVectorizerPass());
-    pass_manager->add(llvm::createGlobalOptimizerPass());
-
-    // run the optimiser
-    llvm::PassManagerBuilder pass_builder;
-    pass_builder.OptLevel = 3;
-    pass_builder.populateModulePassManager(*pass_manager);
-    pass_manager->run(module);
-}
-#else
-    llvm::legacy::FunctionPassManager fpm(&module);
-    llvm::PassManagerBuilder _pass_manager_builder;
-    llvm::legacy::PassManager _pass_manager;
-    _pass_manager_builder.OptLevel = 3;
-    _pass_manager_builder.SLPVectorize = true;
-    _pass_manager_builder.LoopVectorize = true;
-    _pass_manager_builder.VerifyInput = true;
-    _pass_manager_builder.VerifyOutput = true;
-    _pass_manager_builder.populateModulePassManager(_pass_manager);
-    _pass_manager_builder.populateFunctionPassManager(fpm);
-
-    fpm.doInitialization();
-    for (auto& function : module) {
-        fpm.run(function);
-=======
-}
-
-template <typename T>
-StatusOr<T> as_JIT_result(llvm::Expected<T>& expected, const std::string& error_context) {
-    if (!expected) {
-        return Status::JitCompileError(error_context + llvm::toString(expected.takeError()));
-    }
-    return std::move(expected.get());
-}
-
-StatusOr<llvm::orc::JITTargetMachineBuilder> make_target_machine_builder() {
-    llvm::orc::JITTargetMachineBuilder jtmb((llvm::Triple(llvm::sys::getDefaultTargetTriple())));
-    auto const opt_level = llvm::CodeGenOpt::Aggressive; // or llvm::CodeGenOpt::None;
-    jtmb.setCodeGenOptLevel(opt_level);
-    return jtmb;
-}
-
-void add_absolute_symbol(llvm::orc::LLJIT& lljit, const std::string& name, void* function_ptr) {
-    llvm::orc::MangleAndInterner mangle(lljit.getExecutionSession(), lljit.getDataLayout());
-    llvm::JITEvaluatedSymbol symbol(reinterpret_cast<llvm::JITTargetAddress>(function_ptr),
-                                    llvm::JITSymbolFlags::Exported);
-    auto error = lljit.getMainJITDylib().define(llvm::orc::absoluteSymbols({{mangle(name), symbol}}));
-    llvm::cantFail(std::move(error));
-}
-
-// add current process symbol to dylib
-void add_process_symbol(llvm::orc::LLJIT& lljit) {
-    lljit.getMainJITDylib().addGenerator(llvm::cantFail(
-            llvm::orc::DynamicLibrarySearchGenerator::GetForCurrentProcess(lljit.getDataLayout().getGlobalPrefix())));
-    // the `atexit` symbol cannot be found for ASAN
-#ifdef ADDRESS_SANITIZER
-    if (!lljit.lookup("atexit")) {
-        add_absolute_symbol(lljit, "atexit", reinterpret_cast<void*>(atexit));
->>>>>>> b49544e2
-    }
-#endif
-}
-#endif
-
-<<<<<<< HEAD
-// Optimise and compile the module.
-Status JITEngine::Engine::optimize_and_finalize_module() {
-    std::string error;
-    llvm::raw_string_ostream errs(error);
-    if (llvm::verifyModule(*module_, &errs)) {
-        return Status::JitCompileError(fmt::format("Failed to generate scalar function IR, errors: {}", errs.str()));
-    }
-
-    auto target_analysis = target_machine_->getTargetIRAnalysis();
-    optimize_module(*module_, std::move(target_analysis));
-
-    if (llvm::verifyModule(*module_, &errs)) {
-        return Status::JitCompileError(fmt::format("Failed to optimize scalar function IR, errors: {}", errs.str()));
-    }
-
-    llvm::orc::ThreadSafeModule tsm(std::move(module_), std::move(context_));
-    auto err = lljit_->addIRModule(std::move(tsm));
-    if (err) {
-        return Status::JitCompileError("Failed to add IR module to LLJIT: " + llvm::toString(std::move(err)));
-    }
-
-    module_finalized_ = true;
-    return Status::OK();
-}
-
-StatusOr<JITScalarFunction> JITEngine::Engine::get_compiled_func(const std::string& function) {
-    DCHECK(module_finalized_) << "module must be finalized before getting compiled function";
-    auto sym = lljit_->lookup(function);
-    if (!sym) {
-        return Status::JitCompileError("Failed to look up function: " + function +
-                                       " error: " + llvm::toString(sym.takeError()));
-    }
-=======
-Status use_JIT_link(llvm::orc::LLJITBuilder& jit_builder) {
-    auto maybe_mem_manager = llvm::jitlink::InProcessMemoryManager::Create();
-    auto st = as_JIT_result(maybe_mem_manager, "Could not create memory manager: ");
-    if (!st.ok()) {
-        return st.status();
-    }
-    static auto memory_manager = std::move(st.value());
-    jit_builder.setObjectLinkingLayerCreator([&](llvm::orc::ExecutionSession& ES, const llvm::Triple& TT) {
-        return std::make_unique<llvm::orc::ObjectLinkingLayer>(ES, *memory_manager);
-    });
-
-    return Status::OK();
-}
-
-StatusOr<std::unique_ptr<llvm::orc::LLJIT>> build_JIT(llvm::orc::JITTargetMachineBuilder jtmb,
-                                                      std::reference_wrapper<JitObjectCache>& object_cache) {
-    llvm::orc::LLJITBuilder jit_builder;
-    RETURN_IF_ERROR(use_JIT_link(jit_builder));
-    jit_builder.setJITTargetMachineBuilder(std::move(jtmb));
-    jit_builder.setCompileFunctionCreator(
-            [&object_cache](llvm::orc::JITTargetMachineBuilder JTMB)
-                    -> llvm::Expected<std::unique_ptr<llvm::orc::IRCompileLayer::IRCompiler>> {
-                auto target_machine = JTMB.createTargetMachine();
-                if (!target_machine) {
-                    return target_machine.takeError();
-                }
-                // after compilation, the object code will be stored into the given object cache
-                return std::make_unique<llvm::orc::TMOwningSimpleCompiler>(std::move(*target_machine),
-                                                                           &object_cache.get());
-            });
-
-    auto maybe_jit = jit_builder.create();
-    ASSIGN_OR_RETURN(auto jit, as_JIT_result(maybe_jit, "Could not create LLJIT instance: "));
-    add_process_symbol(*jit);
-    return std::move(jit);
-}
-
-JITEngine::Engine::Engine(std::unique_ptr<llvm::orc::LLJIT> lljit, std::unique_ptr<llvm::TargetMachine> target_machine)
-        : context_(std::make_unique<llvm::LLVMContext>()),
-          lljit_(std::move(lljit)),
-          ir_builder_(std::make_unique<llvm::IRBuilder<>>(*context_)),
-          target_machine_(std::move(target_machine)) {
-    auto module_id = "sr_module_" + std::to_string(reinterpret_cast<uintptr_t>(this));
-    module_ = std::make_unique<llvm::Module>(module_id, *context_);
-}
-
-// factory method to construct the engine.
-StatusOr<std::unique_ptr<JITEngine::Engine>> JITEngine::Engine::create(
-        std::reference_wrapper<JitObjectCache> object_cache) {
-    ASSIGN_OR_RETURN(auto jtmb, make_target_machine_builder());
-    ASSIGN_OR_RETURN(auto jit, build_JIT(jtmb, object_cache));
-    auto maybe_tm = jtmb.createTargetMachine();
-    ASSIGN_OR_RETURN(auto target_machine, as_JIT_result(maybe_tm, "Could not create target machine: "));
-    std::unique_ptr<Engine> engine{new Engine(std::move(jit), std::move(target_machine))};
-    return engine;
-}
-
-llvm::Module* JITEngine::Engine::module() const {
-    DCHECK(!module_finalized_) << "module cannot be accessed after finalized";
-    return module_.get();
-}
-
-static void optimize_module(llvm::Module& module, llvm::TargetIRAnalysis target_analysis) {
     // Setup an optimiser pipeline
     llvm::PassBuilder pass_builder;
     llvm::LoopAnalysisManager loop_am;
@@ -700,7 +447,6 @@
         return Status::JitCompileError("Failed to look up function: " + function +
                                        " error: " + llvm::toString(sym.takeError()));
     }
->>>>>>> b49544e2
     JITScalarFunction fn_ptr = sym->toPtr<JITScalarFunction>();
     if (fn_ptr == nullptr) {
         return Status::JitCompileError("Failed to get address for function: " + function);
