--- conflicted
+++ resolved
@@ -152,8 +152,6 @@
     return compiled_function;
 }
 
-<<<<<<< HEAD
-=======
 Status JITEngine::generate_scalar_function_ir(ExprContext* context, llvm::Module& module, Expr* expr) {
     llvm::IRBuilder<> b(module.getContext());
 
@@ -248,7 +246,6 @@
     return instance->remove_module(expr_name);
 }
 
->>>>>>> ab1266d9
 void JITEngine::setup_module(llvm::Module* module) const {
     // Set the data layout of the LLVM module, telling the compiler how to arrange data.
     module->setDataLayout(*_data_layout);
@@ -294,7 +291,6 @@
         return std::make_pair(nullptr, nullptr);
     }
 
-<<<<<<< HEAD
     // insert LRU cache
     auto addr = _jit->lookup(expr_name);
     if (UNLIKELY(!addr || UNLIKELY(addr->isNull()))) {
@@ -304,26 +300,6 @@
         }
         VLOG_ROW << "Failed to find jit function: " << error_message;
         return std::make_pair(nullptr, nullptr);
-=======
-    _resource_tracker_map[expr_name] = std::move(resource_tracker);
-    _resource_ref_count_map[expr_name] = 0;
-    // Lookup the function in the JIT engine, this will trigger the compilation.
-    return lookup_function(expr_name, true);
-}
-
-Status JITEngine::remove_module(const std::string& expr_name) {
-    std::lock_guard<std::mutex> lock(_mutex);
-    if (!_resource_ref_count_map.contains(expr_name)) {
-        DCHECK(false) << "Remove a non-existing jit module";
-        return Status::RuntimeError("Remove a non-existing jit module");
-    }
-    if (_resource_ref_count_map[expr_name].fetch_sub(1) > 1) {
-        return Status::OK();
-    }
-    auto it = _resource_tracker_map.find(expr_name);
-    if (it == _resource_tracker_map.end()) {
-        return Status::OK();
->>>>>>> ab1266d9
     }
 
     auto* cache = new JitCacheEntry(resource_tracker, addr->toPtr<JITScalarFunction>());
