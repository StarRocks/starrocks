--- conflicted
+++ resolved
@@ -67,11 +67,7 @@
         auto expr_name = _expr->jit_func_name();
         _jit_obj_cache = std::make_unique<JitObjectCache>(expr_name, JITEngine::get_instance()->get_func_cache());
 
-<<<<<<< HEAD
-        auto function = jit_engine->compile_scalar_function(context, _expr, _children);
-=======
-        auto st = jit_engine->compile_scalar_function(context, _jit_obj_cache.get(), _expr);
->>>>>>> 3d0ec33e
+        auto st = jit_engine->compile_scalar_function(context, _jit_obj_cache.get(), _expr, _children);
 
         auto elapsed = MonotonicNanos() - start;
         if (!st.ok()) {
@@ -85,16 +81,7 @@
             }
         }
     }
-<<<<<<< HEAD
-    if (_jit_function != nullptr) {
-        _jit_expr_name = _expr->debug_string();
-        if (_jit_expr_name.empty()) {
-            return Status::RuntimeError("[JIT] expr debug_string() is empty");
-        }
-    } else { // reset children, so it can fall back the original expr safely
-=======
     if (_jit_function == nullptr) {
->>>>>>> 3d0ec33e
         _children.clear();
         _children.push_back(_expr);
         RETURN_IF_ERROR(Expr::prepare(state, context)); // jitExpr becomes an empty node, fallback to original expr.
