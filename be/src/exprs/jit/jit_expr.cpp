// Copyright 2021-present StarRocks, Inc. All rights reserved.
//
// Licensed under the Apache License, Version 2.0 (the "License");
// you may not use this file except in compliance with the License.
// You may obtain a copy of the License at
//
//     https://www.apache.org/licenses/LICENSE-2.0
//
// Unless required by applicable law or agreed to in writing, software
// distributed under the License is distributed on an "AS IS" BASIS,
// WITHOUT WARRANTIES OR CONDITIONS OF ANY KIND, either express or implied.
// See the License for the specific language governing permissions and
// limitations under the License.

#include "exprs/jit/jit_expr.h"

#include <llvm/IR/IRBuilder.h>

#include <chrono>
#include <vector>

#include "column/chunk.h"
#include "column/column_helper.h"
#include "common/compiler_util.h"
#include "common/status.h"
#include "exprs/anyval_util.h"
#include "exprs/expr.h"
#include "exprs/function_context.h"
#include "exprs/jit/jit_engine.h"

namespace starrocks {

JITExpr* JITExpr::create(ObjectPool* pool, Expr* expr) {
    TExprNode node;
    node.node_type = TExprNodeType::JIT_EXPR;
    node.opcode = TExprOpcode::JIT;
    node.is_nullable = expr->is_nullable();
    node.type = expr->type().to_thrift();
    node.output_scale = expr->output_scale();
    node.is_monotonic = expr->is_monotonic();
    return pool->add(new JITExpr(node, expr));
}

JITExpr::JITExpr(const TExprNode& node, Expr* expr) : Expr(node), _expr(expr) {}

void JITExpr::set_uncompilable_children(RuntimeState* state) {
    _children.clear();
    _expr->get_uncompilable_exprs(_children, state);
}

Status JITExpr::prepare(RuntimeState* state, ExprContext* context) {
    RETURN_IF_ERROR(Expr::prepare(state, context));
    RETURN_IF_ERROR(prepare_impl(state, context));
    if (_jit_function == nullptr) {
        _children.clear();
        _children.push_back(_expr);
        // jitExpr becomes an empty node, fallback to original expr, which are prepared again in case of jit
        // complex expressions later.
        RETURN_IF_ERROR(Expr::prepare(state, context));
    }
    return Status::OK();
}

Status JITExpr::prepare_impl(RuntimeState* state, ExprContext* context) {
    if (_is_prepared) {
        return Status::OK();
    }
    _is_prepared = true;

    if (!is_constant()) {
        auto start = MonotonicNanos();

        // Compile the expression into native code and retrieve the function pointer.
        auto* jit_engine = JITEngine::get_instance();
        if (!jit_engine->support_jit()) {
            return Status::JitCompileError("JIT is not supported");
        }
        auto expr_name = _expr->jit_func_name(state);
        _jit_obj_cache = std::make_unique<JitObjectCache>(expr_name, JITEngine::get_instance()->get_func_cache());

        auto st = jit_engine->compile_scalar_function(context, _jit_obj_cache.get(), _expr, _children);

        auto elapsed = MonotonicNanos() - start;
        if (!st.ok()) {
            LOG(INFO) << "JIT: JIT compile failed, time cost: " << elapsed / 1000000.0 << " ms"
                      << " Reason: " << st;
        } else {
<<<<<<< HEAD
            LOG(INFO) << "JIT: JIT compile success, time cost: " << elapsed / 1000000.0
                      << " ms :" << _jit_obj_cache->get_func_name();
=======
            VLOG_QUERY << "JIT: JIT compile success, time cost: " << elapsed / 1000000.0 << " ms";
>>>>>>> 144d38d6
            _jit_function = _jit_obj_cache->get_func();
            if (_jit_function == nullptr) {
                return Status::RuntimeError("JIT func must be not null");
            }
        }
    }
    return Status::OK();
}

StatusOr<ColumnPtr> JITExpr::evaluate_checked(starrocks::ExprContext* context, Chunk* ptr) {
    // If the expr fails to compile, evaluate using the original expr.
    if (UNLIKELY(_jit_function == nullptr)) {
        return _expr->evaluate_checked(context, ptr);
    }

    std::vector<JITColumn> jit_columns;
    jit_columns.reserve(_children.size() + 1);
    Columns args;
    args.reserve(_children.size() + 1);
    auto unfold_ptr = [&](const ColumnPtr& column) {
        DCHECK(!column->is_constant());
        auto [un_col, un_col_null] = ColumnHelper::unpack_nullable_column(column);
        auto data_col_ptr = reinterpret_cast<const int8_t*>(un_col->raw_data());
        const int8_t* null_flags_ptr = nullptr;
        if (un_col_null != nullptr) {
            null_flags_ptr = reinterpret_cast<const int8_t*>(un_col_null->raw_data());
        }
        jit_columns.emplace_back(JITColumn{data_col_ptr, null_flags_ptr});
    };
    size_t num_rows = 0;
    for (Expr* child : _children) {
        ColumnPtr column = EVALUATE_NULL_IF_ERROR(context, child, ptr);
        num_rows = std::max<size_t>(num_rows, column->size());
        args.emplace_back(column);
    }
    if (ptr != nullptr) {
        num_rows = ptr->num_rows();
    }
    auto result_column = ColumnHelper::create_column(type(), is_nullable(), false, num_rows);
    if (num_rows == 0) {
        return result_column;
    }
    Columns backup_args;
    backup_args.reserve(_children.size() + 1);
    for (auto i = 0; i < _children.size(); i++) {
        auto column = args[i];
        auto child = _children[i];
        if (UNLIKELY((column->is_constant() ^ child->is_constant()) ||
                     (column->is_nullable() ^ child->is_nullable()))) {
            VLOG_QUERY << "[JIT INPUT] expr const = " << child->is_constant() << " null= " << child->is_nullable()
                       << " but col const = " << column->is_constant() << " null = " << column->is_nullable()
                       << " expr= " << child->debug_string() << " col= " << column->get_name();
        }

        if (column->is_constant()) {
            column = ColumnHelper::unfold_const_column(child->type(), num_rows, column);
        }
        DCHECK(num_rows == column->size())
                << "size unequal " + std::to_string(num_rows) + " != " + std::to_string(column->size());

        if (child->is_nullable() && !column->is_nullable()) {
            column = NullableColumn::create(column, NullColumn::create(column->size(), 0));
        } else if (!child->is_nullable() && column->is_nullable()) {
            if (column->has_null()) {
                return Status::RuntimeError("[JIT]a non-nullable column has null values");
            }
        }
        unfold_ptr(column);
        backup_args.emplace_back(column);
    }

    unfold_ptr(result_column);
    // inputs are not empty.
    _jit_function(num_rows, jit_columns.data());
    //TODO: _jit_function return has_null
    if (is_nullable()) {
        down_cast<NullableColumn*>(result_column.get())->update_has_null();
    }
    return result_column;
}

} // namespace starrocks<|MERGE_RESOLUTION|>--- conflicted
+++ resolved
@@ -85,12 +85,8 @@
             LOG(INFO) << "JIT: JIT compile failed, time cost: " << elapsed / 1000000.0 << " ms"
                       << " Reason: " << st;
         } else {
-<<<<<<< HEAD
             LOG(INFO) << "JIT: JIT compile success, time cost: " << elapsed / 1000000.0
                       << " ms :" << _jit_obj_cache->get_func_name();
-=======
-            VLOG_QUERY << "JIT: JIT compile success, time cost: " << elapsed / 1000000.0 << " ms";
->>>>>>> 144d38d6
             _jit_function = _jit_obj_cache->get_func();
             if (_jit_function == nullptr) {
                 return Status::RuntimeError("JIT func must be not null");
