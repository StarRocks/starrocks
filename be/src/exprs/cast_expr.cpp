--- conflicted
+++ resolved
@@ -1141,21 +1141,15 @@
                IRHelper::support_jit(FromType) && IRHelper::support_jit(ToType);
     }
 
-<<<<<<< HEAD
     std::string jit_func_name() const override {
         return "{cast(" + _children[0]->jit_func_name() + ")}" + (is_constant() ? "c:" : "") +
                (is_nullable() ? "n:" : "") + type().debug_string();
     }
 
-    StatusOr<LLVMDatum> generate_ir_impl(ExprContext* context, const llvm::Module& module, llvm::IRBuilder<>& b,
-                                         const std::vector<LLVMDatum>& datums) const override {
-        auto* l = datums[0].value;
-=======
     StatusOr<LLVMDatum> generate_ir_impl(ExprContext* context, JITContext* jit_ctx) override {
         ASSIGN_OR_RETURN(auto datum, _children[0]->generate_ir_impl(context, jit_ctx))
         auto* l = datum.value;
         auto& b = jit_ctx->builder;
->>>>>>> ab1266d9
         if constexpr (FromType == TYPE_JSON || ToType == TYPE_JSON) {
             return Status::NotSupported("JIT casting does not support JSON");
         } else if constexpr (lt_is_decimal<FromType> || lt_is_decimal<ToType>) {
