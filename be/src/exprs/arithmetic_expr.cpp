--- conflicted
+++ resolved
@@ -125,21 +125,16 @@
 
     bool is_compilable() const override { return IRHelper::support_jit(Type); }
 
-<<<<<<< HEAD
     std::string jit_func_name() const override {
         return "{" + _children[0]->jit_func_name() + get_op_name<OP>() + _children[1]->jit_func_name() + "}" +
                (is_constant() ? "c:" : "") + (is_nullable() ? "n:" : "") + type().debug_string();
     }
 
-    StatusOr<LLVMDatum> generate_ir_impl(ExprContext* context, const llvm::Module& module, llvm::IRBuilder<>& b,
-                                         const std::vector<LLVMDatum>& datums) const override {
-=======
     StatusOr<LLVMDatum> generate_ir_impl(ExprContext* context, JITContext* jit_ctx) override {
         std::vector<LLVMDatum> datums(2);
         ASSIGN_OR_RETURN(datums[0], _children[0]->generate_ir_impl(context, jit_ctx))
         ASSIGN_OR_RETURN(datums[1], _children[1]->generate_ir_impl(context, jit_ctx))
 
->>>>>>> ab1266d9
         if constexpr (lt_is_decimal<Type>) {
             // TODO(yueyang): Implement decimal arithmetic in LLVM IR.
             return Status::NotSupported("JIT of decimal arithmetic not support");
@@ -199,21 +194,16 @@
 
     bool is_compilable() const override { return Type != TYPE_LARGEINT && IRHelper::support_jit(Type); }
 
-<<<<<<< HEAD
     std::string jit_func_name() const override {
         return "{" + _children[0]->jit_func_name() + "/" + _children[1]->jit_func_name() + "}" +
                (is_constant() ? "c:" : "") + (is_nullable() ? "n:" : "") + type().debug_string();
     }
 
-    StatusOr<LLVMDatum> generate_ir_impl(ExprContext* context, const llvm::Module& module, llvm::IRBuilder<>& b,
-                                         const std::vector<LLVMDatum>& datums) const override {
-=======
     StatusOr<LLVMDatum> generate_ir_impl(ExprContext* context, JITContext* jit_ctx) override {
         std::vector<LLVMDatum> datums(2);
         ASSIGN_OR_RETURN(datums[0], _children[0]->generate_ir_impl(context, jit_ctx))
         ASSIGN_OR_RETURN(datums[1], _children[1]->generate_ir_impl(context, jit_ctx))
 
->>>>>>> ab1266d9
         if constexpr (lt_is_decimal<Type>) {
             // TODO(yueyang): Implement decimal arithmetic in LLVM IR.
             return Status::NotSupported("JIT of decimal arithmetic not support");
@@ -282,21 +272,16 @@
 
     bool is_compilable() const override { return Type != TYPE_LARGEINT && IRHelper::support_jit(Type); }
 
-<<<<<<< HEAD
     std::string jit_func_name() const override {
         return "{" + _children[0]->jit_func_name() + "%" + _children[1]->jit_func_name() + "}" +
                (is_constant() ? "c:" : "") + (is_nullable() ? "n:" : "") + type().debug_string();
     }
 
-    StatusOr<LLVMDatum> generate_ir_impl(ExprContext* context, const llvm::Module& module, llvm::IRBuilder<>& b,
-                                         const std::vector<LLVMDatum>& datums) const override {
-=======
     StatusOr<LLVMDatum> generate_ir_impl(ExprContext* context, JITContext* jit_ctx) override {
         std::vector<LLVMDatum> datums(2);
         ASSIGN_OR_RETURN(datums[0], _children[0]->generate_ir_impl(context, jit_ctx))
         ASSIGN_OR_RETURN(datums[1], _children[1]->generate_ir_impl(context, jit_ctx))
 
->>>>>>> ab1266d9
         if constexpr (lt_is_decimal<Type>) {
             // TODO(yueyang): Implement decimal arithmetic in LLVM IR.
             return Status::NotSupported("JIT of decimal arithmetic not support");
@@ -330,20 +315,13 @@
 
     bool is_compilable() const override { return IRHelper::support_jit(Type); }
 
-<<<<<<< HEAD
     std::string jit_func_name() const override {
         return "{!" + _children[0]->jit_func_name() + "}" + (is_constant() ? "c:" : "") + (is_nullable() ? "n:" : "") +
                type().debug_string();
     }
 
-    StatusOr<LLVMDatum> generate_ir_impl(ExprContext* context, const llvm::Module& module, llvm::IRBuilder<>& b,
-                                         const std::vector<LLVMDatum>& datums) const override {
-        auto* l = datums[0].value;
-
-=======
     StatusOr<LLVMDatum> generate_ir_impl(ExprContext* context, JITContext* jit_ctx) override {
         ASSIGN_OR_RETURN(auto datum, _children[0]->generate_ir_impl(context, jit_ctx))
->>>>>>> ab1266d9
         using ArithmeticBitNot = ArithmeticUnaryOperator<BitNotOp, Type>;
         datum.value = ArithmeticBitNot::generate_ir(jit_ctx->builder, datum.value);
         return datum;
@@ -373,21 +351,16 @@
 
     bool is_compilable() const override { return IRHelper::support_jit(Type); }
 
-<<<<<<< HEAD
     std::string jit_func_name() const override {
         return "{" + _children[0]->jit_func_name() + get_op_name<OP>() + _children[1]->jit_func_name() + "}" +
                (is_constant() ? "c:" : "") + (is_nullable() ? "n:" : "") + type().debug_string();
     }
 
-    StatusOr<LLVMDatum> generate_ir_impl(ExprContext* context, const llvm::Module& module, llvm::IRBuilder<>& b,
-                                         const std::vector<LLVMDatum>& datums) const override {
-=======
     StatusOr<LLVMDatum> generate_ir_impl(ExprContext* context, JITContext* jit_ctx) override {
         std::vector<LLVMDatum> datums(2);
         ASSIGN_OR_RETURN(datums[0], _children[0]->generate_ir_impl(context, jit_ctx))
         ASSIGN_OR_RETURN(datums[1], _children[1]->generate_ir_impl(context, jit_ctx))
 
->>>>>>> ab1266d9
         using ArithmeticOp = ArithmeticBinaryOperator<OP, Type>;
         using CppType = RunTimeCppType<Type>;
         // TODO(Yueyang): handle TYPE_BIGINT.
