// Copyright 2021-present StarRocks, Inc. All rights reserved.
//
// Licensed under the Apache License, Version 2.0 (the "License");
// you may not use this file except in compliance with the License.
// You may obtain a copy of the License at
//
//     https://www.apache.org/licenses/LICENSE-2.0
//
// Unless required by applicable law or agreed to in writing, software
// distributed under the License is distributed on an "AS IS" BASIS,
// WITHOUT WARRANTIES OR CONDITIONS OF ANY KIND, either express or implied.
// See the License for the specific language governing permissions and
// limitations under the License.

#include "exprs/string_functions.h"

#ifdef __x86_64__
#include <immintrin.h>
#include <mmintrin.h>
#endif

#include <algorithm>
#include <cctype>
#include <iomanip>
#include <memory>
#include <sstream>
#include <stdexcept>
#include <string>

#include "column/array_column.h"
#include "column/binary_column.h"
#include "column/column_builder.h"
#include "column/column_helper.h"
#include "column/column_viewer.h"
#include "column/nullable_column.h"
#include "common/compiler_util.h"
#include "common/constexpr.h"
#include "common/status.h"
#include "exprs/binary_function.h"
#include "exprs/math_functions.h"
#include "exprs/unary_function.h"
#include "gutil/strings/fastmem.h"
#include "gutil/strings/strip.h"
#include "gutil/strings/substitute.h"
#include "runtime/large_int_value.h"
#include "runtime/runtime_state.h"
#include "storage/olap_define.h"
#include "util/raw_container.h"
#include "util/sm3.h"
#include "util/utf8.h"
#include "util/utf8_encoding.h"

namespace starrocks {
// A regex to match any regex pattern is equivalent to a substring search.
static const RE2 SUBSTRING_RE(R"((?:\.\*)*([^\.\^\{\[\(\|\)\]\}\+\*\?\$\\]+)(?:\.\*)*)", re2::RE2::Quiet);

#define THROW_RUNTIME_ERROR_IF_EXCEED_LIMIT(col, func_name)                          \
    if (UNLIKELY(col->capacity_limit_reached())) {                                   \
        col->reset_column();                                                         \
        throw std::runtime_error("binary column exceed 4G in function " #func_name); \
    }

#define RETURN_COLUMN(stmt, func_name)                                    \
    auto VARNAME_LINENUM(res) = stmt;                                     \
    THROW_RUNTIME_ERROR_IF_EXCEED_LIMIT(VARNAME_LINENUM(res), func_name); \
    return VARNAME_LINENUM(res);

constexpr size_t CONCAT_SMALL_OPTIMIZE_THRESHOLD = 16 << 20;

// ascii_substr_per_slice can compute substr directly via pointer arithmetics
// if s is an ASCII string, so it is faster than its utf8 counterparts significantly.
//
// template parameters
// - off_off_negative: true if off < 0, otherwise false; used for substr_const and right_const
//   optimization in which cases the off is a constant.
// - allow_out_of_left_bound: for substr and left functions, it's always false; for right function,
//   it's always true, because the n > char_length(s) in right(s, n) is legal and return the
//   entire s.
// - EmptyOp, NonEmptyOp: type of empty_op and type of non_empty_op
// - Args: variadic parameter type for empty_op and non_empty_op
//
// function parameters
// - s, off, len: parameters for substr(s, off, len); when off > 0, from left side on, counting from
//   1 till n (inclusive) locates the start of the substr; when off < 0, scan from right side on,
//   counting from 1 till abs(n) (inclusive) locates the start.
//   based 1 from left side; when off < 0,
// - empty_op: invoked when result is a empty string;
// - non_empty_op: invoked when result is non-empty string;
// - args: extra variadic arguments to emtpy_op and non_empty_op;
template <bool off_is_negative, bool allow_out_of_left_bound, typename EmptyOp, typename NonEmptyOp, typename... Args>
static inline void ascii_substr_per_slice(Slice* s, int off, int len, EmptyOp empty_op, NonEmptyOp non_empty_op,
                                          Args&&... args) {
    const char* begin = s->data;
    auto from_pos = off;
    if constexpr (off_is_negative) {
        // negative offset, count bytes from right side;
        from_pos = from_pos + s->size;
        if constexpr (allow_out_of_left_bound) {
            from_pos = std::max(0, from_pos);
        }
        if (UNLIKELY(from_pos < 0)) {
            empty_op(std::forward<Args>(args)...);
            return;
        }
    } else {
        from_pos -= 1;
        if (UNLIKELY(from_pos >= s->size)) {
            empty_op(std::forward<Args>(args)...);
            return;
        }
    }
    // set end to s.size when end exceeds the string tail.
    auto to_pos = from_pos + len;
    if (to_pos < 0 || to_pos > s->size) {
        to_pos = s->size;
    }
    // In GCC 7.3, inserting uint8_t* iterator into std::vector<uint8_t> is +65% faster than
    // other iterators, such as char*, int8_t* and default(no type casting);
    // but in GCC 10.0.0.2, uint8_t* is very slow.
    non_empty_op((uint8_t*)begin + from_pos, (uint8_t*)begin + to_pos, std::forward<Args>(args)...);
}

// utf8_substr_from_left_per_slice scans utf8 string from left to right to compute the substr in
// case that the origin off argument to substr is positive integer.
//
// template parameters:
// - EmptyOp, NonEmptyOp, Args: type of empty_op, non_empty_op and args.
//
// function parameters:
// - s, off, len: off equals to substract 1 from origin off argument to substr, off = 0 means
//   the first utf8 char of the utf8 string.
// - empty_op: invoked when result is a empty string;
// - non_empty_op: invoked when result is non-empty string;
// - args: extra variadic arguments to emtpy_op and non_empty_op;
template <typename EmptyOp, typename NonEmptyOp, typename... Args>
static inline void utf8_substr_from_left_per_slice(Slice* s, int off, int len, EmptyOp empty_op,
                                                   NonEmptyOp non_empty_op, Args&&... args) {
    const char* begin = s->data;
    const char* end = s->data + s->size;
    const char* from_ptr = skip_leading_utf8(begin, end, off);
    const char* to_ptr = end;
    if (from_ptr >= end) {
        empty_op(std::forward<Args>(args)...);
        return;
    } else {
        to_ptr = skip_leading_utf8(from_ptr, end, len);
    }
    non_empty_op((uint8_t*)from_ptr, (uint8_t*)to_ptr, std::forward<Args>(args)...);
}

// utf8_substr_from_right_per_slice scans utf8 string from right to left to compute the substr in
// case that the origin off argument is negative integer and abs(off) > 32; when abs(off) <= 32,
// a small array on stack is used to compute start pointer in byte string for each utf8 chars, then
// compute substr from this array, for short strings, this optimization has a good performance.
//
// template parameters
// - off_off_negative: true if off < 0, otherwise false; used for substr_const and right_const
//   optimization in which cases the off is a constant.
// - allow_out_of_left_bound: for substr and left functions, it's always false; for right function,
//   it's always true, because the n > char_length(s) in right(s, n) is legal and return the
//   entire s.
// - EmptyOp, NonEmptyOp: type of empty_op and type of non_empty_op
// - Args: variadic parameter type for empty_op and non_empty_op
//
// function parameters
// - s, off, len: off is absolute value of the origin off argument to substr, off = 1 means the
//   last utf8 char of the utf8 string.
// - empty_op: invoked when result is a empty string;
// - non_empty_op: invoked when result is non-empty string;
// - args: extra variadic arguments to emtpy_op and non_empty_op;
template <bool allow_out_of_left_bound, typename EmptyOp, typename NonEmptyOp, typename... Args>
static inline void utf8_substr_from_right_per_slice(Slice* s, int off, int len, EmptyOp empty_op,
                                                    NonEmptyOp non_empty_op, Args&&... args) {
    const char* begin = s->data;
    const char* end = s->data + s->size;
    if (off > s->size) {
        if (allow_out_of_left_bound) {
            non_empty_op((uint8_t*)begin, (uint8_t*)end, std::forward<Args>(args)...);
        } else {
            empty_op(std::forward<Args>(args)...);
        }
        return;
    }

    // if string size is less than SMALL_INDEX_MAX, using small_index is faster than
    // skip_trailing_utf8 significantly; however, in case of string size greater than
    // SMALL_INDEX_MAX, skip_trailing_utf8 is efficient.
    constexpr size_t SMALL_INDEX_MAX = 32;
    uint8_t small_index[SMALL_INDEX_MAX] = {0};
    if (s->size <= SMALL_INDEX_MAX) {
        auto small_index_size = get_utf8_small_index(*s, small_index);
        if (off > small_index_size) {
            if constexpr (allow_out_of_left_bound) {
                non_empty_op((uint8_t*)begin, (uint8_t*)end, std::forward<Args>(args)...);
            } else {
                empty_op(std::forward<Args>(args)...);
            }
            return;
        }
        auto from_idx = small_index_size - off;
        const char* from_ptr = begin + small_index[from_idx];
        const char* to_ptr = end;
        // take the first `len` bytes from the trailing `off` bytes, so if
        // len >= off, at most `off` bytes can be taken.
        auto to_idx = from_idx + len;
        if (len < off) {
            to_ptr = begin + small_index[to_idx];
        }
        non_empty_op((uint8_t*)from_ptr, (uint8_t*)to_ptr, std::forward<Args>(args)...);
    } else {
        const char* from_ptr = skip_trailing_utf8(end, begin, off);
        if (from_ptr < begin) {
            if constexpr (allow_out_of_left_bound) {
                non_empty_op((uint8_t*)begin, (uint8_t*)end, std::forward<Args>(args)...);
            } else {
                empty_op(std::forward<Args>(args)...);
            }
            return;
        }
        const char* to_ptr = end;
        if (len < end - from_ptr) {
            to_ptr = skip_leading_utf8(from_ptr, end, len);
        }
        non_empty_op((uint8_t*)from_ptr, (uint8_t*)to_ptr, std::forward<Args>(args)...);
    }
}

static inline void binary_column_empty_op(Bytes* bytes, Offsets* offsets, size_t i) {
    (*offsets)[i + 1] = bytes->size();
}

static inline void binary_column_non_empty_op(uint8_t* begin, uint8_t* end, Bytes* bytes, Offsets* offsets, size_t i) {
    bytes->insert(bytes->end(), begin, end);
    (*offsets)[i + 1] = bytes->size();
}

template <bool off_is_negative, bool allow_out_of_left_bound>
static inline void ascii_substr(BinaryColumn* src, Bytes* bytes, Offsets* offsets, int off, int len) {
    const auto size = src->size();
    size_t i = 0;
    for (; i < size; ++i) {
        auto s = src->get_slice(i);
        ascii_substr_per_slice<off_is_negative, allow_out_of_left_bound>(&s, off, len, binary_column_empty_op,
                                                                         binary_column_non_empty_op, bytes, offsets, i);
    }
}

static inline void utf8_substr_from_left(BinaryColumn* src, Bytes* bytes, Offsets* offsets, int off, int len) {
    const auto size = src->size();
    size_t i = 0;
    for (; i < size; ++i) {
        auto s = src->get_slice(i);
        utf8_substr_from_left_per_slice(&s, off, len, binary_column_empty_op, binary_column_non_empty_op, bytes,
                                        offsets, i);
    }
}

template <bool allow_out_of_left_bound>
static inline void utf8_substr_from_right(BinaryColumn* src, Bytes* bytes, Offsets* offsets, int off, int len) {
    const auto size = src->size();
    size_t i = 0;
    for (; i < size; ++i) {
        auto s = src->get_slice(i);
        utf8_substr_from_right_per_slice<allow_out_of_left_bound>(&s, off, len, binary_column_empty_op,
                                                                  binary_column_non_empty_op, bytes, offsets, i);
    }
}

Status StringFunctions::sub_str_prepare(FunctionContext* context, FunctionContext::FunctionStateScope scope) {
    if (scope != FunctionContext::FRAGMENT_LOCAL) {
        return Status::OK();
    }

    auto* state = new SubstrState();
    context->set_function_state(scope, state);

    // Don't improve for const string, which is rare case.
    if (context->is_constant_column(0)) {
        return Status::OK();
    }

    // TODO(kks): improve this case if necessary
    if (!context->is_notnull_constant_column(1)) {
        return Status::OK();
    }

    // TODO(kks): improve this case if necessary
    if (context->get_num_args() == 3 && !context->is_notnull_constant_column(2)) {
        return Status::OK();
    }

    state->is_const = true;

    ColumnPtr column_pos = context->get_constant_column(1);
    state->pos = ColumnHelper::get_const_value<TYPE_INT>(column_pos);

    if (context->get_num_args() == 3) {
        ColumnPtr column_len = context->get_constant_column(2);
        state->len = ColumnHelper::get_const_value<TYPE_INT>(column_len);
    }

    return Status::OK();
}

Status unregister_substr_state(FunctionContext* context, FunctionContext::FunctionStateScope scope) {
    if (scope == FunctionContext::FRAGMENT_LOCAL) {
        auto* state = reinterpret_cast<SubstrState*>(context->get_function_state(scope));
        delete state;
    }
    return Status::OK();
}

Status StringFunctions::sub_str_close(FunctionContext* context, FunctionContext::FunctionStateScope scope) {
    return unregister_substr_state(context, scope);
}

Status StringFunctions::left_or_right_prepare(FunctionContext* context, FunctionContext::FunctionStateScope scope) {
    if (scope != FunctionContext::FRAGMENT_LOCAL) {
        return Status::OK();
    }
    // const null case is handled by non_const implementation.
    if (!context->is_notnull_constant_column(0) || !context->is_notnull_constant_column(1)) {
        return Status::OK();
    }

    auto len_column = context->get_constant_column(1);
    auto* state = new SubstrState();
    context->set_function_state(scope, state);
    state->is_const = true;
    int len = ColumnHelper::get_const_value<TYPE_INT>(len_column);
    // right_const ignores state->pos, just use state->len
    state->pos = 1;
    state->len = len;
    return Status::OK();
}

Status StringFunctions::left_or_right_close(FunctionContext* context, FunctionContext::FunctionStateScope scope) {
    return unregister_substr_state(context, scope);
}

Status StringFunctions::concat_prepare(FunctionContext* context, FunctionContext::FunctionStateScope scope) {
    if (scope != FunctionContext::FRAGMENT_LOCAL) {
        return Status::OK();
    }
    auto* state = new ConcatState();
    state->is_const = true;
    state->is_oversize = false;
    const auto num_args = context->get_num_args();
    for (auto i = 1; i < num_args; ++i) {
        // For code simpleness, we only handle const varchar args in the following code.
        // For only null column, we let concat_not_const function handle
        if (!context->is_notnull_constant_column(i)) {
            state->is_const = false;
        }
    }

    context->set_function_state(scope, state);
    if (!state->is_const) {
        return Status::OK();
    }

    std::string tail;
    // size of concatenation of tail columns(i.e. columns except the 1st one)
    // must not exceeds SIZE_LIMIT, otherwise the result is oversize in which
    // case NULL is returned according to mysql.
    raw::make_room(&tail, OLAP_STRING_MAX_LENGTH);
    auto* tail_begin = (uint8_t*)tail.data();
    size_t tail_off = 0;

    for (auto i = 1; i < num_args; ++i) {
        auto const_arg = context->get_constant_column(i);
        auto s = ColumnHelper::get_const_value<TYPE_VARCHAR>(const_arg);
        if (tail_off + s.size > OLAP_STRING_MAX_LENGTH) {
            //oversize
            state->is_oversize = true;
            break;
        }
        strings::memcpy_inlined(tail_begin + tail_off, s.data, s.size);
        tail_off += s.size;
    }
    if (!state->is_oversize) {
        state->tail.assign(tail_begin, tail_begin + tail_off);
    }
    return Status::OK();
}

Status StringFunctions::concat_close(FunctionContext* context, FunctionContext::FunctionStateScope scope) {
    if (scope == FunctionContext::FRAGMENT_LOCAL) {
        auto* state = reinterpret_cast<ConcatState*>(context->get_function_state(scope));
        delete state;
    }
    return Status::OK();
}

static inline void column_builder_null_op(NullableBinaryColumnBuilder* builder, size_t i) {
    builder->set_null(i);
}

static inline void column_builder_empty_op(NullableBinaryColumnBuilder* builder, size_t i) {
    builder->append_empty(i);
}

static inline void column_builder_non_empty_op(uint8_t* begin, uint8_t* end, NullableBinaryColumnBuilder* builder,
                                               size_t i) {
    builder->append(begin, end, i);
}

ColumnPtr substr_const_not_null(const Columns& columns, BinaryColumn* src, SubstrState* state) {
    ColumnPtr result = BinaryColumn::create();
    auto* binary = down_cast<BinaryColumn*>(result.get());
    Bytes& bytes = binary->get_bytes();
    Offsets& offsets = binary->get_offset();
    int len = state->len;
    int off = state->pos;

    const size_t size = src->size();
    // return a vector of NULL if off or len is trivial or invalid
    if (off == INT_MIN || off == 0 || len <= 0) {
        offsets.resize(size + 1, 0);
        return result;
    }

    if (len > 0) {
        // the size of substr result never exceeds the counterpart of the source column.
        size_t reserved = src->get_bytes().size();
        // when start pos is negative, the result of substr take last abs(pos) chars,
        // thus length of the result is less than abs(pos) and len.
        int min_len = len;
        if (off < 0) {
            min_len = std::min(-off, min_len);
        }
        // prevent a big exaggerated or invalid len from causing malfunction.
        if (INT_MAX / min_len > size) {
            reserved = std::min(min_len * size, reserved);
        }
        bytes.reserve(reserved);
    }

    raw::RawVector<Offsets::value_type> raw_offsets;
    raw_offsets.resize(size + 1);
    raw_offsets[0] = 0;
    offsets.swap(reinterpret_cast<Offsets&>(raw_offsets));

    auto& src_bytes = src->get_bytes();
    auto is_ascii = validate_ascii_fast((const char*)src_bytes.data(), src_bytes.size());
    if (is_ascii) {
        if (off > 0) {
            // off_is_negative=false
            // allow_out_of_left_bound=false
            ascii_substr<false, false>(src, &bytes, &offsets, off, len);
        } else {
            // off_is_negative=true
            // allow_out_of_left_bound=false
            ascii_substr<true, false>(src, &bytes, &offsets, off, len);
        }
    } else {
        if (off > 0) {
            utf8_substr_from_left(src, &bytes, &offsets, off - 1, len);
        } else if (off < 0) {
            // allow_out_of_left_bound=false
            utf8_substr_from_right<false>(src, &bytes, &offsets, -off, len);
        }
    }
    return result;
}

ColumnPtr right_const_not_null(const Columns& columns, BinaryColumn* src, SubstrState* state) {
    ColumnPtr result = BinaryColumn::create();
    auto* binary = down_cast<BinaryColumn*>(result.get());
    Bytes& bytes = binary->get_bytes();
    Offsets& offsets = binary->get_offset();
    int len = state->len;

    const size_t size = src->size();

    if (len <= 0) {
        offsets.resize(size + 1);
        return result;
    }

    auto& src_bytes = src->get_bytes();
    const size_t src_bytes_size = src_bytes.size();
    auto reserved = src_bytes_size;
    if (INT_MAX / size > len) {
        reserved = std::min(reserved, size * len);
    }

    bytes.reserve(reserved);
    raw::RawVector<Offsets::value_type> raw_offsets;
    raw_offsets.resize(size + 1);
    raw_offsets[0] = 0;
    offsets.swap(reinterpret_cast<Offsets&>(raw_offsets));
    auto is_ascii = validate_ascii_fast((const char*)src_bytes.data(), src_bytes_size);
    if (is_ascii) {
        // off_is_negative=true, off=-len
        // allow_out_of_left_bound=true
        ascii_substr<true, true>(src, &bytes, &offsets, -len, len);
    } else {
        // allow_out_of_left_bound=true
        utf8_substr_from_right<true>(src, &bytes, &offsets, len, len);
    }
    return result;
}

template <typename StringConstFuncType, typename... Args>
ColumnPtr string_func_const(StringConstFuncType func, const Columns& columns, Args&&... args) {
    if (columns[0]->is_nullable()) {
        auto* src_nullable = down_cast<NullableColumn*>(columns[0].get());
        if (src_nullable->has_null()) {
            auto* src_binary = down_cast<BinaryColumn*>(src_nullable->data_column().get());
            ColumnPtr binary = func(columns, src_binary, std::forward<Args>(args)...);
            NullColumnPtr src_null = NullColumn::create(*(src_nullable->null_column()));

            // - if binary is null ConstColumn, just return it.
            // - if binary is non-null ConstColumn, unfold it and wrap with src_null.
            // - if binary is NullableColumn, then the null column inside the binary should
            //   be merged with the null column inside of columns[0].
            if (binary->only_null()) {
                return binary;
            }
            if (binary->is_constant()) {
                auto* dst_const = down_cast<ConstColumn*>(binary.get());
                dst_const->data_column()->assign(dst_const->size(), 0);
                return NullableColumn::create(dst_const->data_column(), src_null);
            }
            if (binary->is_nullable()) {
                auto* binary_nullable = down_cast<NullableColumn*>(binary.get());
                if (binary_nullable->has_null()) {
                    // case 2: some rows are nulls and some rows are non-nulls, merge the column
                    // inside original result and the null column inside the columns[0].
                    NullColumnPtr binary_null = binary_nullable->null_column();
                    auto union_null = FunctionHelper::union_null_column(src_null, binary_null);
                    return NullableColumn::create(binary_nullable->data_column(), union_null);
                } else {
                    // case 3: any of the result rows is not null, so return the original result.
                    // no merge is needed.
                    return NullableColumn::create(binary_nullable->data_column(), src_null);
                }
            } else {
                return NullableColumn::create(binary, src_null);
            }
        } else {
            auto* src = down_cast<BinaryColumn*>(src_nullable->data_column().get());
            return func(columns, src, std::forward<Args>(args)...);
        }
    } else if (columns[0]->is_constant()) {
        auto* src_constant = down_cast<ConstColumn*>(columns[0].get());
        auto* src_binary = down_cast<BinaryColumn*>(src_constant->data_column().get());
        ColumnPtr binary = func(columns, src_binary, std::forward<Args>(args)...);
        if (binary->is_constant()) {
            return binary;
        } else {
            return ConstColumn::create(binary, src_constant->size());
        }
    } else {
        auto* src = down_cast<BinaryColumn*>(columns[0].get());
        return func(columns, src, std::forward<Args>(args)...);
    }
}

ColumnPtr substr_const(SubstrState* state, const Columns& columns) {
    return string_func_const(substr_const_not_null, columns, state);
}

ColumnPtr right_const(SubstrState* state, const Columns& columns) {
    return string_func_const(right_const_not_null, columns, state);
}

static inline void ascii_substr_not_const(const size_t row_nums, ColumnViewer<TYPE_VARCHAR>* str_viewer,
                                          ColumnViewer<TYPE_INT>* off_viewer, ColumnViewer<TYPE_INT>* len_viewer,
                                          NullableBinaryColumnBuilder* builder) {
    for (int row = 0; row < row_nums; row++) {
        if (str_viewer->is_null(row) || off_viewer->is_null(row) || len_viewer->is_null(row)) {
            column_builder_null_op(builder, row);
            continue;
        }

        auto s = str_viewer->value(row);
        auto off = off_viewer->value(row);
        auto len = len_viewer->value(row);
        if (off == 0 || len <= 0 || s.size == 0) {
            column_builder_empty_op(builder, row);
            continue;
        }
        if (off > 0) {
            // off_is_negative=false
            // allow_out_of_left_bound=false
            ascii_substr_per_slice<false, false>(&s, off, len, column_builder_empty_op, column_builder_non_empty_op,
                                                 builder, row);
        } else {
            // off_is_negative=true
            // allow_out_of_left_bound=false
            ascii_substr_per_slice<true, false>(&s, off, len, column_builder_empty_op, column_builder_non_empty_op,
                                                builder, row);
        }
    }
}

static inline void ascii_right_not_const(const size_t num_rows, ColumnViewer<TYPE_VARCHAR>* str_viewer,
                                         ColumnViewer<TYPE_INT>* len_viewer, NullableBinaryColumnBuilder* builder) {
    for (int row = 0; row < num_rows; row++) {
        if (str_viewer->is_null(row) || len_viewer->is_null(row)) {
            column_builder_null_op(builder, row);
            continue;
        }

        auto s = str_viewer->value(row);
        auto len = len_viewer->value(row);
        if (len <= 0 || s.size == 0) {
            column_builder_empty_op(builder, row);
            continue;
        }
        // off_is_negative=true, off=-len
        // allow_out_of_left_bound=true
        ascii_substr_per_slice<true, true>(&s, -len, len, column_builder_empty_op, column_builder_non_empty_op, builder,
                                           row);
    }
}
static inline void utf8_substr_not_const(const size_t num_rows, ColumnViewer<TYPE_VARCHAR>* str_viewer,
                                         ColumnViewer<TYPE_INT>* off_viewer, ColumnViewer<TYPE_INT>* len_viewer,
                                         NullableBinaryColumnBuilder* builder) {
    for (int row = 0; row < num_rows; row++) {
        if (str_viewer->is_null(row) || off_viewer->is_null(row) || len_viewer->is_null(row)) {
            column_builder_null_op(builder, row);
            continue;
        }
        auto s = str_viewer->value(row);
        auto off = off_viewer->value(row);
        auto len = len_viewer->value(row);
        if (off == INT_MIN || off == 0 || len <= 0 || s.size == 0) {
            column_builder_empty_op(builder, row);
            continue;
        }
        if (off > 0) {
            utf8_substr_from_left_per_slice(&s, off - 1, len, column_builder_empty_op, column_builder_non_empty_op,
                                            builder, row);
        } else {
            utf8_substr_from_right_per_slice<false>(&s, -off, len, column_builder_empty_op, column_builder_non_empty_op,
                                                    builder, row);
        }
    }
}

static inline void utf8_right_not_const(const size_t row_nums, ColumnViewer<TYPE_VARCHAR>* str_viewer,
                                        ColumnViewer<TYPE_INT>* len_viewer, NullableBinaryColumnBuilder* builder) {
    for (int row = 0; row < row_nums; row++) {
        if (str_viewer->is_null(row) || len_viewer->is_null(row)) {
            column_builder_null_op(builder, row);
            continue;
        }
        auto s = str_viewer->value(row);
        auto len = len_viewer->value(row);
        if (len <= 0 || s.size == 0) {
            column_builder_empty_op(builder, row);
            continue;
        }
        utf8_substr_from_right_per_slice<true>(&s, len, len, column_builder_empty_op, column_builder_non_empty_op,
                                               builder, row);
    }
}

static inline ColumnPtr substr_not_const(FunctionContext* context, const starrocks::Columns& columns) {
    ColumnViewer<TYPE_VARCHAR> str_viewer(columns[0]);
    ColumnViewer<TYPE_INT> off_viewer(columns[1]);

    ColumnPtr len_column = nullptr;
    // has length
    if (columns.size() > 2) {
        len_column = columns[2];
    } else {
        len_column = ColumnHelper::create_const_column<TYPE_INT>(INT32_MAX, columns[0]->size());
    }

    ColumnViewer<TYPE_INT> len_viewer(len_column);

    auto data_column = ColumnHelper::get_data_column(columns[0].get());
    auto* src = down_cast<BinaryColumn*>(data_column);

    const auto rows_num = columns[0]->size();
    NullableBinaryColumnBuilder result;
    result.resize(rows_num, src->byte_size());

    Bytes& src_bytes = src->get_bytes();
    auto is_ascii = validate_ascii_fast((const char*)src_bytes.data(), src_bytes.size());
    if (is_ascii) {
        ascii_substr_not_const(rows_num, &str_viewer, &off_viewer, &len_viewer, &result);
    } else {
        utf8_substr_not_const(rows_num, &str_viewer, &off_viewer, &len_viewer, &result);
    }
    return result.build(ColumnHelper::is_all_const(columns));
}

static inline ColumnPtr right_not_const(FunctionContext* context, const starrocks::Columns& columns) {
    ColumnViewer<TYPE_VARCHAR> str_viewer(columns[0]);
    ColumnViewer<TYPE_INT> len_viewer(columns[1]);

    auto data_column = ColumnHelper::get_data_column(columns[0].get());
    auto* src = down_cast<BinaryColumn*>(data_column);
    const auto rows_num = columns[0]->size();

    NullableBinaryColumnBuilder result;

    Bytes& src_bytes = src->get_bytes();
    auto is_ascii = validate_ascii_fast((const char*)src_bytes.data(), src_bytes.size());
    result.resize(rows_num, src->byte_size());

    if (is_ascii) {
        ascii_right_not_const(rows_num, &str_viewer, &len_viewer, &result);
    } else {
        utf8_right_not_const(rows_num, &str_viewer, &len_viewer, &result);
    }
    return result.build(ColumnHelper::is_all_const(columns));
}

/**
 * @param: [string_value, position, length]
 * @paramType: [BinaryColumn, IntColumn, IntColumn]
 * @return: BinaryColumn
 */
StatusOr<ColumnPtr> StringFunctions::substring(FunctionContext* context, const starrocks::Columns& columns) {
    RETURN_IF_COLUMNS_ONLY_NULL(columns);
    auto state = reinterpret_cast<SubstrState*>(context->get_function_state(FunctionContext::FRAGMENT_LOCAL));
    if (state != nullptr && state->is_const) {
        return substr_const(state, columns);
    }
    return substr_not_const(context, columns);
}

// left
// left(s, n) equals to substr(s, 1, n)
StatusOr<ColumnPtr> StringFunctions::left(FunctionContext* context, const Columns& columns) {
    RETURN_IF_COLUMNS_ONLY_NULL(columns);
    Columns values;
    values.emplace_back(columns[0]);
    values.emplace_back(ColumnHelper::create_const_column<TYPE_INT>(1, columns[0]->size()));
    values.emplace_back(columns[1]);

    return substring(context, values);
}

// right
// right(s, n) equals to substr(s, -n, n) except the case len(s) < n under which
// right(s, n) return the entire s.
StatusOr<ColumnPtr> StringFunctions::right(FunctionContext* context, const Columns& columns) {
    RETURN_IF_COLUMNS_ONLY_NULL(columns);

    auto state = reinterpret_cast<SubstrState*>(context->get_function_state(FunctionContext::FRAGMENT_LOCAL));
    if (state != nullptr && state->is_const) {
        return right_const(state, columns);
    } else {
        return right_not_const(context, columns);
    }
}

// starts_with
DEFINE_BINARY_FUNCTION_WITH_IMPL(starts_withImpl, str, prefix) {
    re2::StringPiece str_sp(str.data, str.size);
    re2::StringPiece prefix_sp(prefix.data, prefix.size);
    return str_sp.starts_with(prefix_sp);
}

StatusOr<ColumnPtr> StringFunctions::starts_with(FunctionContext* context, const Columns& columns) {
    return VectorizedStrictBinaryFunction<starts_withImpl>::evaluate<TYPE_VARCHAR, TYPE_BOOLEAN>(columns[0],
                                                                                                 columns[1]);
}

// ends_with
DEFINE_BINARY_FUNCTION_WITH_IMPL(ends_withImpl, str, suffix) {
    re2::StringPiece str_sp(str.data, str.size);
    re2::StringPiece suffix_sp(suffix.data, suffix.size);
    return str_sp.ends_with(suffix_sp);
}

StatusOr<ColumnPtr> StringFunctions::ends_with(FunctionContext* context, const Columns& columns) {
    return VectorizedStrictBinaryFunction<ends_withImpl>::evaluate<TYPE_VARCHAR, TYPE_BOOLEAN>(columns[0], columns[1]);
}

struct SpaceFunction {
public:
    template <LogicalType Type, LogicalType ResultType>
    static ColumnPtr evaluate(const ColumnPtr& v1) {
        auto len_column = down_cast<Int32Column*>(v1.get());
        auto& len_array = len_column->get_data();
        const auto num_rows = len_column->size();
        NullableBinaryColumnBuilder builder;
        auto& dst_bytes = builder.data_column()->get_bytes();
        auto& dst_offsets = builder.data_column()->get_offset();
        auto& nulls = builder.get_null_data();

        raw::make_room(&dst_offsets, num_rows + 1);
        dst_offsets[0] = 0;
        nulls.resize(num_rows);
        bool has_null = false;
        size_t dst_off = 0;
        for (auto i = 0; i < num_rows; ++i) {
            auto len = len_array[i];
            if (UNLIKELY((uint32_t)len > OLAP_STRING_MAX_LENGTH)) {
                dst_offsets[i + 1] = dst_off;
                has_null = true;
                nulls[i] = 1;
            } else {
                dst_off += len;
                dst_offsets[i + 1] = dst_off;
            }
        }
        dst_bytes.resize(dst_off, ' ');
        builder.set_has_null(has_null);

        RETURN_COLUMN(builder.build(v1->is_constant()), "space");
    }
};

StatusOr<ColumnPtr> StringFunctions::space(FunctionContext* context, const Columns& columns) {
    return VectorizedUnaryFunction<SpaceFunction>::evaluate<TYPE_INT, TYPE_VARCHAR>(columns[0]);
}

// O(logN) repeat algorithm
// repeat('x', 10) is computed as follows:
//
// repeat_times = 10 in binary format is 0b1010. use
// is_odd to record the last bit of the repeat_times, and
// update repeat_times by sra (shift-right-logical) 1.
//
// initialization: copy 1-repitition to dst
// k = 0, is_odd = 0, repeat_times = 0b101;
// dst = 'x'.
//
// round 1: k = 0, is_odd = 0, repeat_times = 0b101;
// copy 2^k = 1 repetition once, because is_odd == 0;
// dst = 'xx'
//
// round 2: k = 1, is_odd = 1, repeat_times = 0b10;
// copy 2^k = 2 repetitions twice, because is_odd == 1;
// dst = 'xxxxxx'.
//
// round 3: k = 2, is_odd = 0, repeat_times = 0b1;
// copy 2^k = 4 repetitions once, because is_odd == 0;
// dst= 'xxxxxxxxxx'.
//
// round 4: k = 3, is_odd = 1, repeat_times = 0;
// when repeat_times becomes 0, the algorithm finishes
//
// k never exceeds position(from right) of the most signifcant bit of the
// repeat_times, so k = log2(repeat_times), for each round, memcpy is
// called for at most twice.  so total memcpy call count is 2log2(repeat_times),
// time complexity is O(logN), drastically decreased call count implies
// more data will be copy and give memcpy more change to speedup via SIMD optimization.
void fast_repeat(uint8_t* dst, const uint8_t* src, size_t src_size, int32_t repeat_times) {
    if (UNLIKELY(repeat_times <= 0)) {
        return;
    }
    uint8_t* dst_begin = dst;
    uint8_t* dst_curr = dst;
    int32_t k = 0;
    int32_t is_odd = repeat_times & 1;
    repeat_times >>= 1;

    strings::memcpy_inlined(dst_curr, src, src_size);
    dst_curr += src_size;
    for (; repeat_times > 0; k += 1, is_odd = repeat_times & 1, repeat_times >>= 1) {
        int32_t len = src_size * (1 << k);
        strings::memcpy_inlined(dst_curr, dst_begin, len);
        dst_curr += len;
        if (is_odd) {
            strings::memcpy_inlined(dst_curr, dst_begin, len);
            dst_curr += len;
        }
    }
}

static inline ColumnPtr repeat_const_not_null(const Columns& columns, const BinaryColumn* src) {
    auto times = ColumnHelper::get_const_value<TYPE_INT>(columns[1]);

    auto& src_offsets = src->get_offset();
    const auto num_rows = src->size();

    NullableBinaryColumnBuilder builder;
    auto& dst_nulls = builder.get_null_data();
    auto& dst_offsets = builder.data_column()->get_offset();
    auto& dst_bytes = builder.data_column()->get_bytes();

    dst_nulls.resize(num_rows);
    bool has_null = false;

    if (times <= 0) {
        dst_offsets.resize(num_rows + 1);
        return builder.build(ColumnHelper::is_all_const(columns));
    } else {
        raw::make_room(&dst_offsets, num_rows + 1);
        dst_offsets[0] = 0;
        size_t reserved = static_cast<size_t>(times) * src_offsets.back();
        if (reserved > OLAP_STRING_MAX_LENGTH * num_rows) {
            reserved = 0;
            for (int i = 0; i < num_rows; ++i) {
                size_t slice_sz = src_offsets[i + 1] - src_offsets[i];
                if (slice_sz * times < OLAP_STRING_MAX_LENGTH) {
                    reserved += slice_sz * times;
                }
            }
        }
        dst_bytes.resize(reserved);
    }

    uint8_t* dst_curr = dst_bytes.data();
    size_t dst_off = 0;
    for (auto i = 0; i < num_rows; ++i) {
        auto s = src->get_slice(i);
        if (s.size == 0) {
            dst_offsets[i + 1] = dst_off;
            continue;
        }
        // if result exceed STRING_MAX_LENGTH
        // return null
        if (s.size * times > OLAP_STRING_MAX_LENGTH) {
            dst_nulls[i] = 1;
            has_null = true;
            dst_offsets[i + 1] = dst_off;
            continue;
        }
        fast_repeat(dst_curr, (uint8_t*)s.data, s.size, times);
        const size_t dst_slice_size = s.size * times;
        dst_curr += dst_slice_size;
        dst_off += dst_slice_size;
        dst_offsets[i + 1] = dst_off;
    }

    dst_bytes.resize(dst_off);
    builder.set_has_null(has_null);
    RETURN_COLUMN(builder.build(ColumnHelper::is_all_const(columns)), "repeat");
}

static inline ColumnPtr repeat_const(const Columns& columns) {
    return string_func_const(repeat_const_not_null, columns);
}

static inline ColumnPtr repeat_not_const(const Columns& columns) {
    ColumnViewer<TYPE_VARCHAR> str_viewer(columns[0]);
    ColumnViewer<TYPE_INT> times_viewer(columns[1]);

    const size_t num_rows = columns[0]->size();
    NullableBinaryColumnBuilder builder;
    auto& dst_nulls = builder.get_null_data();
    auto& dst_offsets = builder.data_column()->get_offset();
    auto& dst_bytes = builder.data_column()->get_bytes();
    dst_nulls.resize(num_rows);
    raw::make_room(&dst_offsets, num_rows + 1);
    dst_offsets[0] = 0;

    bool has_null = false;
    size_t dst_off = 0;

    for (int i = 0; i < num_rows; ++i) {
        if (str_viewer.is_null(i) || times_viewer.is_null(i)) {
            dst_nulls[i] = 1;
            has_null = true;
            dst_offsets[i + 1] = dst_off;
            continue;
        }

        if (str_viewer.value(i).size == 0 || times_viewer.value(i) <= 0) {
            dst_offsets[i + 1] = dst_off;
            continue;
        }

        auto s = str_viewer.value(i);
        int32_t n = times_viewer.value(i);

        if (s.size * n > OLAP_STRING_MAX_LENGTH) {
            dst_nulls[i] = 1;
            has_null = true;
            dst_offsets[i + 1] = dst_off;
            continue;
        }

        dst_off += n * s.size;
        dst_offsets[i + 1] = dst_off;
    }

    dst_bytes.resize(dst_off);
    uint8_t* dst_begin = dst_bytes.data();
    for (auto i = 0; i < num_rows; ++i) {
        auto dst_slice_size = dst_offsets[i + 1] - dst_offsets[i];
        if (dst_slice_size == 0) {
            continue;
        }
        auto s = str_viewer.value(i);
        fast_repeat(dst_begin + dst_offsets[i], (uint8_t*)s.data, s.size, dst_slice_size / s.size);
    }
    builder.set_has_null(has_null);
    RETURN_COLUMN(builder.build(ColumnHelper::is_all_const(columns)), "repeat");
}

// repeat
StatusOr<ColumnPtr> StringFunctions::repeat(FunctionContext* context, const Columns& columns) {
    RETURN_IF_COLUMNS_ONLY_NULL(columns);
    if (columns[1]->is_constant()) {
        return repeat_const(columns);
    } else {
        return repeat_not_const(columns);
    }
}

// ------------------------------------------------------------------------------------
// Methods for TRANSLATE.
// ------------------------------------------------------------------------------------

struct TranslateState {
    using ASCII_MAP = char[0xff];
    using UTF8_MAP = phmap::flat_hash_map<EncodedUtf8Char, EncodedUtf8Char, EncodedUtf8CharHash>;

    static constexpr int SRC_STR_INDEX = 0;
    static constexpr int FROM_STR_INDEX = 1;
    static constexpr int TO_STR_INDEX = 2;

    // The bytes not less than 0b1111'1000 will never occur in a UTF-8 character.
    static constexpr char UNINIT_ASCII = 0b1111'1001;
    static constexpr char DELETED_ASCII = 0b1111'1111;

    bool is_from_and_to_const = false;

    bool is_ascii_map = false;
    ASCII_MAP ascii_map; // effective when is_ascii_map is true.
    UTF8_MAP utf8_map;   // effective when is_ascii_map is false.

    void clear_ascii_map() { std::memset(ascii_map, UNINIT_ASCII, sizeof(ascii_map)); }

    void clear_utf8_map() { utf8_map.clear(); }
};

/**
 * Build the translate map.
 * - If all the characters in `from_str` and `to_str`, it will set `dst_state.is_ascii_map` to true and store the map
 *   to `dst_state.ascii_map`.
 * - Otherwise, it will set `dst_state.is_ascii_map` to false and store the map to `dst_state.utf8_map`.
 * @param from_str the from string.
 * @param to_str the to string.
 * @param dst_state the destination state to store map.
 */
static inline void build_translate_map(const Slice& from_str, const Slice& to_str, TranslateState* dst_state) {
    std::vector<EncodedUtf8Char> encoded_from_values;
    encode_utf8_chars(from_str, &encoded_from_values);

    std::vector<EncodedUtf8Char> encoded_to_values;
    encode_utf8_chars(to_str, &encoded_to_values);

    const bool is_ascii_map = encoded_from_values.size() == from_str.size && encoded_to_values.size() == to_str.size;
    dst_state->is_ascii_map = is_ascii_map;
    if (is_ascii_map) {
        dst_state->clear_ascii_map();

        size_t common_size = std::min(to_str.size, from_str.size);
        int i = 0;
        for (; i < common_size; i++) {
            auto& v = dst_state->ascii_map[static_cast<uint8_t>(from_str[i])];
            if (v == TranslateState::UNINIT_ASCII) {
                v = to_str[i];
            }
        }
        for (; i < from_str.size; i++) {
            auto& v = dst_state->ascii_map[static_cast<uint8_t>(from_str[i])];
            if (v == TranslateState::UNINIT_ASCII) {
                v = TranslateState::DELETED_ASCII;
            }
        }
    } else {
        dst_state->clear_utf8_map();

        size_t common_size = std::min(encoded_to_values.size(), encoded_from_values.size());
        int i = 0;
        for (; i < common_size; i++) {
            dst_state->utf8_map.emplace(encoded_from_values[i], encoded_to_values[i]);
        }
        for (; i < encoded_from_values.size(); i++) {
            dst_state->utf8_map.emplace(encoded_from_values[i], EncodedUtf8Char{});
        }
    }
}

/**
 * Translate a string by the UTF-8 map.
 *
 * @param src_encoded_values the string to translate, which has already been encoded.
 * @param utf8_map the UTF-8 map.
 * @param dst the destination to store the translated chars. The caller must guarantee there is enough room.
 * @return [is_null, num_bytes].
 * - `is_null` will be true, if the number of translated chars exceeds `OLAP_STRING_MAX_LENGTH`.
 * - `num_bytes`: the number of translated chars.
 */
static inline std::pair<bool, size_t> translate_string_with_utf8_map(
        const std::vector<EncodedUtf8Char>& src_encoded_values, const TranslateState::UTF8_MAP& utf8_map,
        uint8_t* dst) {
    size_t num_bytes = 0;
    Slice dst_utf_char;
    for (const auto& src_encoded_value : src_encoded_values) {
        auto it = utf8_map.find(src_encoded_value);
        if (it == utf8_map.end()) {
            dst_utf_char = Slice(src_encoded_value);
        } else if (!it->second.is_empty()) {
            dst_utf_char = Slice(it->second);
        } else {
            continue;
        }

        if (num_bytes + dst_utf_char.size > OLAP_STRING_MAX_LENGTH) {
            return {true, 0};
        }
        strings::memcpy_inlined(dst + num_bytes, dst_utf_char.data, dst_utf_char.size);
        num_bytes += dst_utf_char.size;
    }

    return {false, num_bytes};
}

/**
 * Translate a string by the ASCII map.
 *
 * @param src the string to translate.
 * @param ascii_map the ASCII map.
 * @param dst the destination to store the translated chars. The caller must guarantee there is enough room.
 * @return the number of translated chars.
 */
static inline size_t translate_string_with_ascii_map(const Slice& src, const TranslateState::ASCII_MAP& ascii_map,
                                                     uint8_t* dst) {
    uint8_t* const dst_begin = dst;
    for (int i = 0; i < src.size; i++) {
        char v = ascii_map[static_cast<uint8_t>(src[i])];
        if (v == TranslateState::UNINIT_ASCII) {
            *(dst++) = src[i];
        } else if (v != TranslateState::DELETED_ASCII) {
            *(dst++) = v;
        }
    }

    return dst - dst_begin;
}

Status StringFunctions::translate_prepare(FunctionContext* context, FunctionContext::FunctionStateScope scope) {
    if (scope != FunctionContext::FRAGMENT_LOCAL) {
        return Status::OK();
    }

    auto* state = new TranslateState();
    context->set_function_state(FunctionContext::FRAGMENT_LOCAL, state);

    // const null case is handled by non_const implementation.
    if (!context->is_notnull_constant_column(TranslateState::FROM_STR_INDEX) ||
        !context->is_notnull_constant_column(TranslateState::TO_STR_INDEX)) {
        return Status::OK();
    }
    state->is_from_and_to_const = true;

    const auto from_str_col = context->get_constant_column(TranslateState::FROM_STR_INDEX);
    const Slice from_str = ColumnHelper::get_const_value<TYPE_CHAR>(from_str_col);

    const auto to_str_col = context->get_constant_column(TranslateState::TO_STR_INDEX);
    const Slice to_str = ColumnHelper::get_const_value<TYPE_CHAR>(to_str_col);

    build_translate_map(from_str, to_str, state);

    return Status::OK();
}

Status StringFunctions::translate_close(FunctionContext* context, FunctionContext::FunctionStateScope scope) {
    if (scope == FunctionContext::FRAGMENT_LOCAL) {
        auto state = (TranslateState*)(context->get_function_state(scope));
        delete state;
    }
    return Status::OK();
}

/**
 * Translate strings of `src_column` with the constant ASCII map.
 *
 * The `src_column` can be a non-constant column.
 * The `from_string` and `to_string` column must be constant columns and only contain ASCII characters,
 * to make all the rows able to use the same ASCII map, which is stored in `state`.
 *
 * @param columns the input columns, including `SRC_STR_INDEX`, `FROM_STR_INDEX`, `TO_STR_INDEX`.
 * @param src the source column, which may be de-wrapped from NullableColumn.
 * @param state stores the ASCII map.
 * @return The translated column, which is a non-nullable BinaryColumn.
 */
static inline ColumnPtr translate_with_ascii_const_nonnull_from_and_to(const Columns& columns, BinaryColumn* src,
                                                                       const TranslateState* state) {
    DCHECK(state->is_from_and_to_const);
    DCHECK(state->is_ascii_map);

    auto dst = BinaryColumn::create();
    auto& dst_offsets = dst->get_offset();
    auto& dst_bytes = dst->get_bytes();
    const auto& src_offsets = src->get_offset();

    const size_t num_rows = src->size();
    if (num_rows == 0) {
        return dst;
    }

    const int num_src_bytes = src_offsets.back();
    dst_bytes.resize(num_src_bytes);
    raw::make_room(&dst_offsets, num_rows + 1);
    dst_offsets[0] = 0;

    uint8_t* dst_begin = dst_bytes.data();
    size_t dst_offset = 0;

    const auto& ascii_map = state->ascii_map;
    for (int i = 0; i < num_rows; i++) {
        const Slice s = src->get_slice(i);
        size_t num_row_bytes = translate_string_with_ascii_map(s, ascii_map, dst_begin + dst_offset);
        dst_offset += num_row_bytes;
        dst_offsets[i + 1] = dst_offset;
    }

    dst_bytes.resize(dst_offset);

    return dst;
}

/**
 * Translate strings of `src_column` with the constant UTF-8 map.
 *
 * The `src_column` can be a non-constant column.
 * The `from_string` and `to_string` column must be constant columns and contain non-ASCII characters,
 * to make all the rows able to use the same UTF-8 map, which is stored in `state`.
 *
 * @param columns the input columns, including `SRC_STR_INDEX`, `FROM_STR_INDEX`, `TO_STR_INDEX`.
 * @param src the source column, which may be de-wrapped from NullableColumn.
 * @param state stores the UTF-8 map.
 * @return the translated column, which may be a nullable BinaryColumn.
 *  The row will be null, if it exceeds OLAP_STRING_MAX_LENGTH after translated.
 */
static inline ColumnPtr translate_with_utf8_const_nonnull_from_and_to(const Columns& columns, BinaryColumn* src,
                                                                      const TranslateState* state) {
    DCHECK(state->is_from_and_to_const);
    DCHECK(!state->is_ascii_map);

    NullableBinaryColumnBuilder builder;
    auto& dst_offsets = builder.data_column()->get_offset();
    auto& dst_bytes = builder.data_column()->get_bytes();
    auto& dst_nulls = builder.get_null_data();

    const size_t num_rows = src->size();
    if (num_rows == 0) {
        return builder.build(ColumnHelper::is_all_const(columns));
    }

    const auto& src_offsets = src->get_offset();
    const int num_src_bytes = src_offsets.back();
    // The `dst_bytes` can be at most four times larger than `src_bytes`, as in the worst-case scenario, each
    // `src_bytes` corresponds to a one-byte UTF-8 character, while each dst_bytes is replaced by a four-byte
    // UTF-8 character.
    dst_bytes.reserve(std::min<size_t>(16ULL, num_src_bytes * 4));
    raw::make_room(&dst_offsets, num_rows + 1);
    dst_offsets[0] = 0;
    dst_nulls.resize(num_rows);

    bool has_null = false;
    size_t dst_offset = 0;
    std::vector<EncodedUtf8Char> src_encoded_values;

    const auto& utf8_map = state->utf8_map;
    for (int i = 0; i < num_rows; i++) {
        const Slice s = src->get_slice(i);

        src_encoded_values.clear();
        src_encoded_values.reserve(s.size);
        encode_utf8_chars(s, &src_encoded_values);

        dst_bytes.resize(dst_offset + std::min<size_t>(s.size * 4, OLAP_STRING_MAX_LENGTH));
        uint8_t* dst_begin = dst_bytes.data() + dst_offset;

        const auto [is_null, num_row_bytes] = translate_string_with_utf8_map(src_encoded_values, utf8_map, dst_begin);
        if (is_null) {
            has_null = true;
            dst_offsets[i + 1] = dst_offset;
            dst_nulls[i] = 1;
        } else {
            dst_offset += num_row_bytes;
            dst_offsets[i + 1] = dst_offset;
        }
    }

    dst_bytes.resize(dst_offset);
    builder.set_has_null(has_null);

    RETURN_COLUMN(builder.build(ColumnHelper::is_all_const(columns)), "translate");
}

/**
 * Translate strings of `src_column` with the maps different between the source strings.
 *
 * The `src_column`, `from_string`, `to_string` can be non-constant columns.
 *
 * @param columns the input columns, including `SRC_STR_INDEX`, `FROM_STR_INDEX`, `TO_STR_INDEX`.
 * @param state useless, `state` is useful only for the constant `from_string`, `to_string` for now.
 * @return the translated column, which may be a nullable BinaryColumn.
 *  The row will be null, if it exceeds OLAP_STRING_MAX_LENGTH after translated.
 */
ColumnPtr translate_with_non_const_from_or_to(const Columns& columns, const TranslateState* state) {
    DCHECK(state == nullptr || !state->is_from_and_to_const);

    ColumnViewer<TYPE_VARCHAR> src_viewer(columns[TranslateState::SRC_STR_INDEX]);
    ColumnViewer<TYPE_VARCHAR> from_viewer(columns[TranslateState::FROM_STR_INDEX]);
    ColumnViewer<TYPE_VARCHAR> to_viewer(columns[TranslateState::TO_STR_INDEX]);

    NullableBinaryColumnBuilder builder;
    auto& dst_offsets = builder.data_column()->get_offset();
    auto& dst_bytes = builder.data_column()->get_bytes();
    auto& dst_nulls = builder.get_null_data();

    const size_t num_rows = columns[TranslateState::SRC_STR_INDEX]->size();
    if (num_rows == 0) {
        return builder.build(ColumnHelper::is_all_const(columns));
    }

    const auto& src_offsets = src_viewer.column()->get_offset();
    const int num_src_bytes = src_offsets.back();
    dst_bytes.reserve(std::min<size_t>(16ULL, num_src_bytes * 4));
    raw::make_room(&dst_offsets, num_rows + 1);
    dst_offsets[0] = 0;
    dst_nulls.resize(num_rows);

    bool has_null = false;
    size_t dst_offset = 0;
    std::vector<EncodedUtf8Char> src_encoded_values;
    TranslateState local_state;

    for (int i = 0; i < num_rows; i++) {
        if (src_viewer.is_null(i) || from_viewer.is_null(i) || to_viewer.is_null(i)) {
            has_null = true;
            dst_offsets[i + 1] = dst_offset;
            dst_nulls[i] = 1;
            continue;
        }

        const Slice src = src_viewer.value(i);
        const Slice from_str = from_viewer.value(i);
        const Slice to_str = to_viewer.value(i);

        build_translate_map(from_str, to_str, &local_state);
        if (local_state.is_ascii_map) {
            dst_bytes.resize(dst_offset + src.size);
            size_t num_row_bytes =
                    translate_string_with_ascii_map(src, local_state.ascii_map, dst_bytes.data() + dst_offset);
            dst_offset += num_row_bytes;
            dst_offsets[i + 1] = dst_offset;
        } else {
            src_encoded_values.clear();
            src_encoded_values.reserve(src.size);
            encode_utf8_chars(src, &src_encoded_values);

            dst_bytes.resize(dst_offset + std::min<size_t>(src.size * 4, OLAP_STRING_MAX_LENGTH));
            uint8_t* dst_begin = dst_bytes.data() + dst_offset;

            const auto [is_null, num_row_bytes] =
                    translate_string_with_utf8_map(src_encoded_values, local_state.utf8_map, dst_begin);
            if (is_null) {
                has_null = true;
                dst_offsets[i + 1] = dst_offset;
                dst_nulls[i] = 1;
            } else {
                dst_offset += num_row_bytes;
                dst_offsets[i + 1] = dst_offset;
            }
        }
    }

    dst_bytes.resize(dst_offset);
    builder.set_has_null(has_null);

    RETURN_COLUMN(builder.build(ColumnHelper::is_all_const(columns)), "translate");
}

StatusOr<ColumnPtr> StringFunctions::translate(FunctionContext* context, const Columns& columns) {
    RETURN_IF_COLUMNS_ONLY_NULL(columns);

    auto state = (TranslateState*)context->get_function_state(FunctionContext::FRAGMENT_LOCAL);
    if (state != nullptr) {
        if (state->is_from_and_to_const) {
            if (state->is_ascii_map) {
                return string_func_const(translate_with_ascii_const_nonnull_from_and_to, columns, state);
            } else {
                return string_func_const(translate_with_utf8_const_nonnull_from_and_to, columns, state);
            }
        } else {
            return translate_with_non_const_from_or_to(columns, state);
        }
    } else {
        return translate_with_non_const_from_or_to(columns, nullptr);
    }
}

// ------------------------------------------------------------------------------------
// Methods for PAD.
// ------------------------------------------------------------------------------------

Status StringFunctions::pad_prepare(FunctionContext* context, FunctionContext::FunctionStateScope scope) {
    if (scope != FunctionContext::FRAGMENT_LOCAL) {
        return Status::OK();
    }
    auto* state = new PadState();
    state->is_const = false;
    state->fill_is_const = false;
    context->set_function_state(FunctionContext::FRAGMENT_LOCAL, state);

    // const null case is handled by non_const implementation.
    if (!context->is_notnull_constant_column(2)) {
        return Status::OK();
    }

    auto pad_column = context->get_constant_column(2);

    state->fill_is_const = true;
    state->fill = ColumnHelper::get_const_value<TYPE_VARCHAR>(pad_column);
    state->fill_is_utf8 = state->fill.size > get_utf8_index(state->fill, &state->fill_utf8_index);

    // const null case is handled by non_const implementation.
    if (!context->is_notnull_constant_column(1)) {
        return Status::OK();
    }

    state->is_const = true;
    return Status::OK();
}

Status StringFunctions::pad_close(FunctionContext* context, FunctionContext::FunctionStateScope scope) {
    if (scope == FunctionContext::FRAGMENT_LOCAL) {
        auto state = (PadState*)(context->get_function_state(scope));
        delete state;
    }
    return Status::OK();
}

enum PadType { PAD_TYPE_LEFT, PAD_TYPE_RIGHT };
template <PadType pad_type>
static inline ColumnPtr ascii_pad_ascii_const(Columns const& columns, BinaryColumn* src, const uint8_t* fill,
                                              const size_t fill_size, const size_t len) {
    DCHECK(0 < len && len <= OLAP_STRING_MAX_LENGTH);
    DCHECK(fill_size > 0);

    const auto num_rows = src->size();
    auto result = BinaryColumn::create();
    auto& dst_offsets = result->get_offset();
    auto& dst_bytes = result->get_bytes();

    dst_bytes.resize(num_rows * len);
    raw::make_room(&dst_offsets, num_rows + 1);
    dst_offsets[0] = 0;

    uint8_t* dst_begin = dst_bytes.data();
    size_t dst_off = 0;

    for (auto i = 0; i < num_rows; ++i) {
        auto s = src->get_slice(i);
        // src slice is ascii, and slice's size is longer than expect len, so truncate it
        if (s.size >= len) {
            strings::memcpy_inlined(dst_begin + dst_off, s.data, len);
            dst_off += len;
            dst_offsets[i + 1] = dst_off;
            continue;
        }
        const size_t fill_len = len - s.size;

        const size_t fill_times = fill_len / fill_size;
        const size_t fill_rest = fill_len % fill_size;
        // for PAD_TYPE_RIGHT, put src slice leftmost
        if constexpr (pad_type == PAD_TYPE_RIGHT) {
            strings::memcpy_inlined(dst_begin + dst_off, s.data, s.size);
            dst_off += s.size;
        }
        // memcpy paddings.
        fast_repeat(dst_begin + dst_off, fill, fill_size, fill_times);
        dst_off += fill_size * fill_times;
        strings::memcpy_inlined(dst_begin + dst_off, fill, fill_rest);
        dst_off += fill_rest;
        // for PAD_TYPE_LEFT, put src slice rightmost
        if constexpr (pad_type == PAD_TYPE_LEFT) {
            strings::memcpy_inlined(dst_begin + dst_off, s.data, s.size);
            dst_off += s.size;
        }

        dst_offsets[i + 1] = dst_off;
    }
    dst_bytes.resize(dst_off);
    return result;
}

template <bool src_is_utf8, bool fill_is_utf8, PadType pad_type>
static inline ColumnPtr pad_utf8_const(Columns const& columns, BinaryColumn* src, const uint8_t* fill,
                                       const size_t fill_size, const size_t len,
                                       std::vector<size_t> const& fill_utf8_index) {
    static_assert(src_is_utf8 || fill_is_utf8);

    const auto num_rows = src->size();
    NullableBinaryColumnBuilder builder;

    auto& dst_offsets = builder.data_column()->get_offset();
    auto& dst_nulls = builder.get_null_data();

    raw::make_room(&dst_offsets, num_rows + 1);
    dst_offsets[0] = 0;

    Bytes dst_bytes;
    dst_bytes.reserve(16ULL << 20);
    size_t dst_off = 0;
    bool has_null = false;
    const size_t fill_utf8_length = fill_utf8_index.size();
    for (auto i = 0; i < num_rows; ++i) {
        auto s = src->get_slice(i);
        size_t fill_len = 0;
        if constexpr (src_is_utf8) {
            // src slice is utf8, and slice's utf8_length is longer than expect len, so truncate it.
            size_t skipped_chars;
            const char* end = skip_leading_utf8<true>(s.data, s.data + s.size, len, &skipped_chars);
            if (skipped_chars >= len) {
                size_t real_len = end - s.data;
                dst_bytes.resize(dst_off + real_len);
                strings::memcpy_inlined(dst_bytes.data() + dst_off, s.data, real_len);
                dst_off += real_len;
                dst_offsets[i + 1] = dst_off;
                continue;
            }
            fill_len = len - skipped_chars;
        } else {
            // src slice is ascii, and slice's size is longer than expect len, so truncate it
            if (s.size >= len) {
                dst_bytes.resize(dst_off + len);
                strings::memcpy_inlined(dst_bytes.data() + dst_off, s.data, len);
                dst_off += len;
                dst_offsets[i + 1] = dst_off;
                continue;
            }
            fill_len = len - s.size;
        }

        size_t fill_times = 0;
        size_t fill_rest = 0;
        if constexpr (fill_is_utf8) {
            fill_times = fill_len / fill_utf8_length;
            fill_rest = fill_utf8_index[fill_len % fill_utf8_length];
        } else {
            fill_times = fill_len / fill_size;
            fill_rest = fill_len % fill_size;
        }

        size_t dst_slice_size = s.size + fill_times * fill_size + fill_rest;
        // oversize
        if (dst_slice_size > OLAP_STRING_MAX_LENGTH) {
            dst_nulls[i] = 1;
            has_null = true;
            dst_offsets[i + 1] = dst_off;
            continue;
        }

        dst_bytes.resize(dst_off + dst_slice_size);
        const auto dst_begin = dst_bytes.data();
        // for PAD_TYPE_RIGHT, put src slice leftmost
        if constexpr (pad_type == PAD_TYPE_RIGHT) {
            strings::memcpy_inlined(dst_begin + dst_off, s.data, s.size);
            dst_off += s.size;
        }
        // memcpy paddings.
        fast_repeat(dst_begin + dst_off, fill, fill_size, fill_times);
        dst_off += fill_size * fill_times;
        strings::memcpy_inlined(dst_begin + dst_off, fill, fill_rest);
        dst_off += fill_rest;
        // for PAD_TYPE_LEFT, put src slice rightmost
        if constexpr (pad_type == PAD_TYPE_LEFT) {
            strings::memcpy_inlined(dst_begin + dst_off, s.data, s.size);
            dst_off += s.size;
        }
        dst_offsets[i + 1] = dst_off;
    }
    dst_bytes.resize(dst_off);
    builder.data_column()->get_bytes().swap(reinterpret_cast<Bytes&>(dst_bytes));
    builder.set_has_null(has_null);
    return builder.build(ColumnHelper::is_all_const(columns));
}

template <PadType pad_type>
static inline ColumnPtr pad_const_not_null(const Columns& columns, BinaryColumn* src, const PadState* pad_state) {
    auto len = ColumnHelper::get_const_value<TYPE_INT>(columns[1]);
    auto fill = ColumnHelper::get_const_value<TYPE_VARCHAR>(columns[2]);

    // illegal length  or too-big length, return NULL
    if (len < 0 || len > OLAP_STRING_MAX_LENGTH) {
        return ColumnHelper::create_const_null_column(columns[1]->size());
    }
    // len == 0, return empty string
    if (len == 0) {
        return ColumnHelper::create_const_column<TYPE_VARCHAR>(Slice(), columns[1]->size());
    }
    // pad.size == 0, return substr(s, 1, len) according to Snowflake
    if (fill.size == 0) {
        SubstrState state = {.is_const = true, .pos = 1, .len = len};
        return substr_const_not_null(columns, src, &state);
    }
    auto& src_bytes = src->get_bytes();
    auto src_is_utf8 = !validate_ascii_fast((const char*)src_bytes.data(), src_bytes.size());
    if (src_is_utf8 && pad_state->fill_is_utf8) {
        return pad_utf8_const<true, true, pad_type>(columns, src, (uint8_t*)fill.data, fill.size, len,
                                                    pad_state->fill_utf8_index);
    } else if (src_is_utf8) {
        return pad_utf8_const<true, false, pad_type>(columns, src, (uint8_t*)fill.data, fill.size, len,
                                                     pad_state->fill_utf8_index);
    } else if (pad_state->fill_is_utf8) {
        return pad_utf8_const<false, true, pad_type>(columns, src, (uint8_t*)fill.data, fill.size, len,
                                                     pad_state->fill_utf8_index);
    } else {
        return ascii_pad_ascii_const<pad_type>(columns, src, (uint8_t*)fill.data, fill.size, len);
    }
}

template <PadType pad_type>
ColumnPtr pad_const(const Columns& columns, const PadState* state) {
    return string_func_const(pad_const_not_null<pad_type>, columns, state);
}

template <bool src_is_ascii, bool pad_is_const, PadType pad_type>
ColumnPtr pad_not_const(const Columns& columns, [[maybe_unused]] const PadState* state) {
    ColumnViewer<TYPE_VARCHAR> str_viewer(columns[0]);
    ColumnViewer<TYPE_INT> len_viewer(columns[1]);
    ColumnViewer<TYPE_VARCHAR> fill_viewer(columns[2]);

    std::vector<size_t> non_const_fill_index;
    const std::vector<size_t>* fill_index = nullptr;
    Slice non_const_fill;
    const Slice* fill = nullptr;
    // pad_is_const, compute pad_utf8_index once in pad_prepare
    if constexpr (pad_is_const) {
        fill_index = &state->fill_utf8_index;
        fill = &state->fill;
    } else {
        fill_index = &non_const_fill_index;
        fill = &non_const_fill;
    }

    const auto num_rows = columns[0]->size();
    NullableBinaryColumnBuilder builder;
    builder.resize(num_rows, 0);
    auto& dst_offsets = builder.data_column()->get_offset();
    auto& dst_nulls = builder.get_null_data();
    Bytes dst_bytes;
    dst_bytes.reserve(16ULL << 20);

    size_t dst_off = 0;
    bool has_null = false;
    for (int i = 0; i < num_rows; ++i) {
        // NULL if any [str, len, pad] is NULL
        if (str_viewer.is_null(i) || len_viewer.is_null(i) || fill_viewer.is_null(i)) {
            has_null = true;
            dst_offsets[i + 1] = dst_off;
            dst_nulls[i] = 1;
            continue;
        }

        int len = len_viewer.value(i);
        // NULL if len < 0 || len > OLAP_STRING_MAX_LENGTH
        if ((uint32)len > OLAP_STRING_MAX_LENGTH) {
            has_null = true;
            dst_offsets[i + 1] = dst_off;
            dst_nulls[i] = 1;
            continue;
        }
        // empty string if len = 0
        if (len == 0) {
            dst_offsets[i + 1] = dst_off;
            continue;
        }
        auto str = str_viewer.value(i);
        // compute utf8 index per slice if pad_is_const is false
        if constexpr (!pad_is_const) {
            non_const_fill = fill_viewer.value(i);
            non_const_fill_index.clear();
            get_utf8_index(*fill, &non_const_fill_index);
        }

        size_t fill_len = 0;
        if constexpr (src_is_ascii) {
            // ASCII case: len is less than str.size
            if (str.size >= len) {
                dst_bytes.resize(dst_off + len);
                strings::memcpy_inlined(dst_bytes.data() + dst_off, str.data, len);
                dst_off += len;
                dst_offsets[i + 1] = dst_off;
                continue;
            }
            fill_len = len - str.size;
        } else {
            // UTF8 case: len is less than utf8_length(str)
            size_t skipped_chars = 0;
            const auto end = skip_leading_utf8<true>(str.data, str.data + str.size, len, &skipped_chars);
            if (skipped_chars >= len) {
                const auto real_len = end - str.data;
                dst_bytes.resize(dst_off + real_len);
                strings::memcpy_inlined(dst_bytes.data() + dst_off, str.data, real_len);
                dst_off += real_len;
                dst_offsets[i + 1] = dst_off;
                continue;
            }
            fill_len = len - skipped_chars;
        }

        const size_t fill_size = fill_index->size();
        // if pad_size = 0, return left(str, len);
        if (fill_size == 0) {
            dst_bytes.resize(dst_off + str.size);
            strings::memcpy_inlined(dst_bytes.data() + dst_off, str.data, str.size);
            dst_off += str.size;
            dst_offsets[i + 1] = dst_off;
            continue;
        }

        const size_t fill_times = fill_len / fill_size;
        const size_t fill_rest = (*fill_index)[fill_len % fill_size];
        const size_t dst_slice_size = str.size + fill->size * fill_times + fill_rest;

        // result is oversize, return NULL
        if (dst_slice_size > OLAP_STRING_MAX_LENGTH) {
            has_null = true;
            dst_offsets[i + 1] = dst_off;
            dst_nulls[i] = 1;
            continue;
        }

        DCHECK(dst_bytes.size() == dst_off);
        dst_bytes.resize(dst_off + dst_slice_size);
        const auto dst_begin = dst_bytes.data();
        // put str to leftmost if pad_type is PAD_TYPE_RIGHT
        if constexpr (pad_type == PAD_TYPE_RIGHT) {
            strings::memcpy_inlined(dst_begin + dst_off, str.data, str.size);
            dst_off += str.size;
        }
        // copy the entire pad for the pad_times rounds
        fast_repeat((uint8_t*)dst_begin + dst_off, (uint8_t*)fill->data, fill->size, fill_times);
        dst_off += fill->size * fill_times;
        // copy the prefix of pad string for the last round
        strings::memcpy_inlined((uint8_t*)dst_begin + dst_off, (uint8_t*)fill->data, fill_rest);
        dst_off += fill_rest;
        // put str to rightmost if pad_type if PAD_TYPE_LEFT
        if constexpr (pad_type == PAD_TYPE_LEFT) {
            strings::memcpy_inlined(dst_begin + dst_off, str.data, str.size);
            dst_off += str.size;
        }
        dst_offsets[i + 1] = dst_off;
    }
    DCHECK(dst_bytes.size() == dst_off);
    builder.data_column()->get_bytes().swap(reinterpret_cast<Bytes&>(dst_bytes));
    builder.set_has_null(has_null);
    return builder.build(ColumnHelper::is_all_const(columns));
}

template <bool pad_is_const, PadType pad_type>
ColumnPtr pad_not_const_check_ascii(const Columns& columns, [[maybe_unused]] const PadState* state) {
    auto src = ColumnHelper::get_binary_column(columns[0].get());
    auto& bytes = src->get_bytes();
    auto is_ascii = validate_ascii_fast((const char*)bytes.data(), bytes.size());
    if (is_ascii) {
        return pad_not_const<true, pad_is_const, pad_type>(columns, state);
    } else {
        return pad_not_const<false, pad_is_const, pad_type>(columns, state);
    }
}
// pad
template <PadType pad_type>
static ColumnPtr pad(FunctionContext* context, const Columns& columns) {
    RETURN_IF_COLUMNS_ONLY_NULL(columns);
    auto state = (PadState*)context->get_function_state(FunctionContext::FRAGMENT_LOCAL);
    if (state != nullptr) {
        if (state->is_const) {
            return pad_const<pad_type>(columns, state);
        } else if (state->fill_is_const) {
            return pad_not_const_check_ascii<true, pad_type>(columns, state);
        } else {
            return pad_not_const_check_ascii<false, pad_type>(columns, nullptr);
        }
    } else {
        return pad_not_const_check_ascii<false, pad_type>(columns, nullptr);
    }
}

// lpad
StatusOr<ColumnPtr> StringFunctions::lpad(FunctionContext* context, const Columns& columns) {
    RETURN_COLUMN(pad<PAD_TYPE_LEFT>(context, columns), "lpad");
}

// rpad
StatusOr<ColumnPtr> StringFunctions::rpad(FunctionContext* context, const Columns& columns) {
    RETURN_COLUMN(pad<PAD_TYPE_RIGHT>(context, columns), "rpad");
}

// append_trailing_char_if_absent
StatusOr<ColumnPtr> StringFunctions::append_trailing_char_if_absent(FunctionContext* context, const Columns& columns) {
    RETURN_IF_COLUMNS_ONLY_NULL(columns);

    size_t row_num = columns[0]->size();
    bool is_src_col_nullable = columns[0]->is_nullable();
    bool is_tailing_col_nullable = columns[1]->is_nullable();
    if (is_src_col_nullable) {
        if (columns[0]->size() == ColumnHelper::count_nulls(columns[0])) {
            return ColumnHelper::create_const_null_column(columns[0]->size());
        }
    } else if (is_tailing_col_nullable) {
        if (columns[1]->size() == ColumnHelper::count_nulls(columns[1])) {
            return ColumnHelper::create_const_null_column(columns[0]->size());
        }
    }

    bool is_src_col_const = columns[0]->is_constant();
    bool is_tailing_col_const = columns[1]->is_constant();
    if (!is_src_col_const && is_tailing_col_const) {
        // The most common scene for append_trailing_char_if_absent is
        // src_col(not constant), tailing_col(constant).
        // So I optimize this scene for memory copy.
        //   First allocate enough dst memory for dest column.
        //   Second memcpy tailing char to dest memory when conditions match.
        // The kernel is to optimized small memory copy using strings::memcpy_inlined
        // and eliminate the extra one memory copy.

        auto* const_tailing = ColumnHelper::as_raw_column<ConstColumn>(columns[1]);
        auto tailing_col = ColumnHelper::cast_to<TYPE_VARCHAR>(const_tailing->data_column());
        const Slice& slice = tailing_col->get_slice(0);
        if (slice.size != 1) {
            return ColumnHelper::create_const_null_column(columns[0]->size());
        }

        BinaryColumn* src = nullptr;
        ColumnPtr dst = nullptr;
        BinaryColumn* binary_dst = nullptr;
        if (columns[0]->is_nullable()) {
            auto* src_null = ColumnHelper::as_raw_column<NullableColumn>(columns[0]);
            src = ColumnHelper::as_raw_column<BinaryColumn>(src_null->data_column());

            ColumnPtr data = RunTimeColumnType<TYPE_VARCHAR>::create();
            dst = NullableColumn::create(data, src_null->null_column());
            binary_dst = ColumnHelper::as_raw_column<BinaryColumn>(data);
        } else {
            src = ColumnHelper::as_raw_column<BinaryColumn>(columns[0]);
            dst = RunTimeColumnType<TYPE_VARCHAR>::create();
            binary_dst = ColumnHelper::as_raw_column<BinaryColumn>(dst);
        }
        const auto& src_data = src->get_bytes();
        const auto& src_offsets = src->get_offset();

        auto& dst_data = binary_dst->get_bytes();
        auto& dst_offsets = binary_dst->get_offset();

        dst_data.resize(src_data.size() + row_num);
        dst_offsets.resize(row_num + 1);
        dst_offsets[0] = 0;

        size_t src_offset = 0;
        size_t dst_offset = 0;

        for (int row = 0; row < row_num; ++row) {
            size_t src_length = src_offsets[row + 1] - src_offsets[row];
            // memcpy_inlined is better to copy small memory
            // it can inlines the optimal realization for sizes 1 to 16.
            // In my test, when string is less than 20 bytes, it can
            // improve performance by 20% in one thousand million rows.
            strings::memcpy_inlined(&dst_data[dst_offset], &src_data[src_offset], src_length);

            src_offset = src_offsets[row + 1];
            dst_offset += src_length;
            // Slice size must be 1, because has checked before
            if (src_length > 0 && memcmp(&dst_data[dst_offset - 1], slice.data, 1) != 0) {
                memcpy(&dst_data[dst_offset], slice.data, 1);
                ++dst_offset;
            }

            dst_offsets[row + 1] = dst_offset;
        }
        if (!dst_data.empty()) {
            dst_data.resize(dst_offsets.back());
        }

        RETURN_COLUMN(dst, "append_trailing_char_if_absent");
    } else {
        ColumnViewer<TYPE_VARCHAR> src_viewer(columns[0]);
        ColumnViewer<TYPE_VARCHAR> tailing_viewer(columns[1]);

        ColumnBuilder<TYPE_VARCHAR> dst_builder(row_num);

        for (int row = 0; row < row_num; ++row) {
            if (src_viewer.is_null(row) || tailing_viewer.is_null(row) || tailing_viewer.value(row).size != 1) {
                dst_builder.append_null();
                continue;
            }

            auto str = src_viewer.value(row);
            auto tailing_char = tailing_viewer.value(row);

            if (str.size == 0 || str.data[str.size - 1] == tailing_char.data[0]) {
                dst_builder.append(str);
                continue;
            }

            std::string s(str.data, str.size);
            s.append(tailing_char.data, 1);
            dst_builder.append(Slice(s));
        }

        RETURN_COLUMN(dst_builder.build(ColumnHelper::is_all_const(columns)), "append_trailing_char_if_absent");
    }
}

// length
DEFINE_UNARY_FN_WITH_IMPL(lengthImpl, str) {
    return str.size;
}

StatusOr<ColumnPtr> StringFunctions::length(FunctionContext* context, const Columns& columns) {
    return VectorizedStrictUnaryFunction<lengthImpl>::evaluate<TYPE_VARCHAR, TYPE_INT>(columns[0]);
}

DEFINE_UNARY_FN_WITH_IMPL(utf8LengthImpl, str) {
    return utf8_len(str.data, str.data + str.size);
}

StatusOr<ColumnPtr> StringFunctions::utf8_length(FunctionContext* context, const starrocks::Columns& columns) {
    return VectorizedStrictUnaryFunction<utf8LengthImpl>::evaluate<TYPE_VARCHAR, TYPE_INT>(columns[0]);
}

template <char CA, char CZ>
static inline void vectorized_toggle_case(const Bytes* src, Bytes* dst) {
    const size_t size = src->size();
    // resize of raw::RawVectorPad16 is faster than std::vector because of
    // no initialization
    static_assert(sizeof(Bytes::value_type) == 1, "Underlying element type must be 8-bit width");
    static_assert(std::is_trivially_destructible_v<Bytes::value_type>,
                  "Underlying element type must have a trivial destructor");
    Bytes buffer;
    buffer.resize(size);
    uint8_t* dst_ptr = buffer.data();
    char* begin = (char*)(src->data());
    char* end = (char*)(begin + size);
    char* src_ptr = begin;
#if defined(__SSE2__)
    static constexpr int SSE2_BYTES = sizeof(__m128i);
    const char* sse2_end = begin + (size & ~(SSE2_BYTES - 1));
    const auto a_minus1 = _mm_set1_epi8(CA - 1);
    const auto z_plus1 = _mm_set1_epi8(CZ + 1);
    const auto flips = _mm_set1_epi8(32);

    for (; src_ptr > sse2_end; src_ptr += SSE2_BYTES, dst_ptr += SSE2_BYTES) {
        auto bytes = _mm_loadu_si128((const __m128i*)src_ptr);
        // the i-th byte of masks is set to 0xff if the corresponding byte is
        // between a..z when computing upper function (A..Z when computing lower function),
        // otherwise set to 0;
        auto masks = _mm_and_si128(_mm_cmpgt_epi8(bytes, a_minus1), _mm_cmpgt_epi8(z_plus1, bytes));
        // only flip 5th bit of lowcase(uppercase) byte, other bytes keep verbatim.
        _mm_storeu_si128((__m128i*)dst_ptr, _mm_xor_si128(bytes, _mm_and_si128(masks, flips)));
    }
#endif
    // only flip 5th bit of lowcase(uppercase) byte, other bytes keep verbatim.
    // i.e.  'a' and 'A' are 0b0110'0001 and 0b'0100'0001 respectively in binary form,
    // whether 'a' to 'A' or 'A' to 'a' conversion, just flip 5th bit(xor 32).
    for (; src_ptr < end; src_ptr += 1, dst_ptr += 1) {
        *dst_ptr = *src_ptr ^ (((CA <= *src_ptr) & (*src_ptr <= CZ)) << 5);
    }
    // move semantics
    dst->swap(reinterpret_cast<Bytes&>(buffer));
}

template <bool to_upper>
struct StringCaseToggleFunction {
public:
    template <LogicalType Type, LogicalType ResultType>
    static ColumnPtr evaluate(const ColumnPtr& v1) {
        auto* src = down_cast<BinaryColumn*>(v1.get());
        Bytes& src_bytes = src->get_bytes();
        Offsets& src_offsets = src->get_offset();
        auto dst = RunTimeColumnType<TYPE_VARCHAR>::create();
        auto& dst_offsets = dst->get_offset();
        auto& dst_bytes = dst->get_bytes();
        dst_offsets.assign(src_offsets.begin(), src_offsets.end());
        if constexpr (to_upper) {
            vectorized_toggle_case<'a', 'z'>(&src_bytes, &dst_bytes);
        } else {
            vectorized_toggle_case<'A', 'Z'>(&src_bytes, &dst_bytes);
        }
        return dst;
    }
};

// lower
DEFINE_STRING_UNARY_FN_WITH_IMPL(lowerImpl, str) {
    std::string v = str.to_string();
    std::transform(v.begin(), v.end(), v.begin(), [](unsigned char c) { return std::tolower(c); });
    return v;
}

StatusOr<ColumnPtr> StringFunctions::lower(FunctionContext* context, const Columns& columns) {
    return VectorizedUnaryFunction<StringCaseToggleFunction<false>>::evaluate<TYPE_VARCHAR>(columns[0]);
}

// upper
DEFINE_STRING_UNARY_FN_WITH_IMPL(upperImpl, str) {
    std::string v = str.to_string();
    std::transform(v.begin(), v.end(), v.begin(), [](unsigned char c) { return std::toupper(c); });
    return v;
}

StatusOr<ColumnPtr> StringFunctions::upper(FunctionContext* context, const Columns& columns) {
    return VectorizedUnaryFunction<StringCaseToggleFunction<true>>::evaluate<TYPE_VARCHAR>(columns[0]);
}

static inline void ascii_reverse_per_slice(const char* src_begin, const char* src_end, char* dst_curr) {
    auto src_curr = src_begin;
#if defined(__SSSE3__) && defined(__SSE2__)
    auto const size = src_end - src_begin;
    constexpr auto SSE2_SIZE = sizeof(__m128i);
    const auto ctrl_masks = _mm_set_epi64((__m64)0x00'01'02'03'04'05'06'07ull, (__m64)0x08'09'0a'0b'0c'0d'0e'0full);
    const auto sse2_end = src_begin + (size & ~(SSE2_SIZE - 1));
    for (; src_curr < sse2_end; src_curr += SSE2_SIZE) {
        dst_curr -= SSE2_SIZE;
        _mm_storeu_si128((__m128i*)dst_curr, _mm_shuffle_epi8(_mm_loadu_si128((__m128i*)src_curr), ctrl_masks));
    }
#endif
    for (; src_curr < src_end; ++src_curr) {
        --dst_curr;
        *dst_curr = *src_curr;
    }
}

static inline void utf8_reverse_per_slice(const char* src_begin, const char* src_end, char* dst_curr) {
    auto src_curr = src_begin;
    for (auto char_size = 0; src_curr < src_end; src_curr += char_size) {
        char_size = UTF8_BYTE_LENGTH_TABLE[(uint8_t)*src_curr];
        // utf8 chars are copied from src_curr to  dst_curr one by one reversely, an illegal utf8 char
        // would give a larger char_size than expected, which would cause dst_curr advance to exceed its lower,
        // so protect char_size to not exceeds src_end-src_curr.
        char_size = std::min<size_t>(src_end - src_curr, char_size);
        dst_curr -= char_size;
        strings::memcpy_inlined(dst_curr, src_curr, char_size);
    }
}

template <bool is_ascii>
static inline void reverse(BinaryColumn* src, Bytes* dst_bytes) {
    const auto num_rows = src->size();
    char* dst_curr = (char*)dst_bytes->data();
    for (auto i = 0; i < num_rows; ++i) {
        auto s = src->get_slice(i);
        auto begin = s.data;
        auto end = s.data + s.size;
        dst_curr += s.size;
        if constexpr (is_ascii) {
            ascii_reverse_per_slice(begin, end, dst_curr);
        } else {
            utf8_reverse_per_slice(begin, end, dst_curr);
        }
    }
}

struct ReverseFunction {
    template <LogicalType Type, LogicalType ResultType>
    static inline ColumnPtr evaluate(const ColumnPtr& column) {
        auto* src = down_cast<BinaryColumn*>(column.get());
        auto& src_bytes = src->get_bytes();
        auto& src_offsets = src->get_offset();

        auto result = BinaryColumn::create();
        auto& dst_bytes = result->get_bytes();
        auto& dst_offsets = result->get_offset();

        dst_offsets.assign(src_offsets.begin(), src_offsets.end());
        dst_bytes.resize(src_bytes.size());

        const auto is_ascii = validate_ascii_fast((const char*)src_bytes.data(), src_bytes.size());
        if (is_ascii) {
            reverse<true>(src, &dst_bytes);
        } else {
            reverse<false>(src, &dst_bytes);
        }
        return result;
    }
};

StatusOr<ColumnPtr> StringFunctions::reverse(FunctionContext* context, const Columns& columns) {
    return VectorizedUnaryFunction<ReverseFunction>::evaluate<TYPE_VARCHAR>(columns[0]);
}

// strings with little spaces can not benefit from simd optimization,
// simd_optimization = false, turn off SIMD optimization
template <bool simd_optimization, bool trim_single, bool trim_utf8>
static inline const char* skip_leading_spaces(const char* begin, const char* end, const std::string& remove,
                                              const std::vector<size_t>& utf8_index) {
    auto p = begin;
#if defined(__SSE2__)
    if constexpr (simd_optimization && trim_single) {
        const auto size = end - begin;
        const auto SSE2_BYTES = sizeof(__m128i);
        const auto sse2_end = begin + (size & ~(SSE2_BYTES - 1));
        const auto spaces = _mm_set1_epi8(remove[0]);
        for (; p < sse2_end; p += SSE2_BYTES) {
            uint32_t masks = _mm_movemask_epi8(_mm_cmpeq_epi8(_mm_loadu_si128((__m128i*)p), spaces));
            int pos = __builtin_ctz((1u << SSE2_BYTES) | ~masks);
            if (pos < SSE2_BYTES) {
                return p + pos;
            }
        }
    }
#endif
    if constexpr (trim_single) {
        if (remove[0] == ' ') {
            for (; p < end && *p == ' '; ++p) {
            }
        } else {
            for (; p < end && *p == remove[0]; ++p) {
            }
        }
    } else if constexpr (!trim_utf8) {
        for (; p < end && remove.find(*p) != remove.npos; ++p) {
        }
    } else {
        size_t char_size = UTF8_BYTE_LENGTH_TABLE[(uint8_t)*p];
        while (p < end && utf8_contains(remove, utf8_index, {p, char_size})) {
            char_size = UTF8_BYTE_LENGTH_TABLE[(uint8_t)*p];
            p += char_size;
        }
    }
    return p;
}

// strings with little spaces can not benefit from simd optimization,
// simd_optimization = false, turn off SIMD optimization
template <bool simd_optimization, bool trim_single, bool trim_utf8>
static const char* skip_trailing_spaces(const char* begin, const char* end, const std::string& remove,
                                        const std::vector<size_t>& utf8_index) {
    if (UNLIKELY(begin == nullptr)) {
        return begin;
    }
    auto p = end;
#if defined(__SSE2__)
    if constexpr (simd_optimization && trim_single && !trim_utf8) {
        const auto size = end - begin;
        const auto SSE2_BYTES = sizeof(__m128i);
        const auto sse2_begin = end - (size & ~(SSE2_BYTES - 1));
        const auto spaces = _mm_set1_epi8(remove[0]);
        for (p = end - SSE2_BYTES; p >= sse2_begin; p -= SSE2_BYTES) {
            uint32_t masks = _mm_movemask_epi8(_mm_cmpeq_epi8(_mm_loadu_si128((__m128i*)p), spaces));
            int pos = __builtin_clz(~(masks << SSE2_BYTES));
            if (pos < SSE2_BYTES) {
                return p + SSE2_BYTES - pos;
            }
        }
        p += SSE2_BYTES;
    }
#endif
    if constexpr (trim_single) {
        if (remove[0] == ' ') {
            for (--p; p >= begin && *p == ' '; --p) {
            }
        } else {
            for (--p; p >= begin && *p == remove[0]; --p) {
            }
        }
    } else if constexpr (!trim_utf8) {
        for (--p; p >= begin && remove.find(*p) != remove.npos; --p) {
        }
    } else {
        p--;
        while (true) {
            // TODO: Maybe we could also match the charcters in reverse order instead of find the start of utf-8 char
            Slice utf8_char = utf8_char_start(p);
            if (!utf8_contains(remove, utf8_index, utf8_char)) {
                break;
            }
            p = utf8_char.data - 1;
            if (p < begin) {
                break;
            }
        }
    }
    return p + 1;
}

enum TrimType { TRIM_LEFT, TRIM_RIGHT, TRIM_BOTH };
enum TrimSimdOptimization { TRIM_SIMD_NONE, TRIM_SIMD_LEFT, TRIM_SIMD_RIGHT, TRIM_SIMD_BOTH };

template <TrimType trim_type, TrimSimdOptimization trim_simd_optimization, bool compute_spaces_num, bool trim_single,
          bool trim_utf8>
static inline void trim_per_slice(const BinaryColumn* src, const size_t i, Bytes* bytes, Offsets* offsets,
                                  const std::string& remove, const std::vector<size_t>& utf8_index,
                                  [[maybe_unused]] size_t* leading_spaces_num,
                                  [[maybe_unused]] size_t* trailing_spaces_num) {
    auto s = src->get_slice(i);
    if (UNLIKELY(s.size == 0)) {
        (*offsets)[i + 1] = bytes->size();
        return;
    }

    const auto begin = s.data;
    const auto end = s.data + s.size;

    const char* from_ptr = begin;
    if constexpr (trim_type == TRIM_LEFT || trim_type == TRIM_BOTH) {
        constexpr auto simd_enable =
                trim_simd_optimization == TRIM_SIMD_LEFT || trim_simd_optimization == TRIM_SIMD_BOTH;
        from_ptr = skip_leading_spaces<simd_enable, trim_single, trim_utf8>(from_ptr, end, remove, utf8_index);
        if constexpr (compute_spaces_num) {
            *leading_spaces_num += from_ptr - begin;
        }
    }

    const char* to_ptr = end;
    if constexpr (trim_type == TRIM_RIGHT || trim_type == TRIM_BOTH) {
        constexpr auto simd_enable =
                trim_simd_optimization == TRIM_SIMD_RIGHT || trim_simd_optimization == TRIM_SIMD_BOTH;
        to_ptr = skip_trailing_spaces<simd_enable, trim_single, trim_utf8>(from_ptr, to_ptr, remove, utf8_index);
        if constexpr (compute_spaces_num) {
            *trailing_spaces_num += end - to_ptr;
        }
    }

    bytes->insert(bytes->end(), (uint8*)from_ptr, (uint8*)to_ptr);
    (*offsets)[i + 1] = bytes->size();
}

template <TrimType trim_type, size_t simd_threshold, bool trim_single, bool trim_utf8>
struct AdaptiveTrimFunction {
    template <LogicalType Type, LogicalType ResultType, class RemoveArg, class Utf8Index>
    static ColumnPtr evaluate(const ColumnPtr& column, RemoveArg&& remove, Utf8Index&& utf8_index) {
        auto* src = down_cast<BinaryColumn*>(column.get());

        auto dst = RunTimeColumnType<TYPE_VARCHAR>::create();
        auto& dst_offsets = dst->get_offset();
        auto& dst_bytes = dst->get_bytes();

        const auto num_rows = src->size();
        raw::make_room(&dst_offsets, num_rows + 1);
        dst_offsets[0] = 0;
        dst_bytes.reserve(dst_bytes.size());

        size_t i = 0;
        const auto sample_num = std::min(num_rows, 100ul);
        size_t leading_spaces_num = 0;
        size_t trailing_spaces_num = 0;

        for (; i < sample_num; ++i) {
            trim_per_slice<trim_type, TRIM_SIMD_NONE, true, trim_single, trim_utf8>(
                    src, i, &dst_bytes, &dst_offsets, remove, utf8_index, &leading_spaces_num, &trailing_spaces_num);
        }
        // when the average number of leading/trailing spaces in the sample is greater than
        // simd_threshold, SIMD optimization is enabled.
        bool leading_simd = leading_spaces_num > simd_threshold * sample_num;
        bool trailing_simd = trailing_spaces_num > simd_threshold * sample_num;
        if (leading_simd && trailing_simd) {
            for (; i < num_rows; ++i) {
                trim_per_slice<trim_type, TRIM_SIMD_BOTH, false, trim_single, trim_utf8>(
                        src, i, &dst_bytes, &dst_offsets, remove, utf8_index, &leading_spaces_num,
                        &trailing_spaces_num);
            }
        } else if (leading_simd) {
            for (; i < num_rows; ++i) {
                trim_per_slice<trim_type, TRIM_SIMD_LEFT, false, trim_single, trim_utf8>(
                        src, i, &dst_bytes, &dst_offsets, remove, utf8_index, &leading_spaces_num,
                        &trailing_spaces_num);
            }
        } else if (trailing_simd) {
            for (; i < num_rows; ++i) {
                trim_per_slice<trim_type, TRIM_SIMD_RIGHT, false, trim_single, trim_utf8>(
                        src, i, &dst_bytes, &dst_offsets, remove, utf8_index, &leading_spaces_num,
                        &trailing_spaces_num);
            }
        } else {
            for (; i < num_rows; ++i) {
                trim_per_slice<trim_type, TRIM_SIMD_NONE, false, trim_single, trim_utf8>(
                        src, i, &dst_bytes, &dst_offsets, remove, utf8_index, &leading_spaces_num,
                        &trailing_spaces_num);
            }
        }
        return dst;
    }
};

struct TrimState {
    std::string remove_chars;
    bool is_utf8;
    std::vector<size_t> utf8_index;
};

template <TrimType trim_type>
static StatusOr<ColumnPtr> trim_impl(FunctionContext* context, const starrocks::Columns& columns) {
    auto* state = reinterpret_cast<TrimState*>(context->get_function_state(FunctionContext::FRAGMENT_LOCAL));
    DCHECK(!!state);
    auto& remove_chars = state->remove_chars;
    DCHECK(remove_chars.size() > 0);
    if (!state->is_utf8) {
        if (remove_chars.size() == 1) {
            return VectorizedUnaryFunction<AdaptiveTrimFunction<trim_type, 8, true, false>>::template evaluate<
                    TYPE_VARCHAR, const std::string&>(columns[0], remove_chars, state->utf8_index);
        } else {
            return VectorizedUnaryFunction<AdaptiveTrimFunction<trim_type, 8, false, false>>::template evaluate<
                    TYPE_VARCHAR, const std::string&>(columns[0], remove_chars, state->utf8_index);
        }
    } else {
        return VectorizedUnaryFunction<AdaptiveTrimFunction<trim_type, 8, false, true>>::template evaluate<
                TYPE_VARCHAR, const std::string&>(columns[0], remove_chars, state->utf8_index);
    }
}

Status StringFunctions::trim_prepare(FunctionContext* context, FunctionContext::FunctionStateScope scope) {
    if (scope != FunctionContext::FRAGMENT_LOCAL) {
        return Status::OK();
    }
    if (context->get_num_constant_columns() == 1) {
        auto* state = new TrimState();
        context->set_function_state(scope, state);
        state->remove_chars = " ";
        return Status::OK();
    }
    if (!context->is_constant_column(1)) {
        return Status::InvalidArgument("The second parameter of trim only accept literal value");
    }
    if (!context->is_notnull_constant_column(1)) {
        return Status::InvalidArgument("The second parameter should not be null");
    }
    auto remove_col = context->get_constant_column(1);
    const Slice chars = ColumnHelper::get_const_value<TYPE_VARCHAR>(remove_col);
    std::string remove(chars.get_data(), chars.get_size());
    if (remove.empty()) {
        return Status::InvalidArgument("The second parameter should not be empty string");
    }

    auto* state = new TrimState();
    context->set_function_state(scope, state);
    state->remove_chars = std::move(remove);
    size_t utf8_len = get_utf8_index(state->remove_chars, &state->utf8_index);
    state->is_utf8 = state->remove_chars.length() > utf8_len;

    return Status::OK();
}

Status StringFunctions::trim_close(FunctionContext* context, FunctionContext::FunctionStateScope scope) {
    if (scope == FunctionContext::FRAGMENT_LOCAL) {
        auto* state = reinterpret_cast<TrimState*>(context->get_function_state(scope));
        delete state;
    }

    return Status::OK();
}

StatusOr<ColumnPtr> StringFunctions::trim(FunctionContext* context, const starrocks::Columns& columns) {
    return trim_impl<TRIM_BOTH>(context, columns);
}

StatusOr<ColumnPtr> StringFunctions::ltrim(FunctionContext* context, const starrocks::Columns& columns) {
    return trim_impl<TRIM_LEFT>(context, columns);
}

StatusOr<ColumnPtr> StringFunctions::rtrim(FunctionContext* context, const starrocks::Columns& columns) {
    return trim_impl<TRIM_RIGHT>(context, columns);
}

DEFINE_STRING_UNARY_FN_WITH_IMPL(hex_intImpl, v) {
    // TODO: this is probably unreasonably slow
    std::stringstream ss;
    ss << std::hex << std::uppercase << v;
    return ss.str();
}

StatusOr<ColumnPtr> StringFunctions::hex_int(FunctionContext* context, const starrocks::Columns& columns) {
    return VectorizedStringStrictUnaryFunction<hex_intImpl>::evaluate<TYPE_BIGINT, TYPE_VARCHAR>(columns[0]);
}

static constexpr char const* alphabet = "0123456789ABCDEF";
DEFINE_STRING_UNARY_FN_WITH_IMPL(hex_stringImpl, str) {
    std::string s;
    raw::stl_string_resize_uninitialized(&s, str.size << 1);
    auto* p = s.data();
    const auto* q = str.data;
    const auto* end = str.data + str.size;
    while (q != end) {
        int ci = static_cast<unsigned char>(*q++);
        *p++ = alphabet[ci >> 4];
        *p++ = alphabet[ci & 0xf];
    }
    return s;
}

StatusOr<ColumnPtr> StringFunctions::hex_string(FunctionContext* context, const starrocks::Columns& columns) {
    return VectorizedStringStrictUnaryFunction<hex_stringImpl>::evaluate<TYPE_VARCHAR, TYPE_VARCHAR>(columns[0]);
}

#ifdef __AVX2__
static inline bool hexdigit_4chars(char ch0, char ch1, char ch2, char ch3, char* ret0, char* ret1) {
    const auto bs = _mm256_set_epi64x(0x6660'4640'392f'0000, 0x6660'4640'392f'0000, 0x6660'4640'392f'0000,
                                      0x6660'4640'392f'0000);
    auto chs = _mm256_set_epi8(ch3, ch3, ch3, ch3, ch3, ch3, '\1', '\1', ch2, ch2, ch2, ch2, ch2, ch2, '\1', '\1', ch1,
                               ch1, ch1, ch1, ch1, ch1, '\1', '\1', ch0, ch0, ch0, ch0, ch0, ch0, '\1', '\1');

    auto x = _mm256_sub_epi8(bs, chs);
    // mask         legal  bits  range
    // 11111111   N  6    'z' < ch
    // 01111111   Y  5    'a' <= ch <= 'z'
    // 00111111   N  4    'a' < ch < 'Z'
    // 00011111   Y  3    'Z' <= ch <= 'A'
    // 00001111   N  2    '9' < ch < 'A'
    // 00000111   Y  1    '0' <= ch <= '9'
    // 00000011   N  0     ch < '0'
    auto mask = _mm256_movemask_epi8(x);
    // if bits == 0x1; then t = -1;otherwise t = 9;
    // ch in 0..9; 1st byte is ('0' - 1 - ch), so obtain (ch - '0') from -1 - ('0' - 1 - ch)
    // ch in A..F; 3st byte is ('A' - 1 - ch), so obtain (ch - 'A' + 10) from -9 - ('A' - 1 - ch)
    // ch in a..f; 5st byte is ('a' - 1 - ch), so obtain (ch - 'a' + 10) from -9 - ('a' - 1 - ch)

    // process ch0
#define PROCESS_CHAR(i, stmt)                                                                           \
    do {                                                                                                \
        auto mask0 = mask & 0xff;                                                                       \
        auto bits = 30 - __builtin_clz(mask0);                                                          \
        if ((bits & 0x1) == 0) {                                                                        \
            return false;                                                                               \
        }                                                                                               \
        auto t = (10 & (0xff << ((bits == 0b1) << 3))) - 1;                                             \
        auto bytes_vec = (__v32qi)_mm256_srli_epi64(_mm256_permute4x64_epi64(x, (i)), (bits + 1) << 3); \
        auto delta = bytes_vec[0];                                                                      \
        stmt;                                                                                           \
    } while (0);

    // process ch0
    PROCESS_CHAR(0, *ret0 = static_cast<char>((t - delta) << 4));
    // process ch1
    mask >>= 8;
    PROCESS_CHAR(1, *ret0 += static_cast<char>(t - delta));
    // process ch2
    mask >>= 8;
    PROCESS_CHAR(2, *ret1 = static_cast<char>((t - delta) << 4));
    // process ch3
    mask >>= 8;
    PROCESS_CHAR(3, *ret1 += static_cast<char>(t - delta));
    return true;
}

static inline std::string unhex_4chars(Slice s) {
    const auto sz = s.size;
    if (sz == 0 || (sz & 0x1)) {
        return {};
    }
    std::string ret;
    raw::stl_string_resize_uninitialized(&ret, sz >> 1);
    const auto* q = s.data;
    const auto* end = s.data + sz;
    auto* p = ret.data();
    for (; q + 3 < end; q += 4, p += 2) {
        if (!hexdigit_4chars(q[0], q[1], q[2], q[3], &p[0], &p[1])) {
            return {};
        }
    }
    if (q == end) {
        return ret;
    }
    char dummy;
    if (!hexdigit_4chars(q[0], q[1], '0', '0', &p[0], &dummy)) {
        return {};
    }
    return ret;
}
#endif

static inline char hexdigit_1char(char ch) {
    if (int value = ch - '0'; value >= 0 && value <= ('9' - '0')) {
        return value;
    } else if (int value = ch - 'A'; value >= 0 && value <= ('F' - 'A')) {
        return value + 10;
    } else if (int value = ch - 'a'; value >= 0 && value <= ('f' - 'a')) {
        return value + 10;
    } else {
        return 0xff;
    }
}

static inline std::string unhex_1char(Slice str) {
    // For uneven number of chars return empty string like Hive does.
    if (str.size == 0 || (str.size & 0x1)) {
        return {};
    }

    std::string ret;
    raw::stl_string_resize_uninitialized(&ret, str.size >> 1);
    const auto* q = str.data;
    const auto* end = str.data + str.size;
    char* p = ret.data();
    while (q < end) {
        // first half of byte
        char ch0 = hexdigit_1char(*q++);
        if ((ch0 & 0xff) == 0xff) {
            return {};
        }
        char ch1 = hexdigit_1char(*q++);
        if ((ch1 & 0xff) == 0xff) {
            return {};
        }
        *p++ = static_cast<char>((ch0 << 4) + ch1);
    }
    return ret;
}

DEFINE_STRING_UNARY_FN_WITH_IMPL(unhexImpl, str) {
#ifdef __AVX2__
    return unhex_4chars(str);
#else
    return unhex_1char(str);
#endif
}

StatusOr<ColumnPtr> StringFunctions::unhex(FunctionContext* context, const starrocks::Columns& columns) {
    return VectorizedStringStrictUnaryFunction<unhexImpl>::evaluate<TYPE_VARCHAR, TYPE_VARCHAR>(columns[0]);
}

DEFINE_STRING_UNARY_FN_WITH_IMPL(url_encodeImpl, str) {
    return StringFunctions::url_encode_func(str.to_string());
}

std::string StringFunctions::url_encode_func(const std::string& value) {
    std::string escaped;
    raw::stl_string_resize_uninitialized(&escaped, value.size() * 3);
    char* p = escaped.data();
    for (auto c : value) {
        if (isalnum(c) || c == '-' || c == '_' || c == '.' || c == '~') {
            *p++ = c;
            continue;
        }
        int ci = static_cast<unsigned char>(c);
        *p++ = '%';
        *p++ = alphabet[ci >> 4];
        *p++ = alphabet[ci & 0xf];
    }
    escaped.resize(p - escaped.data());
    return escaped;
}

StatusOr<ColumnPtr> StringFunctions::url_encode(FunctionContext* context, const starrocks::Columns& columns) {
    return VectorizedStringStrictUnaryFunction<url_encodeImpl>::evaluate<TYPE_VARCHAR, TYPE_VARCHAR>(columns[0]);
}

DEFINE_STRING_UNARY_FN_WITH_IMPL(url_decodeImpl, str) {
    return StringFunctions::url_decode_func(str.to_string());
}

static Status url_decode_slice(const char* value, size_t len, std::string* to) {
    to->clear();
    to->reserve(len);
    for (size_t i = 0; i < len; i++) {
        if (value[i] == '%') {
            char l = value[i + 1];
            char r = value[i + 2];
            if ((l < 'A' || l > 'F') && (l < '0' || l > '9')) {
                return Status::RuntimeError(
                        strings::Substitute("decode string contains illegal hex chars: $0$1", l, r));
            }
            if ((r < 'A' || r > 'F') && (r < '0' || r > '9')) {
                return Status::RuntimeError(
                        strings::Substitute("decode string contains illegal hex chars: $0$1", l, r));
            }
            // if l in 'A'..'F', then l-'A' > 0; otherwise l-'A' < 0; we arithmetic shift right 8 bit
            // yields mask, so all bits of mask are 0 if l in 'A'..'F', all bits are 1 if l in '0'..'9'
            auto mask = (l - 'A') >> 8;
            // so mask is all zeros, we choose l - '0'; otherwise we choose l - 'A' + 10; the result is the
            // just the value that '0..9','A'..'F' represent in hexadecimal.
            auto ch = ((l - 'A' + 10) & (~mask)) + ((l - '0') & mask);
            // use the same way get the value of r in hexadecimal
            mask = (r - 'A') >> 8;
            // finally, high*16 + low is the value the string represent.
            ch = (ch << 4) + ((r - 'A' + 10) & (~mask)) + ((r - '0') & mask);
            to->push_back(ch);
            i = i + 2;
        } else {
            to->push_back(value[i]);
        }
    }
    return Status::OK();
}

std::string StringFunctions::url_decode_func(const std::string& value) {
    std::string ret;
    auto status = url_decode_slice(value.data(), value.size(), &ret);
    if (status.ok()) {
        return ret;
    } else {
        throw std::runtime_error(std::string(status.message()));
    }
}

StatusOr<ColumnPtr> StringFunctions::url_decode(FunctionContext* context, const starrocks::Columns& columns) {
    return VectorizedStringStrictUnaryFunction<url_decodeImpl>::evaluate<TYPE_VARCHAR, TYPE_VARCHAR>(columns[0]);
}

DEFINE_STRING_UNARY_FN_WITH_IMPL(sm3Impl, str) {
    const Slice& input_str = str;
    std::stringstream result;

    const unsigned char* message = (unsigned char*)input_str.data;
    unsigned long message_len = input_str.size;
    if (message_len > 0) {
        unsigned char output[32];

        // output as 256 bits(32 bytes) result.
        Sm3::sm3_compute(message, message_len, output);
        result << std::hex << std::setfill('0');

        // first 4 bytes;
        for (int i = 0; i < 4; ++i) {
            result << std::setw(2) << (output[i] & 0xFF);
        }

        // remaining 4 bytes start with " ";
        for (int i = 4; i < 32; ++i) {
            if ((i % 4) == 0) {
                result << " ";
            }
            result << std::setw(2) << (output[i] & 0xFF);
        }
    }

    return result.str();
}

StatusOr<ColumnPtr> StringFunctions::sm3(FunctionContext* context, const starrocks::Columns& columns) {
    return VectorizedStringStrictUnaryFunction<sm3Impl>::evaluate<TYPE_VARCHAR, TYPE_VARCHAR>(columns[0]);
}

// ascii
DEFINE_UNARY_FN_WITH_IMPL(asciiImpl, str) {
    return str.size == 0 ? 0 : static_cast<uint8_t>(str.data[0]);
}

StatusOr<ColumnPtr> StringFunctions::ascii(FunctionContext* context, const Columns& columns) {
    return VectorizedStrictUnaryFunction<asciiImpl>::evaluate<TYPE_CHAR, TYPE_INT>(columns[0]);
}

DEFINE_UNARY_FN_WITH_IMPL(get_charImpl, value) {
    return std::string((char*)&value, 1);
}

StatusOr<ColumnPtr> StringFunctions::get_char(FunctionContext* context, const Columns& columns) {
    return VectorizedStringStrictUnaryFunction<get_charImpl>::evaluate<TYPE_INT, TYPE_CHAR>(columns[0]);
}

// strcmp
DEFINE_BINARY_FUNCTION_WITH_IMPL(strcmpImpl, lhs, rhs) {
    int ret = lhs.compare(rhs);
    if (ret == 0) {
        return 0;
    }
    return ret > 0 ? 1 : -1;
}

StatusOr<ColumnPtr> StringFunctions::strcmp(FunctionContext* context, const Columns& columns) {
    return VectorizedStrictBinaryFunction<strcmpImpl>::evaluate<TYPE_VARCHAR, TYPE_INT>(columns[0], columns[1]);
}

static inline ColumnPtr concat_const_not_null(Columns const& columns, BinaryColumn* src, const ConcatState* state) {
    NullableBinaryColumnBuilder builder;
    auto* binary = down_cast<BinaryColumn*>(builder.data_column().get());
    auto& nulls = builder.get_null_data();
    auto& dst_offsets = binary->get_offset();
    auto& dst_bytes = binary->get_bytes();
    auto is_null = false;

    const auto num_rows = src->size();
    raw::make_room(&dst_offsets, num_rows + 1);
    dst_offsets[0] = 0;
    nulls.resize(num_rows);

    auto& tail = state->tail;
    const auto tail_begin = (uint8_t*)tail.data();
    const auto tail_size = tail.size();
    size_t dst_off = 0;
    // first pass: compute offsets and nulls
    for (int i = 0; i < num_rows; ++i) {
        auto s = src->get_slice(i);
        const auto dst_slice_size = s.size + tail_size;
        if (LIKELY(dst_slice_size <= OLAP_STRING_MAX_LENGTH)) {
            dst_off += dst_slice_size;
            dst_offsets[i + 1] = dst_off;
        } else {
            // return NULL for an oversize result
            nulls[i] = 1;
            is_null = true;
            dst_offsets[i + 1] = dst_off;
        }
    }

    // second pass: reserve proper memory room for concatenation
    dst_bytes.resize(dst_off);
    auto dst_begin = dst_bytes.data();
    dst_off = 0;
    for (int i = 0; i < num_rows; ++i) {
        auto s = src->get_slice(i);
        const auto dst_slice_size = s.size + tail_size;
        if (LIKELY(dst_slice_size <= OLAP_STRING_MAX_LENGTH)) {
            strings::memcpy_inlined(dst_begin + dst_off, s.data, s.size);
            dst_off += s.size;
            strings::memcpy_inlined(dst_begin + dst_off, tail_begin, tail_size);
            dst_off += tail_size;
        }
    }
    builder.set_has_null(is_null);
    return builder.build(ColumnHelper::is_all_const(columns));
}

static inline ColumnPtr concat_const(Columns const& columns, const ConcatState* state) {
    return string_func_const(concat_const_not_null, columns, state);
}

static inline ColumnPtr concat_not_const_small(std::vector<ColumnViewer<TYPE_VARCHAR>> const& list,
                                               const size_t num_rows, const size_t dst_bytes_max_size,
                                               const bool is_const) {
    NullableBinaryColumnBuilder builder;
    auto& dst_nulls = builder.get_null_data();
    auto& dst_offsets = builder.data_column()->get_offset();
    auto& dst_bytes = builder.data_column()->get_bytes();
    dst_nulls.resize(num_rows);
    raw::make_room(&dst_offsets, num_rows + 1);
    dst_offsets[0] = 0;
    dst_bytes.resize(dst_bytes_max_size);

    auto* dst_begin = (uint8_t*)dst_bytes.data();
    size_t dst_off = 0;
    bool has_null = false;

    for (int i = 0; i < num_rows; i++) {
        bool is_null = false;
        for (auto& view : list) {
            if (view.is_null(i)) {
                is_null = true;
                break;
            }
        }
        if (is_null) {
            has_null = true;
            dst_nulls[i] = 1;
            dst_offsets[i + 1] = dst_off;
            continue;
        }
        size_t dst_slice_len = 0;
        bool oversize = false;
        for (auto& view : list) {
            auto v = view.value(i);
            if (UNLIKELY(dst_slice_len + v.size > OLAP_STRING_MAX_LENGTH)) {
                oversize = true;
                break;
            }
            strings::memcpy_inlined(dst_begin + dst_off, v.data, v.size);
            dst_slice_len += v.size;
            dst_off += v.size;
        }

        if (UNLIKELY(oversize)) {
            has_null = true;
            dst_nulls[i] = 1;
            dst_off -= dst_slice_len;
        }
        dst_offsets[i + 1] = dst_off;
    }
    dst_bytes.resize(dst_off);
    builder.set_has_null(has_null);
    return builder.build(is_const);
}

static inline ColumnPtr concat_not_const(Columns const& columns) {
    std::vector<ColumnViewer<TYPE_VARCHAR>> list;
    list.reserve(columns.size());
    for (const ColumnPtr& col : columns) {
        list.emplace_back(ColumnViewer<TYPE_VARCHAR>(col));
    }
    const auto num_rows = columns[0]->size();
    auto dst_bytes_max_size = ColumnHelper::compute_bytes_size(columns.begin(), columns.end());
    const bool is_const = ColumnHelper::is_all_const(columns);

    // small concatenation optimization
    if (dst_bytes_max_size <= CONCAT_SMALL_OPTIMIZE_THRESHOLD) {
        return concat_not_const_small(list, num_rows, dst_bytes_max_size, is_const);
    }

    NullableBinaryColumnBuilder builder;
    builder.resize(num_rows, std::min(dst_bytes_max_size, CONCAT_SMALL_OPTIMIZE_THRESHOLD));
    for (int i = 0; i < num_rows; i++) {
        bool is_null = false;
        for (auto& view : list) {
            if (view.is_null(i)) {
                is_null = true;
                builder.set_null(i);
                break;
            }
        }
        if (is_null) {
            continue;
        }
        size_t dst_slice_len = 0;
        bool oversize = false;
        for (auto& view : list) {
            auto v = view.value(i);
            if (UNLIKELY(dst_slice_len + v.size > OLAP_STRING_MAX_LENGTH)) {
                oversize = true;
                break;
            }
            builder.append_partial((uint8_t*)v.data, (uint8_t*)v.data + v.size);
            dst_slice_len += v.size;
        }

        if (UNLIKELY(oversize)) {
            builder.rewind(dst_slice_len);
            builder.set_null(i);
        } else {
            builder.append_complete(i);
        }
    }
    return builder.build(is_const);
}
/**
 * @param: [string_value, ......]
 * @paramType: [BinaryColumn, ......]`
 * @return: BinaryColumn
 */
StatusOr<ColumnPtr> StringFunctions::concat(FunctionContext* context, const Columns& columns) {
    if (columns.size() == 1) {
        return columns[0];
    }

    RETURN_IF_COLUMNS_ONLY_NULL(columns);
    auto state = reinterpret_cast<ConcatState*>(context->get_function_state(FunctionContext::FRAGMENT_LOCAL));
    if (state != nullptr && state->is_const) {
        if (state->is_oversize) {
            return ColumnHelper::create_const_null_column(columns[0]->size());
        } else {
            return concat_const(columns, state);
        }
    } else {
        return concat_not_const(columns);
    }
}

ColumnPtr concat_ws_small(ColumnViewer<TYPE_VARCHAR>& sep_viewer, std::vector<ColumnViewer<TYPE_VARCHAR>> const& list,
                          const size_t num_rows, const size_t dst_bytes_max_size, const bool is_const) {
    NullableBinaryColumnBuilder builder;
    auto& dst_nulls = builder.get_null_data();
    auto& dst_offsets = builder.data_column()->get_offset();
    auto& dst_bytes = builder.data_column()->get_bytes();
    dst_nulls.resize(num_rows);
    raw::make_room(&dst_offsets, num_rows + 1);
    dst_offsets[0] = 0;
    dst_bytes.resize(dst_bytes_max_size);
    auto* dst_begin = (uint8_t*)dst_bytes.data();
    size_t dst_off = 0;
    bool has_null = false;
    for (auto i = 0; i < num_rows; i++) {
        if (sep_viewer.is_null(i)) {
            has_null = true;
            dst_nulls[i] = 1;
            dst_offsets[i + 1] = dst_off;
            continue;
        }

        auto sep = sep_viewer.value(i);

        bool oversize = false;
        size_t dst_slice_size = 0;
        for (auto& view : list) {
            if (view.is_null(i)) {
                continue;
            }
            auto v = view.value(i);
            if (UNLIKELY(dst_slice_size + v.size > OLAP_STRING_MAX_LENGTH)) {
                oversize = true;
                break;
            }
            strings::memcpy_inlined(dst_begin + dst_off, v.data, v.size);
            dst_off += v.size;
            dst_slice_size += v.size;

            strings::memcpy_inlined(dst_begin + dst_off, sep.data, sep.size);
            dst_off += sep.size;
            dst_slice_size += sep.size;
        }

        if (UNLIKELY(oversize)) {
            // rewind all appended bytes if oversize.
            dst_off -= dst_slice_size;
            has_null = true;
            dst_nulls[i] = 1;
            dst_offsets[i + 1] = dst_off;
        } else if (LIKELY(dst_slice_size > 0)) {
            // just rewind last sep
            dst_off -= sep.size;
            dst_offsets[i + 1] = dst_off;
        } else {
            // empty result, no need to rewind
            dst_offsets[i + 1] = dst_off;
        }
    }
    dst_bytes.resize(dst_off);
    builder.set_has_null(has_null);
    return builder.build(is_const);
}
// concat_ws
StatusOr<ColumnPtr> StringFunctions::concat_ws(FunctionContext* context, const Columns& columns) {
    const auto column_num = columns.size();
    if (column_num <= 1 || columns[0]->only_null()) {
        return ColumnHelper::create_const_null_column(columns[0]->size());
    }

    if (columns.size() == 2) {
        return columns[1];
    }

    const auto sep_size = ColumnHelper::compute_bytes_size(columns.begin(), columns.begin() + 1);
    const auto rest_size = ColumnHelper::compute_bytes_size(columns.begin() + 1, columns.end());
    // need extra SIZE_LIMIT bytes of space for rewinding the appended separator.
    const auto dst_bytes_max_size = rest_size + sep_size * (column_num - 2) + OLAP_STRING_MAX_LENGTH;

    ColumnViewer<TYPE_VARCHAR> sep_viewer(columns[0]);
    std::vector<ColumnViewer<TYPE_VARCHAR>> list;
    list.reserve(columns.size());
    // skip only null
    for (int i = 1; i < columns.size(); ++i) {
        if (!columns[i]->only_null()) {
            list.emplace_back(ColumnViewer<TYPE_VARCHAR>(columns[i]));
        }
    }

    const auto num_rows = columns[0]->size();
    const auto is_const = ColumnHelper::is_all_const(columns);

    if (dst_bytes_max_size <= CONCAT_SMALL_OPTIMIZE_THRESHOLD) {
        return concat_ws_small(sep_viewer, list, num_rows, dst_bytes_max_size, is_const);
    }

    NullableBinaryColumnBuilder builder;
    // reserved extra max_sep_size bytes for interpolation of the last separator for each row.
    builder.resize(num_rows, std::min(dst_bytes_max_size, CONCAT_SMALL_OPTIMIZE_THRESHOLD));
    for (auto i = 0; i < num_rows; i++) {
        if (sep_viewer.is_null(i)) {
            builder.set_null(i);
            continue;
        }

        auto sep = sep_viewer.value(i);

        size_t dst_slice_size = 0;
        for (auto& view : list) {
            if (view.is_null(i)) {
                continue;
            }
            auto v = view.value(i);
            builder.append_partial((uint8_t*)v.data, (uint8_t*)v.data + v.size);
            dst_slice_size += v.size;
            builder.append_partial((uint8_t*)sep.data, (uint8_t*)sep.data + sep.size);
            dst_slice_size += sep.size;
        }
        // return NULL for oversize
        if (UNLIKELY(dst_slice_size > OLAP_STRING_MAX_LENGTH + sep.size)) {
            builder.rewind(dst_slice_size);
            builder.set_null(i);
        } else if (LIKELY(dst_slice_size > 0)) {
            // remove last separator
            builder.rewind(sep.size);
            builder.append_complete(i);
        } else {
            builder.append_complete(i);
        }
    }
    return builder.build(is_const);
}

/**
 * @param: [string_value]
 * @paramType: [BinaryColumn]
 * @return: BooleanColumn
 */
StatusOr<ColumnPtr> StringFunctions::null_or_empty(FunctionContext* context, const starrocks::Columns& columns) {
    DCHECK_EQ(columns.size(), 1);
    auto str_viewer = ColumnViewer<TYPE_VARCHAR>(columns[0]);

    auto size = columns[0]->size();
    ColumnBuilder<TYPE_BOOLEAN> result(size);
    for (int row = 0; row < size; row++) {
        if (str_viewer.is_null(row)) {
            result.append(true);
            continue;
        }

        auto str_value = str_viewer.value(row);
        if (str_value.empty()) {
            result.append(true);
            continue;
        }

        result.append(false);
    }

    return result.build(ColumnHelper::is_all_const(columns));
}

int StringFunctions::index_of(const char* source, int source_count, const char* target, int target_count,
                              int from_index) {
    if (from_index >= source_count) {
        return (target_count == 0 ? source_count : -1);
    }
    if (from_index < 0) {
        from_index = 0;
    }
    if (target_count == 0) {
        return from_index;
    }

    const char first = *target;
    int max = source_count - target_count;
    for (int i = from_index; i <= max; i++) {
        while (i <= max && source[i] != first) {
            i++; // Look for first character
        }
        if (i <= max) { // Found first character, now look at the rest of v2
            int j = i + 1;
            int end = j + target_count - 1;
            for (int k = 1; j < end && source[j] == target[k]; j++, k++) {
                ;
            }
            if (j == end) {
                return i; // Found whole string.
            }
        }
    }
    return -1;
}

<<<<<<< HEAD
struct StringFunctionsState {
    using DriverMap = phmap::parallel_flat_hash_map<int32_t, std::unique_ptr<re2::RE2>, phmap::Hash<int32_t>,
                                                    phmap::EqualTo<int32_t>, phmap::Allocator<int32_t>,
                                                    NUM_LOCK_SHARD_LOG, std::mutex>;

    starrocks::Slice row;
    std::string pattern;
    std::unique_ptr<re2::RE2> regex;
    std::unique_ptr<re2::RE2::Options> options;
    bool const_pattern{false};
    bool const_row{false};
    DriverMap driver_regex_map; // regex for each pipeline_driver, to make it driver-local

    bool use_hyperscan = false;
    int size_of_pattern = -1;

    // a pointer to the generated database that responsible for parsed expression.
    hs_database_t* database = nullptr;
    // a type containing error details that is returned by the compile calls on failure.
    hs_compile_error_t* compile_err = nullptr;
    // A Hyperscan scratch space, Used to call hs_scan,
    // one scratch space per thread, or concurrent caller, is required
    hs_scratch_t* scratch = nullptr;

    StringFunctionsState() : regex(), options() {}

    // Implement a driver-local regex, to avoid lock contention on the RE2::cache_mutex
    re2::RE2* get_or_prepare_regex() {
        DCHECK(const_pattern);
        int32_t driver_id = CurrentThread::current().get_driver_id();
        if (driver_id == 0) {
            return regex.get();
        }
        re2::RE2* res = nullptr;
        driver_regex_map.lazy_emplace_l(
                driver_id, [&](auto& value) { res = value.get(); },
                [&](auto build) {
                    auto regex = std::make_unique<re2::RE2>(pattern, *options);
                    DCHECK(regex->ok());
                    res = regex.get();
                    build(driver_id, std::move(regex));
                });
        DCHECK(!!res);
        return res;
    }

    ~StringFunctionsState() {
        if (scratch != nullptr) {
            hs_free_scratch(scratch);
        }

        if (database != nullptr) {
            hs_free_database(database);
        }
    }
};

=======
>>>>>>> 683cf756
Status StringFunctions::hs_compile_and_alloc_scratch(const std::string& pattern, StringFunctionsState* state,
                                                     FunctionContext* context, const Slice& slice) {
    if (hs_compile(pattern.c_str(), HS_FLAG_ALLOWEMPTY | HS_FLAG_DOTALL | HS_FLAG_UTF8 | HS_FLAG_SOM_LEFTMOST,
                   HS_MODE_BLOCK, nullptr, &state->database, &state->compile_err) != HS_SUCCESS) {
        std::stringstream error;
        error << "Invalid regex expression: " << slice << ": " << state->compile_err->message;
        context->set_error(error.str().c_str());
        hs_free_compile_error(state->compile_err);
        return Status::InvalidArgument(error.str());
    }

    if (hs_alloc_scratch(state->database, &state->scratch) != HS_SUCCESS) {
        std::stringstream error;
        error << "ERROR: Unable to allocate scratch space.";
        context->set_error(error.str().c_str());
        hs_free_database(state->database);
        return Status::InvalidArgument(error.str());
    }

    return Status::OK();
}

Status StringFunctions::regexp_extract_prepare(FunctionContext* context, FunctionContext::FunctionStateScope scope) {
    if (scope != FunctionContext::THREAD_LOCAL) {
        return Status::OK();
    }

    auto* state = new StringFunctionsState();
    context->set_function_state(scope, state);

    state->options = std::make_unique<re2::RE2::Options>();
    state->options->set_log_errors(false);
    state->options->set_longest_match(false);
    state->options->set_dot_nl(true);

    // go row regex
    if (!context->is_notnull_constant_column(1)) {
        return Status::OK();
    }

    state->const_pattern = true;
    auto column = context->get_constant_column(1);
    auto pattern = ColumnHelper::get_const_value<TYPE_VARCHAR>(column);
    state->pattern = pattern.to_string();
    state->regex = std::make_unique<re2::RE2>(state->pattern, *(state->options));

    if (!state->regex->ok()) {
        std::stringstream error;
        error << "Invalid regex expression: " << pattern.to_string();
        context->set_error(error.str().c_str());
        return Status::InvalidArgument(error.str());
    }

    return Status::OK();
}

Status StringFunctions::regexp_replace_prepare(FunctionContext* context, FunctionContext::FunctionStateScope scope) {
    if (scope != FunctionContext::THREAD_LOCAL) {
        return Status::OK();
    }

    auto* state = new StringFunctionsState();
    context->set_function_state(scope, state);

    state->options = std::make_unique<re2::RE2::Options>();
    state->options->set_log_errors(false);
    state->options->set_longest_match(true);
    state->options->set_dot_nl(true);

    // go row regex
    if (!context->is_notnull_constant_column(1)) {
        return Status::OK();
    }

    state->const_pattern = true;
    auto column = context->get_constant_column(1);
    auto pattern = ColumnHelper::get_const_value<TYPE_VARCHAR>(column);
    std::string pattern_str = pattern.to_string();
    state->pattern = pattern_str;

    std::string search_string;
    if (pattern_str.size() && RE2::FullMatch(pattern_str, SUBSTRING_RE, &search_string)) {
        state->use_hyperscan = true;
        state->size_of_pattern = pattern.size;
        std::string re_pattern(pattern.data, pattern.size);
        RETURN_IF_ERROR(hs_compile_and_alloc_scratch(re_pattern, state, context, pattern));
    } else {
        state->use_hyperscan = false;
        state->regex = std::make_unique<re2::RE2>(state->pattern, *(state->options));

        if (!state->regex->ok()) {
            std::stringstream error;
            error << "Invalid regex expression: " << pattern.to_string();
            context->set_error(error.str().c_str());
            return Status::InvalidArgument(error.str());
        }
    }

    return Status::OK();
}

Status StringFunctions::regexp_close(FunctionContext* context, FunctionContext::FunctionStateScope scope) {
    if (scope == FunctionContext::THREAD_LOCAL) {
        auto* state =
                reinterpret_cast<StringFunctionsState*>(context->get_function_state(FunctionContext::THREAD_LOCAL));
        delete state;
    }
    return Status::OK();
}

static ColumnPtr regexp_extract_general(FunctionContext* context, re2::RE2::Options* options, const Columns& columns) {
    auto content_viewer = ColumnViewer<TYPE_VARCHAR>(columns[0]);
    auto ptn_viewer = ColumnViewer<TYPE_VARCHAR>(columns[1]);
    auto field_viewer = ColumnViewer<TYPE_BIGINT>(columns[2]);

    auto size = columns[0]->size();
    ColumnBuilder<TYPE_VARCHAR> result(size);
    for (int row = 0; row < size; ++row) {
        if (content_viewer.is_null(row) || ptn_viewer.is_null(row) || field_viewer.is_null(row)) {
            result.append_null();
            continue;
        }

        auto field_value = field_viewer.value(row);
        if (field_value < 0) {
            result.append(Slice("", 0));
            continue;
        }

        std::string ptn_value = ptn_viewer.value(row).to_string();
        re2::RE2 local_re(ptn_value, *options);
        if (!local_re.ok()) {
            context->set_error(strings::Substitute("Invalid regex: $0", ptn_value).c_str());
            result.append_null();
            continue;
        }

        int max_matches = 1 + local_re.NumberOfCapturingGroups();
        if (field_value >= max_matches) {
            result.append(Slice("", 0));
            continue;
        }

        auto str_value = content_viewer.value(row);
        re2::StringPiece str_sp(str_value.get_data(), str_value.get_size());
        std::vector<re2::StringPiece> matches(max_matches);
        bool success = local_re.Match(str_sp, 0, str_value.get_size(), re2::RE2::UNANCHORED, &matches[0], max_matches);
        if (!success) {
            result.append(Slice("", 0));
            continue;
        }

        const re2::StringPiece& match = matches[field_value];
        result.append(Slice(match.data(), match.size()));
    }

    return result.build(ColumnHelper::is_all_const(columns));
}

static ColumnPtr regexp_extract_const(re2::RE2* const_re, const Columns& columns) {
    auto content_viewer = ColumnViewer<TYPE_VARCHAR>(columns[0]);
    auto field_viewer = ColumnViewer<TYPE_BIGINT>(columns[2]);

    auto size = columns[0]->size();
    ColumnBuilder<TYPE_VARCHAR> result(size);
    for (int row = 0; row < size; ++row) {
        if (content_viewer.is_null(row) || field_viewer.is_null(row)) {
            result.append_null();
            continue;
        }

        auto field_value = field_viewer.value(row);
        if (field_value < 0) {
            result.append(Slice("", 0));
            continue;
        }

        int max_matches = 1 + const_re->NumberOfCapturingGroups();
        if (field_value >= max_matches) {
            result.append(Slice("", 0));
            continue;
        }

        auto str_value = content_viewer.value(row);
        re2::StringPiece str_sp(str_value.get_data(), str_value.get_size());
        std::vector<re2::StringPiece> matches(max_matches);
        bool success = const_re->Match(str_sp, 0, str_value.get_size(), re2::RE2::UNANCHORED, &matches[0], max_matches);
        if (!success) {
            result.append(Slice("", 0));
            continue;
        }

        const re2::StringPiece& match = matches[field_value];
        result.append(Slice(match.data(), match.size()));
    }

    return result.build(ColumnHelper::is_all_const(columns));
}

StatusOr<ColumnPtr> StringFunctions::regexp_extract(FunctionContext* context, const Columns& columns) {
    RETURN_IF_COLUMNS_ONLY_NULL(columns);
    auto state = reinterpret_cast<StringFunctionsState*>(context->get_function_state(FunctionContext::THREAD_LOCAL));

    if (state->const_pattern) {
        re2::RE2* const_re = state->get_or_prepare_regex();
        return regexp_extract_const(const_re, columns);
    }

    re2::RE2::Options* options = state->options.get();
    return regexp_extract_general(context, options, columns);
}

static ColumnPtr regexp_extract_all_general(FunctionContext* context, re2::RE2::Options* options,
                                            const Columns& columns) {
    auto content_viewer = ColumnViewer<TYPE_VARCHAR>(columns[0]);
    auto ptn_viewer = ColumnViewer<TYPE_VARCHAR>(columns[1]);
    auto group_viewer = ColumnViewer<TYPE_BIGINT>(columns[2]);

    auto size = columns[0]->size();

    auto str_col = BinaryColumn::create();
    auto offset_col = UInt32Column::create();
    auto nl_col = NullColumn::create();
    offset_col->append(0);
    uint32_t index = 0;

    for (int row = 0; row < size; ++row) {
        if (content_viewer.is_null(row) || ptn_viewer.is_null(row)) {
            offset_col->append(index);
            nl_col->append(1);
            continue;
        }

        std::string ptn_value = ptn_viewer.value(row).to_string();
        re2::RE2 local_re(ptn_value, *options);
        if (!local_re.ok()) {
            context->set_error(strings::Substitute("Invalid regex: $0", ptn_value).c_str());
            offset_col->append(index);
            nl_col->append(1);
            continue;
        }

        nl_col->append(0);
        auto group = group_viewer.value(row);
        if (group < 0) {
            offset_col->append(index);
            continue;
        }

        int max_matches = 1 + local_re.NumberOfCapturingGroups();
        if (group >= max_matches) {
            offset_col->append(index);
            continue;
        }

        auto str_value = content_viewer.value(row);
        re2::StringPiece str_sp(str_value.get_data(), str_value.get_size());

        re2::StringPiece find[group];
        const RE2::Arg* args[group];
        RE2::Arg argv[group];

        for (size_t i = 0; i < group; i++) {
            argv[i] = &find[i];
            args[i] = &argv[i];
        }
        while (re2::RE2::FindAndConsumeN(&str_sp, local_re, args, group)) {
            str_col->append(Slice(find[group - 1].data(), find[group - 1].size()));
            index += 1;
        }
        offset_col->append(index);
    }

    auto array =
            ArrayColumn::create(NullableColumn::create(str_col, NullColumn::create(str_col->size(), 0)), offset_col);
    return NullableColumn::create(array, nl_col);
}

static ColumnPtr regexp_extract_all_const_pattern(re2::RE2* const_re, const Columns& columns) {
    auto content_viewer = ColumnViewer<TYPE_VARCHAR>(columns[0]);
    auto group_viewer = ColumnViewer<TYPE_BIGINT>(columns[2]);

    auto size = ColumnHelper::is_all_const(columns) ? 1 : columns[0]->size();

    auto str_col = BinaryColumn::create();
    auto offset_col = UInt32Column::create();
    auto nl_col = NullColumn::create();
    offset_col->append(0);
    uint32_t index = 0;

    for (int row = 0; row < size; ++row) {
        if (content_viewer.is_null(row)) {
            offset_col->append(index);
            nl_col->append(1);
            continue;
        }

        nl_col->append(0);
        auto group = group_viewer.value(row);
        if (group < 0) {
            offset_col->append(index);
            continue;
        }

        int max_matches = 1 + const_re->NumberOfCapturingGroups();
        if (group >= max_matches) {
            offset_col->append(index);
            continue;
        }

        auto str_value = content_viewer.value(row);
        re2::StringPiece str_sp(str_value.get_data(), str_value.get_size());

        re2::StringPiece find[group];
        const RE2::Arg* args[group];
        RE2::Arg argv[group];

        for (size_t i = 0; i < group; i++) {
            argv[i] = &find[i];
            args[i] = &argv[i];
        }
        while (re2::RE2::FindAndConsumeN(&str_sp, *const_re, args, group)) {
            str_col->append(Slice(find[group - 1].data(), find[group - 1].size()));
            index += 1;
        }
        offset_col->append(index);
    }

    auto array =
            ArrayColumn::create(NullableColumn::create(str_col, NullColumn::create(str_col->size(), 0)), offset_col);
    if (ColumnHelper::is_all_const(columns)) {
        return ConstColumn::create(array, columns[0]->size());
    }
    return NullableColumn::create(array, nl_col);
}

static ColumnPtr regexp_extract_all_const(re2::RE2* const_re, const Columns& columns) {
    auto content_viewer = ColumnViewer<TYPE_VARCHAR>(columns[0]);
    auto group = ColumnHelper::get_const_value<TYPE_BIGINT>(columns[2]);

    auto size = ColumnHelper::is_all_const(columns) ? 1 : columns[0]->size();

    auto str_col = BinaryColumn::create();
    auto offset_col = UInt32Column::create();
    offset_col->append(0);

    NullColumnPtr nl_col;
    if (columns[0]->is_nullable()) {
        auto x = down_cast<NullableColumn*>(columns[0].get())->null_column();
        nl_col = ColumnHelper::as_column<NullColumn>(x->clone_shared());
    } else {
        nl_col = NullColumn::create(size, 0);
    }

    uint64_t index = 0;
    int max_matches = 1 + const_re->NumberOfCapturingGroups();
    if (group < 0 || group >= max_matches) {
        offset_col->append_value_multiple_times(&index, size);
        auto array = ArrayColumn::create(NullableColumn::create(str_col, NullColumn::create(0, 0)), offset_col);

        if (ColumnHelper::is_all_const(columns)) {
            return ConstColumn::create(array, columns[0]->size());
        }
        return NullableColumn::create(array, nl_col);
    }

    re2::StringPiece find[group];
    const RE2::Arg* args[group];
    RE2::Arg argv[group];

    for (size_t i = 0; i < group; i++) {
        argv[i] = &find[i];
        args[i] = &argv[i];
    }
    for (int row = 0; row < size; ++row) {
        if (content_viewer.is_null(row)) {
            offset_col->append(index);
            continue;
        }

        auto str_value = content_viewer.value(row);
        re2::StringPiece str_sp(str_value.get_data(), str_value.get_size());
        while (re2::RE2::FindAndConsumeN(&str_sp, *const_re, args, group)) {
            str_col->append(Slice(find[group - 1].data(), find[group - 1].size()));

            index += 1;
        }
        offset_col->append(index);
    }

    auto array =
            ArrayColumn::create(NullableColumn::create(str_col, NullColumn::create(str_col->size(), 0)), offset_col);

    if (ColumnHelper::is_all_const(columns)) {
        return ConstColumn::create(array, columns[0]->size());
    }
    return NullableColumn::create(array, nl_col);
}

StatusOr<ColumnPtr> StringFunctions::regexp_extract_all(FunctionContext* context, const Columns& columns) {
    RETURN_IF_COLUMNS_ONLY_NULL(columns);
    auto state = reinterpret_cast<StringFunctionsState*>(context->get_function_state(FunctionContext::THREAD_LOCAL));

    if (state->const_pattern) {
        re2::RE2* const_re = state->get_or_prepare_regex();
        if (columns[2]->is_constant()) {
            return regexp_extract_all_const(const_re, columns);
        } else {
            return regexp_extract_all_const_pattern(const_re, columns);
        }
    }

    re2::RE2::Options* options = state->options.get();
    return regexp_extract_all_general(context, options, columns);
}

Status StringFunctions::regexp_instr_prepare(FunctionContext* context, FunctionContext::FunctionStateScope scope) {
    if (scope != FunctionContext::THREAD_LOCAL) {
        return Status::OK();
    }

    auto* state = new StringFunctionsState();
    context->set_function_state(scope, state);

    state->options = std::make_unique<re2::RE2::Options>();
    state->options->set_log_errors(false);
    state->options->set_longest_match(false);
    state->options->set_dot_nl(true);

    if (context->is_notnull_constant_column(0)) {
        state->const_row = true;
        auto row_column = context->get_constant_column(0);
        auto row_slice = ColumnHelper::get_const_value<TYPE_VARCHAR>(row_column);
        state->row = row_slice;
    }

    if (context->is_notnull_constant_column(1)) {
        state->const_pattern = true;
        auto pattern_column = context->get_constant_column(1);
        auto ptn_str = ColumnHelper::get_const_value<TYPE_VARCHAR>(pattern_column);
        state->pattern = ptn_str.to_string();
        state->regex = std::make_unique<re2::RE2>(state->pattern, *(state->options));

        if (!state->regex->ok()) {
            std::stringstream error;
            error << "Invalid regex expression: " << ptn_str.to_string();
            context->set_error(error.str().c_str());
            return Status::InvalidArgument(error.str());
        }
    }

    return Status::OK();
}

static int regexp_instr_const_pattern(re2::RE2* re, const starrocks::Slice& row, string& ptn_data) {
    int result = 0;

    auto row_size = row.get_size();
    if (row_size > INT_MAX) {
        row_size = INT_MAX;
    }

    re2::StringPiece str_sp(row.get_data(), row_size);
    auto max_matches = 1 + re->NumberOfCapturingGroups();
    std::vector<re2::StringPiece> matches(max_matches);
    bool success = re->Match(str_sp, 0, row_size, re2::RE2::UNANCHORED, &matches[0], max_matches);
    if (!success) {
        return result;
    }

    const re2::StringPiece& match = matches[0];
    std::string match_str = match.data();
    std::string row_str = row.get_data();
    std::vector<size_t> utf8_index;
    size_t utf8_len = get_utf8_index(row_str, &utf8_index);
    auto index = row_str.find(match_str);

    if (utf8_len == row_str.length()) {
        if (index != std::string::npos) {
            result = index + 1;
        }
    } else {
        for (int idx = 0; idx < utf8_index.size(); ++idx) {
            if (utf8_index[idx] == index) {
                result = idx + 1;
            }
        }
    }

    return result;
}

static int regexp_instr_non_const_pattern(re2::RE2::Options* options, const starrocks::Slice& row, const starrocks::Slice& ptn) {
    int result = 0;

    re2::RE2 local_re(ptn.get_data(), *options);
    if (!local_re.ok()) {
        return result;
    }

    auto row_size = row.get_size();
    if (row_size > INT_MAX) {
        row_size = INT_MAX;
    }

    re2::StringPiece str_sp(row.get_data(), row_size);
    auto max_matches = 1 + local_re.NumberOfCapturingGroups();
    std::vector<re2::StringPiece> matches(max_matches);
    bool success = local_re.Match(str_sp, 0, row_size, re2::RE2::UNANCHORED, &matches[0], max_matches);
    if (!success) {
        return result;
    }

    const re2::StringPiece& match = matches[0];
    std::string match_str = match.data();
    std::string row_str = row.get_data();
    std::vector<size_t> utf8_index;
    size_t utf8_len = get_utf8_index(row_str, &utf8_index);
    auto index = row_str.find(match_str);

    if (utf8_len == row_str.length()) {
        if (index != std::string::npos) {
            result = index + 1;
        }
    } else {
        for (int idx = 0; idx < utf8_index.size(); ++idx) {
            if (utf8_index[idx] == index) {
                result = idx + 1;
            }
        }
    }

    return result;
}

static ColumnPtr regexp_instr_const_mode(StringFunctionsState* state, re2::RE2::Options* options, const Columns& columns) {
    auto content_viewer = ColumnViewer<TYPE_VARCHAR>(columns[0]);
    auto ptn_viewer = ColumnViewer<TYPE_VARCHAR>(columns[1]);
    re2::RE2* const_re = state->get_or_prepare_regex();
    starrocks::Slice row_value = state->row;
    std::string ptn_str = state->pattern;
    
    auto size = columns[0]->size();
    ColumnBuilder<TYPE_INT> result(size);

    if (state->const_row && state->const_pattern) {
        if (ptn_str.empty()) {
            result.append(1);
            return result.build(ColumnHelper::is_all_const(columns));
        }

        if (row_value.empty()) {
            result.append(0);
            return result.build(ColumnHelper::is_all_const(columns));
        }

        int index = regexp_instr_const_pattern(const_re, row_value, ptn_str);
        result.append(index);
    } else if (state->const_pattern) {
        if (ptn_str.empty()) {
            for (int row = 0; row < size; ++row) {
                result.append(1);
            }
        } else {
            for (int row = 0; row < size; ++row) {
                if (content_viewer.is_null(row)) {
                    result.append(0);
                    continue;
                }

                auto local_row_value = content_viewer.value(row);
                int index = regexp_instr_const_pattern(const_re, local_row_value, ptn_str);
                result.append(index);
            }
        }
    } else {
        if (row_value.empty()) {
            for (int row = 0; row < size; ++row) {
                result.append(0);
            }
        } else {
            for (int row = 0; row < size; ++row) {
                if (ptn_viewer.is_null(row)) {
                    result.append(1);
                    continue;
                }

                int index = regexp_instr_non_const_pattern(options, row_value, ptn_viewer.value(row));
                result.append(index);
            }
        }
    }

    return result.build(ColumnHelper::is_all_const(columns));
}

static ColumnPtr regexp_instr_general_mode(FunctionContext* context, re2::RE2::Options* options, const Columns& columns) {
    auto content_viewer = ColumnViewer<TYPE_VARCHAR>(columns[0]);
    auto ptn_viewer = ColumnViewer<TYPE_VARCHAR>(columns[1]);

    auto size = columns[0]->size();
    ColumnBuilder<TYPE_INT> result(size);
    for (int row = 0; row < size; ++row) {
        if (ptn_viewer.is_null(row)) {
            result.append(1);
            continue;
        } 
        
        if (content_viewer.is_null(row)) {
            result.append(0);
            continue;
        }

        auto row_value = content_viewer.value(row);
        auto ptn_value = ptn_viewer.value(row);

        int index = regexp_instr_non_const_pattern(options, row_value, ptn_value);
        result.append(index);
    }

    return result.build(ColumnHelper::is_all_const(columns));
}

StatusOr<ColumnPtr> StringFunctions::regexp_instr(FunctionContext* context, const Columns& columns) {
    RETURN_IF_COLUMNS_ONLY_NULL(columns);
    auto state = reinterpret_cast<StringFunctionsState*>(context->get_function_state(FunctionContext::THREAD_LOCAL));
    re2::RE2::Options* options = state->options.get();

    if (state->const_row || state->const_pattern) {
        return regexp_instr_const_mode(state, options, columns);
    }

    return regexp_instr_general_mode(context, options, columns);
}

static ColumnPtr regexp_replace_general(FunctionContext* context, re2::RE2::Options* options, const Columns& columns) {
    auto str_viewer = ColumnViewer<TYPE_VARCHAR>(columns[0]);
    auto ptn_viewer = ColumnViewer<TYPE_VARCHAR>(columns[1]);
    auto rpl_viewer = ColumnViewer<TYPE_VARCHAR>(columns[2]);

    auto size = columns[0]->size();
    ColumnBuilder<TYPE_VARCHAR> result(size);
    for (int row = 0; row < size; ++row) {
        if (str_viewer.is_null(row) || ptn_viewer.is_null(row) || rpl_viewer.is_null(row)) {
            result.append_null();
            continue;
        }

        std::string ptn_value = ptn_viewer.value(row).to_string();
        re2::RE2 local_re(ptn_value, *options);
        if (!local_re.ok()) {
            context->set_error(strings::Substitute("Invalid regex: $0", ptn_value).c_str());
            result.append_null();
            continue;
        }

        auto rpl_value = rpl_viewer.value(row);
        re2::StringPiece rpl_str = re2::StringPiece(rpl_value.get_data(), rpl_value.get_size());
        auto str_value = str_viewer.value(row);
        std::string result_str(str_value.get_data(), str_value.get_size());
        re2::RE2::GlobalReplace(&result_str, local_re, rpl_str);
        result.append(Slice(result_str.data(), result_str.size()));
    }

    return result.build(ColumnHelper::is_all_const(columns));
}

static ColumnPtr regexp_replace_const(re2::RE2* const_re, const Columns& columns) {
    auto str_viewer = ColumnViewer<TYPE_VARCHAR>(columns[0]);
    auto rpl_viewer = ColumnViewer<TYPE_VARCHAR>(columns[2]);

    auto size = columns[0]->size();
    ColumnBuilder<TYPE_VARCHAR> result(size);
    std::string result_str;
    for (int row = 0; row < size; ++row) {
        if (str_viewer.is_null(row) || rpl_viewer.is_null(row)) {
            result.append_null();
            continue;
        }

        auto rpl_value = rpl_viewer.value(row);
        re2::StringPiece rpl_str = re2::StringPiece(rpl_value.get_data(), rpl_value.get_size());
        auto str_value = str_viewer.value(row);
        re2::StringPiece str_str = re2::StringPiece(str_value.get_data(), str_value.get_size());
        result_str.clear();
        re2::RE2::GlobalReplace(str_str, *const_re, rpl_str, result_str);
        result.append(Slice(result_str.data(), result_str.size()));
    }

    return result.build(ColumnHelper::is_all_const(columns));
}

static StatusOr<ColumnPtr> hyperscan_vec_evaluate(const BinaryColumn* src, StringFunctionsState* state,
                                                  const std::string& rpl_value) {
    hs_scratch_t* scratch = nullptr;
    hs_error_t status;
    if ((status = hs_clone_scratch(state->scratch, &scratch) != HS_SUCCESS)) {
        return Status::InternalError(strings::Substitute("Unable to clone scratch space. status: $0", status));
    }

    DeferOp op([&] {
        if (scratch != nullptr) {
            hs_error_t st;
            if ((st = hs_free_scratch(scratch)) != HS_SUCCESS) {
                LOG(ERROR) << "free scratch space failure. status: " << st;
            }
        }
    });

    MatchInfoChain match_info_chain;
    match_info_chain.info_chain.reserve(src->size());

    auto src_value_size = src->get_bytes().size();
    const char* data = (src_value_size) ? reinterpret_cast<const char*>(src->get_bytes().data())
                                        : &StringFunctions::_DUMMY_STRING_FOR_EMPTY_PATTERN;

    auto st = hs_scan(
            // Use &_DUMMY_STRING_FOR_EMPTY_PATTERN instead of nullptr to avoid crash.
            state->database, data, src_value_size, 0, scratch,
            [](unsigned int id, unsigned long long from, unsigned long long to, unsigned int flags, void* ctx) -> int {
                auto* value = (MatchInfoChain*)ctx;
                if (value->info_chain.empty()) {
                    value->info_chain.emplace_back(MatchInfo{.from = from, .to = to});
                } else if (value->info_chain.back().from == from) {
                    value->info_chain.back().to = to;
                } else if (value->info_chain.back().to <= from) {
                    value->info_chain.emplace_back(MatchInfo{.from = from, .to = to});
                }
                return 0;
            },
            &match_info_chain);
    DCHECK(st == HS_SUCCESS || st == HS_SCAN_TERMINATED) << " status: " << st;

    // filter those match that cross rows
    const auto num_rows = src->size();
    const auto& src_offsets = src->get_offset();
    size_t row_index = 0;

    MatchInfoChain match_info_chain_in_one_row;
    for (const auto& info : match_info_chain.info_chain) {
        while (row_index < num_rows && src_offsets[row_index + 1] <= info.from) {
            row_index++;
        }
        if (row_index < num_rows && src_offsets[row_index + 1] >= info.to) {
            match_info_chain_in_one_row.info_chain.emplace_back(info);
        }
    }

    // no match in row
    if (match_info_chain_in_one_row.info_chain.empty()) {
        return src->clone_shared();
    }

    auto data_count = [&]() {
        size_t res = 0;
        size_t last_to = 0;
        for (const auto& info : match_info_chain_in_one_row.info_chain) {
            res += info.from - last_to;
            last_to = info.to;
        }
        res += match_info_chain_in_one_row.info_chain.size() * rpl_value.size();
        res += src_value_size - last_to;
        return res;
    };

    auto dst = RunTimeColumnType<TYPE_VARCHAR>::create();
    auto& dst_offsets = dst->get_offset();
    auto& dst_bytes = dst->get_bytes();

    raw::make_room(&dst_offsets, num_rows + 1);
    dst_bytes.reserve(data_count());

    // copy data
    char* cursor = reinterpret_cast<char*>(dst_bytes.data());
    size_t last_to = 0;
    for (const auto& info : match_info_chain_in_one_row.info_chain) {
        strings::memcpy_inlined(cursor, data + last_to, info.from - last_to);
        cursor += info.from - last_to;
        strings::memcpy_inlined(cursor, rpl_value.data(), rpl_value.size());
        cursor += rpl_value.size();
        last_to = info.to;
    }
    strings::memcpy_inlined(cursor, data + last_to, src_value_size - last_to);

    // split offset
    size_t match_index = 0;
    dst_offsets[0] = 0;
    size_t match_size = match_info_chain_in_one_row.info_chain.size();
    for (size_t i = 0; i < num_rows; i++) {
        size_t from = src_offsets[i];
        size_t to = src_offsets[i + 1];
        size_t dis = to - from;
        DCHECK(match_index == match_size || match_info_chain_in_one_row.info_chain[match_index].to > from);
        while (match_index < match_size && match_info_chain_in_one_row.info_chain[match_index].from >= from &&
               match_info_chain_in_one_row.info_chain[match_index].to <= to) {
            dis -= match_info_chain_in_one_row.info_chain[match_index].to -
                   match_info_chain_in_one_row.info_chain[match_index].from;
            dis += rpl_value.size();
            match_index++;
        }
        dst_offsets[i + 1] = dst_offsets[i] + dis;
    }
    DCHECK(match_index == match_size);
    DCHECK(dst_offsets.back() == data_count());

    // resize dst_bytes
    dst_bytes.resize(dst_offsets.back());

    return dst;
}

StatusOr<ColumnPtr> StringFunctions::regexp_replace_use_hyperscan_vec(StringFunctionsState* state,
                                                                      const Columns& columns) {
    RETURN_IF_COLUMNS_ONLY_NULL(columns);
    if (columns[0]->size() == 0) {
        return ColumnHelper::create_const_null_column(0);
    }
    const auto binary = ColumnHelper::get_binary_column(columns[0].get());
    auto rpl_viewer = ColumnViewer<TYPE_VARCHAR>(columns[2]);
    std::string rpl_value = rpl_viewer.value(0).to_string();
    ASSIGN_OR_RETURN(auto res, hyperscan_vec_evaluate(binary, state, rpl_value));
    if (columns[0]->is_nullable()) {
        return NullableColumn::create(
                std::move(res), std::static_pointer_cast<NullColumn>(
                                        down_cast<NullableColumn*>(columns[0].get())->null_column()->clone_shared()));
    } else if (columns[0]->is_constant()) {
        return ConstColumn::create(std::move(res), columns[0]->size());
    }
    return res;
}

StatusOr<ColumnPtr> StringFunctions::regexp_replace_use_hyperscan(StringFunctionsState* state, const Columns& columns) {
    auto str_viewer = ColumnViewer<TYPE_VARCHAR>(columns[0]);
    auto rpl_viewer = ColumnViewer<TYPE_VARCHAR>(columns[2]);

    hs_scratch_t* scratch = nullptr;
    hs_error_t status;
    if ((status = hs_clone_scratch(state->scratch, &scratch)) != HS_SUCCESS) {
        return Status::InternalError(strings::Substitute("Unable to clone scratch space. status: $0", status));
    }
    DeferOp op([&] {
        if (scratch != nullptr) {
            hs_error_t st;
            if ((st = hs_free_scratch(scratch)) != HS_SUCCESS) {
                LOG(ERROR) << "free scratch space failure. status: " << st;
            }
        }
    });

    auto size = columns[0]->size();
    ColumnBuilder<TYPE_VARCHAR> result(size);

    MatchInfoChain match_info_chain;
    match_info_chain.info_chain.reserve(64);

    for (int row = 0; row < size; ++row) {
        if (str_viewer.is_null(row) || rpl_viewer.is_null(row)) {
            result.append_null();
            continue;
        }
        match_info_chain.info_chain.clear();

        auto rpl_value = rpl_viewer.value(row);

        auto value_size = str_viewer.value(row).size;
        const char* data =
                (value_size) ? str_viewer.value(row).data : &StringFunctions::_DUMMY_STRING_FOR_EMPTY_PATTERN;

        auto st = hs_scan(
                // Use &_DUMMY_STRING_FOR_EMPTY_PATTERN instead of nullptr to avoid crash.
                state->database, data, value_size, 0, scratch,
                [](unsigned int id, unsigned long long from, unsigned long long to, unsigned int flags,
                   void* ctx) -> int {
                    auto* value = (MatchInfoChain*)ctx;
                    if (value->info_chain.empty()) {
                        value->info_chain.emplace_back(MatchInfo{.from = from, .to = to});
                    } else if (value->info_chain.back().from == from) {
                        value->info_chain.back().to = to;
                    } else if (value->info_chain.back().to <= from) {
                        value->info_chain.emplace_back(MatchInfo{.from = from, .to = to});
                    }
                    return 0;
                },
                &match_info_chain);
        DCHECK(st == HS_SUCCESS || st == HS_SCAN_TERMINATED) << " status: " << st;

        std::string result_str;
        result_str.reserve(value_size);

        const char* start = str_viewer.value(row).data;
        size_t last_to = 0;
        for (const auto& info : match_info_chain.info_chain) {
            result_str.append(start + last_to, info.from - last_to);
            result_str.append(rpl_value.data, rpl_value.size);
            last_to = info.to;
        }
        result_str.append(start + last_to, value_size - last_to);

        result.append(Slice(result_str.data(), result_str.size()));
    }

    return result.build(ColumnHelper::is_all_const(columns));
}

StatusOr<ColumnPtr> StringFunctions::regexp_replace(FunctionContext* context, const Columns& columns) {
    auto state = reinterpret_cast<StringFunctionsState*>(context->get_function_state(FunctionContext::THREAD_LOCAL));

    if (state->const_pattern) {
        if (state->use_hyperscan) {
            if (columns[2]->is_constant() && context->state()->enable_hyperscan_vec()) {
                return regexp_replace_use_hyperscan_vec(state, columns);
            } else {
                return regexp_replace_use_hyperscan(state, columns);
            }
        } else {
            re2::RE2* const_re = state->get_or_prepare_regex();
            return regexp_replace_const(const_re, columns);
        }
    }

    re2::RE2::Options* options = state->options.get();
    return regexp_replace_general(context, options, columns);
}

struct ReplaceState {
    bool only_null{false};

    bool const_pattern{false};
    bool const_repl{false};

    std::string pattern;
    std::string repl;
};

Status StringFunctions::replace_prepare(FunctionContext* context, FunctionContext::FunctionStateScope scope) {
    if (scope != FunctionContext::FRAGMENT_LOCAL) {
        return Status::OK();
    }

    auto* state = new ReplaceState();
    context->set_function_state(scope, state);

    if (!context->is_constant_column(1)) {
        return Status::OK();
    }

    const auto pattern_col = context->get_constant_column(1);
    if (pattern_col->only_null()) {
        state->only_null = true;
        return Status::OK();
    }

    state->const_pattern = true;
    const auto pattern = ColumnHelper::get_const_value<TYPE_VARCHAR>(pattern_col);
    state->pattern = pattern.to_string();

    if (!context->is_constant_column(2)) {
        return Status::OK();
    }

    const auto replace_col = context->get_constant_column(2);
    if (replace_col->only_null()) {
        state->only_null = true;
        return Status::OK();
    }

    state->const_repl = true;
    const auto repl = ColumnHelper::get_const_value<TYPE_VARCHAR>(replace_col);
    state->repl = repl.to_string();

    return Status::OK();
}

Status StringFunctions::replace_close(FunctionContext* context, FunctionContext::FunctionStateScope scope) {
    if (scope != FunctionContext::FRAGMENT_LOCAL) {
        return Status::OK();
    }

    auto* state = reinterpret_cast<ReplaceState*>(context->get_function_state(FunctionContext::FRAGMENT_LOCAL));
    delete state;

    return Status::OK();
}

static void replace_all(std::string& str, const std::string& ptn, const std::string& rpl) {
    if (ptn.empty()) {
        return;
    }

    for (auto found = str.find(ptn); found != std::string::npos; found = str.find(ptn, found + rpl.length())) {
        str.replace(found, ptn.length(), rpl);
    }
}

StatusOr<ColumnPtr> StringFunctions::replace(FunctionContext* context, const Columns& columns) {
    const ColumnPtr& arg0 = columns[0];
    if (arg0->only_null()) {
        return arg0;
    }

    const auto state =
            reinterpret_cast<const ReplaceState*>(context->get_function_state(FunctionContext::FRAGMENT_LOCAL));
    if (state->const_pattern && state->pattern.empty()) {
        return arg0;
    }

    // NOTE: ColumnView's size is not equal to input column's size, use input column instead.
    const auto num_rows = arg0->size();
    const auto str_viewer = ColumnViewer<TYPE_VARCHAR>(arg0);
    if (state->only_null) {
        return ColumnHelper::create_const_null_column(num_rows);
    }

    const auto ptn_viewer = ColumnViewer<TYPE_VARCHAR>(columns[1]);
    const auto rpl_viewer = ColumnViewer<TYPE_VARCHAR>(columns[2]);

    ColumnBuilder<TYPE_VARCHAR> result(num_rows);
    for (int row = 0; row < num_rows; ++row) {
        if (str_viewer.is_null(row) || (!state->const_pattern && ptn_viewer.is_null(row)) ||
            (!state->const_repl && rpl_viewer.is_null(row))) {
            result.append_null();
            continue;
        }

        const auto str_slice = str_viewer.value(row);
        if (str_slice.empty()) {
            result.append(str_slice);
            continue;
        }

        std::string str = str_slice.to_string();
        replace_all(str, state->const_pattern ? state->pattern : ptn_viewer.value(row).to_string(),
                    state->const_repl ? state->repl : rpl_viewer.value(row).to_string());
        result.append(Slice(str.data(), str.size()));
    }

    return result.build(ColumnHelper::is_all_const(columns));
}

StatusOr<ColumnPtr> StringFunctions::money_format_double(FunctionContext* context, const starrocks::Columns& columns) {
    auto money_viewer = ColumnViewer<TYPE_DOUBLE>(columns[0]);

    auto size = columns[0]->size();
    ColumnBuilder<TYPE_VARCHAR> result(size);
    for (int row = 0; row < size; ++row) {
        if (money_viewer.is_null(row)) {
            result.append_null();
            continue;
        }

        double cent_money = MathFunctions::double_round(money_viewer.value(row), 2, false, false) * 100;
        std::string concurr_format = transform_currency_format(context, std::to_string(cent_money));
        result.append(Slice(concurr_format.data(), concurr_format.size()));
    }

    return result.build(ColumnHelper::is_all_const(columns));
}

StatusOr<ColumnPtr> StringFunctions::money_format_bigint(FunctionContext* context, const starrocks::Columns& columns) {
    auto money_viewer = ColumnViewer<TYPE_BIGINT>(columns[0]);

    auto size = columns[0]->size();
    ColumnBuilder<TYPE_VARCHAR> result(size);
    for (int row = 0; row < size; ++row) {
        if (money_viewer.is_null(row)) {
            result.append_null();
            continue;
        }

        std::string cent_money = std::to_string(money_viewer.value(row)).append("00");
        std::string concurr_format = transform_currency_format(context, cent_money);
        result.append(Slice(concurr_format.data(), concurr_format.size()));
    }

    return result.build(ColumnHelper::is_all_const(columns));
}

StatusOr<ColumnPtr> StringFunctions::money_format_largeint(FunctionContext* context,
                                                           const starrocks::Columns& columns) {
    auto money_viewer = ColumnViewer<TYPE_LARGEINT>(columns[0]);

    auto size = columns[0]->size();
    ColumnBuilder<TYPE_VARCHAR> result(size);
    for (int row = 0; row < size; ++row) {
        if (money_viewer.is_null(row)) {
            result.append_null();
            continue;
        }

        std::stringstream cent_money;
        auto money_value = money_viewer.value(row);
        starrocks::operator<<(cent_money, money_value) << "00";
        std::string concurr_format = transform_currency_format(context, cent_money.str());
        result.append(Slice(concurr_format.data(), concurr_format.size()));
    }

    return result.build(ColumnHelper::is_all_const(columns));
}

StatusOr<ColumnPtr> StringFunctions::money_format_decimalv2val(FunctionContext* context,
                                                               const starrocks::Columns& columns) {
    auto money_viewer = ColumnViewer<TYPE_DECIMALV2>(columns[0]);

    auto size = columns[0]->size();
    ColumnBuilder<TYPE_VARCHAR> result(size);
    for (int row = 0; row < size; ++row) {
        if (money_viewer.is_null(row)) {
            result.append_null();
            continue;
        }

        auto money_value = money_viewer.value(row);
        DecimalV2Value rounded;
        money_value.round(&rounded, 2, HALF_UP);
        DecimalV2Value tmp(std::string("100"));
        DecimalV2Value cent_money = rounded * tmp;

        std::string concurr_format = transform_currency_format(context, cent_money.to_string());
        result.append(Slice(concurr_format.data(), concurr_format.size()));
    }

    return result.build(ColumnHelper::is_all_const(columns));
}

// regex method
Status StringFunctions::parse_url_prepare(FunctionContext* context, FunctionContext::FunctionStateScope scope) {
    if (scope != FunctionContext::FRAGMENT_LOCAL) {
        return Status::OK();
    }

    auto* state = new ParseUrlState();
    context->set_function_state(scope, state);

    if (!context->is_notnull_constant_column(1)) {
        return Status::OK();
    }

    state->const_pattern = true;
    auto column = context->get_constant_column(1);
    auto part = ColumnHelper::get_const_value<TYPE_VARCHAR>(column);
    state->url_part = std::make_unique<UrlParser::UrlPart>();
    *(state->url_part) = UrlParser::get_url_part(StringValue::from_slice(part));

    if (*(state->url_part) == UrlParser::INVALID) {
        std::stringstream error;
        error << "Invalid URL part: " << part.to_string() << std::endl
              << "(Valid URL parts are 'PROTOCOL', 'HOST', 'PATH', 'REF', 'AUTHORITY', 'FILE', "
              << "'USERINFO', and 'QUERY')";
        context->set_error(error.str().c_str());
        return Status::InvalidArgument(error.str());
    }

    return Status::OK();
}

Status StringFunctions::parse_url_close(FunctionContext* context, FunctionContext::FunctionStateScope scope) {
    if (scope == FunctionContext::FRAGMENT_LOCAL) {
        auto* state = reinterpret_cast<ParseUrlState*>(context->get_function_state(scope));
        delete state;
    }
    return Status::OK();
}

StatusOr<ColumnPtr> StringFunctions::parse_url_general(FunctionContext* context, const starrocks::Columns& columns) {
    auto str_viewer = ColumnViewer<TYPE_VARCHAR>(columns[0]);
    auto part_viewer = ColumnViewer<TYPE_VARCHAR>(columns[1]);

    auto size = columns[0]->size();
    ColumnBuilder<TYPE_VARCHAR> result(size);
    for (int row = 0; row < size; ++row) {
        if (str_viewer.is_null(row) || part_viewer.is_null(row)) {
            result.append_null();
            continue;
        }

        auto part = part_viewer.value(row);
        UrlParser::UrlPart url_part = UrlParser::get_url_part(StringValue::from_slice(part));

        if (url_part == UrlParser::INVALID) {
            std::stringstream ss;
            ss << "Invalid URL part: " << part.to_string();
            context->add_warning(ss.str().c_str());
            result.append_null();
            continue;
        }
        auto str_value = str_viewer.value(row);
        StringValue value;
        if (!UrlParser::parse_url(StringValue::from_slice(str_value), url_part, &value)) {
            std::stringstream ss;
            ss << "Could not parse URL: " << str_value.to_string();
            context->add_warning(ss.str().c_str());
            result.append_null();
            continue;
        }
        result.append(Slice(value.ptr, value.len));
    }

    return result.build(ColumnHelper::is_all_const(columns));
}

StatusOr<ColumnPtr> StringFunctions::parse_const_urlpart(UrlParser::UrlPart* url_part, FunctionContext* context,
                                                         const starrocks::Columns& columns) {
    auto str_viewer = ColumnViewer<TYPE_VARCHAR>(columns[0]);

    auto size = columns[0]->size();
    ColumnBuilder<TYPE_VARCHAR> result(size);
    for (int row = 0; row < size; ++row) {
        if (str_viewer.is_null(row)) {
            result.append_null();
            continue;
        }

        auto str_value = str_viewer.value(row);
        StringValue value;
        if (!UrlParser::parse_url(StringValue::from_slice(str_value), *url_part, &value)) {
            std::stringstream ss;
            ss << "Could not parse URL: " << str_value.to_string();
            context->add_warning(ss.str().c_str());
            result.append_null();
            continue;
        }

        result.append(Slice(value.ptr, value.len));
    }

    return result.build(ColumnHelper::is_all_const(columns));
}

StatusOr<ColumnPtr> StringFunctions::parse_url(FunctionContext* context, const starrocks::Columns& columns) {
    DCHECK_EQ(columns.size(), 2);
    auto* state = reinterpret_cast<ParseUrlState*>(context->get_function_state(FunctionContext::FRAGMENT_LOCAL));

    if (state->const_pattern) {
        UrlParser::UrlPart* url_part = state->url_part.get();
        return parse_const_urlpart(url_part, context, columns);
    }

    return parse_url_general(context, columns);
}

StatusOr<ColumnPtr> StringFunctions::url_extract_host(FunctionContext* context, const starrocks::Columns& columns) {
    UrlParser::UrlPart url_part_enum = UrlParser::HOST;
    UrlParser::UrlPart* url_part = &url_part_enum;
    return parse_const_urlpart(url_part, context, columns);
}

static bool seek_param_key_in_query_params(const StringValue& query_params, const StringValue& param_key,
                                           std::string* param_value) {
    const StringSearch param_search(&param_key);
    auto pos = param_search.search(&query_params);
    auto* begin = query_params.ptr;
    auto* end = query_params.ptr + query_params.len;
    auto* p_prev_char = begin + pos - 1;
    auto* p_next_char = begin + pos + param_key.len;
    // NOT FOUND
    // case 1: just not found
    // case 2: suffix found, seek "k1" in "abck1=2", prev char must be '&' if it exists
    // case 3: prefix found, seek "k1" in "k1abc=2", next char must be '=' or '&' if it exists
    if (pos < 0 || (p_prev_char >= begin && *p_prev_char != '&') ||
        (p_next_char < end && *p_next_char != '=' && *p_next_char != '&')) {
        return false;
    }
    // no value; return empty string
    if (p_next_char >= end || *p_next_char == '&') {
        *param_value = "";
        return true;
    }
    // skip '='
    ++p_next_char;
    auto* p = p_next_char;
    // seek '&', the value is string between '=' and '&' if '&' exists, otherwise is remaining string following '='
    while (p < end && *p != '&') ++p;
    auto status = url_decode_slice(p_next_char, p - p_next_char, param_value);
    return status.ok();
}

static bool seek_param_key_in_url(const Slice& url, const Slice& param_key, std::string* param_value) {
    StringValue query_params;
    if (!UrlParser::parse_url(StringValue::from_slice(url), UrlParser::UrlPart::QUERY, &query_params)) {
        return false;
    }
    return seek_param_key_in_query_params(query_params, StringValue::from_slice(param_key), param_value);
}

static StatusOr<ColumnPtr> url_extract_parameter_const_param_key(const starrocks::Columns& columns,
                                                                 const std::string& param_key) {
    auto url_viewer = ColumnViewer<TYPE_VARCHAR>(columns[0]);
    auto num_rows = columns[0]->size();
    Slice param_key_str(param_key);
    ColumnBuilder<TYPE_VARCHAR> result(num_rows);
    std::string param_value;
    for (auto i = 0; i < num_rows; ++i) {
        if (url_viewer.is_null(i)) {
            result.append_null();
            continue;
        }
        auto url = url_viewer.value(i);
        auto found = seek_param_key_in_url(url, param_key_str, &param_value);
        if (!found) {
            result.append_null();
        } else {
            result.append(param_value);
        }
    }
    return result.build(ColumnHelper::is_all_const(columns));
}

static StatusOr<ColumnPtr> url_extract_parameter_general(const starrocks::Columns& columns) {
    auto url_viewer = ColumnViewer<TYPE_VARCHAR>(columns[0]);
    auto param_key_viewer = ColumnViewer<TYPE_VARCHAR>(columns[1]);
    auto num_rows = columns[0]->size();
    ColumnBuilder<TYPE_VARCHAR> result(num_rows);
    std::string param_value;
    for (auto i = 0; i < num_rows; ++i) {
        if (url_viewer.is_null(i) || param_key_viewer.is_null(i)) {
            result.append_null();
            continue;
        }
        auto url = url_viewer.value(i);
        auto param_key = param_key_viewer.value(i);
        bool ill_formed = param_key.size == 0 || std::any_of(param_key.data, param_key.data + param_key.size, isspace);
        if (ill_formed) {
            result.append_null();
            continue;
        }
        auto found = seek_param_key_in_url(url, param_key, &param_value);
        if (!found) {
            result.append_null();
        } else {
            result.append(param_value);
        }
    }
    return result.build(ColumnHelper::is_all_const(columns));
}

static StatusOr<ColumnPtr> url_extract_parameter_const_query_params(const starrocks::Columns& columns,
                                                                    const std::string& query_params) {
    auto param_key_viewer = ColumnViewer<TYPE_VARCHAR>(columns[1]);
    auto num_rows = columns[1]->size();
    StringValue query_params_str(query_params);
    ColumnBuilder<TYPE_VARCHAR> result(num_rows);
    std::string param_value;
    for (auto i = 0; i < num_rows; ++i) {
        if (param_key_viewer.is_null(i)) {
            result.append_null();
            continue;
        }
        auto param_key = param_key_viewer.value(i);
        bool ill_formed = param_key.size == 0 || std::any_of(param_key.data, param_key.data + param_key.size, isspace);
        if (ill_formed) {
            result.append_null();
            continue;
        }
        auto found = seek_param_key_in_query_params(query_params_str, StringValue::from_slice(param_key), &param_value);
        if (!found) {
            result.append_null();
        } else {
            result.append(param_value);
        }
    }
    return result.build(ColumnHelper::is_all_const(columns));
}

Status StringFunctions::url_extract_parameter_prepare(starrocks::FunctionContext* context,
                                                      FunctionContext::FunctionStateScope scope) {
    if (scope != FunctionContext::FRAGMENT_LOCAL) {
        return Status::OK();
    }

    auto* state = new UrlExtractParameterState();
    context->set_function_state(scope, state);
    auto url_is_const = context->is_constant_column(0);
    auto param_is_const = context->is_constant_column(1);
    auto url_is_null = url_is_const && !context->is_notnull_constant_column(0);
    auto param_is_null = param_is_const && !context->is_notnull_constant_column(1);

    if (url_is_null || param_is_null) {
        state->opt_const_result = "";
        state->result_is_null = true;
        return Status::OK();
    }

    if (!url_is_const && !param_is_const) {
        return Status::OK();
    }

    bool ill_formed = false;
    if (param_is_const) {
        auto param_key_column = context->get_constant_column(1);
        auto param_key = ColumnHelper::get_const_value<TYPE_VARCHAR>(param_key_column);
        state->opt_const_param_key = param_key.to_string();
        ill_formed |= param_key.empty() || std::any_of(param_key.data, param_key.data + param_key.size, isspace);
    }

    if (url_is_const) {
        auto url_column = context->get_constant_column(0);
        auto url = ColumnHelper::get_const_value<TYPE_VARCHAR>(url_column);
        StringValue query_params;
        auto parse_success =
                UrlParser::parse_url(StringValue::from_slice(url), UrlParser::UrlPart::QUERY, &query_params);
        state->opt_const_query_params = query_params.to_string();
        ill_formed |= !parse_success || query_params.len == 0;
    }

    // result is const null is either url or param_key is ill-formed
    if (ill_formed) {
        state->opt_const_result = "";
        state->result_is_null = true;
        return Status::OK();
    }

    if (state->opt_const_query_params.has_value() && state->opt_const_param_key.has_value()) {
        StringValue query_params(state->opt_const_query_params.value());
        StringValue param_key(state->opt_const_param_key.value());
        std::string result;
        state->result_is_null = !seek_param_key_in_query_params(query_params, param_key, &result);
        state->opt_const_result = std::move(result);
    }
    return Status::OK();
}

Status StringFunctions::url_extract_parameter_close(starrocks::FunctionContext* context,
                                                    FunctionContext::FunctionStateScope scope) {
    if (scope == FunctionContext::FRAGMENT_LOCAL) {
        auto* state = reinterpret_cast<UrlExtractParameterState*>(context->get_function_state(scope));
        delete state;
    }
    return Status::OK();
}
StatusOr<ColumnPtr> StringFunctions::url_extract_parameter(starrocks::FunctionContext* context,
                                                           const starrocks::Columns& columns) {
    DCHECK_EQ(columns.size(), 2);
    RETURN_IF_COLUMNS_ONLY_NULL(columns);
    auto* state =
            reinterpret_cast<UrlExtractParameterState*>(context->get_function_state(FunctionContext::FRAGMENT_LOCAL));
    auto num_rows = columns[0]->size();
    if (state->opt_const_result.has_value()) {
        if (state->result_is_null) {
            return ColumnHelper::create_const_null_column(num_rows);
        } else {
            return ColumnHelper::create_const_column<TYPE_VARCHAR>(state->opt_const_result.value(), num_rows);
        }
    } else if (state->opt_const_param_key.has_value()) {
        return url_extract_parameter_const_param_key(columns, state->opt_const_param_key.value());
    } else if (state->opt_const_query_params.has_value()) {
        return url_extract_parameter_const_query_params(columns, state->opt_const_query_params.value());
    } else {
        return url_extract_parameter_general(columns);
    }
}
// crc32
DEFINE_UNARY_FN_WITH_IMPL(crc32Impl, str) {
    return static_cast<uint32_t>(crc32_z(0L, (const unsigned char*)str.data, str.size));
}

StatusOr<ColumnPtr> StringFunctions::crc32(FunctionContext* context, const Columns& columns) {
    return VectorizedStrictUnaryFunction<crc32Impl>::evaluate<TYPE_VARCHAR, TYPE_BIGINT>(columns[0]);
}
} // namespace starrocks<|MERGE_RESOLUTION|>--- conflicted
+++ resolved
@@ -3027,66 +3027,6 @@
     return -1;
 }
 
-<<<<<<< HEAD
-struct StringFunctionsState {
-    using DriverMap = phmap::parallel_flat_hash_map<int32_t, std::unique_ptr<re2::RE2>, phmap::Hash<int32_t>,
-                                                    phmap::EqualTo<int32_t>, phmap::Allocator<int32_t>,
-                                                    NUM_LOCK_SHARD_LOG, std::mutex>;
-
-    starrocks::Slice row;
-    std::string pattern;
-    std::unique_ptr<re2::RE2> regex;
-    std::unique_ptr<re2::RE2::Options> options;
-    bool const_pattern{false};
-    bool const_row{false};
-    DriverMap driver_regex_map; // regex for each pipeline_driver, to make it driver-local
-
-    bool use_hyperscan = false;
-    int size_of_pattern = -1;
-
-    // a pointer to the generated database that responsible for parsed expression.
-    hs_database_t* database = nullptr;
-    // a type containing error details that is returned by the compile calls on failure.
-    hs_compile_error_t* compile_err = nullptr;
-    // A Hyperscan scratch space, Used to call hs_scan,
-    // one scratch space per thread, or concurrent caller, is required
-    hs_scratch_t* scratch = nullptr;
-
-    StringFunctionsState() : regex(), options() {}
-
-    // Implement a driver-local regex, to avoid lock contention on the RE2::cache_mutex
-    re2::RE2* get_or_prepare_regex() {
-        DCHECK(const_pattern);
-        int32_t driver_id = CurrentThread::current().get_driver_id();
-        if (driver_id == 0) {
-            return regex.get();
-        }
-        re2::RE2* res = nullptr;
-        driver_regex_map.lazy_emplace_l(
-                driver_id, [&](auto& value) { res = value.get(); },
-                [&](auto build) {
-                    auto regex = std::make_unique<re2::RE2>(pattern, *options);
-                    DCHECK(regex->ok());
-                    res = regex.get();
-                    build(driver_id, std::move(regex));
-                });
-        DCHECK(!!res);
-        return res;
-    }
-
-    ~StringFunctionsState() {
-        if (scratch != nullptr) {
-            hs_free_scratch(scratch);
-        }
-
-        if (database != nullptr) {
-            hs_free_database(database);
-        }
-    }
-};
-
-=======
->>>>>>> 683cf756
 Status StringFunctions::hs_compile_and_alloc_scratch(const std::string& pattern, StringFunctionsState* state,
                                                      FunctionContext* context, const Slice& slice) {
     if (hs_compile(pattern.c_str(), HS_FLAG_ALLOWEMPTY | HS_FLAG_DOTALL | HS_FLAG_UTF8 | HS_FLAG_SOM_LEFTMOST,
