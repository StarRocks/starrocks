--- conflicted
+++ resolved
@@ -166,11 +166,14 @@
      * @paramType columns: [TYPE_OBJECT, TYPE_BIGINT, TYPE_BIGINT]
      * @return TYPE_OBJECT
      */
-<<<<<<< HEAD
     DEFINE_VECTORIZED_FN(bitmap_subset_in_range);
-=======
+
+    /**
+     * @param:
+     * @paramType columns: [TYPE_OBJECT, TYPE_BIGINT, TYPE_BIGINT]
+     * @return TYPE_OBJECT
+     */
     DEFINE_VECTORIZED_FN(bitmap_subset_limit);
->>>>>>> f241c36f
 };
 
 } // namespace starrocks