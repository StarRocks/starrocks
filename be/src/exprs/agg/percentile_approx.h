--- conflicted
+++ resolved
@@ -167,16 +167,8 @@
 // PercentileApproxWeightedAggregateFunction: percentile_approx_weighted(expr, weight, DOUBLE p[, DOUBLE compression])
 class PercentileApproxWeightedAggregateFunction final : public PercentileApproxAggregateFunctionBase {
 public:
-<<<<<<< HEAD
-    void create(FunctionContext* ctx, AggDataPtr __restrict ptr) const override {
-        double compression = (ctx == nullptr) ? DEFAULT_COMPRESSION_FACTOR : get_compression_factor(ctx);
-        new (ptr) PercentileApproxState(compression);
-    }
-
     // SplitAggregateRule pass the const args to merge phase aggregator for performance.
     // Compression parameter is always the last constant parameter (if provided)
-=======
->>>>>>> a88e451c
     double get_compression_factor(FunctionContext* ctx) const override {
         double compression = DEFAULT_COMPRESSION_FACTOR;
         int num_args = ctx->get_num_args();
