// Copyright (c) 2011 The LevelDB Authors. All rights reserved.
// Use of this source code is governed by a BSD-style license that can be
// found in the LICENSE file. See the AUTHORS file for names of contributors.

#pragma once

#include <string>
#include <string_view>
#include <vector>

#include "common/compiler_util.h"
#include "common/logging.h"
#include "gen_cpp/StatusCode_types.h" // for TStatus
#include "util/time.h"

namespace starrocks {

class StatusPB;
class TStatus;

template <typename T>
class StatusOr;
// @TODO this should be removed later after fixing compile issues in ut
#ifndef BE_TEST
#define STATUS_ATTRIBUTE [[nodiscard]]
#else
#define STATUS_ATTRIBUTE
#endif

class STATUS_ATTRIBUTE Status {
public:
    Status() = default;

    ~Status() noexcept {
        if (!is_moved_from(_state)) {
            delete[] _state;
        }
    }

#if defined(ENABLE_STATUS_FAILED)
    static int32_t get_cardinality_of_inject();
    static inline std::unordered_map<std::string, bool> dircetory_enable;
    static void access_directory_of_inject();
    static bool in_directory_of_inject(const std::string&);
#endif

    // Copy c'tor makes copy of error detail so Status can be returned by value
    Status(const Status& s) : _state(s._state == nullptr ? nullptr : copy_state(s._state)) {}

    // Move c'tor
    Status(Status&& s) noexcept : _state(s._state) {
        s._state = moved_from_state();
    }

    // Same as copy c'tor
    Status& operator=(const Status& s) {
        if (this != &s) {
            Status tmp(s);
            std::swap(this->_state, tmp._state);
        }
        return *this;
    }

    // Move assign.
    Status& operator=(Status&& s) noexcept {
        if (this != &s) {
            Status tmp(std::move(s));
            std::swap(this->_state, tmp._state);
        }
        return *this;
    }

    // "Copy" c'tor from TStatus.
    Status(const TStatus& status); // NOLINT

    Status(const StatusPB& pstatus); // NOLINT

    // Inspired by absl::Status::Update()
    // https://github.com/abseil/abseil-cpp/blob/63c9eeca0464c08ccb861b21e33e10faead414c9/absl/status/status.h#L467
    //
    // Status::update()
    //
    // Updates the existing status with `new_status` provided that `this->ok()`.
    // If the existing status already contains a non-OK error, this update has no
    // effect and preserves the current data.
    //
    // `update()` provides a convenient way of keeping track of the first error
    // encountered.
    //
    // Example:
    //   // Instead of "if (overall_status.ok()) overall_status = new_status"
    //   overall_status.update(new_status);
    //
    void update(const Status& new_status);
    void update(Status&& new_status);

    static Status OK() {
        return Status();
    }

    static Status Unknown(std::string_view msg) {
        return Status(TStatusCode::UNKNOWN, msg);
    }

    static Status PublishTimeout(std::string_view msg) {
        return Status(TStatusCode::PUBLISH_TIMEOUT, msg);
    }
    static Status MemoryAllocFailed(std::string_view msg) {
        return Status(TStatusCode::MEM_ALLOC_FAILED, msg);
    }
    static Status BufferAllocFailed(std::string_view msg) {
        return Status(TStatusCode::BUFFER_ALLOCATION_FAILED, msg);
    }
    static Status InvalidArgument(std::string_view msg) {
        return Status(TStatusCode::INVALID_ARGUMENT, msg);
    }
    static Status MinimumReservationUnavailable(std::string_view msg) {
        return Status(TStatusCode::MINIMUM_RESERVATION_UNAVAILABLE, msg);
    }
    static Status Corruption(std::string_view msg) {
        return Status(TStatusCode::CORRUPTION, msg);
    }
    static Status IOError(std::string_view msg) {
        return Status(TStatusCode::IO_ERROR, msg);
    }
    static Status NotFound(std::string_view msg) {
        return Status(TStatusCode::NOT_FOUND, msg);
    }
    static Status AlreadyExist(std::string_view msg) {
        return Status(TStatusCode::ALREADY_EXIST, msg);
    }
    static Status NotSupported(std::string_view msg) {
        return Status(TStatusCode::NOT_IMPLEMENTED_ERROR, msg);
    }
    static Status EndOfFile(std::string_view msg) {
        return Status(TStatusCode::END_OF_FILE, msg);
    }
    static Status InternalError(std::string_view msg) {
        return Status(TStatusCode::INTERNAL_ERROR, msg);
    }
    static Status RuntimeError(std::string_view msg) {
        return Status(TStatusCode::RUNTIME_ERROR, msg);
    }
    static Status Cancelled(std::string_view msg) {
        return Status(TStatusCode::CANCELLED, msg);
    }

    static Status MemoryLimitExceeded(std::string_view msg) {
        return Status(TStatusCode::MEM_LIMIT_EXCEEDED, msg);
    }

    static Status ThriftRpcError(std::string_view msg) {
        return Status(TStatusCode::THRIFT_RPC_ERROR, msg);
    }
    static Status TimedOut(std::string_view msg) {
        return Status(TStatusCode::TIMEOUT, msg);
    }
    static Status TooManyTasks(std::string_view msg) {
        return Status(TStatusCode::TOO_MANY_TASKS, msg);
    }
    static Status ServiceUnavailable(std::string_view msg) {
        return Status(TStatusCode::SERVICE_UNAVAILABLE, msg);
    }
    static Status Uninitialized(std::string_view msg) {
        return Status(TStatusCode::UNINITIALIZED, msg);
    }
    static Status Aborted(std::string_view msg) {
        return Status(TStatusCode::ABORTED, msg);
    }
    static Status DataQualityError(std::string_view msg) {
        return Status(TStatusCode::DATA_QUALITY_ERROR, msg);
    }
    static Status VersionAlreadyMerged(std::string_view msg) {
        return Status(TStatusCode::OLAP_ERR_VERSION_ALREADY_MERGED, msg);
    }
    static Status DuplicateRpcInvocation(std::string_view msg) {
        return Status(TStatusCode::DUPLICATE_RPC_INVOCATION, msg);
    }
    static Status JsonFormatError(std::string_view msg) {
        // TODO(mofei) define json format error.
        return Status(TStatusCode::DATA_QUALITY_ERROR, msg);
    }

    static Status GlobalDictError(std::string_view msg) {
        return Status(TStatusCode::GLOBAL_DICT_ERROR, msg);
    }

    static Status TransactionInProcessing(std::string_view msg) {
        return Status(TStatusCode::TXN_IN_PROCESSING, msg);
    }
    static Status TransactionNotExists(std::string_view msg) {
        return Status(TStatusCode::TXN_NOT_EXISTS, msg);
    }
    static Status LabelAlreadyExists(std::string_view msg) {
        return Status(TStatusCode::LABEL_ALREADY_EXISTS, msg);
    }

    static Status ResourceBusy(std::string_view msg) {
        return Status(TStatusCode::RESOURCE_BUSY, msg);
    }

    static Status EAgain(std::string_view msg) {
        return Status(TStatusCode::SR_EAGAIN, msg);
    }

    static Status RemoteFileNotFound(std::string_view msg) {
        return Status(TStatusCode::REMOTE_FILE_NOT_FOUND, msg);
    }

<<<<<<< HEAD
    static Status InvertedIndexNotSupport(std::string_view msg) {
        return Status(TStatusCode::INVERTED_INDEX_NOT_SUPPORTED, msg);
    }
    static Status InvertedIndexFileNotFound(std::string_view msg) {
        return Status(TStatusCode::INVERTED_INDEX_FILE_NOT_FOUND, msg);
    }
    static Status InvertedIndexInvalidParams(std::string_view msg) {
        return Status(TStatusCode::INVERTED_INDEX_INVALID_PARAMETERS, msg);
    }
    static Status InvertedIndexCluceneError(std::string_view msg) {
        return Status(TStatusCode::INVERTED_INDEX_CLUCENE_ERROR, msg);
    }

    static Status Yield() {
        return {TStatusCode::YIELD, ""};
    }
=======
    static Status Yield() { return {TStatusCode::YIELD, ""}; }
>>>>>>> 3b209855

    static Status JitCompileError(std::string_view msg) {
        return Status(TStatusCode::JIT_COMPILE_ERROR, msg);
    }

    static Status CapacityLimitExceed(std::string_view msg) {
        return Status(TStatusCode::CAPACITY_LIMIT_EXCEED, msg);
    }

    bool ok() const {
        return _state == nullptr;
    }

    bool is_cancelled() const {
        return code() == TStatusCode::CANCELLED;
    }

    bool is_mem_limit_exceeded() const {
        return code() == TStatusCode::MEM_LIMIT_EXCEEDED;
    }

    bool is_thrift_rpc_error() const {
        return code() == TStatusCode::THRIFT_RPC_ERROR;
    }

    bool is_end_of_file() const {
        return code() == TStatusCode::END_OF_FILE;
    }

    bool is_ok_or_eof() const {
        return ok() || is_end_of_file();
    }

    bool is_not_found() const {
        return code() == TStatusCode::NOT_FOUND;
    }

    bool is_already_exist() const {
        return code() == TStatusCode::ALREADY_EXIST;
    }

    bool is_io_error() const {
        return code() == TStatusCode::IO_ERROR;
    }

    bool is_not_supported() const {
        return code() == TStatusCode::NOT_IMPLEMENTED_ERROR;
    }

    bool is_corruption() const {
        return code() == TStatusCode::CORRUPTION;
    }

    bool is_resource_busy() const {
        return code() == TStatusCode::RESOURCE_BUSY;
    }

    /// @return @c true if the status indicates Uninitialized.
    bool is_uninitialized() const {
        return code() == TStatusCode::UNINITIALIZED;
    }

    // @return @c true if the status indicates an Aborted error.
    bool is_aborted() const {
        return code() == TStatusCode::ABORTED;
    }

    /// @return @c true if the status indicates an InvalidArgument error.
    bool is_invalid_argument() const {
        return code() == TStatusCode::INVALID_ARGUMENT;
    }

    // @return @c true if the status indicates ServiceUnavailable.
    bool is_service_unavailable() const {
        return code() == TStatusCode::SERVICE_UNAVAILABLE;
    }

    bool is_data_quality_error() const {
        return code() == TStatusCode::DATA_QUALITY_ERROR;
    }

    bool is_version_already_merged() const {
        return code() == TStatusCode::OLAP_ERR_VERSION_ALREADY_MERGED;
    }

    bool is_duplicate_rpc_invocation() const {
        return code() == TStatusCode::DUPLICATE_RPC_INVOCATION;
    }

    bool is_time_out() const {
        return code() == TStatusCode::TIMEOUT;
    }

    bool is_publish_timeout() const {
        return code() == TStatusCode::PUBLISH_TIMEOUT;
    }

    bool is_eagain() const {
        return code() == TStatusCode::SR_EAGAIN;
    }

    bool is_yield() const {
        return code() == TStatusCode::YIELD;
    }

    // Convert into TStatus. Call this if 'status_container' contains an optional
    // TStatus field named 'status'. This also sets __isset.status.
    template <typename T>
    void set_t_status(T* status_container) const {
        to_thrift(&status_container->status);
        status_container->__isset.status = true;
    }

    // Convert into TStatus.
    void to_thrift(TStatus* status) const;
    void to_protobuf(StatusPB* status) const;

    /// @return A string representation of this status suitable for printing.
    ///   Returns the string "OK" for success.
    std::string to_string(bool with_context_info = true) const;

    /// @return A string representation of the status code, without the message
    ///   text or sub code information.
    std::string code_as_string() const;

    // This is similar to to_string, except that it does not include
    // the context info.
    //
    // @note The returned std::string_view is only valid as long as this Status object
    //   remains live and unchanged.
    //
    // @return The message portion of the Status. For @c OK statuses,
    //   this returns an empty string.
    std::string_view message() const;

    // Error message with extra context info, like file name, line number.
    std::string_view detailed_message() const;

    TStatusCode::type code() const {
        return _state == nullptr ? TStatusCode::OK : static_cast<TStatusCode::type>(_state[4]);
    }

    /// Clone this status and add the specified prefix to the message.
    ///
    /// If this status is OK, then an OK status will be returned.
    ///
    /// @param [in] msg
    ///   The message to prepend.
    /// @return A new Status object with the same state plus an additional
    ///   leading message.
    Status clone_and_prepend(std::string_view msg) const;

    /// Clone this status and add the specified suffix to the message.
    ///
    /// If this status is OK, then an OK status will be returned.
    ///
    /// @param [in] msg
    ///   The message to append.
    /// @return A new Status object with the same state plus an additional
    ///   trailing message.
    Status clone_and_append(std::string_view msg) const;

    Status clone_and_append_context(const char* filename, int line, const char* expr) const;

private:
    static const char* copy_state(const char* state);
    static const char* copy_state_with_extra_ctx(const char* state, std::string_view ctx);

    // Indicates whether this Status was the rhs of a move operation.
    static bool is_moved_from(const char* state);
    static const char* moved_from_state();

    Status(TStatusCode::type code, std::string_view msg) : Status(code, msg, {}) {}
    Status(TStatusCode::type code, std::string_view msg, std::string_view ctx);

private:
    // OK status has a nullptr _state.  Otherwise, _state is a new[] array
    // of the following form:
    //    _state[0..1]                        == len1: length of message
    //    _state[2..3]                        == len2: length of context
    //    _state[4]                           == code
    //    _state[5.. 5 + len1]                == message
    //    _state[5 + len1 .. 5 + len1 + len2] == context
    const char* _state = nullptr;
};

inline void Status::update(const Status& new_status) {
    if (ok()) {
        *this = new_status;
    }
}

inline void Status::update(Status&& new_status) {
    if (ok()) {
        *this = std::move(new_status);
    }
}

inline Status ignore_not_found(const Status& status) {
    return status.is_not_found() ? Status::OK() : status;
}

inline std::ostream& operator<<(std::ostream& os, const Status& st) {
    return os << st.to_string();
}

inline const Status& to_status(const Status& st) {
    return st;
}

template <typename T>
inline const Status& to_status(const StatusOr<T>& st) {
    return st.status();
}

#ifndef AS_STRING
#define AS_STRING(x) AS_STRING_INTERNAL(x)
#define AS_STRING_INTERNAL(x) #x
#endif

#define RETURN_IF_ERROR_INTERNAL(stmt)                                                                \
    do {                                                                                              \
        auto&& status__ = (stmt);                                                                     \
        if (UNLIKELY(!status__.ok())) {                                                               \
            return to_status(status__).clone_and_append_context(__FILE__, __LINE__, AS_STRING(stmt)); \
        }                                                                                             \
    } while (false)

#if defined(ENABLE_STATUS_FAILED)
struct StatusInstance {
    static constexpr Status (*random[])(std::string_view msg) = {&Status::Unknown,
                                                                 &Status::PublishTimeout,
                                                                 &Status::MemoryAllocFailed,
                                                                 &Status::BufferAllocFailed,
                                                                 &Status::InvalidArgument,
                                                                 &Status::MinimumReservationUnavailable,
                                                                 &Status::Corruption,
                                                                 &Status::IOError,
                                                                 &Status::NotFound,
                                                                 &Status::AlreadyExist,
                                                                 &Status::NotSupported,
                                                                 &Status::EndOfFile,
                                                                 &Status::ServiceUnavailable,
                                                                 &Status::Uninitialized,
                                                                 &Status::Aborted,
                                                                 &Status::DataQualityError,
                                                                 &Status::VersionAlreadyMerged,
                                                                 &Status::DuplicateRpcInvocation,
                                                                 &Status::JsonFormatError,
                                                                 &Status::GlobalDictError,
                                                                 &Status::TransactionInProcessing,
                                                                 &Status::TransactionNotExists,
                                                                 &Status::LabelAlreadyExists,
                                                                 &Status::ResourceBusy};

    static constexpr TStatusCode::type codes[] = {TStatusCode::UNKNOWN,
                                                  TStatusCode::PUBLISH_TIMEOUT,
                                                  TStatusCode::MEM_ALLOC_FAILED,
                                                  TStatusCode::BUFFER_ALLOCATION_FAILED,
                                                  TStatusCode::INVALID_ARGUMENT,
                                                  TStatusCode::MINIMUM_RESERVATION_UNAVAILABLE,
                                                  TStatusCode::CORRUPTION,
                                                  TStatusCode::IO_ERROR,
                                                  TStatusCode::NOT_FOUND,
                                                  TStatusCode::ALREADY_EXIST,
                                                  TStatusCode::NOT_IMPLEMENTED_ERROR,
                                                  TStatusCode::END_OF_FILE,
                                                  TStatusCode::SERVICE_UNAVAILABLE,
                                                  TStatusCode::UNINITIALIZED,
                                                  TStatusCode::ABORTED,
                                                  TStatusCode::DATA_QUALITY_ERROR,
                                                  TStatusCode::OLAP_ERR_VERSION_ALREADY_MERGED,
                                                  TStatusCode::DUPLICATE_RPC_INVOCATION,
                                                  TStatusCode::DATA_QUALITY_ERROR,
                                                  TStatusCode::GLOBAL_DICT_ERROR,
                                                  TStatusCode::TXN_IN_PROCESSING,
                                                  TStatusCode::TXN_NOT_EXISTS,
                                                  TStatusCode::LABEL_ALREADY_EXISTS,
                                                  TStatusCode::RESOURCE_BUSY};

    static constexpr int SIZE = sizeof(random) / sizeof(Status(*)(std::string_view msg));
};

#define RETURN_INJECT(index)                                                         \
    std::stringstream ss;                                                            \
    ss << "INJECT ERROR: " << __FILE__ << " " << __LINE__ << " "                     \
       << starrocks::StatusInstance::codes[index % starrocks::StatusInstance::SIZE]; \
    return starrocks::StatusInstance::random[index % starrocks::StatusInstance::SIZE](ss.str());

#define RETURN_IF_ERROR(stmt)                                                                             \
    do {                                                                                                  \
        uint32_t seed = starrocks::GetCurrentTimeNanos();                                                 \
        seed = ::rand_r(&seed);                                                                           \
        uint32_t boundary_value = RAND_MAX / (1.0 * starrocks::Status::get_cardinality_of_inject());      \
        /* Pre-condition of inject errors: probability and File scope*/                                   \
        if (seed <= boundary_value && starrocks::Status::in_directory_of_inject(__FILE__)) {              \
            RETURN_INJECT(seed);                                                                          \
        } else {                                                                                          \
            auto&& status__ = (stmt);                                                                     \
            if (UNLIKELY(!status__.ok())) {                                                               \
                return to_status(status__).clone_and_append_context(__FILE__, __LINE__, AS_STRING(stmt)); \
            }                                                                                             \
        }                                                                                                 \
    } while (false)
#else
#define RETURN_IF_ERROR(stmt) RETURN_IF_ERROR_INTERNAL(stmt)
#endif

#define EXIT_IF_ERROR(stmt)                   \
    do {                                      \
        auto&& status__ = (stmt);             \
        if (UNLIKELY(!status__.ok())) {       \
            LOG(ERROR) << status__.message(); \
            exit(1);                          \
        }                                     \
    } while (false)

/// @brief Emit a warning if @c to_call returns a bad status.
#define WARN_IF_ERROR(to_call, warning_prefix)                \
    do {                                                      \
        auto&& st__ = (to_call);                              \
        if (UNLIKELY(!st__.ok())) {                           \
            LOG(WARNING) << (warning_prefix) << ": " << st__; \
        }                                                     \
    } while (0)

#define RETURN_IF_ERROR_WITH_WARN(stmt, warning_prefix)              \
    do {                                                             \
        auto&& st__ = (stmt);                                        \
        if (UNLIKELY(!st__.ok())) {                                  \
            LOG(WARNING) << (warning_prefix) << ", error: " << st__; \
            return std::move(st__);                                  \
        }                                                            \
    } while (0)

#define DCHECK_IF_ERROR(stmt)      \
    do {                           \
        auto&& st__ = (stmt);      \
        DCHECK(st__.ok()) << st__; \
    } while (0)

} // namespace starrocks

#define RETURN_IF(cond, ret) \
    do {                     \
        if (cond) {          \
            return ret;      \
        }                    \
    } while (0)

#define RETURN_IF_UNLIKELY_NULL(ptr, ret) \
    do {                                  \
        if (UNLIKELY(ptr == nullptr)) {   \
            return ret;                   \
        }                                 \
    } while (0)

#define RETURN_IF_UNLIKELY(cond, ret) \
    do {                              \
        if (UNLIKELY(cond)) {         \
            return ret;               \
        }                             \
    } while (0)

#define RETURN_IF_EXCEPTION(stmt)                   \
    do {                                            \
        try {                                       \
            { stmt; }                               \
        } catch (const std::exception& e) {         \
            return Status::InternalError(e.what()); \
        }                                           \
    } while (0)<|MERGE_RESOLUTION|>--- conflicted
+++ resolved
@@ -207,7 +207,6 @@
         return Status(TStatusCode::REMOTE_FILE_NOT_FOUND, msg);
     }
 
-<<<<<<< HEAD
     static Status InvertedIndexNotSupport(std::string_view msg) {
         return Status(TStatusCode::INVERTED_INDEX_NOT_SUPPORTED, msg);
     }
@@ -221,12 +220,7 @@
         return Status(TStatusCode::INVERTED_INDEX_CLUCENE_ERROR, msg);
     }
 
-    static Status Yield() {
-        return {TStatusCode::YIELD, ""};
-    }
-=======
     static Status Yield() { return {TStatusCode::YIELD, ""}; }
->>>>>>> 3b209855
 
     static Status JitCompileError(std::string_view msg) {
         return Status(TStatusCode::JIT_COMPILE_ERROR, msg);
