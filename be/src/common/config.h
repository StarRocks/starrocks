--- conflicted
+++ resolved
@@ -1216,14 +1216,9 @@
 // the max length supported for varchar type
 CONF_mInt32(olap_string_max_length, "1048576");
 
-<<<<<<< HEAD
-// jit LRU cache size for total 32 shards.
-CONF_mInt64(jit_lru_cache_size, "1073741824");
-=======
 // jit LRU cache size for total 32 shards, it will be an auto value if it <=0:
 // mem_limit = system memory or process memory limit if set.
 // if mem_limit < 16 GB, disable JIT.
 // else it = min(mem_limit*0.01, 1GB)
 CONF_mInt64(jit_lru_cache_size, "0");
->>>>>>> b49544e2
 } // namespace starrocks::config