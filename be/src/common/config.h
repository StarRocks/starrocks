--- conflicted
+++ resolved
@@ -1213,11 +1213,9 @@
 // whether enable query profile for queries initiated by spark or flink
 CONF_mBool(enable_profile_for_external_plan, "false");
 
-<<<<<<< HEAD
+// the max length supported for varchar type
+CONF_mInt32(olap_string_max_length, "1048576");
+
 // jit LRU cache size for total 32 shards.
 CONF_mInt64(jit_lru_cache_size, "1073741824");
-=======
-// the max length supported for varchar type
-CONF_mInt32(olap_string_max_length, "1048576");
->>>>>>> ce9a2991
 } // namespace starrocks::config