--- conflicted
+++ resolved
@@ -28,10 +28,6 @@
         with:
           workflow: review-pr-trigger.yml
           run_id: ${{ github.event.workflow_run.id }}
-<<<<<<< HEAD
-          pr: ${{ steps.source-run-info.outputs.pullRequestNumber }}
-=======
->>>>>>> 6e8779d0
           path: ${{ github.workspace }}
 #           pr: ${{ steps.source-run-info.outputs.pullRequestNumber }} # pr number, commit, run_id, branch cannot use together
 
