name: CI PIPELINE

on:
  pull_request:
    types:
      - opened
      - synchronize

    branches:
      - main

concurrency:
  group: ${{ github.event.number }}
  cancel-in-progress: true


jobs:

  basic-checker:
    runs-on: [self-hosted, normal]
    name: RUN CHECKER
    env:
      PR_NUMBER: ${{ github.event.number }}
      CODE_PATH: ${{ github.workspace }}
      BRANCH: ${{ github.base_ref }}
      GH_TOKEN: ${{ github.token }}
    outputs:
      PASS: ${{ steps.check.outputs.pass }}
    steps:
      - name: Sync Check
        id: check
        if: >
          (!contains(github.event.pull_request.title, '(sync #') &&
          !contains(github.event.pull_request.labels.*.name, 'sync') &&
          (!startsWith(github.head_ref, github.base_ref) || !contains(github.head_ref, '-sync-'))) ||
          contains(github.event.pull_request.labels.*.name, 'force-check')
        run: |
          echo "pass=true" >> $GITHUB_OUTPUT

      - name: Upload info
        run: |
          echo $PR_NUMBER > pr_num.txt

      - name: Upload the PR number
        uses: actions/upload-artifact@v4
        with:
          name: pr_num
          path: ./pr_num.txt
          retention-days: 3
          overwrite: true

      - name: Check Blacklist
        id: check_blacklist
        env:
          NO_SYNC: ${{ steps.check.outputs.pass }}
          AUTHOR: ${{ github.event.pull_request.user.login }}
        run: |
          rm -rf ./ci-tool && cp -rf /var/lib/ci-tool ./ci-tool && cd ci-tool && git pull >/dev/null && git checkout ci-ubuntu 
          ./scripts/check-blacklist.sh

      - name: Check Feature Issue
        id: check_issue
        run: |
          cd ci-tool
          python3 scripts/get_pr_issue.py check_issue ${GITHUB_REPOSITORY} ${PR_NUMBER}

  be-checker:
    runs-on: ubuntu-latest
    needs: basic-checker
    name: BE FILTER
    if: needs.basic-checker.outputs.PASS == 'true'
    outputs:
      src_filter: ${{ steps.path-filter.outputs.be }}
      test_filter: ${{ steps.path-filter.outputs.ut }}
      thirdparty_filter: ${{ steps.path-filter.outputs.thirdparty }}
    steps:
      - uses: dorny/paths-filter@v3
        id: path-filter
        with:
          filters: |
            be:
              - 'be/!(test)**'
              - 'gensrc/**'
              - 'run-be-ut.sh'
              - 'build.sh'
              - 'thirdparty/**'
              - 'docker/dockerfiles/dev-env/dev-env.Dockerfile'
            ut:
              - 'be/test/**'
            thirdparty:
              - 'thirdparty/**'
              - 'docker/dockerfiles/dev-env/dev-env.Dockerfile'

  clang-format:
    runs-on: [self-hosted, light]
    needs: be-checker
    name: Clang-Format
    env:
      PR_NUMBER: ${{ github.event.number }}
    if: needs.be-checker.outputs.src_filter == 'true' || needs.be-checker.outputs.test_filter == 'true'
    steps:
      - name: clean
        run: |
          rm -rf ${{ github.workspace }}
          mkdir -p ${{ github.workspace }}

      - name: Checkout Code
        uses: actions/checkout@v4
        with:
          fetch-depth: 0

      - name: BRANCH INFO
        id: branch
        run: |
          echo ${{github.base_ref}}
          echo "branch=${{github.base_ref}}" >> $GITHUB_OUTPUT

      - name: Checkout PR
        run: |
          BRANCH=${{steps.branch.outputs.branch}}
          git config --global user.name "wanpengfei-git";
          git config --global user.email "wanpengfei91@163.com";
          git checkout $BRANCH;
          git pull;
          BRANCH_NAME="${BRANCH}-${PR_NUMBER}";
          git fetch origin pull/${PR_NUMBER}/head:${BRANCH_NAME};
          git checkout $BRANCH_NAME;
          git checkout -b merge_pr;
          git merge --squash --no-edit ${BRANCH} || (echo "::error::Merge conflict, please check." && exit -1);

      - name: Run Clang-Format
        run: |
          export PATH=/var/lib/llvm/bin:$PATH
          bash build-support/check-format.sh

      - name: Clean ENV
        if: always()
        run: |
          rm -rf ${{ github.workspace }}/*

  thirdparty-update:
    runs-on: [self-hosted, normal]
    needs: [ be-checker, clang-format ]
    name: Thirdparty Update
    continue-on-error: true
    strategy:
      fail-fast: false
      matrix:
        linux: [ centos7, ubuntu ]
    env:
      PR_NUMBER: ${{ github.event.number }}
      BRANCH: ${{ github.base_ref }}
      REPO: ${{ github.repository }}
    steps:
      - name: clean
        run: |
          rm -rf ${{ github.workspace }}
          mkdir -p ${{ github.workspace }}

      - name: Update Image (${{ matrix.linux }})
        id: update-image
        if: needs.be-checker.outputs.thirdparty_filter == 'true'
        env:
          linux_distro: ${{ matrix.linux }}
        run: |
          cp -rf /var/lib/ci-tool ./ci-tool && cd ci-tool && git pull && git checkout ci-ubuntu && source lib/init.sh
          ./bin/run-pr-update-image.sh

      - name: Upload Thirdparty Result
        uses: actions/upload-artifact@v4
        with:
          name: THIRDPARTY-RESULT-${{ matrix.linux }}
          path: image_cache.info
          retention-days: 1
          overwrite: true
          if-no-files-found: ignore

      - name: Clean ENV
        if: always() && needs.be-checker.outputs.thirdparty_filter == 'true'
        run: |
          cd ci-tool && source lib/init.sh
          ./bin/elastic-cluster.sh --delete
          rm -rf ${{ github.workspace }}/*

  thirdparty-info:
    runs-on: [self-hosted, normal]
    needs:
      - thirdparty-update
    name: Thirdparty Info
    outputs:
      centos7_image_cache_id: ${{ steps.info.outputs.centos7_image_cache_id }}
      ubuntu_image_cache_id: ${{ steps.info.outputs.ubuntu_image_cache_id }}
    steps:
      - name: Check Result
        run: |
          rm -rf ./ci-tool && cp -rf /var/lib/ci-tool ./ci-tool && cd ci-tool && git pull && git checkout ci-ubuntu >/dev/null
          ./scripts/check-thirdparty-result.sh

      - name: Download Thirdparty Artifact
        uses: actions/download-artifact@v4
        with:
          pattern: THIRDPARTY-RESULT-*
          path: outputs

      - name: Read Info
        id: info
        run: |
          image_cache_id=$(cat "./outputs/THIRDPARTY-RESULT-centos7/image_cache.info" || echo "")
          echo "centos7_image_cache_id=${image_cache_id}" >> $GITHUB_OUTPUT
          image_cache_id=$(cat "./outputs/THIRDPARTY-RESULT-ubuntu/image_cache.info" || echo "")
          echo "ubuntu_image_cache_id=${image_cache_id}" >> $GITHUB_OUTPUT

  be-ut:
    runs-on: [self-hosted, normal]
    needs: thirdparty-info
    timeout-minutes: 90
    name: BE UT
    env:
      PR_NUMBER: ${{ github.event.number }}
      BRANCH: ${{ github.base_ref }}
      IMAGE_CACHE_ID: ${{ needs.thirdparty-info.outputs.ubuntu_image_cache_id }}
      LINUX_DISTRO: ubuntu
    steps:
      - name: INIT ECI & RUN UT
        id: run_ut
        shell: bash
        timeout-minutes: 90
        run: |
          rm -rf ./ci-tool && cp -rf /var/lib/ci-tool ./ci-tool && cd ci-tool && git pull && git checkout ci-ubuntu && source lib/init.sh
          if [[ "${IMAGE_CACHE_ID}" != '' ]]; then
              export image_cache_id=${IMAGE_CACHE_ID}
              export image_tag=$BRANCH-$PR_NUMBER
          fi
          ./bin/elastic-ut.sh --pr ${PR_NUMBER} --module be --repository ${{ github.repository }} --linuxdistro ${LINUX_DISTRO} --with-gcov

      - name: clean ECI
        if: always()
        run: |
          echo ${{ steps.run_ut.outputs.ECI_ID }}
          eci rm ${{ steps.run_ut.outputs.ECI_ID }}

      - name: Upload Log
        uses: actions/upload-artifact@v4
        if: always() && steps.run_ut.outcome == 'failure'
        with:
          name: BE UT LOG
          path: ${{ steps.run_ut.outputs.BE_LOG }}
          retention-days: 1
          overwrite: true

      - name: Clean ENV
        if: always()
        run: |
          rm -f ${{ steps.run_ut.outputs.RES_FILE }}
          rm -f ${{ steps.run_ut.outputs.RES_LOG }}
          rm -rf ${{ steps.run_ut.outputs.BE_LOG }}
          rm -rf ${{ github.workspace }}/*

  clang-tidy:
    runs-on: [self-hosted, normal]
    needs: [ be-checker, thirdparty-info ]
    if: success() && needs.be-checker.outputs.src_filter == 'true'
    timeout-minutes: 90
    name: Clang-Tidy
    env:
      PR_NUMBER: ${{ github.event.number }}
      BRANCH: ${{ github.base_ref }}
      IMAGE_CACHE_ID: ${{ needs.thirdparty-info.outputs.ubuntu_image_cache_id }}
      LINUX_DISTRO: ubuntu
    steps:
      - name: clean
        run: |
          rm -rf ${{ github.workspace }}
          mkdir -p ${{ github.workspace }}

      - name: BRANCH INFO
        id: branch
        run: |
          echo ${{github.base_ref}}
          echo "branch=${{github.base_ref}}" >> $GITHUB_OUTPUT

      - name: UPDATE ECI & RUN Clang Tidy
        id: run_clang_tidy
        shell: bash
        timeout-minutes: 60
        run: |
          rm -rf ./ci-tool && cp -rf /var/lib/ci-tool ./ci-tool && cd ci-tool && git pull && git checkout ci-ubuntu && source lib/init.sh
          if [[ "${{ needs.be-checker.outputs.thirdparty_filter }}" == 'true' ]]; then
              export image_cache_id=${IMAGE_CACHE_ID}
              export image_tag=$BRANCH-$PR_NUMBER
          fi
          ./bin/elastic-build.sh --pr ${PR_NUMBER} --repository ${{ github.repository }} --linuxdistro ${LINUX_DISTRO} --be --clang-tidy

      - name: clean ECI
        if: always()
        run: |
          echo ${{ steps.run_clang_tidy.outputs.ECI_ID }}
          eci rm ${{ steps.run_clang_tidy.outputs.ECI_ID }}

      - name: Clean ENV
        if: always()
        run: |
          rm -f ${{ steps.run_clang_tidy.outputs.RES_FILE }}
          rm -f ${{ steps.run_clang_tidy.outputs.RES_LOG }}
          rm -rf ${{ github.workspace }}/*

  fe-checker:
    runs-on: ubuntu-latest
    needs: basic-checker
    name: FE FILTER
    if: needs.basic-checker.outputs.PASS == 'true'
    outputs:
      src_filter: ${{ steps.path-filter.outputs.fe }}
      test_filter: ${{ steps.path-filter.outputs.ut }}
      java_filter: ${{ steps.path-filter.outputs.java }}
      extension_filter: ${{ steps.path-filter.outputs.extension }}
      pom_filter: ${{ steps.path-filter.outputs.pom }}
    steps:
      - uses: dorny/paths-filter@v3
        id: path-filter
        with:
          filters: |
            fe:
              - 'fe/!(**/test/**)**'
              - 'gensrc/**'
              - 'java-extensions/**'
              - 'build.sh'
            ut:
              - 'fe/**/test/**'
              - 'run-fe-ut.sh'
            java:
              - '**.java'
            extension:
              - 'java-extensions/**'
            pom:
              - '**/pom.xml'

  fe-codestyle-check:
    runs-on: ubuntu-latest
    needs: fe-checker
    if: needs.fe-checker.outputs.src_filter == 'true' || needs.fe-checker.outputs.test_filter == 'true'
    name: FE Code Style Check
    env:
      PR_NUMBER: ${{ github.event.number }}
    outputs:
      extension_filter: ${{ needs.fe-checker.outputs.extension_filter }}
    steps:
      - name: clean
        run: |
          rm -rf ${{ github.workspace }}
          mkdir -p ${{ github.workspace }}

      - name: BRANCH INFO
        id: branch
        run: |
          echo ${{github.base_ref}}
          echo "branch=${{github.base_ref}}" >> $GITHUB_OUTPUT

      - uses: actions/checkout@v4
        with:
          fetch-depth: 0

      - name: Checkout PR
        run: |
          BRANCH=${{steps.branch.outputs.branch}}
          git config --global user.name "wanpengfei-git";
          git config --global user.email "wanpengfei91@163.com";
          git checkout $BRANCH;
          git pull;
          BRANCH_NAME="${BRANCH}-${PR_NUMBER}";
          git fetch origin pull/${PR_NUMBER}/head:${BRANCH_NAME};
          git checkout $BRANCH_NAME;
          git checkout -b merge_pr;
          git merge --squash --no-edit ${BRANCH} || (echo "::error::Merge conflict, please check." && exit -1);

      - name: Copy checkstyle files
        if: needs.fe-checker.outputs.java_filter == 'true'
        run: |
          cp fe/checkstyle* .

      - name: Run java checkstyle
        if: needs.fe-checker.outputs.java_filter == 'true'
        uses: dbelyaev/action-checkstyle@v1.15.0
        with:
          workdir: "./fe"
          checkstyle_config: checkstyle.xml
          reporter: 'github-pr-check'
          github_token: ${{ secrets.GITHUB_TOKEN }}
          fail_on_error: true
          level: error

  sonarcloud-fe-checker:
    runs-on: ubuntu-latest
    needs: fe-checker
    if: needs.fe-checker.outputs.src_filter == 'true' && github.repository == 'StarRocks/starrocks'
    name: FE Sonarcloud Check
    env:
      PR_NUMBER: ${{ github.event.number }}
      CODE_PATH: ${{ github.workspace }}
      BRANCH: ${{ github.base_ref }}
      GH_TOKEN: ${{ github.token }}
    steps:
      - uses: actions/checkout@v4
        with:
          fetch-depth: 0

      - name: BRANCH INFO
        id: branch
        run: |
          echo ${{github.base_ref}}
          echo "branch=${{github.base_ref}}" >> $GITHUB_OUTPUT

      - name: Checkout PR
        run: |
          BRANCH=${{steps.branch.outputs.branch}}
          git config --global user.name "wanpengfei-git";
          git config --global user.email "wanpengfei91@163.com";
          git checkout $BRANCH;
          git pull;
          BRANCH_NAME="${BRANCH}-${PR_NUMBER}";
          git fetch origin pull/${PR_NUMBER}/head:${BRANCH_NAME};
          git checkout $BRANCH_NAME;
          git checkout -b merge_pr;
          git merge --squash --no-edit ${BRANCH} || (echo "Merge conflict, please check." && exit -1);

      - name: Set up JDK 17
        uses: actions/setup-java@v4
        with:
          java-version: 17
          distribution: 'adopt'

      - name: Cache SonarCloud packages
        uses: actions/cache@v4
        with:
          path: ~/.sonar/cache
          key: ${{ runner.os }}-sonar
          restore-keys: ${{ runner.os }}-sonar

      - name: Cache Maven packages
        uses: actions/cache@v4
        with:
          path: ~/.m2
          key: ${{ runner.os }}-maven-${{ hashFiles('**/pom.xml') }}
          restore-keys: ${{ runner.os }}-maven

      - name: Install Apache Thrift 0.13
        run: |
          mkdir -p ./.setup-thrift/oras
          mkdir -p ./.setup-thrift/thrift
          curl -sLO  https://github.com/deislabs/oras/releases/download/v0.7.0/oras_0.7.0_linux_amd64.tar.gz
          tar -xvzf oras_0.7.0_linux_amd64.tar.gz
          ln -sf $(pwd)/oras /usr/local/bin/oras
          oras pull ghcr.io/dodopizza/setup-thrift/binaries:v0.13.0 --media-type application/vnd.unknown.layer.v1+tar.gz
          tar zxf ./thrift.v0.13.0.tar.gz -C .
          ln -sf $(pwd)/thrift /usr/local/bin/thrift

      - name: Analyze FE
        env:
          GITHUB_TOKEN: ${{ secrets.GITHUB_TOKEN }}  # Needed to get PR information, if any
          SONAR_TOKEN: f0fb4d25c03bae90c2e994c45c29c49dc86fc169 # ${{ secrets.SONAR_TOKEN }}
        run: |
          thrift --version
          whereis thrift
          export STARROCKS_HOME=${{ github.workspace }}
          source env.sh
          mkdir -p thirdparty/installed/bin/
          cd thirdparty/installed/bin/ && ln -s /usr/local/bin/thrift thrift
          cd ${{ github.workspace }}/fe
          mvn -B -DskipTests verify org.sonarsource.scanner.maven:sonar-maven-plugin:sonar -Dsonar.projectKey=StarRocks_starrocks -Dsonar.pullrequest.key=${{ github.event.number }} -Dsonar.pullrequest.base=${{ github.base_ref }} -Dsonar.pullrequest.branch=${{ github.head_ref }}

  fe-ut:
    runs-on: [self-hosted, normal]
    needs: [fe-codestyle-check]
    name: FE UT
    env:
      PR_NUMBER: ${{ github.event.number }}
      CODE_PATH: ${{ github.workspace }}
      BRANCH: ${{ github.base_ref }}
      GH_TOKEN: ${{ github.token }}
    steps:
      - name: clean
        run: |
          rm -rf ${{ github.workspace }}
          mkdir -p ${{ github.workspace }}

      - name: BRANCH INFO
        id: branch
        run: |
          echo "branch=${{github.base_ref}}" >> $GITHUB_OUTPUT
          repo="${{ github.repository }}"
          bucket_prefix=`echo ${repo%/*} | tr '[:upper:]' '[:lower:]'` 
          echo "bucket_prefix=${bucket_prefix}" >> $GITHUB_OUTPUT

      - name: UPDATE ECI & RUN UT
        id: run_ut
        shell: bash
        timeout-minutes: 60
        env:
          EXTENSION: ${{ needs.fe-codestyle-check.outputs.extension_filter }}
        run: |
          rm -rf ./ci-tool && cp -rf /var/lib/ci-tool ./ci-tool && cd ci-tool && git pull && git checkout ci-ubuntu && source lib/init.sh
          ./bin/elastic-ut.sh --pr ${PR_NUMBER} --module fe --branch ${{steps.branch.outputs.branch}} --build Release --repository ${{ github.repository }} --linuxdistro ubuntu

      - name: Clean ECI
        if: always()
        run: |
          echo ${{ steps.run_ut.outputs.ECI_ID }}
          echo "::group::>>> Dmesg info:"
          eci exec ${{ steps.run_ut.outputs.ECI_ID }} bash -c "dmesg -T"
          echo "::endgroup::"
          eci rm ${{ steps.run_ut.outputs.ECI_ID }}

      - name: Upload log
        if: always()
        uses: actions/upload-artifact@v4
        with:
          name: FE UT LOG
          path: ${{ steps.run_ut.outputs.RES_LOG }}
          retention-days: 1
          overwrite: true

      - name: Clean ENV
        if: always()
        run: |
          rm -rf ${{ steps.run_ut.outputs.FE_REPORT_DIR }}
          rm -f ${{ steps.run_ut.outputs.RES_FILE }}
          rm -f ${{ steps.run_ut.outputs.RES_LOG }}
          rm -rf ${{ steps.run_ut.outputs.COV_DIR }}
          rm -rf ${{ github.workspace }}/*

  test-checker:
    runs-on: ubuntu-latest
    needs: basic-checker
    name: TEST FILTER
    if: needs.basic-checker.outputs.PASS == 'true'
    outputs:
      output1: ${{ steps.path-filter.outputs.test }}
    steps:
      - uses: dorny/paths-filter@v3
        id: path-filter
        with:
          filters: |
            test:
              - 'test/**'

  build:
    runs-on: [self-hosted, normal]
    needs: [be-checker, fe-checker, test-checker, clang-tidy, fe-ut, thirdparty-info]
    name: BUILD
    env:
      PR_NUMBER: ${{ github.event.number }}
      BRANCH: ${{ github.base_ref }}
      IMAGE_CACHE_ID: ${{ needs.thirdparty-info.outputs.ubuntu_image_cache_id }}
      LINUX_DISTRO: ubuntu
    outputs:
      build_output_tar: ${{ steps.run_build.outputs.OUTPUT_TAR }}
      base_version: ${{ steps.run_build.outputs.BASE_VERSION }}
      is_self_build: ${{ steps.run_build.outputs.is_self_build }}
    if: >
      always() && 
      (needs.clang-tidy.result == 'success' && needs.fe-ut.result == 'success') || 
      (needs.be-checker.outputs.src_filter != 'true' && needs.fe-checker.outputs.src_filter == 'true' && needs.fe-ut.result == 'success') || 
      (needs.fe-checker.outputs.src_filter != 'true' && needs.be-checker.outputs.src_filter == 'true' && needs.clang-tidy.result == 'success') ||
      (needs.be-checker.outputs.src_filter != 'true' && needs.fe-checker.outputs.src_filter != 'true' && needs.test-checker.outputs.output1 == 'true')
    steps:
      - name: CLEAN
        run: |
          rm -rf ${{ github.workspace }} && mkdir -p ${{ github.workspace }}

      - name: BRANCH INFO
        id: branch
        run: |
          repo="${{ github.repository }}"
          bucket_prefix=`echo ${repo%/*} | tr '[:upper:]' '[:lower:]'` 
          echo "bucket_prefix=${bucket_prefix}" >> "$GITHUB_ENV"

      - name: Rebuild Checker
        id: rebuild-checker
        env:
          be_change: ${{ needs.be-checker.outputs.src_filter }}
          fe_change: ${{ needs.fe-checker.outputs.src_filter }}
          build_type: Release
        run: |
          echo "package=${package}" >> "$GITHUB_ENV"
          if [[ "${be_change}" != "true" && "${fe_change}" != "true" ]]; then
            oss_path=oss://${bucket_prefix}-ci-release/${BRANCH}/${build_type}/inspection/pr/ubuntu/StarRocks-
            package=$(ossutil64 --config-file ~/.ossutilconfig ls ${oss_path} | grep "tar.gz" | sort -n -r | head -n 1 | awk '{print $NF}')
            echo "package=${package}" >> $GITHUB_ENV
          fi

      - name: UPDATE ECI & RUN BUILD
        id: run_build
        shell: bash
        timeout-minutes: 90
        env:
          package: ${{ env.package }}
          pom_filter: ${{ needs.fe-checker.outputs.pom_filter }}
        run: |
          rm -rf ./ci-tool && cp -rf /var/lib/ci-tool ./ci-tool && cd ci-tool && git pull && git checkout ci-ubuntu && source lib/init.sh
          if [[ "${{ needs.be-checker.outputs.thirdparty_filter }}" == 'true' ]]; then
            export image_cache_id=${IMAGE_CACHE_ID}
            export image_tag=$BRANCH-$PR_NUMBER
          fi
          
          if [[ ${package} == "" ]]; then
<<<<<<< HEAD
            ./bin/elastic-build.sh --pr ${PR_NUMBER} --repository ${{ github.repository }} --linuxdistro ${LINUX_DISTRO} --with-gcov
=======
            ./bin/elastic-build.sh --pr ${PR_NUMBER} --repository ${{ github.repository }} --with-gcov --with-trivy
>>>>>>> ee5836a3
            echo "is_self_build=true" >> $GITHUB_OUTPUT
          else
            echo "Use latest tar: ${package}" 
            echo "OUTPUT_TAR=${package}" >> "$GITHUB_OUTPUT"
            echo "BASE_VERSION=" >> "$GITHUB_OUTPUT"
            echo "ECI_ID=" >> "$GITHUB_OUTPUT"
            echo "is_self_build=false" >> $GITHUB_OUTPUT
          fi

      - name: build result
        run: |
          echo ${{ steps.run_build.outputs.OUTPUT_TAR }}
          echo ${{ steps.run_build.outputs.BASE_VERSION }} > ./base_version.txt

      - name: Upload the Base Version
        uses: actions/upload-artifact@v4
        with:
          name: base_version
          path: ./base_version.txt
          retention-days: 3
          overwrite: true

      - name: clean ECI
        if: always() && steps.run_build.outputs.ECI_ID != ''
        run: |
          echo ${{ steps.run_build.outputs.ECI_ID }}
          eci rm ${{ steps.run_build.outputs.ECI_ID }}

      - name: Clean ENV
        if: always()
        run: |
          rm -f ${{ steps.run_build.outputs.RES_FILE }}
          rm -f ${{ steps.run_build.outputs.RES_LOG }}
          rm -rf ${{ github.workspace }}

  deploy:
    runs-on: [self-hosted, normal]
    if: always() && needs.build.result == 'success'
    needs: build
    name: DEPLOY SR
    env:
      PR_NUMBER: ${{ github.event.number }}
      LINUX_DISTRO: ubuntu
    outputs:
      fe: ${{steps.deploy_sr.outputs.fe}}
      be: ${{steps.deploy_sr.outputs.be}}
      deploy_conf_file: ${{steps.apply_resource.outputs.deploy_conf_file}}
      cluster_name: ${{steps.deploy_sr.outputs.cluster_name}}
      be_list: ${{steps.deploy_sr.outputs.be_list}}
      shared_data: ${{steps.choose-mode.outputs.cloud}}
      is_self_build: ${{ needs.build.outputs.is_self_build }}
    steps:
      - name: Clean Workspace
        uses: AutoModality/action-clean@v1.1.0

      - name: Choose mode
        id: choose-mode
        run: |
          rm -rf ./ci-tool && cp -rf /var/lib/ci-tool ./ci-tool && cd ci-tool && git pull && git checkout ci-ubuntu && source lib/init.sh
          cluster_type=$(./bin/choose-mode.sh)
          if [[ "${cluster_type}" == "cloud" ]]; then
            echo "cloud=true" >> "$GITHUB_OUTPUT"
          fi

      - name: Apply for resources
        id: apply_resource
        env:
          CLUSTER_NAME: ci-admit
        run: |
          cd ci-tool && source lib/init.sh
          ./bin/elastic-cluster.sh --template ${CLUSTER_NAME} --linuxdistro ${LINUX_DISTRO}
          cp conf/starrocks_deploy.conf /var/local/env/${PR_NUMBER}-starrocks_deploy.conf
          echo "deploy_conf_file=/var/local/env/${PR_NUMBER}-starrocks_deploy.conf" >> $GITHUB_OUTPUT

      - name: Deploy SR
        id: deploy_sr
        env:
          CLUSTER_NAME: "${{ steps.choose-mode.outputs.cloud == 'true' && 'ci-admit-cloud' || 'ci-admit' }}"
          repo: ${{ github.repository }}
        run: |
          cd ci-tool && source lib/init.sh
          
          if [[ "${{ needs.build.outputs.is_self_build }}" == 'true' ]]; then 
            bucket_prefix=`echo ${repo%/*} | tr '[:upper:]' '[:lower:]'`
            tar_path="oss://${bucket_prefix}-ci-release/${{github.base_ref}}/Release/pr/${LINUX_DISTRO}/${{needs.build.outputs.build_output_tar}}"
          else
            tar_path="${{ needs.build.outputs.build_output_tar }}"
          fi
          
          echo "##### Package: ${tar_path}" >> $GITHUB_STEP_SUMMARY
          echo "cluster_name=${CLUSTER_NAME}" >> $GITHUB_OUTPUT
          ./bin/deploy-cluster.sh -c ${CLUSTER_NAME} --output ${tar_path} --with-coverage

      - name: Clean ENV
        if: always()
        run: |
          echo "FE: ${{steps.deploy_sr.outputs.fe}}, BE: ${{steps.deploy_sr.outputs.be}}"
          rm -rf ${{ github.workspace }}/* 

  SQL-Tester:
    runs-on: [self-hosted, normal]
    name: SQL-Tester
    needs: [ build, deploy ]
    if: always() && needs.deploy.result == 'success'
    timeout-minutes: 60
    env:
      PR_NUMBER: ${{ github.event.number }}
      CLUSTER_NAME: ${{ needs.deploy.outputs.cluster_name }}
      FE_NODE: ${{ needs.deploy.outputs.fe }}
      BE_NODE: ${{ needs.deploy.outputs.be }}
      BASE_VERSION: ${{ needs.build.outputs.base_version }}
    outputs:
      MYSQL_ECI_ID: ${{ steps.run_case.outputs.MYSQL_ECI_ID }}
    steps:
      - name: CLEAN
        run: |
          rm -rf ${{ github.workspace }} && mkdir -p ${{ github.workspace }}

      - name: Checkout Code
        uses: actions/checkout@v4
        with:
          fetch-depth: 0

      - name: BRANCH INFO
        id: branch
        run: |
          echo "branch=${{github.base_ref}}" >> $GITHUB_OUTPUT
          repo="${{ github.repository }}"
          bucket_prefix=`echo ${repo%/*} | tr '[:upper:]' '[:lower:]'` 
          echo "bucket_prefix=${bucket_prefix}" >> $GITHUB_OUTPUT

      - name: Checkout PR
        run: |
          BRANCH=${{steps.branch.outputs.branch}}
          git config --global user.name "wanpengfei-git";
          git config --global user.email "wanpengfei91@163.com";
          git checkout $BRANCH;
          git reset ${BASE_VERSION} --hard || true;
          BRANCH_NAME="${BRANCH}-${PR_NUMBER}";
          git fetch origin pull/${PR_NUMBER}/head:${BRANCH_NAME};
          git checkout $BRANCH_NAME;
          git checkout -b merge_pr;
          git merge --squash --no-edit ${BRANCH} || (echo "::error::Merge conflict, please check." && exit -1);

      - name: Run Case (${{ needs.deploy.outputs.fe }})
        id: run_case
        env:
          is_self_build: ${{ needs.deploy.outputs.is_self_build }}
        run: |
          rm -rf ./ci-tool && cp -rf /var/lib/ci-tool ./ci-tool && cd ci-tool && git pull && git checkout ci-ubuntu && source lib/init.sh
          ./bin/run-sql-tester.sh

      - name: Upload SQL-Tester XML
        if: success() || failure()
        run: |
          branch=${{ steps.branch.outputs.branch }}
          bucket_prefix=${{ steps.branch.outputs.bucket_prefix }}
          xml_oss_path=oss://${bucket_prefix}-ci-release/$branch/Release/pr/SQL-Tester-XML/${PR_NUMBER}/
          ossutil64 --config-file ~/.ossutilconfig rm ${xml_oss_path} -rf
          ossutil64 --config-file ~/.ossutilconfig cp test/ ${xml_oss_path} --include "*.xml" --recursive --force --tagging="type=ci"

      - name: Upload log
        uses: actions/upload-artifact@v4
        if: always()
        with:
          name: SQL-Tester Log
          path: |
            test/log/
            test/crash_logs/
          retention-days: 1
          overwrite: true
          if-no-files-found: ignore

      - name: Clean ENV
        if: always()
        run: |
          rm -rf ${{ github.workspace }}/*

  restart-fe:
    runs-on: [ self-hosted, normal ]
    name: Restart FE
    needs: [ deploy, SQL-Tester ]
    if: always() && needs.SQL-Tester.result == 'success'
    env:
      PR_NUMBER: ${{ github.event.number }}
      CLUSTER_NAME: ${{ needs.deploy.outputs.cluster_name }}
      FE_NODE: ${{ needs.deploy.outputs.fe }}
    steps:
      - name: CLEAN
        run: |
          rm -rf ${{ github.workspace }} && mkdir -p ${{ github.workspace }}

      - name: Restart FE (${{needs.deploy.outputs.fe}})
        run: |
          rm -rf ./ci-tool && cp -rf /var/lib/ci-tool ./ci-tool && cd ci-tool && git pull && git checkout ci-ubuntu && source lib/init.sh
          ./bin/restart-fe.sh --pr ${PR_NUMBER} --branch ${{ github.base_ref }} --build Release --repository ${{ github.repository }}

      - name: Clean ENV
        if: always()
        run: |
          rm -rf ${{ github.workspace }}/*

  restart-be:
    runs-on: [ self-hosted, normal ]
    name: Restart BE
    needs: [ deploy, SQL-Tester ]
    if: always() && needs.SQL-Tester.result == 'success'
    timeout-minutes: 20
    env:
      PR_NUMBER: ${{ github.event.number }}
      CLUSTER_NAME: ${{ needs.deploy.outputs.cluster_name }}
      FE_NODE: ${{ needs.deploy.outputs.fe }}
      BE_NODE: ${{ needs.deploy.outputs.be }}
      BE_LIST: ${{ needs.deploy.outputs.be_list }}
    steps:
      - name: CLEAN
        run: |
          rm -rf ${{ github.workspace }} && mkdir -p ${{ github.workspace }}

      - name: Restart BE (${{needs.deploy.outputs.be_list}})
        run: |
          rm -rf ./ci-tool && cp -rf /var/lib/ci-tool ./ci-tool && cd ci-tool && git pull && git checkout ci-ubuntu && source lib/init.sh
          [[ "${{ needs.deploy.outputs.is_self_build }}" != "true" ]] && skip_gcov="--skip-gcov"
          ./bin/system-cov-be.sh --pr ${PR_NUMBER} --branch ${{ github.base_ref }} --build Release --repository ${{ github.repository }} ${skip_gcov}

      - name: Clean ENV
        if: always()
        run: |
          rm -rf ${{ github.workspace }}/*

  admit:
    runs-on: [ self-hosted, normal ]
    name: ADMIT TEST
    needs: [ deploy, restart-fe, restart-be ]
    if: always() && needs.restart-fe.result == 'success' && needs.restart-be.result == 'success' && needs.deploy.outputs.is_self_build == 'true'
    timeout-minutes: 40
    env:
      PR_NUMBER: ${{ github.event.number }}
      CLUSTER_NAME: ${{ needs.deploy.outputs.cluster_name }}
      FE_NODE: ${{ needs.deploy.outputs.fe }}
      BE_NODE: ${{ needs.deploy.outputs.be }}
    steps:
      - name: CLEAN
        run: |
          rm -rf ${{ github.workspace }} && mkdir -p ${{ github.workspace }}

      - name: BRANCH INFO
        id: branch
        run: |
          echo "branch=${{github.base_ref}}" >> $GITHUB_OUTPUT
          repo="${{ github.repository }}"
          bucket_prefix=`echo ${repo%/*} | tr '[:upper:]' '[:lower:]'` 
          echo "bucket_prefix=${bucket_prefix}" >> $GITHUB_OUTPUT

      - name: Run Case
        run: |
          rm -rf ./ci-tool && cp -rf /var/lib/ci-tool ./ci-tool && cd ci-tool && git pull && git checkout ci-ubuntu && source lib/init.sh

          cd ${{ github.workspace }}
          rm -rf ./StarRocksTest && cp -rf /var/lib/StarRocksTest ./StarRocksTest && cd ./StarRocksTest && git pull >/dev/null

          cd ${{ github.workspace }}/ci-tool
          if [[ "${{ needs.deploy.outputs.shared_data }}" == "true" ]]; then
              cluster_type=cloud
          else
              cluster_type=native
          fi
          ./bin/run-admit-single.sh --pr ${PR_NUMBER} --branch ${{steps.branch.outputs.branch}} --build Release --repository ${{ github.repository }} --cluster ${cluster_type}

      - name: Upload Admit XML
        if: success() || failure()
        run: |
          branch=${{ steps.branch.outputs.branch }}
          bucket_prefix=${{ steps.branch.outputs.bucket_prefix }}
          xml_oss_path=oss://${bucket_prefix}-ci-release/$branch/Release/pr/Admit-XML/${PR_NUMBER}/
          ossutil64 --config-file ~/.ossutilconfig rm ${xml_oss_path} -rf
          ossutil64 --config-file ~/.ossutilconfig cp StarRocksTest/result ${xml_oss_path} --include "*.xml" --recursive --force --tagging="type=ci"

      - name: Clean ENV
        if: always()
        run: |
          rm -rf ${{ github.workspace }}/*

  Teardown:
    runs-on: [ self-hosted, quick ]
    name: Teardown
    needs: [ deploy, SQL-Tester, admit ]
    if: always()
    env:
      PR_NUMBER: ${{ github.event.number }}
      BRANCH: ${{ github.base_ref }}
      CONF_FILE: ${{ needs.deploy.outputs.deploy_conf_file }}
      linuxdistro: ubuntu
    steps:
      - name: Upload info
        run: |
          echo $PR_NUMBER > pr_num.txt

      - name: Upload the PR number
        uses: actions/upload-artifact@v4
        with:
          name: pr_num
          path: ./pr_num.txt
          retention-days: 3
          overwrite: true

      - name: Backup SR Info
        if: needs.deploy.outputs.deploy_conf_file != ''
        id: backup
        run: |
          rm -rf ./ci-tool && cp -rf /var/lib/ci-tool ./ci-tool && cd ci-tool && git pull && git checkout ci-ubuntu && source lib/init.sh
          ./bin/backup_log_cores.sh --branch $BRANCH --pr $PR_NUMBER --build Release --conf $CONF_FILE --repository ${{ github.repository }}

      - name: Clean ECS
        if: steps.backup.outcome == 'success'
        run: |
          cd ci-tool && source lib/init.sh
          ./bin/elastic-cluster.sh --delete

      - name: clean ECI
        if: always() && needs.SQL-Tester.outputs.MYSQL_ECI_ID != ''
        run: |
          eci rm ${{ needs.SQL-Tester.outputs.MYSQL_ECI_ID }}

      - name: Clean
        if: always()
        run: |
          rm -f $CONF_FILE
          rm -rf ${{ github.workspace }}/*<|MERGE_RESOLUTION|>--- conflicted
+++ resolved
@@ -603,11 +603,7 @@
           fi
           
           if [[ ${package} == "" ]]; then
-<<<<<<< HEAD
-            ./bin/elastic-build.sh --pr ${PR_NUMBER} --repository ${{ github.repository }} --linuxdistro ${LINUX_DISTRO} --with-gcov
-=======
-            ./bin/elastic-build.sh --pr ${PR_NUMBER} --repository ${{ github.repository }} --with-gcov --with-trivy
->>>>>>> ee5836a3
+            ./bin/elastic-build.sh --pr ${PR_NUMBER} --repository ${{ github.repository }} --linuxdistro ${LINUX_DISTRO} --with-gcov --with-trivy
             echo "is_self_build=true" >> $GITHUB_OUTPUT
           else
             echo "Use latest tar: ${package}" 
