--- conflicted
+++ resolved
@@ -98,17 +98,11 @@
      --output-compile-time 
                         save a list of the compile time for every C++ file in ${ROOT}/compile_times.txt.
                         Turning this option on automatically disables ccache.
-<<<<<<< HEAD
      --without-tenann
                         build without vector index tenann library
-
-=======
-     --with-tenann
-                        build with vector index tenann library
      --with-compress-debug-symbol {ON|OFF}
                         build with compressing debug symbol. (default: $WITH_COMPRESS)
      -h,--help          Show this help message
->>>>>>> e9cf1602
   Eg.
     $0                                           build all
     $0 --be                                      build Backend without clean
@@ -139,13 +133,8 @@
   -l 'use-staros' \
   -l 'enable-shared-data' \
   -l 'output-compile-time' \
-<<<<<<< HEAD
   -l 'without-tenann' \
-  -o 'j:' \
-=======
-  -l 'with-tenann' \
   -l 'with-compress-debug-symbol:' \
->>>>>>> e9cf1602
   -l 'help' \
   -- "$@")
 
@@ -253,12 +242,8 @@
             --without-java-ext) BUILD_JAVA_EXT=OFF; shift ;;
             --without-starcache) WITH_STARCACHE=OFF; shift ;;
             --output-compile-time) OUTPUT_COMPILE_TIME=ON; shift ;;
-<<<<<<< HEAD
             --without-tenann) WITH_TENANN=OFF; shift ;;
-=======
-            --with-tenann) WITH_TENANN=ON; shift ;;
             --with-compress-debug-symbol) WITH_COMPRESS=$2 ; shift 2 ;;
->>>>>>> e9cf1602
             -h) HELP=1; shift ;;
             --help) HELP=1; shift ;;
             -j) PARALLEL=$2; shift 2 ;;
