--- conflicted
+++ resolved
@@ -294,11 +294,8 @@
     ENABLE_SHARED_DATA  -- $USE_STAROS
     USE_AVX2            -- $USE_AVX2
     USE_AVX512          -- $USE_AVX512
-<<<<<<< HEAD
     USE_AVX2KI          -- $USE_AVX2KI
-=======
     USE_SSE4_2          -- $USE_SSE4_2
->>>>>>> 4fe13268
     JEMALLOC_DEBUG      -- $JEMALLOC_DEBUG
     PARALLEL            -- $PARALLEL
     ENABLE_QUERY_DEBUG_TRACE -- $ENABLE_QUERY_DEBUG_TRACE
@@ -392,12 +389,8 @@
                   -DCMAKE_BUILD_TYPE=${CMAKE_BUILD_TYPE}                \
                   -DMAKE_TEST=OFF -DWITH_GCOV=${WITH_GCOV}              \
                   -DUSE_AVX2=$USE_AVX2 -DUSE_AVX512=$USE_AVX512 -DUSE_SSE4_2=$USE_SSE4_2 \
-<<<<<<< HEAD
-                  -DUSE_AVX2KI=$USE_AVX2KI          \
-                  -DJEMALLOC_DEBUG=$JEMALLOC_DEBUG  \
-=======
+                  -DUSE_AVX2KI=$USE_AVX2KI                              \
                   -DJEMALLOC_DEBUG=$JEMALLOC_DEBUG                      \
->>>>>>> 4fe13268
                   -DENABLE_QUERY_DEBUG_TRACE=$ENABLE_QUERY_DEBUG_TRACE  \
                   -DWITH_BENCH=${WITH_BENCH}                            \
                   -DWITH_CLANG_TIDY=${WITH_CLANG_TIDY}                  \
