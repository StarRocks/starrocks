#!/usr/bin/env bash
# Licensed to the Apache Software Foundation (ASF) under one
# or more contributor license agreements.  See the NOTICE file
# distributed with this work for additional information
# regarding copyright ownership.  The ASF licenses this file
# to you under the Apache License, Version 2.0 (the
# "License"); you may not use this file except in compliance
# with the License.  You may obtain a copy of the License at
#
#   http://www.apache.org/licenses/LICENSE-2.0
#
# Unless required by applicable law or agreed to in writing,
# software distributed under the License is distributed on an
# "AS IS" BASIS, WITHOUT WARRANTIES OR CONDITIONS OF ANY
# KIND, either express or implied.  See the License for the
# specific language governing permissions and limitations
# under the License.

##############################################################
# This script is used to compile StarRocks
# Usage: 
#    sh build.sh --help
# Eg:
#    sh build.sh                                      build all
#    sh build.sh  --be                                build Backend without clean
#    sh build.sh  --fe --clean                        clean and build Frontend and Spark Dpp application
#    sh build.sh  --fe --be --clean                   clean and build Frontend, Spark Dpp application and Backend
#    sh build.sh  --spark-dpp                         build Spark DPP application alone
#    sh build.sh  --hive-udf                          build Hive UDF alone
#    BUILD_TYPE=build_type ./build.sh --be            build Backend is different mode (build_type could be Release, Debug, or Asan. Default value is Release. To build Backend in Debug mode, you can execute: BUILD_TYPE=Debug ./build.sh --be)
#
# You need to make sure all thirdparty libraries have been
# compiled and installed correctly.
##############################################################
startTime=$(date +%s)
ROOT=`dirname "$0"`
ROOT=`cd "$ROOT"; pwd`
MACHINE_TYPE=$(uname -m)

export STARROCKS_HOME=${ROOT}

if [ -z $BUILD_TYPE ]; then
    export BUILD_TYPE=Release
fi

cd $STARROCKS_HOME
if [ -z $STARROCKS_VERSION ]; then
    tag_name=$(git describe --tags --exact-match 2>/dev/null)
    branch_name=$(git symbolic-ref -q --short HEAD)
    if [ ! -z $tag_name ]; then
        export STARROCKS_VERSION=$tag_name
    elif [ ! -z $branch_name ]; then
        export STARROCKS_VERSION=$branch_name
    else
        export STARROCKS_VERSION=$(git rev-parse --short=7 HEAD)
    fi
fi

if [ -z $STARROCKS_COMMIT_HASH ] ; then
    export STARROCKS_COMMIT_HASH=$(git rev-parse --short=7 HEAD)
fi

set -eo pipefail
. ${STARROCKS_HOME}/env.sh

if [[ $OSTYPE == darwin* ]] ; then
    PARALLEL=$(sysctl -n hw.ncpu)
    # We know for sure that build-thirdparty.sh will fail on darwin platform, so just skip the step.
else
    if [[ ! -f ${STARROCKS_THIRDPARTY}/installed/llvm/lib/libLLVMInstCombine.a ]]; then
        echo "Thirdparty libraries need to be build ..."
        ${STARROCKS_THIRDPARTY}/build-thirdparty.sh
    fi
    PARALLEL=$[$(nproc)/4+1]
fi

# Check args
usage() {
  echo "
Usage: $0 <options>
  Optional options:
     --be               build Backend
     --fe               build Frontend and Spark Dpp application
     --spark-dpp        build Spark DPP application
     --hive-udf         build Hive UDF
     --clean            clean and build target
     --enable-shared-data
                        build Backend with shared-data feature support
     --use-staros       DEPRECATED, an alias of --enable-shared-data option
     --with-gcov        build Backend with gcov, has an impact on performance
     --without-gcov     build Backend without gcov(default)
     --with-bench       build Backend with bench(default without bench)
     --with-clang-tidy  build Backend with clang-tidy(default without clang-tidy)
     --without-java-ext build Backend without java-extensions(default with java-extensions)
     -j                 build Backend parallel
     --output-compile-time 
                        save a list of the compile time for every C++ file in ${ROOT}/compile_times.txt.
                        Turning this option on automatically disables ccache.

  Eg.
    $0                                           build all
    $0 --be                                      build Backend without clean
    $0 --fe --clean                              clean and build Frontend and Spark Dpp application
    $0 --fe --be --clean                         clean and build Frontend, Spark Dpp application and Backend
    $0 --spark-dpp                               build Spark DPP application alone
    $0 --hive-udf                                build Hive UDF
    BUILD_TYPE=build_type ./build.sh --be        build Backend is different mode (build_type could be Release, Debug, or Asan. Default value is Release. To build Backend in Debug mode, you can execute: BUILD_TYPE=Debug ./build.sh --be)
  "
  exit 1
}

OPTS=$(getopt \
  -n $0 \
  -o '' \
  -o 'h' \
  -l 'be' \
  -l 'fe' \
  -l 'spark-dpp' \
  -l 'hive-udf' \
  -l 'clean' \
  -l 'with-gcov' \
  -l 'with-bench' \
  -l 'with-clang-tidy' \
  -l 'without-gcov' \
  -l 'without-java-ext' \
  -l 'use-staros' \
  -l 'enable-shared-data' \
  -l 'output-compile-time' \
  -o 'j:' \
  -l 'help' \
  -- "$@")

if [ $? != 0 ] ; then
    usage
fi

eval set -- "$OPTS"

BUILD_BE=
BUILD_FE=
BUILD_SPARK_DPP=
BUILD_HIVE_UDF=
CLEAN=
RUN_UT=
WITH_GCOV=OFF
WITH_BENCH=OFF
WITH_CLANG_TIDY=OFF
USE_STAROS=OFF
BUILD_JAVA_EXT=ON
OUTPUT_COMPILE_TIME=OFF
MSG=""
MSG_FE="Frontend"
MSG_DPP="Spark Dpp application"
MSG_BE="Backend"
if [[ -z ${USE_AVX2} ]]; then
    USE_AVX2=ON
fi
if [[ -z ${USE_AVX512} ]]; then
    ## Disable it by default
    USE_AVX512=OFF
fi
if [[ -z ${USE_SSE4_2} ]]; then
    USE_SSE4_2=ON
fi
if [[ -z ${JEMALLOC_DEBUG} ]]; then
    JEMALLOC_DEBUG=OFF
fi
if [[ -z ${CCACHE} ]] && [[ -x "$(command -v ccache)" ]]; then
    CCACHE=ccache
fi
if [[ -z ${USE_AVX2KI} ]]; then
    if [[ "${MACHINE_TYPE}" == "aarch64"  && -f ${STARROCKS_THIRDPARTY}/installed/lib/libavx2neon.so ]]; then
        USE_AVX2KI=ON
    else
        USE_AVX2KI=OFF
    fi
elif [[ "${USE_AVX2KI}" == "ON" ]]; then
    if [[ "${MACHINE_TYPE}" != "aarch64" ]]; then
        USE_AVX2KI=OFF
        echo "USE_AVX2KI=ON but it is not supported on non-aarch64 platform, will force it off"
    elif [[ ! -f ${STARROCKS_THIRDPARTY}/installed/lib/libavx2neon.so ]]; then
        USE_AVX2KI=OFF
        echo "USE_AVX2KI=ON but missing depdency libraries(avx2ki), will force it off"
    fi
fi


if [ -e /proc/cpuinfo ] ; then
    # detect cpuinfo
    if [[ -z $(grep -o 'avx[^ ]\+' /proc/cpuinfo) ]]; then
        USE_AVX2=OFF
    fi
    if [[ -z $(grep -o 'avx512' /proc/cpuinfo) ]]; then
        USE_AVX512=OFF
    fi
    if [[ -z $(grep -o 'sse4[^ ]*' /proc/cpuinfo) ]]; then
        USE_SSE4_2=OFF
    fi
fi

if [[ -z ${ENABLE_QUERY_DEBUG_TRACE} ]]; then
	ENABLE_QUERY_DEBUG_TRACE=OFF
fi

if [[ -z ${ENABLE_FAULT_INJECTION} ]]; then
    ENABLE_FAULT_INJECTION=OFF
fi

HELP=0
if [ $# == 1 ] ; then
    # default. `sh build.sh``
    BUILD_BE=1
    BUILD_FE=1
    BUILD_SPARK_DPP=1
    BUILD_HIVE_UDF=1
    CLEAN=0
    RUN_UT=0
elif [[ $OPTS =~ "-j " ]] && [ $# == 3 ]; then
    # default. `sh build.sh -j 32`
    BUILD_BE=1
    BUILD_FE=1
    BUILD_SPARK_DPP=1
    BUILD_HIVE_UDF=1
    CLEAN=0
    RUN_UT=0
    PARALLEL=$2
else
    BUILD_BE=0
    BUILD_FE=0
    BUILD_SPARK_DPP=0
    BUILD_HIVE_UDF=0
    CLEAN=0
    RUN_UT=0
    while true; do
        case "$1" in
            --be) BUILD_BE=1 ; shift ;;
            --fe) BUILD_FE=1 ; shift ;;
            --spark-dpp) BUILD_SPARK_DPP=1 ; shift ;;
            --hive-udf) BUILD_HIVE_UDF=1 ; shift ;;
            --clean) CLEAN=1 ; shift ;;
            --ut) RUN_UT=1   ; shift ;;
            --with-gcov) WITH_GCOV=ON; shift ;;
            --without-gcov) WITH_GCOV=OFF; shift ;;
            --enable-shared-data|--use-staros) USE_STAROS=ON; shift ;;
            --with-bench) WITH_BENCH=ON; shift ;;
            --with-clang-tidy) WITH_CLANG_TIDY=ON; shift ;;
            --without-java-ext) BUILD_JAVA_EXT=OFF; shift ;;
            --output-compile-time) OUTPUT_COMPILE_TIME=ON; shift ;;
            -h) HELP=1; shift ;;
            --help) HELP=1; shift ;;
            -j) PARALLEL=$2; shift 2 ;;
            --) shift ;  break ;;
            *) echo "Internal error" ; exit 1 ;;
        esac
    done
fi

if [[ ${HELP} -eq 1 ]]; then
    usage
    exit
fi

if [ ${CLEAN} -eq 1 ] && [ ${BUILD_BE} -eq 0 ] && [ ${BUILD_FE} -eq 0 ] && [ ${BUILD_SPARK_DPP} -eq 0 ] && [ ${BUILD_HIVE_UDF} -eq 0 ]; then
    echo "--clean can not be specified without --fe or --be or --spark-dpp or --hive-udf"
    exit 1
fi

echo "Get params:
    BUILD_BE            -- $BUILD_BE
    BE_CMAKE_TYPE       -- $BUILD_TYPE
    BUILD_FE            -- $BUILD_FE
    BUILD_SPARK_DPP     -- $BUILD_SPARK_DPP
    BUILD_HIVE_UDF      -- $BUILD_HIVE_UDF
    CCACHE              -- ${CCACHE}
    CLEAN               -- $CLEAN
    RUN_UT              -- $RUN_UT
    WITH_GCOV           -- $WITH_GCOV
    WITH_BENCH          -- $WITH_BENCH
    WITH_CLANG_TIDY     -- $WITH_CLANG_TIDY
    ENABLE_SHARED_DATA  -- $USE_STAROS
    USE_AVX2            -- $USE_AVX2
    USE_AVX512          -- $USE_AVX512
    USE_AVX2KI          -- $USE_AVX2KI
    USE_SSE4_2          -- $USE_SSE4_2
    JEMALLOC_DEBUG      -- $JEMALLOC_DEBUG
    PARALLEL            -- $PARALLEL
    ENABLE_QUERY_DEBUG_TRACE -- $ENABLE_QUERY_DEBUG_TRACE
    ENABLE_FAULT_INJECTION -- $ENABLE_FAULT_INJECTION
    BUILD_JAVA_EXT      -- $BUILD_JAVA_EXT
    OUTPUT_COMPILE_TIME   -- $OUTPUT_COMPILE_TIME
"

check_tool()
{
    local toolname=$1
    if [ -e $STARROCKS_THIRDPARTY/installed/bin/$toolname ] ; then
        return 0
    fi
    if which $toolname &>/dev/null ; then
        return 0
    fi
    return 1
}

# check protoc and thrift
for tool in protoc thrift
do
    if ! check_tool $tool ; then
        echo "Can't find command tool '$tool'!"
        exit 1
    fi
done

# Clean and build generated code
echo "Build generated code"
cd ${STARROCKS_HOME}/gensrc
if [ ${CLEAN} -eq 1 ]; then
   make clean
   rm -rf ${STARROCKS_HOME}/fe/fe-core/target
fi
# DO NOT using parallel make(-j) for gensrc
make
cd ${STARROCKS_HOME}

if [[ "${MACHINE_TYPE}" == "aarch64" ]]; then
    export LIBRARY_PATH=${JAVA_HOME}/jre/lib/aarch64/server/
else
    export LIBRARY_PATH=${JAVA_HOME}/jre/lib/amd64/server/
fi

# Clean and build Backend
if [ ${BUILD_BE} -eq 1 ] ; then
    if ! ${CMAKE_CMD} --version; then
        echo "Error: cmake is not found"
        exit 1
    fi

    CMAKE_BUILD_TYPE=$BUILD_TYPE
    echo "Build Backend: ${CMAKE_BUILD_TYPE}"
    CMAKE_BUILD_DIR=${STARROCKS_HOME}/be/build_${CMAKE_BUILD_TYPE}
    if [ "${WITH_GCOV}" = "ON" ]; then
        CMAKE_BUILD_DIR=${STARROCKS_HOME}/be/build_${CMAKE_BUILD_TYPE}_gcov
    fi

    if [ ${CLEAN} -eq 1 ]; then
        rm -rf $CMAKE_BUILD_DIR
        rm -rf ${STARROCKS_HOME}/be/output/
    fi
    mkdir -p ${CMAKE_BUILD_DIR}

    source ${STARROCKS_HOME}/bin/common.sh

    cd ${CMAKE_BUILD_DIR}
    if [ "${USE_STAROS}" == "ON"  ]; then
      if [ -z "$STARLET_INSTALL_DIR" ] ; then
        # assume starlet_thirdparty is installed to ${STARROCKS_THIRDPARTY}/installed/starlet/
        STARLET_INSTALL_DIR=${STARROCKS_THIRDPARTY}/installed/starlet
      fi
      export STARLET_INSTALL_DIR
    fi
    
    if [ "${OUTPUT_COMPILE_TIME}" == "ON" ]; then
        rm -f ${ROOT}/compile_times.txt
        CXX_COMPILER_LAUNCHER=${ROOT}/build-support/compile_time.sh
    else
        CXX_COMPILER_LAUNCHER=${CCACHE}
    fi

    ${CMAKE_CMD} -G "${CMAKE_GENERATOR}"                                \
                  -DSTARROCKS_THIRDPARTY=${STARROCKS_THIRDPARTY}        \
                  -DSTARROCKS_HOME=${STARROCKS_HOME}                    \
                  -DSTARLET_INSTALL_DIR=${STARLET_INSTALL_DIR}          \
                  -DCMAKE_CXX_COMPILER_LAUNCHER=${CXX_COMPILER_LAUNCHER} \
                  -DCMAKE_BUILD_TYPE=${CMAKE_BUILD_TYPE}                \
                  -DMAKE_TEST=OFF -DWITH_GCOV=${WITH_GCOV}              \
                  -DUSE_AVX2=$USE_AVX2 -DUSE_AVX512=$USE_AVX512 -DUSE_SSE4_2=$USE_SSE4_2 \
                  -DUSE_AVX2KI=$USE_AVX2KI                              \
                  -DJEMALLOC_DEBUG=$JEMALLOC_DEBUG                      \
                  -DENABLE_QUERY_DEBUG_TRACE=$ENABLE_QUERY_DEBUG_TRACE  \
                  -DWITH_BENCH=${WITH_BENCH}                            \
                  -DWITH_CLANG_TIDY=${WITH_CLANG_TIDY}                  \
                  -DWITH_COMPRESS=${WITH_COMPRESS}                      \
                  -DUSE_STAROS=${USE_STAROS}                            \
                  -DENABLE_FAULT_INJECTION=${ENABLE_FAULT_INJECTION}    \
                  -DCMAKE_EXPORT_COMPILE_COMMANDS=ON  ..

    time ${BUILD_SYSTEM} -j${PARALLEL}
    if [ "${WITH_CLANG_TIDY}" == "ON" ];then
        exit 0
    fi

    ${BUILD_SYSTEM} install

    # Build Java Extensions
    if [ ${BUILD_JAVA_EXT} = "ON" ]; then
        echo "Build Java Extensions"
        cd ${STARROCKS_HOME}/java-extensions
        if [ ${CLEAN} -eq 1 ]; then
            ${MVN_CMD} clean
        fi
        ${MVN_CMD} package -DskipTests
        cd ${STARROCKS_HOME}
    else
        echo "Skip Building Java Extensions"
    fi
fi

cd ${STARROCKS_HOME}

# Assesmble FE modules
FE_MODULES=
if [ ${BUILD_FE} -eq 1 ] || [ ${BUILD_SPARK_DPP} -eq 1 ] || [ ${BUILD_HIVE_UDF} -eq 1 ]; then
    if [ ${BUILD_SPARK_DPP} -eq 1 ]; then
        FE_MODULES="fe-common,spark-dpp"
    fi
    if [ ${BUILD_HIVE_UDF} -eq 1 ]; then
        FE_MODULES="fe-common,hive-udf"
    fi
    if [ ${BUILD_FE} -eq 1 ]; then
        FE_MODULES="hive-udf,fe-common,spark-dpp,fe-core"
    fi
fi

# Clean and build Frontend
if [ ${FE_MODULES}x != ""x ]; then
    echo "Build Frontend Modules: $FE_MODULES"
    cd ${STARROCKS_HOME}/fe
    if [ ${CLEAN} -eq 1 ]; then
        ${MVN_CMD} clean
    fi
    ${MVN_CMD} package -am -pl ${FE_MODULES} -DskipTests
    cd ${STARROCKS_HOME}/java-extensions
    ${MVN_CMD} package -am -pl hadoop-ext -DskipTests
    cd ${STARROCKS_HOME}
fi


# Clean and prepare output dir
STARROCKS_OUTPUT=${STARROCKS_HOME}/output/
mkdir -p ${STARROCKS_OUTPUT}

# Copy Frontend and Backend
if [ ${BUILD_FE} -eq 1 -o ${BUILD_SPARK_DPP} -eq 1 ]; then
    if [ ${BUILD_FE} -eq 1 ]; then
        install -d ${STARROCKS_OUTPUT}/fe/bin ${STARROCKS_OUTPUT}/fe/conf/ \
                   ${STARROCKS_OUTPUT}/fe/webroot/ ${STARROCKS_OUTPUT}/fe/lib/ \
                   ${STARROCKS_OUTPUT}/fe/spark-dpp/ ${STARROCKS_OUTPUT}/fe/hive-udf

        cp -r -p ${STARROCKS_HOME}/bin/*_fe.sh ${STARROCKS_OUTPUT}/fe/bin/
        cp -r -p ${STARROCKS_HOME}/bin/show_fe_version.sh ${STARROCKS_OUTPUT}/fe/bin/
        cp -r -p ${STARROCKS_HOME}/bin/common.sh ${STARROCKS_OUTPUT}/fe/bin/
        cp -r -p ${STARROCKS_HOME}/conf/fe.conf ${STARROCKS_OUTPUT}/fe/conf/
        cp -r -p ${STARROCKS_HOME}/conf/udf_security.policy ${STARROCKS_OUTPUT}/fe/conf/
        cp -r -p ${STARROCKS_HOME}/conf/hadoop_env.sh ${STARROCKS_OUTPUT}/fe/conf/
        cp -r -p ${STARROCKS_HOME}/conf/core-site.xml ${STARROCKS_OUTPUT}/fe/conf/

        rm -rf ${STARROCKS_OUTPUT}/fe/lib/*
        cp -r -p ${STARROCKS_HOME}/fe/fe-core/target/lib/* ${STARROCKS_OUTPUT}/fe/lib/
        cp -r -p ${STARROCKS_HOME}/fe/fe-core/target/starrocks-fe.jar ${STARROCKS_OUTPUT}/fe/lib/
        cp -r -p ${STARROCKS_HOME}/java-extensions/hadoop-ext/target/starrocks-hadoop-ext.jar ${STARROCKS_OUTPUT}/fe/lib/
        cp -r -p ${STARROCKS_HOME}/webroot/* ${STARROCKS_OUTPUT}/fe/webroot/
        cp -r -p ${STARROCKS_HOME}/fe/spark-dpp/target/spark-dpp-*-jar-with-dependencies.jar ${STARROCKS_OUTPUT}/fe/spark-dpp/
        cp -r -p ${STARROCKS_HOME}/fe/hive-udf/target/hive-udf-1.0.0.jar ${STARROCKS_OUTPUT}/fe/hive-udf/
        cp -r -p ${STARROCKS_THIRDPARTY}/installed/jindosdk/* ${STARROCKS_OUTPUT}/fe/lib/
        cp -r -p ${STARROCKS_THIRDPARTY}/installed/async-profiler/* ${STARROCKS_OUTPUT}/fe/bin/
        MSG="${MSG} √ ${MSG_FE}"
    elif [ ${BUILD_SPARK_DPP} -eq 1 ]; then
        install -d ${STARROCKS_OUTPUT}/fe/spark-dpp/
        rm -rf ${STARROCKS_OUTPUT}/fe/spark-dpp/*
        cp -r -p ${STARROCKS_HOME}/fe/spark-dpp/target/spark-dpp-*-jar-with-dependencies.jar ${STARROCKS_OUTPUT}/fe/spark-dpp/
        cp -r -p ${STARROCKS_HOME}/fe/hive-udf/target/hive-udf-1.0.0.jar ${STARROCKS_HOME}/fe/hive-udf/
        MSG="${MSG} √ ${MSG_DPP}"
    fi
fi

if [ ${BUILD_BE} -eq 1 ]; then
    rm -rf ${STARROCKS_OUTPUT}/be/lib/*
    mkdir -p ${STARROCKS_OUTPUT}/be/lib/jni-packages

    install -d ${STARROCKS_OUTPUT}/be/bin  \
               ${STARROCKS_OUTPUT}/be/conf \
               ${STARROCKS_OUTPUT}/be/lib/hadoop \
               ${STARROCKS_OUTPUT}/be/www  \

    cp -r -p ${STARROCKS_HOME}/be/output/bin/* ${STARROCKS_OUTPUT}/be/bin/
    cp -r -p ${STARROCKS_HOME}/be/output/conf/be.conf ${STARROCKS_OUTPUT}/be/conf/
    cp -r -p ${STARROCKS_HOME}/be/output/conf/udf_security.policy ${STARROCKS_OUTPUT}/be/conf/
    cp -r -p ${STARROCKS_HOME}/be/output/conf/be_test.conf ${STARROCKS_OUTPUT}/be/conf/
    cp -r -p ${STARROCKS_HOME}/be/output/conf/cn.conf ${STARROCKS_OUTPUT}/be/conf/
    cp -r -p ${STARROCKS_HOME}/be/output/conf/hadoop_env.sh ${STARROCKS_OUTPUT}/be/conf/
    cp -r -p ${STARROCKS_HOME}/be/output/conf/log4j2.properties ${STARROCKS_OUTPUT}/be/conf/
    cp -r -p ${STARROCKS_HOME}/be/output/conf/core-site.xml ${STARROCKS_OUTPUT}/be/conf/

    if [ "${BUILD_TYPE}" == "ASAN" ]; then
        cp -r -p ${STARROCKS_HOME}/be/output/conf/asan_suppressions.conf ${STARROCKS_OUTPUT}/be/conf/
    fi
    cp -r -p ${STARROCKS_HOME}/be/output/lib/starrocks_be ${STARROCKS_OUTPUT}/be/lib/
    cp -r -p ${STARROCKS_HOME}/be/output/lib/libmockjvm.so ${STARROCKS_OUTPUT}/be/lib/libjvm.so
    cp -r -p ${STARROCKS_THIRDPARTY}/installed/jemalloc/bin/jeprof ${STARROCKS_OUTPUT}/be/bin
    # format $BUILD_TYPE to lower case
    ibuildtype=`echo ${BUILD_TYPE} | tr 'A-Z' 'a-z'`
    if [ "${ibuildtype}" == "release" ] ; then
        pushd ${STARROCKS_OUTPUT}/be/lib/ &>/dev/null
        BE_BIN=starrocks_be
        BE_BIN_DEBUGINFO=starrocks_be.debuginfo
        echo "Split $BE_BIN debug symbol to $BE_BIN_DEBUGINFO ..."
        # strip be binary
        # if eu-strip is available, can replace following three lines into `eu-strip -g -f starrocks_be.debuginfo starrocks_be`
        objcopy --only-keep-debug $BE_BIN $BE_BIN_DEBUGINFO
        strip --strip-debug $BE_BIN
        objcopy --add-gnu-debuglink=$BE_BIN_DEBUGINFO $BE_BIN
        popd &>/dev/null
    fi
    cp -r -p ${STARROCKS_HOME}/be/output/www/* ${STARROCKS_OUTPUT}/be/www/

    if [ "${BUILD_JAVA_EXT}" == "ON" ]; then
        cp -r -p ${STARROCKS_HOME}/java-extensions/jdbc-bridge/target/starrocks-jdbc-bridge-jar-with-dependencies.jar ${STARROCKS_OUTPUT}/be/lib/jni-packages
        cp -r -p ${STARROCKS_HOME}/java-extensions/udf-extensions/target/udf-extensions-jar-with-dependencies.jar ${STARROCKS_OUTPUT}/be/lib/jni-packages
        cp -r -p ${STARROCKS_HOME}/java-extensions/java-utils/target/starrocks-java-utils.jar ${STARROCKS_OUTPUT}/be/lib/jni-packages
        cp -r -p ${STARROCKS_HOME}/java-extensions/jni-connector/target/starrocks-jni-connector.jar ${STARROCKS_OUTPUT}/be/lib/jni-packages
        cp -r -p ${STARROCKS_HOME}/java-extensions/hudi-reader/target/hudi-reader-lib ${STARROCKS_OUTPUT}/be/lib/
        cp -r -p ${STARROCKS_HOME}/java-extensions/hudi-reader/target/starrocks-hudi-reader.jar ${STARROCKS_OUTPUT}/be/lib/jni-packages
        cp -r -p ${STARROCKS_HOME}/java-extensions/hudi-reader/target/starrocks-hudi-reader.jar ${STARROCKS_OUTPUT}/be/lib/hudi-reader-lib
        cp -r -p ${STARROCKS_HOME}/java-extensions/odps-reader/target/odps-reader-lib ${STARROCKS_OUTPUT}/be/lib/
        cp -r -p ${STARROCKS_HOME}/java-extensions/odps-reader/target/starrocks-odps-reader.jar ${STARROCKS_OUTPUT}/be/lib/jni-packages
        cp -r -p ${STARROCKS_HOME}/java-extensions/odps-reader/target/starrocks-odps-reader.jar ${STARROCKS_OUTPUT}/be/lib/odps-reader-lib
        cp -r -p ${STARROCKS_HOME}/java-extensions/paimon-reader/target/paimon-reader-lib ${STARROCKS_OUTPUT}/be/lib/
        cp -r -p ${STARROCKS_HOME}/java-extensions/paimon-reader/target/starrocks-paimon-reader.jar ${STARROCKS_OUTPUT}/be/lib/jni-packages
        cp -r -p ${STARROCKS_HOME}/java-extensions/paimon-reader/target/starrocks-paimon-reader.jar ${STARROCKS_OUTPUT}/be/lib/paimon-reader-lib
        cp -r -p ${STARROCKS_HOME}/java-extensions/hadoop-ext/target/starrocks-hadoop-ext.jar ${STARROCKS_OUTPUT}/be/lib/jni-packages
        cp -r -p ${STARROCKS_HOME}/java-extensions/hive-reader/target/hive-reader-lib ${STARROCKS_OUTPUT}/be/lib/
        cp -r -p ${STARROCKS_HOME}/java-extensions/hive-reader/target/starrocks-hive-reader.jar ${STARROCKS_OUTPUT}/be/lib/jni-packages
        cp -r -p ${STARROCKS_HOME}/java-extensions/hive-reader/target/starrocks-hive-reader.jar ${STARROCKS_OUTPUT}/be/lib/hive-reader-lib
    fi

    cp -r -p ${STARROCKS_THIRDPARTY}/installed/hadoop/share/hadoop/common ${STARROCKS_OUTPUT}/be/lib/hadoop/
    cp -r -p ${STARROCKS_THIRDPARTY}/installed/hadoop/share/hadoop/hdfs ${STARROCKS_OUTPUT}/be/lib/hadoop/
    cp -p ${STARROCKS_THIRDPARTY}/installed/hadoop/share/hadoop/tools/lib/hadoop-azure-* ${STARROCKS_OUTPUT}/be/lib/hadoop/hdfs
    cp -p ${STARROCKS_THIRDPARTY}/installed/hadoop/share/hadoop/tools/lib/azure-* ${STARROCKS_OUTPUT}/be/lib/hadoop/hdfs
    cp -p ${STARROCKS_THIRDPARTY}/installed/gcs_connector/*.jar ${STARROCKS_OUTPUT}/be/lib/hadoop/hdfs
    cp -r -p ${STARROCKS_THIRDPARTY}/installed/hadoop/lib/native ${STARROCKS_OUTPUT}/be/lib/hadoop/

    rm -f ${STARROCKS_OUTPUT}/be/lib/hadoop/common/lib/log4j-1.2.17.jar
    rm -f ${STARROCKS_OUTPUT}/be/lib/hadoop/hdfs/lib/log4j-1.2.17.jar

<<<<<<< HEAD
    if [ "${WITH_CACHELIB}" == "ON"  ]; then
        mkdir -p ${STARROCKS_OUTPUT}/be/lib/cachelib
        cp -r -p ${CACHELIB_DIR}/deps/lib64 ${STARROCKS_OUTPUT}/be/lib/cachelib/
    fi

    if [ "${USE_AVX2KI}" == "ON"  ]; then
        mkdir -p ${STARROCKS_OUTPUT}/be/lib/avx2ki
        cp ${STARROCKS_THIRDPARTY}/installed/lib/libavx2neon.so ${STARROCKS_OUTPUT}/be/lib/avx2ki/libavx2neon.so.2.0.0
    fi

=======
>>>>>>> 256aca82
    MSG="${MSG} √ ${MSG_BE}"
fi



cp -r -p "${STARROCKS_HOME}/LICENSE.txt" "${STARROCKS_OUTPUT}/LICENSE.txt"
build-support/gen_notice.py "${STARROCKS_HOME}/licenses,${STARROCKS_HOME}/licenses-binary" "${STARROCKS_OUTPUT}/NOTICE.txt" all

endTime=$(date +%s)
totalTime=$((endTime - startTime))

echo "***************************************"
echo "Successfully build StarRocks ${MSG} ; StartTime:$(date -d @$startTime '+%Y-%m-%d %H:%M:%S'), EndTime:$(date -d @$endTime '+%Y-%m-%d %H:%M:%S'), TotalTime:${totalTime}s"
echo "***************************************"

if [[ ! -z ${STARROCKS_POST_BUILD_HOOK} ]]; then
    eval ${STARROCKS_POST_BUILD_HOOK}
fi

exit 0<|MERGE_RESOLUTION|>--- conflicted
+++ resolved
@@ -543,7 +543,6 @@
     rm -f ${STARROCKS_OUTPUT}/be/lib/hadoop/common/lib/log4j-1.2.17.jar
     rm -f ${STARROCKS_OUTPUT}/be/lib/hadoop/hdfs/lib/log4j-1.2.17.jar
 
-<<<<<<< HEAD
     if [ "${WITH_CACHELIB}" == "ON"  ]; then
         mkdir -p ${STARROCKS_OUTPUT}/be/lib/cachelib
         cp -r -p ${CACHELIB_DIR}/deps/lib64 ${STARROCKS_OUTPUT}/be/lib/cachelib/
@@ -554,8 +553,6 @@
         cp ${STARROCKS_THIRDPARTY}/installed/lib/libavx2neon.so ${STARROCKS_OUTPUT}/be/lib/avx2ki/libavx2neon.so.2.0.0
     fi
 
-=======
->>>>>>> 256aca82
     MSG="${MSG} √ ${MSG_BE}"
 fi
 
