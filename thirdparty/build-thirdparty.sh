#!/usr/bin/env bash
# Licensed to the Apache Software Foundation (ASF) under one
# or more contributor license agreements.  See the NOTICE file
# distributed with this work for additional information
# regarding copyright ownership.  The ASF licenses this file
# to you under the Apache License, Version 2.0 (the
# "License"); you may not use this file except in compliance
# with the License.  You may obtain a copy of the License at
#
#   http://www.apache.org/licenses/LICENSE-2.0
#
# Unless required by applicable law or agreed to in writing,
# software distributed under the License is distributed on an
# "AS IS" BASIS, WITHOUT WARRANTIES OR CONDITIONS OF ANY
# KIND, either express or implied.  See the License for the
# specific language governing permissions and limitations
# under the License.

#################################################################################
# This script will
# 1. Check prerequisite libraries. Including:
#    cmake byacc flex automake libtool binutils-dev libiberty-dev bison
# 2. Compile and install all thirdparties which are downloaded
#    using *download-thirdparty.sh*.
#
# This script will run *download-thirdparty.sh* once again
# to check if all thirdparties have been downloaded, unpacked and patched.
#################################################################################
set -e

curdir=`dirname "$0"`
curdir=`cd "$curdir"; pwd`

export STARROCKS_HOME=${STARROCKS_HOME:-$curdir/..}
export TP_DIR=$curdir

# include custom environment variables
if [[ -f ${STARROCKS_HOME}/env.sh ]]; then
    . ${STARROCKS_HOME}/env.sh
fi

if [[ ! -f ${TP_DIR}/download-thirdparty.sh ]]; then
    echo "Download thirdparty script is missing".
    exit 1
fi

if [ ! -f ${TP_DIR}/vars.sh ]; then
    echo "vars.sh is missing".
    exit 1
fi
. ${TP_DIR}/vars.sh

cd $TP_DIR

# Download thirdparties.
${TP_DIR}/download-thirdparty.sh

# set COMPILER
if [[ ! -z ${STARROCKS_GCC_HOME} ]]; then
    export CC=${STARROCKS_GCC_HOME}/bin/gcc
    export CPP=${STARROCKS_GCC_HOME}/bin/cpp
    export CXX=${STARROCKS_GCC_HOME}/bin/g++
    export PATH=${STARROCKS_GCC_HOME}/bin:$PATH
else
    echo "STARROCKS_GCC_HOME environment variable is not set"
    exit 1
fi

# prepare installed prefix
mkdir -p ${TP_DIR}/installed

check_prerequest() {
    local CMD=$1
    local NAME=$2
    if ! $CMD; then
        echo $NAME is missing
        exit 1
    else
        echo $NAME is found
    fi
}

# sudo apt-get install cmake
# sudo yum install cmake
check_prerequest "${CMAKE_CMD} --version" "cmake"

# sudo apt-get install byacc
# sudo yum install byacc
check_prerequest "byacc -V" "byacc"

# sudo apt-get install flex
# sudo yum install flex
check_prerequest "flex -V" "flex"

# sudo apt-get install automake
# sudo yum install automake
check_prerequest "automake --version" "automake"

# sudo apt-get install libtool
# sudo yum install libtool
check_prerequest "libtoolize --version" "libtool"

BUILD_SYSTEM=${BUILD_SYSTEM:-make}

# sudo apt-get install binutils-dev
# sudo yum install binutils-devel
#check_prerequest "locate libbfd.a" "binutils-dev"

# sudo apt-get install libiberty-dev
# no need in centos 7.1
#check_prerequest "locate libiberty.a" "libiberty-dev"

# sudo apt-get install bison
# sudo yum install bison
#check_prerequest "bison --version" "bison"

#########################
# build all thirdparties
#########################


# Name of cmake build directory in each thirdpary project.
# Do not use `build`, because many projects contained a file named `BUILD`
# and if the filesystem is not case sensitive, `mkdir` will fail.
BUILD_DIR=starrocks_build
MACHINE_TYPE=$(uname -m)

# handle mac m1 platform, change arm64 to aarch64
if [[ "${MACHINE_TYPE}" == "arm64" ]]; then
    MACHINE_TYPE="aarch64"
fi

echo "machine type : $MACHINE_TYPE"

check_if_source_exist() {
    if [ -z $1 ]; then
        echo "dir should specified to check if exist."
        exit 1
    fi

    if [ ! -d $TP_SOURCE_DIR/$1 ];then
        echo "$TP_SOURCE_DIR/$1 does not exist."
        exit 1
    fi
    echo "===== begin build $1"
}

check_if_archieve_exist() {
    if [ -z $1 ]; then
        echo "archieve should specified to check if exist."
        exit 1
    fi

    if [ ! -f $TP_SOURCE_DIR/$1 ];then
        echo "$TP_SOURCE_DIR/$1 does not exist."
        exit 1
    fi
}

# libevent
build_libevent() {
    check_if_source_exist $LIBEVENT_SOURCE
    cd $TP_SOURCE_DIR/$LIBEVENT_SOURCE
    if [ ! -f configure ]; then
        ./autogen.sh
    fi

    LDFLAGS="-L${TP_LIB_DIR}" \
    ./configure --prefix=$TP_INSTALL_DIR --enable-shared=no --disable-samples --disable-libevent-regress
    make -j$PARALLEL
    make install
}

build_openssl() {
    OPENSSL_PLATFORM="linux-x86_64"
    if [[ "${MACHINE_TYPE}" == "aarch64" ]]; then
        OPENSSL_PLATFORM="linux-aarch64"
    fi

    check_if_source_exist $OPENSSL_SOURCE
    cd $TP_SOURCE_DIR/$OPENSSL_SOURCE

    # use customized CFLAGS/CPPFLAGS/CXXFLAGS/LDFLAGS
    unset CXXFLAGS
    unset CPPFLAGS
    export CFLAGS="-O3 -fno-omit-frame-pointer -fPIC"

    LDFLAGS="-L${TP_LIB_DIR}" \
    LIBDIR="lib" \
    ./Configure --prefix=$TP_INSTALL_DIR -lz -no-shared ${OPENSSL_PLATFORM}
    make -j$PARALLEL
    make install_sw

    restore_compile_flags
}

# thrift
build_thrift() {
    check_if_source_exist $THRIFT_SOURCE
    cd $TP_SOURCE_DIR/$THRIFT_SOURCE

    if [ ! -f configure ]; then
        ./bootstrap.sh
    fi

    echo ${TP_LIB_DIR}
    ./configure LDFLAGS="-L${TP_LIB_DIR} -static-libstdc++ -static-libgcc" LIBS="-lssl -lcrypto -ldl" \
    --prefix=$TP_INSTALL_DIR --docdir=$TP_INSTALL_DIR/doc --enable-static --disable-shared --disable-tests \
    --disable-tutorial --without-qt4 --without-qt5 --without-csharp --without-erlang --without-nodejs \
    --without-lua --without-perl --without-php --without-php_extension --without-dart --without-ruby \
    --without-haskell --without-go --without-haxe --without-d --without-python -without-java --with-cpp \
    --with-libevent=$TP_INSTALL_DIR --with-boost=$TP_INSTALL_DIR --with-openssl=$TP_INSTALL_DIR

    if [ -f compiler/cpp/thrifty.hh ];then
        mv compiler/cpp/thrifty.hh compiler/cpp/thrifty.h
    fi

    make -j$PARALLEL
    make install
}

# llvm
build_llvm() {
    export CFLAGS="-O3 -fno-omit-frame-pointer -std=c99 -D_POSIX_C_SOURCE=200112L ${FILE_PREFIX_MAP_OPTION}"
    export CXXFLAGS="-O3 -fno-omit-frame-pointer -Wno-class-memaccess ${FILE_PREFIX_MAP_OPTION}"

    LLVM_TARGET="X86"
    if [[ "${MACHINE_TYPE}" == "aarch64" ]]; then
        LLVM_TARGET="AArch64"
    fi

    LLVM_TARGETS_TO_BUILD=(
        "LLVMBitstreamReader"
        "LLVMRuntimeDyld" 
        "LLVMOption"
        "LLVMAsmPrinter"
        "LLVMProfileData"
        "LLVMAsmParser"
        "LLVMOrcTargetProcess"
        "LLVMExecutionEngine"
        "LLVMBinaryFormat"
        "LLVMDebugInfoDWARF"
        "LLVMObjCARCOpts"
        "LLVMPasses"
        "LLVMCodeGen"
        "LLVMFrontendOpenMP"
        "LLVMMCDisassembler"
        "LLVMSupport"
        "LLVMJITLink"
        "LLVMCFGuard"
        "LLVMInstrumentation"
        "LLVMInstCombine"
        "LLVMipo"
        "LLVMVectorize"
        "LLVMIRReader"
        "LLVMCore"
        "LLVMTarget"
        "LLVMMC"
        "LLVMAnalysis"
        "LLVMGlobalISel"
        "LLVMScalarOpts"
        "LLVMLinker"
        "LLVMCoroutines"
        "LLVMTargetParser"
        "LLVMDemangle"
        "LLVMRemarks"
        "LLVMDebugInfoCodeView"
        "LLVMAggressiveInstCombine"
        "LLVMIRPrinter"
        "LLVMOrcShared"
        "LLVMOrcJIT"
        "LLVMTextAPI"
        "LLVMBitWriter"
        "LLVMBitReader"
        "LLVMObject"
        "LLVMTransformUtils"
        "LLVMSelectionDAG"
        "LLVMMCParser"
        "LLVMSupport"
    )
    if [ "${LLVM_TARGET}" == "X86" ]; then
        LLVM_TARGETS_TO_BUILD+=("LLVMX86Info" "LLVMX86Desc" "LLVMX86CodeGen" "LLVMX86AsmParser" "LLVMX86Disassembler")
    elif [ "${LLVM_TARGET}" == "AArch64" ]; then
        LLVM_TARGETS_TO_BUILD+=("LLVMAArch64Info" "LLVMAArch64Desc" "LLVMAArch64CodeGen" "LLVMAArch64Utils" "LLVMAArch64AsmParser" "LLVMAArch64Disassembler")
    fi

    LLVM_TARGETS_TO_INSTALL=()
    for target in ${LLVM_TARGETS_TO_BUILD[@]}; do
        LLVM_TARGETS_TO_INSTALL+=("install-${target}")
    done

    check_if_source_exist $LLVM_SOURCE

    cd $TP_SOURCE_DIR
    mkdir -p llvm-build
    cd llvm-build
    rm -rf CMakeCache.txt CMakeFiles/

    LDFLAGS="-L${TP_LIB_DIR} -static-libstdc++ -static-libgcc" \
    $CMAKE_CMD -S ../${LLVM_SOURCE}/llvm -G "${CMAKE_GENERATOR}" \
    -DLLVM_ENABLE_EH:Bool=True \
    -DLLVM_ENABLE_RTTI:Bool=True \
    -DLLVM_ENABLE_PIC:Bool=True \
    -DLLVM_ENABLE_TERMINFO:Bool=False \
    -DLLVM_TARGETS_TO_BUILD=${LLVM_TARGET} \
    -DLLVM_BUILD_LLVM_DYLIB:BOOL=False \
    -DLLVM_INCLUDE_TOOLS:BOOL=False \
    -DLLVM_BUILD_TOOLS:BOOL=False \
    -DLLVM_INCLUDE_EXAMPLES:BOOL=False \
    -DLLVM_INCLUDE_TESTS:BOOL=False \
    -DLLVM_INCLUDE_BENCHMARKS:BOOL=False \
    -DBUILD_SHARED_LIBS:BOOL=False \
    -DCMAKE_BUILD_TYPE=Release \
    -DCMAKE_INSTALL_PREFIX=${TP_INSTALL_DIR}/llvm ../${LLVM_SOURCE}

    # TODO(yueyang): Add more targets.
    # This is a little bit hack, we need to minimize the build time and binary size.
    ${BUILD_SYSTEM} -j$PARALLEL REQUIRES_RTTI=1 ${LLVM_TARGETS_TO_BUILD[@]}
    ${BUILD_SYSTEM} install-llvm-headers
    ${BUILD_SYSTEM} ${LLVM_TARGETS_TO_INSTALL[@]}

    restore_compile_flags
}
# protobuf
build_protobuf() {
    check_if_source_exist $PROTOBUF_SOURCE
    cd $TP_SOURCE_DIR/$PROTOBUF_SOURCE
    rm -fr gmock
    mkdir gmock
    cd gmock
    tar xf ${TP_SOURCE_DIR}/$GTEST_NAME
    mv $GTEST_SOURCE gtest
    cd $TP_SOURCE_DIR/$PROTOBUF_SOURCE
    ./autogen.sh
    LDFLAGS="-L${TP_LIB_DIR} -static-libstdc++ -static-libgcc -pthread -Wl,--whole-archive -lpthread -Wl,--no-whole-archive" \
    ./configure --prefix=${TP_INSTALL_DIR} --disable-shared --enable-static --with-zlib --with-zlib-include=${TP_INSTALL_DIR}/include
    make -j$PARALLEL
    make install
}

# gflags
build_gflags() {
    check_if_source_exist $GFLAGS_SOURCE

    cd $TP_SOURCE_DIR/$GFLAGS_SOURCE
    mkdir -p $BUILD_DIR
    cd $BUILD_DIR
    rm -rf CMakeCache.txt CMakeFiles/
    $CMAKE_CMD -G "${CMAKE_GENERATOR}" -DCMAKE_INSTALL_PREFIX=$TP_INSTALL_DIR \
    -DCMAKE_POSITION_INDEPENDENT_CODE=On ../
    ${BUILD_SYSTEM} -j$PARALLEL
    ${BUILD_SYSTEM} install
}

# glog
build_glog() {
    check_if_source_exist $GLOG_SOURCE
    cd $TP_SOURCE_DIR/$GLOG_SOURCE

    # to generate config.guess and config.sub to support aarch64
    rm -rf config.*
    autoreconf -i

    LDFLAGS="-L${TP_LIB_DIR}" \
    CPPFLAGS="-I${TP_INCLUDE_DIR}" \
    ./configure --prefix=$TP_INSTALL_DIR --enable-frame-pointers --disable-shared --enable-static
    make -j$PARALLEL
    make install
}

# gtest
build_gtest() {
    check_if_source_exist $GTEST_SOURCE

    cd $TP_SOURCE_DIR/$GTEST_SOURCE
    mkdir -p $BUILD_DIR
    cd $BUILD_DIR
    rm -rf CMakeCache.txt CMakeFiles/
    $CMAKE_CMD -G "${CMAKE_GENERATOR}" -DCMAKE_INSTALL_PREFIX=$TP_INSTALL_DIR -DCMAKE_INSTALL_LIBDIR=lib \
    -DCMAKE_POSITION_INDEPENDENT_CODE=On ../
    ${BUILD_SYSTEM} -j$PARALLEL
    ${BUILD_SYSTEM} install
}

# rapidjson
build_rapidjson() {
    check_if_source_exist $RAPIDJSON_SOURCE

    rm -rf $TP_INSTALL_DIR/rapidjson
    cp -r $TP_SOURCE_DIR/$RAPIDJSON_SOURCE/include/rapidjson $TP_INCLUDE_DIR/
}

# simdjson
build_simdjson() {
    check_if_source_exist $SIMDJSON_SOURCE
    cd $TP_SOURCE_DIR/$SIMDJSON_SOURCE

    #ref: https://github.com/simdjson/simdjson/blob/master/HACKING.md
    mkdir -p $BUILD_DIR
    cd $BUILD_DIR
    $CMAKE_CMD -G "${CMAKE_GENERATOR}" -DCMAKE_CXX_FLAGS="-O3" -DCMAKE_C_FLAGS="-O3" -DCMAKE_POSITION_INDEPENDENT_CODE=True -DSIMDJSON_AVX512_ALLOWED=OFF ..
    $CMAKE_CMD --build .
    mkdir -p $TP_INSTALL_DIR/lib

    cp $TP_SOURCE_DIR/$SIMDJSON_SOURCE/$BUILD_DIR/libsimdjson.a $TP_INSTALL_DIR/lib
    cp -r $TP_SOURCE_DIR/$SIMDJSON_SOURCE/include/* $TP_INCLUDE_DIR/
}

# snappy
build_snappy() {
    check_if_source_exist $SNAPPY_SOURCE
    cd $TP_SOURCE_DIR/$SNAPPY_SOURCE

    mkdir -p $BUILD_DIR
    cd $BUILD_DIR
    rm -rf CMakeCache.txt CMakeFiles/
    $CMAKE_CMD -DCMAKE_INSTALL_PREFIX=$TP_INSTALL_DIR \
    -G "${CMAKE_GENERATOR}" \
    -DCMAKE_INSTALL_LIBDIR=lib64 \
    -DCMAKE_POSITION_INDEPENDENT_CODE=On \
    -DCMAKE_INSTALL_INCLUDEDIR=$TP_INCLUDE_DIR/snappy \
    -DSNAPPY_BUILD_TESTS=0 ../
    ${BUILD_SYSTEM} -j$PARALLEL
    ${BUILD_SYSTEM} install
    if [ -f $TP_INSTALL_DIR/lib64/libsnappy.a ]; then
        mkdir -p $TP_INSTALL_DIR/lib
        cp $TP_INSTALL_DIR/lib64/libsnappy.a $TP_INSTALL_DIR/lib/libsnappy.a
    fi

    #build for libarrow.a
    cp $TP_INCLUDE_DIR/snappy/snappy-c.h  $TP_INCLUDE_DIR/snappy-c.h
    cp $TP_INCLUDE_DIR/snappy/snappy-sinksource.h  $TP_INCLUDE_DIR/snappy-sinksource.h
    cp $TP_INCLUDE_DIR/snappy/snappy-stubs-public.h  $TP_INCLUDE_DIR/snappy-stubs-public.h
    cp $TP_INCLUDE_DIR/snappy/snappy.h  $TP_INCLUDE_DIR/snappy.h
    cp $TP_INSTALL_DIR/lib/libsnappy.a $TP_INSTALL_DIR/libsnappy.a
}

# gperftools
build_gperftools() {
    check_if_source_exist $GPERFTOOLS_SOURCE
    cd $TP_SOURCE_DIR/$GPERFTOOLS_SOURCE

    if [ ! -f configure ]; then
        ./autogen.sh
    fi

    LDFLAGS="-L${TP_LIB_DIR}" \
    CFLAGS="-O3 -fno-omit-frame-pointer -fPIC -g" \
    ./configure --prefix=$TP_INSTALL_DIR/gperftools --disable-shared --enable-static --disable-libunwind --with-pic --enable-frame-pointers
    make -j$PARALLEL
    make install
}

# zlib
build_zlib() {
    check_if_source_exist $ZLIB_SOURCE
    cd $TP_SOURCE_DIR/$ZLIB_SOURCE

    LDFLAGS="-L${TP_LIB_DIR}" \
    ./configure --prefix=$TP_INSTALL_DIR --static
    make -j$PARALLEL
    make install

    # build minizip
    cd $TP_SOURCE_DIR/$ZLIB_SOURCE/contrib/minizip
    autoreconf --force --install
    ./configure --prefix=$TP_INSTALL_DIR --enable-static=yes --enable-shared=no
    make -j$PARALLEL
    make install
}

# lz4
build_lz4() {
    check_if_source_exist $LZ4_SOURCE
    cd $TP_SOURCE_DIR/$LZ4_SOURCE

    make -C lib -j$PARALLEL install PREFIX=$TP_INSTALL_DIR \
    INCLUDEDIR=$TP_INCLUDE_DIR/lz4/ BUILD_SHARED=no
}

# lzo
build_lzo2() {
    check_if_source_exist $LZO2_SOURCE
    cd $TP_SOURCE_DIR/$LZO2_SOURCE

    CPPFLAGS="-I${TP_INCLUDE_DIR}" \
        LDFLAGS="-L${TP_LIB_DIR}" \
        ./configure --prefix="${TP_INSTALL_DIR}" --disable-shared --enable-static

    make -j "${PARALLEL}"
    make install
}

# bzip
build_bzip() {
    check_if_source_exist $BZIP_SOURCE
    cd $TP_SOURCE_DIR/$BZIP_SOURCE

    make -j$PARALLEL install PREFIX=$TP_INSTALL_DIR
}

# curl
build_curl() {
    check_if_source_exist $CURL_SOURCE
    cd $TP_SOURCE_DIR/$CURL_SOURCE

    LDFLAGS="-L${TP_LIB_DIR}" LIBS="-lssl -lcrypto -ldl" \
    ./configure --prefix=$TP_INSTALL_DIR --disable-shared --enable-static \
    --without-librtmp --with-ssl=${TP_INSTALL_DIR} --without-libidn2 --without-libgsasl --disable-ldap --enable-ipv6 --without-brotli
    make -j$PARALLEL
    make install
}

# re2
build_re2() {
    check_if_source_exist $RE2_SOURCE
    cd $TP_SOURCE_DIR/$RE2_SOURCE

    $CMAKE_CMD -G "${CMAKE_GENERATOR}" -DCMAKE_BUILD_TYPE=Release \
	    -DBUILD_SHARED_LIBS=0 -DCMAKE_INSTALL_PREFIX=$TP_INSTALL_DIR -DCMAKE_INSTALL_LIBDIR=lib
    ${BUILD_SYSTEM} -j$PARALLEL install
}

# boost
build_boost() {
    check_if_source_exist $BOOST_SOURCE
    cd $TP_SOURCE_DIR/$BOOST_SOURCE

    # It is difficult to generate static linked b2, so we use LD_LIBRARY_PATH instead
    ./bootstrap.sh --prefix=$TP_INSTALL_DIR
    LD_LIBRARY_PATH=${STARROCKS_GCC_HOME}/lib:${STARROCKS_GCC_HOME}/lib64:${LD_LIBRARY_PATH} \
    ./b2 link=static runtime-link=static -j $PARALLEL --without-test --without-mpi --without-graph --without-graph_parallel --without-python cxxflags="-std=c++11 -g -fPIC -I$TP_INCLUDE_DIR -L$TP_LIB_DIR ${FILE_PREFIX_MAP_OPTION}" install
}

#leveldb
build_leveldb() {
    check_if_source_exist $LEVELDB_SOURCE
    cd $TP_SOURCE_DIR/$LEVELDB_SOURCE
    LDFLAGS="-L ${TP_LIB_DIR} -static-libstdc++ -static-libgcc" \
    make -j$PARALLEL
    cp out-static/libleveldb.a $TP_LIB_DIR/libleveldb.a
    cp -r include/leveldb $TP_INCLUDE_DIR
}

# brpc
build_brpc() {
    check_if_source_exist $BRPC_SOURCE

    cd $TP_SOURCE_DIR/$BRPC_SOURCE
    CMAKE_GENERATOR="Unix Makefiles"
    BUILD_SYSTEM='make'
    ./config_brpc.sh --headers="$TP_INSTALL_DIR/include /usr/include" --libs="$TP_INSTALL_DIR/bin $TP_INSTALL_DIR/lib /usr/lib" --with-glog
    make -j$PARALLEL
    cp -rf output/* ${TP_INSTALL_DIR}/
    if [ -f $TP_INSTALL_DIR/lib/libbrpc.a ]; then
        mkdir -p $TP_INSTALL_DIR/lib64
        cp $TP_SOURCE_DIR/$BRPC_SOURCE/output/lib/libbrpc.a $TP_INSTALL_DIR/lib64/
    fi
}

# rocksdb
build_rocksdb() {
    check_if_source_exist $ROCKSDB_SOURCE

    cd $TP_SOURCE_DIR/$ROCKSDB_SOURCE
    make clean

    CFLAGS= \
    EXTRA_CFLAGS="-I ${TP_INCLUDE_DIR} -I ${TP_INCLUDE_DIR}/snappy -I ${TP_INCLUDE_DIR}/lz4 -L${TP_LIB_DIR} ${FILE_PREFIX_MAP_OPTION}" \
    EXTRA_CXXFLAGS="-fPIC -Wno-deprecated-copy -Wno-stringop-truncation -Wno-pessimizing-move -I ${TP_INCLUDE_DIR} -I ${TP_INCLUDE_DIR}/snappy ${FILE_PREFIX_MAP_OPTION}" \
    EXTRA_LDFLAGS="-static-libstdc++ -static-libgcc" \
    PORTABLE=1 make USE_RTTI=1 -j$PARALLEL static_lib

    cp librocksdb.a $TP_LIB_DIR/librocksdb.a
    cp -r include/rocksdb $TP_INCLUDE_DIR
}

# kerberos
build_kerberos() {
    check_if_source_exist $KRB5_SOURCE
    cd $TP_SOURCE_DIR/$KRB5_SOURCE/src
    CFLAGS="-fcommon -fPIC ${FILE_PREFIX_MAP_OPTION}" LDFLAGS="-L$TP_INSTALL_DIR/lib -pthread -ldl" \
    ./configure --prefix=$TP_INSTALL_DIR --enable-static --disable-shared --with-spake-openssl=$TP_INSTALL_DIR
    make -j$PARALLEL
    make install
}

# sasl
build_sasl() {
    check_if_source_exist $SASL_SOURCE
    cd $TP_SOURCE_DIR/$SASL_SOURCE
    CFLAGS="-fPIC" LDFLAGS="-L$TP_INSTALL_DIR/lib -lresolv -pthread -ldl" ./autogen.sh --prefix=$TP_INSTALL_DIR --enable-gssapi=yes --enable-static --disable-shared --with-openssl=$TP_INSTALL_DIR --with-gss_impl=mit
    make -j$PARALLEL
    make install
}

# librdkafka
build_librdkafka() {
    check_if_source_exist $LIBRDKAFKA_SOURCE

    cd $TP_SOURCE_DIR/$LIBRDKAFKA_SOURCE

    mkdir -p sr_build && cd sr_build
    $CMAKE_CMD -DCMAKE_LIBRARY_PATH="$TP_INSTALL_DIR/lib;$TP_INSTALL_DIR/lib64" \
        -DCMAKE_INCLUDE_PATH="$TP_INSTALL_DIR/include;$TP_INSTALL_DIR/include/zstd;$TP_INSTALL_DIR/include/lz4" \
        -DBUILD_SHARED_LIBS=0 -DCMAKE_INSTALL_PREFIX=$TP_INSTALL_DIR -DRDKAFKA_BUILD_STATIC=ON -DWITH_SASL=ON -DWITH_SASL_SCRAM=ON \
        -DRDKAFKA_BUILD_EXAMPLES=OFF -DRDKAFKA_BUILD_TESTS=OFF -DWITH_SSL=ON -DWITH_ZSTD=ON -DCMAKE_INSTALL_LIBDIR=lib ..

    ${BUILD_SYSTEM} -j$PARALLEL
    ${BUILD_SYSTEM} install
}

# pulsar
build_pulsar() {
    check_if_source_exist $PULSAR_SOURCE

    cd $TP_SOURCE_DIR/$PULSAR_SOURCE

    $CMAKE_CMD -DCMAKE_LIBRARY_PATH=$TP_INSTALL_DIR/lib -DCMAKE_INCLUDE_PATH=$TP_INSTALL_DIR/include \
        -DPROTOC_PATH=$TP_INSTALL_DIR/bin/protoc -DBUILD_TESTS=OFF -DBUILD_PYTHON_WRAPPER=OFF -DBUILD_DYNAMIC_LIB=OFF .
    ${BUILD_SYSTEM} -j$PARALLEL

    cp lib/libpulsar.a $TP_INSTALL_DIR/lib/
    cp -r include/pulsar $TP_INSTALL_DIR/include/
}

# flatbuffers
build_flatbuffers() {
  check_if_source_exist $FLATBUFFERS_SOURCE
  cd $TP_SOURCE_DIR/$FLATBUFFERS_SOURCE
  mkdir -p $BUILD_DIR
  cd $BUILD_DIR
  rm -rf CMakeCache.txt CMakeFiles/
  LDFLAGS="-static-libstdc++ -static-libgcc" \
  ${CMAKE_CMD} .. -G "${CMAKE_GENERATOR}" -DFLATBUFFERS_BUILD_TESTS=OFF
  ${BUILD_SYSTEM} -j$PARALLEL
  cp flatc  $TP_INSTALL_DIR/bin/flatc
  cp -r ../include/flatbuffers  $TP_INCLUDE_DIR/flatbuffers
  cp libflatbuffers.a $TP_LIB_DIR/libflatbuffers.a
}

build_brotli() {
    check_if_source_exist $BROTLI_SOURCE
    cd $TP_SOURCE_DIR/$BROTLI_SOURCE
    mkdir -p $BUILD_DIR
    cd $BUILD_DIR
    ${CMAKE_CMD} .. -DCMAKE_BUILD_TYPE=Release -DCMAKE_INSTALL_PREFIX=$TP_INSTALL_DIR -DCMAKE_INSTALL_LIBDIR=lib64
    ${BUILD_SYSTEM} -j$PARALLEL
    ${BUILD_SYSTEM} install
    mv -f $TP_INSTALL_DIR/lib64/libbrotlienc-static.a $TP_INSTALL_DIR/lib64/libbrotlienc.a
    mv -f $TP_INSTALL_DIR/lib64/libbrotlidec-static.a $TP_INSTALL_DIR/lib64/libbrotlidec.a
    mv -f $TP_INSTALL_DIR/lib64/libbrotlicommon-static.a $TP_INSTALL_DIR/lib64/libbrotlicommon.a
    rm $TP_INSTALL_DIR/lib64/libbrotli*.so
    rm $TP_INSTALL_DIR/lib64/libbrotli*.so.*
}

# arrow
build_arrow() {
    export CXXFLAGS="-O3 -fno-omit-frame-pointer -fPIC -g ${FILE_PREFIX_MAP_OPTION}"
    export CFLAGS="-O3 -fno-omit-frame-pointer -fPIC -g ${FILE_PREFIX_MAP_OPTION}"
    export CPPFLAGS=$CXXFLAGS

    check_if_source_exist $ARROW_SOURCE
    cd $TP_SOURCE_DIR/$ARROW_SOURCE/cpp
    mkdir -p release
    cd release
    rm -rf CMakeCache.txt CMakeFiles/
    export ARROW_BROTLI_URL=${TP_SOURCE_DIR}/${BROTLI_NAME}
    export ARROW_GLOG_URL=${TP_SOURCE_DIR}/${GLOG_NAME}
    export ARROW_LZ4_URL=${TP_SOURCE_DIR}/${LZ4_NAME}
    export ARROW_SNAPPY_URL=${TP_SOURCE_DIR}/${SNAPPY_NAME}
    export ARROW_ZLIB_URL=${TP_SOURCE_DIR}/${ZLIB_NAME}
    export ARROW_FLATBUFFERS_URL=${TP_SOURCE_DIR}/${FLATBUFFERS_NAME}
    export ARROW_ZSTD_URL=${TP_SOURCE_DIR}/${ZSTD_NAME}
    export LDFLAGS="-L${TP_LIB_DIR} -static-libstdc++ -static-libgcc"

    # https://github.com/apache/arrow/blob/apache-arrow-5.0.0/cpp/src/arrow/memory_pool.cc#L286
    #
    # JemallocAllocator use mallocx and rallocx to allocate new memory, but mallocx and rallocx are Non-standard APIs,
    # and can not be hooked in BE, the memory used by arrow can not be counted by BE,
    # so disable jemalloc here and use SystemAllocator.
    #
    # Currently, the standard APIs are hooked in BE, so the jemalloc standard APIs will actually be used.
    ${CMAKE_CMD} -DARROW_PARQUET=ON -DARROW_JSON=ON -DARROW_IPC=ON -DARROW_USE_GLOG=OFF -DARROW_BUILD_STATIC=ON -DARROW_BUILD_SHARED=OFF \
    -DARROW_WITH_BROTLI=ON -DARROW_WITH_LZ4=ON -DARROW_WITH_SNAPPY=ON -DARROW_WITH_ZLIB=ON -DARROW_WITH_ZSTD=ON \
    -DARROW_WITH_UTF8PROC=OFF -DARROW_WITH_RE2=OFF \
    -DARROW_JEMALLOC=OFF -DARROW_MIMALLOC=OFF \
    -DCMAKE_INSTALL_PREFIX=$TP_INSTALL_DIR \
    -DCMAKE_INSTALL_LIBDIR=lib64 \
    -DARROW_GFLAGS_USE_SHARED=OFF \
    -DJEMALLOC_HOME=$TP_INSTALL_DIR/jemalloc \
    -Dzstd_SOURCE=BUNDLED \
    -DRapidJSON_ROOT=$TP_INSTALL_DIR \
    -DARROW_SNAPPY_USE_SHARED=OFF \
    -DZLIB_ROOT=$TP_INSTALL_DIR \
    -DLZ4_INCLUDE_DIR=$TP_INSTALL_DIR/include/lz4 \
    -DARROW_LZ4_USE_SHARED=OFF \
    -DBROTLI_ROOT=$TP_INSTALL_DIR \
    -DARROW_BROTLI_USE_SHARED=OFF \
    -Dgflags_ROOT=$TP_INSTALL_DIR/ \
    -DSnappy_ROOT=$TP_INSTALL_DIR/ \
    -DGLOG_ROOT=$TP_INSTALL_DIR/ \
    -DLZ4_ROOT=$TP_INSTALL_DIR/ \
    -DBoost_DIR=$TP_INSTALL_DIR \
    -DBoost_ROOT=$TP_INSTALL_DIR \
    -DARROW_BOOST_USE_SHARED=OFF \
    -DBoost_NO_BOOST_CMAKE=ON \
    -DARROW_FLIGHT=ON \
    -G "${CMAKE_GENERATOR}" \
    -DThrift_ROOT=$TP_INSTALL_DIR/ ..

    ${BUILD_SYSTEM} -j$PARALLEL
    ${BUILD_SYSTEM} install

    if [ -f ./zstd_ep-install/lib64/libzstd.a ]; then
        cp -rf ./zstd_ep-install/lib64/libzstd.a $TP_INSTALL_DIR/lib64/libzstd.a
    else
        cp -rf ./zstd_ep-install/lib/libzstd.a $TP_INSTALL_DIR/lib64/libzstd.a
    fi
    # copy zstd headers
    mkdir -p ${TP_INSTALL_DIR}/include/zstd
    cp ./zstd_ep-install/include/* ${TP_INSTALL_DIR}/include/zstd

    restore_compile_flags
}

# s2
build_s2() {
    check_if_source_exist $S2_SOURCE
    cd $TP_SOURCE_DIR/$S2_SOURCE
    mkdir -p $BUILD_DIR
    cd $BUILD_DIR
    rm -rf CMakeCache.txt CMakeFiles/
    LDFLAGS="-L${TP_LIB_DIR} -static-libstdc++ -static-libgcc" \
    $CMAKE_CMD -G "${CMAKE_GENERATOR}" -DBUILD_SHARED_LIBS=0 -DCMAKE_INSTALL_PREFIX=$TP_INSTALL_DIR \
    -DCMAKE_INCLUDE_PATH="$TP_INSTALL_DIR/include" \
    -DBUILD_SHARED_LIBS=OFF \
    -DGFLAGS_ROOT_DIR="$TP_INSTALL_DIR/include" \
    -DWITH_GFLAGS=ON \
    -DGLOG_ROOT_DIR="$TP_INSTALL_DIR/include" \
    -DWITH_GLOG=ON \
    -DCMAKE_LIBRARY_PATH="$TP_INSTALL_DIR/lib;$TP_INSTALL_DIR/lib64" ..
    ${BUILD_SYSTEM} -j$PARALLEL
    ${BUILD_SYSTEM} install
}

# bitshuffle
build_bitshuffle() {
    check_if_source_exist $BITSHUFFLE_SOURCE
    cd $TP_SOURCE_DIR/$BITSHUFFLE_SOURCE
    PREFIX=$TP_INSTALL_DIR

    # This library has significant optimizations when built with -mavx2. However,
    # we still need to support non-AVX2-capable hardware. So, we build it twice,
    # once with the flag and once without, and use some linker tricks to
    # suffix the AVX2 symbols with '_avx2'.
    arches="default avx2 avx512"
    # Becuase aarch64 don't support avx2, disable it.
    if [[ "${MACHINE_TYPE}" == "aarch64" ]]; then
        arches="default neon"
    fi

    to_link=""
    for arch in $arches ; do
        arch_flag=""
        if [ "$arch" == "avx2" ]; then
            arch_flag="-mavx2"
        elif [ "$arch" == "avx512" ]; then
            arch_flag="-march=icelake-server"
        elif [ "$arch" == "neon" ]; then
            arch_flag="-march=armv8-a+crc"
        fi
        tmp_obj=bitshuffle_${arch}_tmp.o
        dst_obj=bitshuffle_${arch}.o
        ${CC:-gcc} $EXTRA_CFLAGS $arch_flag -std=c99 -I$PREFIX/include/lz4/ -O3 -DNDEBUG -fPIC -c \
            "src/bitshuffle_core.c" \
            "src/bitshuffle.c" \
            "src/iochain.c"
        # Merge the object files together to produce a combined .o file.
        ld -r -o $tmp_obj bitshuffle_core.o bitshuffle.o iochain.o
        # For the AVX2 symbols, suffix them.
        if [[ "$arch" == "avx2" || "$arch" == "avx512" || "$arch" == "neon" ]]; then
            # Create a mapping file with '<old_sym> <suffixed_sym>' on each line.
            nm --defined-only --extern-only $tmp_obj | while read addr type sym ; do
              echo ${sym} ${sym}_${arch}
            done > renames.txt
            objcopy --redefine-syms=renames.txt $tmp_obj $dst_obj
        else
            mv $tmp_obj $dst_obj
        fi
        to_link="$to_link $dst_obj"
    done
    rm -f libbitshuffle.a
    ar rs libbitshuffle.a $to_link
    mkdir -p $PREFIX/include/bitshuffle
    cp libbitshuffle.a $PREFIX/lib/
    cp $TP_SOURCE_DIR/$BITSHUFFLE_SOURCE/src/bitshuffle.h $PREFIX/include/bitshuffle/bitshuffle.h
    cp $TP_SOURCE_DIR/$BITSHUFFLE_SOURCE/src/bitshuffle_core.h $PREFIX/include/bitshuffle/bitshuffle_core.h
}

# croaring bitmap
# If open AVX512 default, current version will be compiled failed on some machine, so close AVX512 default,
# When this problem is solved, a switch will be added to control.
build_croaringbitmap() {
    FORCE_AVX=ON
    # avx2 is not supported by aarch64.
    if [[ "${MACHINE_TYPE}" == "aarch64" ]]; then
        FORCE_AVX=FALSE
    fi
    if [[ `cat /proc/cpuinfo |grep avx|wc -l` == "0" ]]; then
        FORCE_AVX=FALSE
    fi
    check_if_source_exist $CROARINGBITMAP_SOURCE
    cd $TP_SOURCE_DIR/$CROARINGBITMAP_SOURCE
    mkdir -p $BUILD_DIR
    cd $BUILD_DIR
    rm -rf CMakeCache.txt CMakeFiles/
    LDFLAGS="-L${TP_LIB_DIR} -static-libstdc++ -static-libgcc" \
    $CMAKE_CMD -G "${CMAKE_GENERATOR}" -DROARING_BUILD_STATIC=ON -DCMAKE_INSTALL_PREFIX=$TP_INSTALL_DIR \
    -DCMAKE_INCLUDE_PATH="$TP_INSTALL_DIR/include" \
    -DENABLE_ROARING_TESTS=OFF \
    -DROARING_DISABLE_NATIVE=ON \
    -DFORCE_AVX=$FORCE_AVX \
    -DROARING_DISABLE_AVX512=ON \
    -DCMAKE_INSTALL_LIBDIR=lib \
    -DCMAKE_LIBRARY_PATH="$TP_INSTALL_DIR/lib;$TP_INSTALL_DIR/lib64" ..
    ${BUILD_SYSTEM} -j$PARALLEL
    ${BUILD_SYSTEM} install
}
#orc
build_orc() {
    check_if_source_exist $ORC_SOURCE
    cd $TP_SOURCE_DIR/$ORC_SOURCE
    mkdir -p $BUILD_DIR
    cd $BUILD_DIR
    rm -rf CMakeCache.txt CMakeFiles/
    $CMAKE_CMD ../ -DBUILD_JAVA=OFF \
    -G "${CMAKE_GENERATOR}" \
    -DPROTOBUF_HOME=$TP_INSTALL_DIR \
    -DSNAPPY_HOME=$TP_INSTALL_DIR \
    -DGTEST_HOME=$TP_INSTALL_DIR \
    -DLZ4_HOME=$TP_INSTALL_DIR \
    -DLZ4_INCLUDE_DIR=$TP_INSTALL_DIR/include/lz4 \
    -DZLIB_HOME=$TP_INSTALL_DIR\
    -DBUILD_LIBHDFSPP=OFF \
    -DBUILD_CPP_TESTS=OFF \
    -DCMAKE_INSTALL_PREFIX=$TP_INSTALL_DIR

    ${BUILD_SYSTEM} -j$PARALLEL
    ${BUILD_SYSTEM} install
}

#cctz
build_cctz() {
    check_if_source_exist $CCTZ_SOURCE
    cd $TP_SOURCE_DIR/$CCTZ_SOURCE

    make -j$PARALLEL
    PREFIX=${TP_INSTALL_DIR} make install
}

#fmt
build_fmt() {
    check_if_source_exist $FMT_SOURCE
    cd $TP_SOURCE_DIR/$FMT_SOURCE
    mkdir -p build
    cd build
    $CMAKE_CMD -DCMAKE_BUILD_TYPE=Release -DCMAKE_INSTALL_PREFIX=${TP_INSTALL_DIR} ../ \
            -DCMAKE_INSTALL_LIBDIR=lib64 -G "${CMAKE_GENERATOR}" -DFMT_TEST=OFF
    ${BUILD_SYSTEM} -j$PARALLEL
    ${BUILD_SYSTEM} install
}

#ryu
build_ryu() {
    check_if_source_exist $RYU_SOURCE
    cd $TP_SOURCE_DIR/$RYU_SOURCE/ryu
    make -j$PARALLEL
    make install DESTDIR=${TP_INSTALL_DIR}
    mkdir -p $TP_INSTALL_DIR/include/ryu
    mv $TP_INSTALL_DIR/include/ryu.h $TP_INSTALL_DIR/include/ryu
    # copy to 64 to compatable with current CMake
    cp -f ${TP_INSTALL_DIR}/lib/libryu.a ${TP_INSTALL_DIR}/lib64/libryu.a
}

#break_pad
build_breakpad() {
    check_if_source_exist $BREAK_PAD_SOURCE
    cd $TP_SOURCE_DIR/$BREAK_PAD_SOURCE
    mkdir -p src/third_party/lss
    cp $TP_PATCH_DIR/linux_syscall_support.h src/third_party/lss
    CFLAGS= ./configure --prefix=$TP_INSTALL_DIR --enable-shared=no --disable-samples --disable-libevent-regress
    make -j$PARALLEL
    make install
}

#hadoop
build_hadoop() {
    check_if_source_exist $HADOOP_SOURCE
    cp -r $TP_SOURCE_DIR/$HADOOP_SOURCE $TP_INSTALL_DIR/hadoop
    # remove unnecessary doc and logs
    rm -rf $TP_INSTALL_DIR/hadoop/logs/* $TP_INSTALL_DIR/hadoop/share/doc/hadoop
    mkdir -p $TP_INSTALL_DIR/include/hdfs
    cp $TP_SOURCE_DIR/$HADOOP_SOURCE/include/hdfs.h $TP_INSTALL_DIR/include/hdfs
    cp $TP_SOURCE_DIR/$HADOOP_SOURCE/lib/native/libhdfs.a $TP_INSTALL_DIR/lib
}

#jdk
build_jdk() {
    check_if_source_exist $JDK_SOURCE
    rm -rf $TP_INSTALL_DIR/open_jdk && cp -r $TP_SOURCE_DIR/$JDK_SOURCE $TP_INSTALL_DIR/open_jdk
}

# ragel
# ragel-6.9+ is used by hypercan, so we build it first.
build_ragel() {
    check_if_source_exist $RAGEL_SOURCE
    cd $TP_SOURCE_DIR/$RAGEL_SOURCE
    # generage a static linked ragel, hyperscan will depend on it
    LDFLAGS=" -static-libstdc++ -static-libgcc" \
    ./configure --prefix=$TP_INSTALL_DIR --disable-shared --enable-static
    make -j$PARALLEL
    make install
}

#hyperscan
build_hyperscan() {
    check_if_source_exist $HYPERSCAN_SOURCE
    cd $TP_SOURCE_DIR/$HYPERSCAN_SOURCE
    export PATH=$TP_INSTALL_DIR/bin:$PATH
    $CMAKE_CMD -DCMAKE_BUILD_TYPE=Release -DCMAKE_INSTALL_PREFIX=${TP_INSTALL_DIR} -DBOOST_ROOT=$STARROCKS_THIRDPARTY/installed/include \
          -DCMAKE_CXX_COMPILER=$STARROCKS_GCC_HOME/bin/g++ -DCMAKE_C_COMPILER=$STARROCKS_GCC_HOME/bin/gcc  -DCMAKE_INSTALL_LIBDIR=lib \
          -DBUILD_EXAMPLES=OFF -DBUILD_UNIT=OFF
    ${BUILD_SYSTEM} -j$PARALLEL
    ${BUILD_SYSTEM} install
}

#mariadb-connector-c
build_mariadb() {
    OLD_CMAKE_GENERATOR=${CMAKE_GENERATOR}
    OLD_BUILD_SYSTEM=${BUILD_SYSTEM}

    unset CXXFLAGS
    unset CPPFLAGS
    export CFLAGS="-O3 -fno-omit-frame-pointer -fPIC ${FILE_PREFIX_MAP_OPTION}"

    # force use make build system, since ninja doesn't support install only headers
    CMAKE_GENERATOR="Unix Makefiles"
    BUILD_SYSTEM='make'

    check_if_source_exist $MARIADB_SOURCE
    cd $TP_SOURCE_DIR/$MARIADB_SOURCE
    mkdir -p build && cd build

    $CMAKE_CMD .. -G "${CMAKE_GENERATOR}" -DCMAKE_BUILD_TYPE=Release    \
                  -DWITH_UNIT_TESTS=OFF                                 \
                  -DBUILD_SHARED_LIBS=OFF                               \
                  -DOPENSSL_ROOT_DIR=${TP_INSTALL_DIR}                  \
                  -DOPENSSL_USE_STATIC_LIBS=TRUE                        \
                  -DCMAKE_INSTALL_PREFIX=${TP_INSTALL_DIR}
    # we only need build libmariadbclient and headers
    ${BUILD_SYSTEM} -j$PARALLEL mariadbclient
    cd $TP_SOURCE_DIR/$MARIADB_SOURCE/build/libmariadb
    mkdir -p $TP_INSTALL_DIR/lib/mariadb/
    cp libmariadbclient.a $TP_INSTALL_DIR/lib/mariadb/
    # install mariadb headers
    cd $TP_SOURCE_DIR/$MARIADB_SOURCE/build/include
    ${BUILD_SYSTEM} install

    restore_compile_flags
    export CMAKE_GENERATOR=$OLD_CMAKE_GENERATOR
    export BUILD_SYSTEM=$OLD_BUILD_SYSTEM
}

# jindosdk for Aliyun OSS
build_aliyun_jindosdk() {
    check_if_source_exist $JINDOSDK_SOURCE
    mkdir -p $TP_INSTALL_DIR/jindosdk
    cp -r $TP_SOURCE_DIR/$JINDOSDK_SOURCE/lib/*.jar $TP_INSTALL_DIR/jindosdk
}

build_gcs_connector() {
    check_if_source_exist $GCS_CONNECTOR_SOURCE
    mkdir -p $TP_INSTALL_DIR/gcs_connector
    cp -r $TP_SOURCE_DIR/$GCS_CONNECTOR_SOURCE/*.jar $TP_INSTALL_DIR/gcs_connector
}

build_aws_cpp_sdk() {
    check_if_source_exist $AWS_SDK_CPP_SOURCE
    cd $TP_SOURCE_DIR/$AWS_SDK_CPP_SOURCE
    # only build s3, s3-crt, transfer manager, identity-management and sts, you can add more components if you want.
    $CMAKE_CMD -Bbuild -DBUILD_ONLY="core;s3;s3-crt;transfer;identity-management;sts" -DCMAKE_BUILD_TYPE=RelWithDebInfo \
               -DBUILD_SHARED_LIBS=OFF -DCMAKE_INSTALL_PREFIX=${TP_INSTALL_DIR} -DENABLE_TESTING=OFF \
               -DENABLE_CURL_LOGGING=OFF \
               -G "${CMAKE_GENERATOR}" \
               -DCURL_LIBRARY_RELEASE=${TP_INSTALL_DIR}/lib/libcurl.a   \
               -DZLIB_LIBRARY_RELEASE=${TP_INSTALL_DIR}/lib/libz.a      \
               -DOPENSSL_ROOT_DIR=${TP_INSTALL_DIR}                     \
               -DOPENSSL_USE_STATIC_LIBS=TRUE                           \
               -Dcrypto_LIBRARY=${TP_INSTALL_DIR}/lib/libcrypto.a

    cd build
    ${BUILD_SYSTEM} -j$PARALLEL
    ${BUILD_SYSTEM} install

    restore_compile_flags
}

# velocypack
build_vpack() {
    check_if_source_exist $VPACK_SOURCE
    cd $TP_SOURCE_DIR/$VPACK_SOURCE
    mkdir -p build
    cd build
    $CMAKE_CMD .. \
        -DCMAKE_CXX_STANDARD="17" \
        -G "${CMAKE_GENERATOR}" \
        -DCMAKE_BUILD_TYPE=Release -DCMAKE_INSTALL_PREFIX=${TP_INSTALL_DIR} \
        -DCMAKE_CXX_COMPILER=$STARROCKS_GCC_HOME/bin/g++ -DCMAKE_C_COMPILER=$STARROCKS_GCC_HOME/bin/gcc

    ${BUILD_SYSTEM} -j$PARALLEL
    ${BUILD_SYSTEM} install
}

# opentelemetry
build_opentelemetry() {
    check_if_source_exist $OPENTELEMETRY_SOURCE

    cd $TP_SOURCE_DIR/$OPENTELEMETRY_SOURCE
    mkdir -p $BUILD_DIR
    cd $BUILD_DIR
    rm -rf CMakeCache.txt CMakeFiles/
    $CMAKE_CMD .. \
        -DCMAKE_CXX_STANDARD="17" \
        -G "${CMAKE_GENERATOR}" \
        -DCMAKE_INSTALL_PREFIX=${TP_INSTALL_DIR} \
        -DBUILD_TESTING=OFF -DWITH_EXAMPLES=OFF \
        -DCMAKE_INSTALL_LIBDIR=lib64 \
        -DWITH_STL=OFF -DWITH_JAEGER=ON
    ${BUILD_SYSTEM} -j$PARALLEL
    ${BUILD_SYSTEM} install
}

# jemalloc
build_jemalloc() {
    check_if_source_exist $JEMALLOC_SOURCE

    cd $TP_SOURCE_DIR/$JEMALLOC_SOURCE
    # jemalloc supports a runtime page size that's smaller or equal to the build
    # time one, but aborts on a larger one. If not defined, it falls back to the
    # the build system's _SC_PAGESIZE, which in many architectures can vary. Set
    # this to 64K (2^16) for arm architecture, and default 4K on x86 for performance.
    local addition_opts=" --with-lg-page=12"
    if [[ $MACHINE_TYPE == "aarch64" ]] ; then
        # change to 64K for arm architecture
        addition_opts=" --with-lg-page=16"
    fi
    # build jemalloc with release
    CFLAGS="-O3 -fno-omit-frame-pointer -fPIC -g" \
    ./configure --prefix=${TP_INSTALL_DIR}/jemalloc --with-jemalloc-prefix=je --enable-prof --disable-cxx --disable-libdl --disable-shared $addition_opts
    make -j$PARALLEL
    make install
    # build jemalloc with debug options
    CFLAGS="-O3 -fno-omit-frame-pointer -fPIC -g" \
    ./configure --prefix=${TP_INSTALL_DIR}/jemalloc-debug --with-jemalloc-prefix=je --enable-prof --enable-debug --enable-fill --enable-prof --disable-cxx --disable-libdl --disable-shared $addition_opts
    make -j$PARALLEL
    make install
}

# google benchmark
build_benchmark() {
    check_if_source_exist $BENCHMARK_SOURCE
    cd $TP_SOURCE_DIR/$BENCHMARK_SOURCE
    mkdir -p $BUILD_DIR
    cd $BUILD_DIR
    rm -rf CMakeCache.txt CMakeFiles/
    cmake -DBENCHMARK_DOWNLOAD_DEPENDENCIES=off \
          -DBENCHMARK_ENABLE_GTEST_TESTS=off \
          -DCMAKE_INSTALL_PREFIX=$TP_INSTALL_DIR \
          -DCMAKE_INSTALL_LIBDIR=lib64 \
          -DCMAKE_BUILD_TYPE=Release ../
    ${BUILD_SYSTEM} -j$PARALLEL
    ${BUILD_SYSTEM} install
}

# fast float
build_fast_float() {
    check_if_source_exist $FAST_FLOAT_SOURCE
    cd $TP_SOURCE_DIR/$FAST_FLOAT_SOURCE
    cp -r $TP_SOURCE_DIR/$FAST_FLOAT_SOURCE/include $TP_INSTALL_DIR
}

build_starcache() {
    check_if_source_exist $STARCACHE_SOURCE
    rm -rf $TP_INSTALL_DIR/$STARCACHE_SOURCE && mv $TP_SOURCE_DIR/$STARCACHE_SOURCE $TP_INSTALL_DIR/
}

# streamvbyte
build_streamvbyte() {
    check_if_source_exist $STREAMVBYTE_SOURCE

    cd $TP_SOURCE_DIR/$STREAMVBYTE_SOURCE/

    mkdir -p $BUILD_DIR
    cd $BUILD_DIR
    rm -rf CMakeCache.txt CMakeFiles/

    CMAKE_GENERATOR="Unix Makefiles"
    BUILD_SYSTEM='make'
    $CMAKE_CMD .. -DCMAKE_BUILD_TYPE=Release -DCMAKE_INSTALL_PREFIX:PATH=$TP_INSTALL_DIR/

    make -j$PARALLEL
    make install
}

# jansson
build_jansson() {
    check_if_source_exist $JANSSON_SOURCE
    cd $TP_SOURCE_DIR/$JANSSON_SOURCE/
    mkdir -p build
    cd build
    $CMAKE_CMD .. -DCMAKE_INSTALL_PREFIX=${TP_INSTALL_DIR} -DCMAKE_INSTALL_LIBDIR=lib
    ${BUILD_SYSTEM} -j$PARALLEL
    ${BUILD_SYSTEM} install
}

# avro-c
build_avro_c() {
    check_if_source_exist $AVRO_SOURCE
    cd $TP_SOURCE_DIR/$AVRO_SOURCE/lang/c
    mkdir -p build
    cd build
    $CMAKE_CMD .. -DCMAKE_INSTALL_PREFIX=${TP_INSTALL_DIR} -DCMAKE_INSTALL_LIBDIR=lib64 -DCMAKE_BUILD_TYPE=Release
    ${BUILD_SYSTEM} -j$PARALLEL
    ${BUILD_SYSTEM} install
    rm ${TP_INSTALL_DIR}/lib64/libavro.so*
}

# serders
build_serdes() {
    export CFLAGS="-O3 -fno-omit-frame-pointer -fPIC -g"
    check_if_source_exist $SERDES_SOURCE
    cd $TP_SOURCE_DIR/$SERDES_SOURCE
    export LIBS="-lrt -lpthread -lcurl -ljansson -lrdkafka -lrdkafka++ -lavro -lssl -lcrypto -ldl"
    ./configure --prefix=${TP_INSTALL_DIR} \
                --libdir=${TP_INSTALL_DIR}/lib \
                --CFLAGS="-I ${TP_INSTALL_DIR}/include"  \
                --CXXFLAGS="-I ${TP_INSTALL_DIR}/include" \
                --LDFLAGS="-L ${TP_INSTALL_DIR}/lib -L ${TP_INSTALL_DIR}/lib64" \
                --enable-static \
                --disable-shared

    make -j$PARALLEL
    make install
    rm ${TP_INSTALL_DIR}/lib/libserdes.so*
    # these symbols also be definition in librdkafka, change these symbols to be local.
    objcopy --localize-symbol=cnd_timedwait ${TP_INSTALL_DIR}/lib/libserdes.a
    objcopy --localize-symbol=cnd_timedwait_ms ${TP_INSTALL_DIR}/lib/libserdes.a
    objcopy --localize-symbol=thrd_is_current ${TP_INSTALL_DIR}/lib/libserdes.a
    unset LIBS
    restore_compile_flags
}

# datasketches
build_datasketches() {
    check_if_source_exist $DATASKETCHES_SOURCE
    mkdir -p $TP_INSTALL_DIR/include/datasketches
    cp -r $TP_SOURCE_DIR/$DATASKETCHES_SOURCE/common/include/* $TP_INSTALL_DIR/include/datasketches/
    cp -r $TP_SOURCE_DIR/$DATASKETCHES_SOURCE/cpc/include/* $TP_INSTALL_DIR/include/datasketches/
    cp -r $TP_SOURCE_DIR/$DATASKETCHES_SOURCE/fi/include/* $TP_INSTALL_DIR/include/datasketches/
    cp -r $TP_SOURCE_DIR/$DATASKETCHES_SOURCE/hll/include/* $TP_INSTALL_DIR/include/datasketches/
    cp -r $TP_SOURCE_DIR/$DATASKETCHES_SOURCE/kll/include/* $TP_INSTALL_DIR/include/datasketches/
    cp -r $TP_SOURCE_DIR/$DATASKETCHES_SOURCE/quantiles/include/* $TP_INSTALL_DIR/include/datasketches/
    cp -r $TP_SOURCE_DIR/$DATASKETCHES_SOURCE/req/include/* $TP_INSTALL_DIR/include/datasketches/
    cp -r $TP_SOURCE_DIR/$DATASKETCHES_SOURCE/sampling/include/* $TP_INSTALL_DIR/include/datasketches/
    cp -r $TP_SOURCE_DIR/$DATASKETCHES_SOURCE/theta/include/* $TP_INSTALL_DIR/include/datasketches/
    cp -r $TP_SOURCE_DIR/$DATASKETCHES_SOURCE/tuple/include/* $TP_INSTALL_DIR/include/datasketches/
}

# async-profiler
build_async_profiler() {
    check_if_source_exist $ASYNC_PROFILER_SOURCE
    mkdir -p $TP_INSTALL_DIR/async-profiler
    cp -r $TP_SOURCE_DIR/$ASYNC_PROFILER_SOURCE/build $TP_INSTALL_DIR/async-profiler
    cp -r $TP_SOURCE_DIR/$ASYNC_PROFILER_SOURCE/profiler.sh $TP_INSTALL_DIR/async-profiler
}

# fiu
build_fiu() {
    check_if_source_exist $FIU_SOURCE
    cd $TP_SOURCE_DIR/$FIU_SOURCE
    mkdir -p $TP_SOURCE_DIR/$FIU_SOURCE/installed
    make -j$PARALLEL
    make PREFIX=$TP_SOURCE_DIR/$FIU_SOURCE/installed install

    mkdir -p $TP_INSTALL_DIR/include/fiu
    cp $TP_SOURCE_DIR/$FIU_SOURCE/installed/include/* $TP_INSTALL_DIR/include/fiu/
    cp $TP_SOURCE_DIR/$FIU_SOURCE/installed/lib/libfiu.a $TP_INSTALL_DIR/lib/
}

# libdeflate
build_libdeflate() {
    check_if_source_exist $LIBDEFLATE_SOURCE
    mkdir -p $TP_SOURCE_DIR/$LIBDEFLATE_SOURCE/build
    cd $TP_SOURCE_DIR/$LIBDEFLATE_SOURCE/build
    $CMAKE_CMD .. -DCMAKE_INSTALL_LIBDIR=lib64 -DCMAKE_INSTALL_PREFIX=${TP_INSTALL_DIR} -DCMAKE_BUILD_TYPE=Release
    ${BUILD_SYSTEM} -j$PARALLEL
    ${BUILD_SYSTEM} install
}

#clucene
build_clucene() {

    check_if_source_exist "${CLUCENE_SOURCE}"
    cd "$TP_SOURCE_DIR/${CLUCENE_SOURCE}"

    mkdir -p "${BUILD_DIR}"
    cd "${BUILD_DIR}"
    rm -rf CMakeCache.txt CMakeFiles/

    ${CMAKE_CMD} -G "${CMAKE_GENERATOR}" \
        -DCMAKE_INSTALL_PREFIX="$TP_INSTALL_DIR" \
        -DCMAKE_INSTALL_LIBDIR=lib64 \
        -DBUILD_STATIC_LIBRARIES=ON \
        -DBUILD_SHARED_LIBRARIES=OFF \
        -DBOOST_ROOT="$TP_INSTALL_DIR" \
        -DZLIB_ROOT="$TP_INSTALL_DIR" \
        -DCMAKE_CXX_FLAGS="-g -fno-omit-frame-pointer -Wno-narrowing ${FILE_PREFIX_MAP_OPTION}" \
        -DUSE_STAT64=0 \
        -DCMAKE_BUILD_TYPE=Release \
        -DBUILD_CONTRIBS_LIB=ON ..
    ${BUILD_SYSTEM} -j "${PARALLEL}"
    ${BUILD_SYSTEM} install

    cd "$TP_SOURCE_DIR/${CLUCENE_SOURCE}"
    if [[ ! -d "$TP_INSTALL_DIR"/share ]]; then
        mkdir -p "$TP_INSTALL_DIR"/share
    fi
}

<<<<<<< HEAD
# avx2ki
build_avx2ki() {
    check_if_source_exist $AVX2KI_SOURCE
    cd $TP_SOURCE_DIR/$AVX2KI_SOURCE
    rpm2cpio boostkit-ksl-2.0.0-1.aarch64.rpm | cpio -id
    mv usr/local/ksl $TP_INSTALL_DIR
    cp $TP_INSTALL_DIR/ksl/lib/libavx2neon.so.2.0.0 $TP_INSTALL_DIR/lib/libavx2neon.so

     # patch avx2ki/operatoroverload.h
     patch $TP_INSTALL_DIR/ksl/include/operatoroverload.h -p1 < $TP_PATCH_DIR/avx2ki-2.0.0-operation.patch
     # patch avx2ki/avx2ki_type.h
     patch $TP_INSTALL_DIR/ksl/include/avx2ki_type.h -p1 < $TP_PATCH_DIR/avx2ki-2.0.0-type.patch
=======
build_absl() {
    check_if_source_exist "${ABSL_SOURCE}"
    cd "$TP_SOURCE_DIR/${ABSL_SOURCE}"

    ${CMAKE_CMD} -G "${CMAKE_GENERATOR}" \
        -DCMAKE_INSTALL_LIBDIR=lib \
        -DCMAKE_INSTALL_PREFIX="$TP_INSTALL_DIR" \
        -DCMAKE_CXX_STANDARD=17
    
    ${BUILD_SYSTEM} -j "${PARALLEL}"
    ${BUILD_SYSTEM} install
}

build_grpc() {
    check_if_source_exist "${GRPC_SOURCE}"
    cd "$TP_SOURCE_DIR/${GRPC_SOURCE}"

    mkdir -p "${BUILD_DIR}"
    cd "${BUILD_DIR}"
    rm -rf CMakeCache.txt CMakeFiles/

    ${CMAKE_CMD} -G "${CMAKE_GENERATOR}" \
        -DCMAKE_INSTALL_PREFIX=${TP_INSTALL_DIR}            \
        -DgRPC_INSTALL=ON                                   \
        -DgRPC_BUILD_TESTS=OFF                              \
        -DgRPC_BUILD_CSHARP_EXT=OFF                         \
        -DgRPC_BUILD_GRPC_RUBY_PLUGIN=OFF                   \
        -DgRPC_BUILD_GRPC_PYTHON_PLUGIN=OFF                 \
        -DgRPC_BUILD_GRPC_PHP_PLUGIN=OFF                    \
        -DgRPC_BUILD_GRPC_OBJECTIVE_C_PLUGIN=OFF            \
        -DgRPC_BUILD_GRPC_NODE_PLUGIN=OFF                   \
        -DgRPC_BUILD_GRPC_CSHARP_PLUGIN=OFF                 \
        -DgRPC_BACKWARDS_COMPATIBILITY_MODE=ON              \
        -DgRPC_SSL_PROVIDER=package                         \
        -DOPENSSL_ROOT_DIR=${TP_INSTALL_DIR}                \
        -DOPENSSL_USE_STATIC_LIBS=TRUE                      \
        -DgRPC_ZLIB_PROVIDER=package                        \
        -DZLIB_LIBRARY_RELEASE=${TP_INSTALL_DIR}/lib/libz.a \
        -DgRPC_ABSL_PROVIDER=package                        \
        -Dabsl_DIR=${TP_INSTALL_DIR}/lib/cmake/absl         \
        -DgRPC_PROTOBUF_PROVIDER=package    \
        -DgRPC_RE2_PROVIDER=package                         \
        -DRE2_INCLUDE_DIR=${TP_INSTALL_DIR}/include    \
        -DRE2_LIBRARY=${TP_INSTALL_DIR}/libre2.a \
        -DgRPC_CARES_PROVIDER=module                        \
        -DCARES_ROOT_DIR=$TP_SOURCE_DIR/$CARES_SOURCE/      \
        -DCMAKE_EXE_LINKER_FLAGS="-static-libstdc++ -static-libgcc" \
        -DCMAKE_CXX_STANDARD=17 ..
        
    ${BUILD_SYSTEM} -j "${PARALLEL}"
    ${BUILD_SYSTEM} install
>>>>>>> 144b65cf
}

# restore cxxflags/cppflags/cflags to default one
restore_compile_flags() {
    # c preprocessor flags
    export CPPFLAGS=$GLOBAL_CPPFLAGS
    # c flags
    export CFLAGS=$GLOBAL_CFLAGS
    # c++ flags
    export CXXFLAGS=$GLOBAL_CXXFLAGS
}

strip_binary() {
    # strip binary tools and ignore any errors
    echo "Strip binaries in $TP_INSTALL_DIR/bin/ ..."
    strip $TP_INSTALL_DIR/bin/* 2>/dev/null || true
}


# strip `$TP_SOURCE_DIR` and `$TP_INSTALL_DIR` from source code file path
export FILE_PREFIX_MAP_OPTION="-ffile-prefix-map=${TP_SOURCE_DIR}=. -ffile-prefix-map=${TP_INSTALL_DIR}=."
# set GLOBAL_C*FLAGS for easy restore in each sub build process
export GLOBAL_CPPFLAGS="-I ${TP_INCLUDE_DIR}"
# https://stackoverflow.com/questions/42597685/storage-size-of-timespec-isnt-known
export GLOBAL_CFLAGS="-O3 -fno-omit-frame-pointer -std=c99 -fPIC -g -D_POSIX_C_SOURCE=200112L -gz=zlib ${FILE_PREFIX_MAP_OPTION}"
export GLOBAL_CXXFLAGS="-O3 -fno-omit-frame-pointer -Wno-class-memaccess -fPIC -g -gz=zlib ${FILE_PREFIX_MAP_OPTION}"

# set those GLOBAL_*FLAGS to the CFLAGS/CXXFLAGS/CPPFLAGS
export CPPFLAGS=$GLOBAL_CPPFLAGS
export CXXFLAGS=$GLOBAL_CXXFLAGS
export CFLAGS=$GLOBAL_CFLAGS

build_libevent
build_zlib
build_lz4
build_lzo2
build_bzip
build_openssl
build_boost # must before thrift
build_protobuf
build_gflags
build_gtest
build_glog
build_rapidjson
build_simdjson
build_snappy
build_gperftools
build_curl
build_re2
build_thrift
build_leveldb
build_brpc
build_rocksdb
build_kerberos
# must build before arrow
build_sasl
build_absl
build_grpc
build_flatbuffers
build_jemalloc
build_brotli
build_arrow
# NOTE: librdkafka depends on ZSTD which is generated by Arrow, So this SHOULD be
# built after arrow
build_librdkafka
build_pulsar
build_s2
build_bitshuffle
build_croaringbitmap
build_cctz
build_fmt
build_ryu
build_hadoop
build_jdk
build_ragel
build_hyperscan
build_mariadb
build_aliyun_jindosdk
build_gcs_connector
build_aws_cpp_sdk
build_vpack
build_opentelemetry
build_benchmark
build_fast_float
build_starcache
build_streamvbyte
build_jansson
build_avro_c
build_serdes
build_datasketches
build_async_profiler
build_fiu
build_llvm
build_clucene

if [[ "${MACHINE_TYPE}" == "aarch64" ]]; then
    build_avx2ki
fi

if [[ "${MACHINE_TYPE}" != "aarch64" ]]; then
    build_breakpad
    build_libdeflate
fi

# strip unnecessary debug symbol for binaries in thirdparty
strip_binary

echo "Finished to build all thirdparties"<|MERGE_RESOLUTION|>--- conflicted
+++ resolved
@@ -1238,7 +1238,6 @@
     fi
 }
 
-<<<<<<< HEAD
 # avx2ki
 build_avx2ki() {
     check_if_source_exist $AVX2KI_SOURCE
@@ -1251,7 +1250,7 @@
      patch $TP_INSTALL_DIR/ksl/include/operatoroverload.h -p1 < $TP_PATCH_DIR/avx2ki-2.0.0-operation.patch
      # patch avx2ki/avx2ki_type.h
      patch $TP_INSTALL_DIR/ksl/include/avx2ki_type.h -p1 < $TP_PATCH_DIR/avx2ki-2.0.0-type.patch
-=======
+     
 build_absl() {
     check_if_source_exist "${ABSL_SOURCE}"
     cd "$TP_SOURCE_DIR/${ABSL_SOURCE}"
@@ -1303,7 +1302,6 @@
         
     ${BUILD_SYSTEM} -j "${PARALLEL}"
     ${BUILD_SYSTEM} install
->>>>>>> 144b65cf
 }
 
 # restore cxxflags/cppflags/cflags to default one
