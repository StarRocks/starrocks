--- conflicted
+++ resolved
@@ -413,14 +413,9 @@
 TP_ARCHIVES="CLUCENE LIBEVENT OPENSSL THRIFT PROTOBUF GFLAGS GLOG GTEST RAPIDJSON SIMDJSON SNAPPY GPERFTOOLS ZLIB LZ4 BZIP CURL \
             RE2 BOOST LEVELDB BRPC ROCKSDB KRB5 SASL LIBRDKAFKA PULSAR FLATBUFFERS ARROW BROTLI ZSTD S2 BITSHUFFLE CROARINGBITMAP \
             JEMALLOC CCTZ FMT RYU BREAK_PAD HADOOP JDK RAGEL HYPERSCAN MARIADB JINDOSDK AWS_SDK_CPP VPACK OPENTELEMETRY \
-<<<<<<< HEAD
-            BENCHMARK FAST_FLOAT CACHELIB STARCACHE STREAMVBYTE JANSSON AVRO SERDES GCS_CONNECTOR LZO2 DATASKETCHES \
+            BENCHMARK FAST_FLOAT STARCACHE STREAMVBYTE JANSSON AVRO SERDES GCS_CONNECTOR LZO2 DATASKETCHES \
             ASYNC_PROFILER FIU LIBDEFLATE LLVM"
 
 if [[ "${MACHINE_TYPE}" == "aarch64" ]]; then 
     TP_ARCHIVES="${TP_ARCHIVES} AVX2KI"
-fi
-=======
-            BENCHMARK FAST_FLOAT STARCACHE STREAMVBYTE JANSSON AVRO SERDES GCS_CONNECTOR LZO2 DATASKETCHES \
-            ASYNC_PROFILER FIU LIBDEFLATE LLVM"
->>>>>>> 256aca82
+fi